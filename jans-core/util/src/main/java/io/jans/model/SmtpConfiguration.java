--- conflicted
+++ resolved
@@ -26,17 +26,10 @@
     private String host = null;
 
     @JsonProperty("port")
-<<<<<<< HEAD
-    private int port;
-    
-    @JsonProperty("connect-protection")
-    private SmtpConnectProtectionType connectProtection;    
-=======
     private int port = 0;
     
     @JsonProperty("connect_protection")
     private SmtpConnectProtectionType connectProtection = null;
->>>>>>> 2b06dd9e
 
     @JsonProperty("trust_host")
     private boolean serverTrust = false;
@@ -68,25 +61,6 @@
 
     @Transient
     @JsonIgnore
-<<<<<<< HEAD
-    private String passwordDecrypted;
-    
-    @JsonProperty("key-store")
-    private String keyStore;
-
-    @JsonProperty("key-store-password")
-    private String keyStorePassword;
-
-    @Transient
-    @JsonIgnore
-    private String keyStorePasswordDecrypted;
-
-    @JsonProperty("key-store-alias")
-    private String keyStoreAlias;
-
-    @JsonProperty("signing-algorithm")
-    private String signingAlgorithm;
-=======
     private String keyStorePasswordDecrypted = null;
 
     @JsonProperty("key_store_alias")
@@ -94,7 +68,6 @@
 
     @JsonProperty("signing_algorithm")
     private String signingAlgorithm = null;
->>>>>>> 2b06dd9e
 
     public String getHost() {
         return host;
@@ -225,49 +198,5 @@
     public void setSigningAlgorithm(String signingAlgorithm) {
         this.signingAlgorithm = signingAlgorithm;
     }
-    
-    public SmtpConnectProtectionType[] getConnectProtectionList() {
-        return SmtpConnectProtectionType.values();
-    }
-
-    public String getKeyStore() {
-        return keyStore;
-    }
-
-    public void setKeyStore(String keyStore) {
-        this.keyStore = keyStore;
-    }
-
-    public String getKeyStorePassword() {
-        return keyStorePassword;
-    }
-
-    public void setKeyStorePassword(String keyStorePassword) {
-        this.keyStorePassword = keyStorePassword;
-    }
-
-    public String getKeyStorePasswordDecrypted() {
-        return keyStorePasswordDecrypted;
-    }
-
-    public void setKeyStorePasswordDecrypted(String keyStorePasswordDecrypted) {
-        this.keyStorePasswordDecrypted = keyStorePasswordDecrypted;
-    }
-
-    public String getKeyStoreAlias() {
-        return keyStoreAlias;
-    }
-
-    public void setKeyStoreAlias(String keyStoreAlias) {
-        this.keyStoreAlias = keyStoreAlias;
-    }
-
-    public String getSigningAlgorithm() {
-        return signingAlgorithm;
-    }
-
-    public void setSigningAlgorithm(String signingAlgorithm) {
-        this.signingAlgorithm = signingAlgorithm;
-    }
-    
+
 }
<project xmlns:xsi="http://www.w3.org/2001/XMLSchema-instance" xmlns="http://maven.apache.org/POM/4.0.0" xsi:schemaLocation="http://maven.apache.org/POM/4.0.0 http://maven.apache.org/xsd/maven-4.0.0.xsd">

	<modelVersion>4.0.0</modelVersion>
	<artifactId>jans-core-service</artifactId>
	<packaging>jar</packaging>
	<name>jans-core-service</name>

	<parent>
		<groupId>io.jans</groupId>
		<artifactId>jans-core-parent</artifactId>
		<version>1.0.14-SNAPSHOT</version>
	</parent>

	<build>
		<resources>
			<resource>
				<directory>src/main/resources</directory>
				<filtering>true</filtering>
				<includes>
					<include>**/*.xml</include>
					<include>**/services/*</include>
					<include>**/*.properties</include>
				</includes>
			</resource>
		</resources>
		<testResources>
			<testResource>
				<directory>src/test/resources</directory>
				<filtering>true</filtering>
				<includes>
					<include>**/*.xml</include>
					<include>**/services/*</include>
					<include>**/*.properties</include>
				</includes>
			</testResource>
		</testResources>
	</build>

	<dependencies>
		<!-- Gluu -->
		<dependency>
			<groupId>${project.groupId}</groupId>
			<artifactId>jans-core-model</artifactId>
		</dependency>
		<dependency>
			<groupId>${project.groupId}</groupId>
			<artifactId>jans-orm-ldap</artifactId>
		</dependency>
		<dependency>
			<groupId>${project.groupId}</groupId>
			<artifactId>jans-orm-couchbase</artifactId>
		</dependency>
		<dependency>
			<groupId>io.jans</groupId>
			<artifactId>jans-orm-sql</artifactId>
		</dependency>
		<dependency>
			<groupId>io.jans</groupId>
			<artifactId>jans-orm-spanner</artifactId>
		</dependency>
		<dependency>
			<groupId>${project.groupId}</groupId>
			<artifactId>jans-orm-hybrid</artifactId>
		</dependency>
		<dependency>
			<groupId>${project.groupId}</groupId>
			<artifactId>jans-core-util</artifactId>
		</dependency>
		<dependency>
			<groupId>${project.groupId}</groupId>
			<artifactId>jans-core-cache</artifactId>
		</dependency>
		<dependency>
			<groupId>${project.groupId}</groupId>
			<artifactId>jans-core-script</artifactId>
		</dependency>
		<dependency>
			<groupId>${project.groupId}</groupId>
			<artifactId>jans-core-cdi</artifactId>
		</dependency>

		<!-- CDI -->
		<dependency>
			<groupId>jakarta.enterprise</groupId>
			<artifactId>jakarta.enterprise.cdi-api</artifactId>
			<scope>provided</scope>
		</dependency>
		<dependency>
			<groupId>jakarta.inject</groupId>
			<artifactId>jakarta.inject-api</artifactId>
		</dependency>
		<dependency>
			<groupId>jakarta.mail</groupId>
			<artifactId>jakarta.mail-api</artifactId>
		</dependency>
		<dependency>
			<groupId>jakarta.servlet</groupId>
			<artifactId>jakarta.servlet-api</artifactId>
			<scope>provided</scope>
		</dependency>
		<dependency>
			<groupId>jakarta.validation</groupId>
			<artifactId>jakarta.validation-api</artifactId>
		</dependency>
		<dependency>
			<groupId>org.jboss.spec.javax.annotation</groupId>
			<artifactId>jboss-annotations-api_1.3_spec</artifactId>
			<scope>provided</scope>
		</dependency>

		<!-- JSF, EL -->
        <dependency>
            <groupId>jakarta.faces</groupId>
            <artifactId>jakarta.faces-api</artifactId>
            <scope>provided</scope>
        </dependency>
		<dependency>
			<groupId>org.glassfish</groupId>
			<artifactId>jakarta.el</artifactId>
			<scope>provided</scope>
		</dependency>

		<!-- Cache -->
		<dependency>
			<groupId>net.spy</groupId>
			<artifactId>spymemcached</artifactId>
		</dependency>
		<dependency>
			<groupId>redis.clients</groupId>
			<artifactId>jedis</artifactId>
		</dependency>
		<dependency>
			<groupId>net.jodah</groupId>
			<artifactId>expiringmap</artifactId>
		</dependency>

		<!-- Metrics -->
		<dependency>
			<groupId>io.dropwizard.metrics</groupId>
			<artifactId>metrics-core</artifactId>
		</dependency>

		<!-- Google Guava -->
		<dependency>
			<groupId>com.google.guava</groupId>
			<artifactId>guava</artifactId>
		</dependency>

		<!-- Tests -->
		<dependency>
			<groupId>org.testng</groupId>
			<artifactId>testng</artifactId>
		</dependency>

		<!-- Other -->
		<dependency>
			<groupId>com.sun.mail</groupId>
			<artifactId>jakarta.mail</artifactId>
		 	<exclusions>
				<exclusion>
					<groupId>com.sun.activation</groupId>
					<artifactId>jakarta.activation</artifactId>
				</exclusion>
			</exclusions>
		</dependency>
		<dependency>
			<groupId>javax.activation</groupId>
			<artifactId>activation</artifactId>
		</dependency>
		<dependency>
			<groupId>com.fasterxml</groupId>
			<artifactId>aalto-xml</artifactId>
		</dependency>
<<<<<<< HEAD
        
=======

>>>>>>> 2b06dd9e
		<!-- Bouncycastle -->
		<dependency>
			<groupId>org.bouncycastle</groupId>
			<artifactId>bcprov-jdk15on</artifactId>
		</dependency>
		<dependency>
			<groupId>org.bouncycastle</groupId>
			<artifactId>bcpkix-jdk15on</artifactId>
		</dependency>
		<dependency>
			<groupId>org.bouncycastle</groupId>
			<artifactId>bcmail-jdk15on</artifactId>
		</dependency>
	</dependencies>

</project><|MERGE_RESOLUTION|>--- conflicted
+++ resolved
@@ -171,11 +171,7 @@
 			<groupId>com.fasterxml</groupId>
 			<artifactId>aalto-xml</artifactId>
 		</dependency>
-<<<<<<< HEAD
-        
-=======
 
->>>>>>> 2b06dd9e
 		<!-- Bouncycastle -->
 		<dependency>
 			<groupId>org.bouncycastle</groupId>

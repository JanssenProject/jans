--- conflicted
+++ resolved
@@ -149,19 +149,11 @@
     ],
     "register":[
         {
-<<<<<<< HEAD
             "id":"invalid_request",
             "description":"The request is missing a required parameter, includes an unsupported parameter or parameter value, or is otherwise malformed.",
             "uri":null
         },
         {
-            "id":"invalid_client_id",
-            "description":"The value of client_id is invalid.",
-            "uri":null
-        },
-        {
-=======
->>>>>>> 20ffe3c9
             "id":"invalid_redirect_uri",
             "description":"Value of one or more redirect_uris is invalid.",
             "uri":null

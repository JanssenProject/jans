package org.xdi.oxauth.comp;

import org.codehaus.jettison.json.JSONObject;
import javax.inject.Inject;
import org.testng.annotations.Test;
import org.xdi.oxauth.BaseComponentTestAdapter;
import org.xdi.oxauth.model.config.ConfigurationFactory;
import org.xdi.oxauth.model.configuration.AppConfiguration;
import org.xdi.oxauth.model.crypto.AbstractCryptoProvider;
import org.xdi.oxauth.model.crypto.CryptoProviderFactory;
import org.xdi.oxauth.model.crypto.signature.SignatureAlgorithm;

import java.util.GregorianCalendar;
import java.util.TimeZone;

import static org.gluu.oxeleven.model.GenerateKeyResponseParam.KEY_ID;
import static org.testng.Assert.*;

/**
 * @author Javier Rojas Blum
 * @version March 23, 2017
 */
public class CryptoProviderTest extends BaseComponentTestAdapter {

<<<<<<< HEAD
    @In
    private ConfigurationFactory configurationFactory;
=======
	@Inject
	private ConfigurationFactory configurationFactory;
>>>>>>> 4166e5bf

    private final String SIGNING_INPUT = "Signing Input";
    private final String SHARED_SECRET = "secret";

    private AbstractCryptoProvider cryptoProvider;
    private Long expirationTime;
    private String hs256Signature;
    private String hs384Signature;
    private String hs512Signature;
    private String rs256Key;
    private String rs256Signature;
    private String rs384Key;
    private String rs384Signature;
    private String rs512Key;
    private String rs512Signature;
    private String es256Key;
    private String es256Signature;
    private String es384Key;
    private String es384Signature;
    private String es512Key;
    private String es512Signature;

    @Test
    public void appConfiguration() {
        try {
            AppConfiguration appConfiguration = configurationFactory.getConfiguration();
            assertNotNull(appConfiguration);

            cryptoProvider = CryptoProviderFactory.getCryptoProvider(appConfiguration);
            assertNotNull(cryptoProvider);

            GregorianCalendar calendar = new GregorianCalendar(TimeZone.getTimeZone("UTC"));
            calendar.add(GregorianCalendar.MINUTE, 5);
            expirationTime = calendar.getTimeInMillis();
        } catch (Exception e) {
            fail(e.getMessage(), e);
        }
    }

    @Test(dependsOnMethods = {"appConfiguration"})
    public void testGenerateKeyNone() {
        boolean algorithmNotSupported = false;

        try {
            cryptoProvider.generateKey(SignatureAlgorithm.NONE, expirationTime);
        } catch (Exception e) {
            algorithmNotSupported = true;
        }

        assertTrue(algorithmNotSupported);
    }

    @Test(dependsOnMethods = {"appConfiguration"})
    public void testGenerateKeyHS256() {
        boolean algorithmNotSupported = false;

        try {
            cryptoProvider.generateKey(SignatureAlgorithm.HS256, expirationTime);
        } catch (Exception e) {
            algorithmNotSupported = true;
        }

        assertTrue(algorithmNotSupported);
    }

    @Test(dependsOnMethods = {"appConfiguration"})
    public void testGenerateKeyHS384() {
        boolean algorithmNotSupported = false;

        try {
            cryptoProvider.generateKey(SignatureAlgorithm.HS384, expirationTime);
        } catch (Exception e) {
            algorithmNotSupported = true;
        }

        assertTrue(algorithmNotSupported);
    }

    @Test(dependsOnMethods = {"appConfiguration"})
    public void testGenerateKeyHS512() {
        boolean algorithmNotSupported = false;

        try {
            cryptoProvider.generateKey(SignatureAlgorithm.HS512, expirationTime);
        } catch (Exception e) {
            algorithmNotSupported = true;
        }

        assertTrue(algorithmNotSupported);
    }

    @Test(dependsOnMethods = {"appConfiguration"})
    public void testSignHS256() {
        try {
            hs256Signature = cryptoProvider.sign(SIGNING_INPUT, null, SHARED_SECRET, SignatureAlgorithm.HS256);
            assertNotNull(hs256Signature);
        } catch (Exception e) {
            fail(e.getMessage(), e);
        }
    }

    @Test(dependsOnMethods = {"testSignHS256"})
    public void testVerifyHS256() {
        try {
            boolean signatureVerified = cryptoProvider.verifySignature(SIGNING_INPUT, hs256Signature, null, null,
                    SHARED_SECRET, SignatureAlgorithm.HS256);
            assertTrue(signatureVerified);
        } catch (Exception e) {
            fail(e.getMessage(), e);
        }
    }

    @Test(dependsOnMethods = {"appConfiguration"})
    public void testSignHS384() {
        try {
            hs384Signature = cryptoProvider.sign(SIGNING_INPUT, null, SHARED_SECRET, SignatureAlgorithm.HS384);
            assertNotNull(hs384Signature);
        } catch (Exception e) {
            fail(e.getMessage(), e);
        }
    }

    @Test(dependsOnMethods = {"testSignHS384"})
    public void testVerifyHS384() {
        try {
            boolean signatureVerified = cryptoProvider.verifySignature(SIGNING_INPUT, hs384Signature, null, null,
                    SHARED_SECRET, SignatureAlgorithm.HS384);
            assertTrue(signatureVerified);
        } catch (Exception e) {
            fail(e.getMessage(), e);
        }
    }

    @Test(dependsOnMethods = {"appConfiguration"})
    public void testSignHS512() {
        try {
            hs512Signature = cryptoProvider.sign(SIGNING_INPUT, null, SHARED_SECRET, SignatureAlgorithm.HS512);
            assertNotNull(hs512Signature);
        } catch (Exception e) {
            fail(e.getMessage(), e);
        }
    }

    @Test(dependsOnMethods = {"testSignHS512"})
    public void testVerifyHS512() {
        try {
            boolean signatureVerified = cryptoProvider.verifySignature(SIGNING_INPUT, hs512Signature, null, null,
                    SHARED_SECRET, SignatureAlgorithm.HS512);
            assertTrue(signatureVerified);
        } catch (Exception e) {
            fail(e.getMessage(), e);
        }
    }

    @Test(dependsOnMethods = {"appConfiguration"})
    public void testGenerateKeyRS256() {
        try {
            JSONObject response = cryptoProvider.generateKey(SignatureAlgorithm.RS256, expirationTime);
            rs256Key = response.optString(KEY_ID);
        } catch (Exception e) {
            fail(e.getMessage(), e);
        }
    }

    @Test(dependsOnMethods = {"testGenerateKeyRS256"})
    public void testSignRS256() {
        try {
            rs256Signature = cryptoProvider.sign(SIGNING_INPUT, rs256Key, null, SignatureAlgorithm.RS256);
            assertNotNull(rs256Signature);
        } catch (Exception e) {
            fail(e.getMessage(), e);
        }
    }

    @Test(dependsOnMethods = {"testSignRS256"})
    public void testVerifyRS256() {
        try {
            boolean signatureVerified = cryptoProvider.verifySignature(SIGNING_INPUT, rs256Signature, rs256Key, null,
                    null, SignatureAlgorithm.RS256);
            assertTrue(signatureVerified);
        } catch (Exception e) {
            fail(e.getMessage(), e);
        }
    }

    @Test(dependsOnMethods = {"testVerifyRS256"})
    public void testDeleteKeyRS256() {
        try {
            cryptoProvider.deleteKey(rs256Key);
        } catch (Exception e) {
            fail(e.getMessage(), e);
        }
    }

    @Test(dependsOnMethods = {"appConfiguration"})
    public void testGenerateKeyRS384() {
        try {
            JSONObject response = cryptoProvider.generateKey(SignatureAlgorithm.RS384, expirationTime);
            rs384Key = response.optString(KEY_ID);
        } catch (Exception e) {
            fail(e.getMessage(), e);
        }
    }

    @Test(dependsOnMethods = {"testGenerateKeyRS384"})
    public void testSignRS384() {
        try {
            rs384Signature = cryptoProvider.sign(SIGNING_INPUT, rs384Key, null, SignatureAlgorithm.RS384);
            assertNotNull(rs384Signature);
        } catch (Exception e) {
            fail(e.getMessage(), e);
        }
    }

    @Test(dependsOnMethods = {"testSignRS384"})
    public void testVerifyRS384() {
        try {
            boolean signatureVerified = cryptoProvider.verifySignature(SIGNING_INPUT, rs384Signature, rs384Key, null,
                    null, SignatureAlgorithm.RS384);
            assertTrue(signatureVerified);
        } catch (Exception e) {
            fail(e.getMessage(), e);
        }
    }

    @Test(dependsOnMethods = {"testVerifyRS384"})
    public void testDeleteKeyRS384() {
        try {
            cryptoProvider.deleteKey(rs384Key);
        } catch (Exception e) {
            fail(e.getMessage(), e);
        }
    }

    @Test(dependsOnMethods = {"appConfiguration"})
    public void testGenerateKeyRS512() {
        try {
            JSONObject response = cryptoProvider.generateKey(SignatureAlgorithm.RS512, expirationTime);
            rs512Key = response.optString(KEY_ID);
        } catch (Exception e) {
            fail(e.getMessage(), e);
        }
    }

    @Test(dependsOnMethods = {"testGenerateKeyRS512"})
    public void testSignRS512() {
        try {
            rs512Signature = cryptoProvider.sign(SIGNING_INPUT, rs512Key, null, SignatureAlgorithm.RS512);
            assertNotNull(rs512Signature);
        } catch (Exception e) {
            fail(e.getMessage(), e);
        }
    }

    @Test(dependsOnMethods = {"testSignRS512"})
    public void testVerifyRS512() {
        try {
            boolean signatureVerified = cryptoProvider.verifySignature(SIGNING_INPUT, rs512Signature, rs512Key, null,
                    null, SignatureAlgorithm.RS512);
            assertTrue(signatureVerified);
        } catch (Exception e) {
            fail(e.getMessage(), e);
        }
    }

    @Test(dependsOnMethods = {"testVerifyRS512"})
    public void testDeleteKeyRS512() {
        try {
            cryptoProvider.deleteKey(rs512Key);
        } catch (Exception e) {
            fail(e.getMessage(), e);
        }
    }

    @Test(dependsOnMethods = {"appConfiguration"})
    public void testGenerateKeyES256() {
        try {
            JSONObject response = cryptoProvider.generateKey(SignatureAlgorithm.ES256, expirationTime);
            es256Key = response.optString(KEY_ID);
        } catch (Exception e) {
            fail(e.getMessage(), e);
        }
    }

    @Test(dependsOnMethods = {"testGenerateKeyES256"})
    public void testSignES256() {
        try {
            es256Signature = cryptoProvider.sign(SIGNING_INPUT, es256Key, null, SignatureAlgorithm.ES256);
            assertNotNull(es256Signature);
        } catch (Exception e) {
            fail(e.getMessage(), e);
        }
    }

    @Test(dependsOnMethods = {"testSignES256"})
    public void testVerifyES256() {
        try {
            boolean signatureVerified = cryptoProvider.verifySignature(SIGNING_INPUT, es256Signature, es256Key, null,
                    null, SignatureAlgorithm.ES256);
            assertTrue(signatureVerified);
        } catch (Exception e) {
            fail(e.getMessage(), e);
        }
    }

    @Test(dependsOnMethods = {"testVerifyES256"})
    public void testDeleteKeyES256() {
        try {
            cryptoProvider.deleteKey(es256Key);
        } catch (Exception e) {
            fail(e.getMessage(), e);
        }
    }

    @Test(dependsOnMethods = {"appConfiguration"})
    public void testGenerateKeyES384() {
        try {
            JSONObject response = cryptoProvider.generateKey(SignatureAlgorithm.ES384, expirationTime);
            es384Key = response.optString(KEY_ID);
        } catch (Exception e) {
            fail(e.getMessage(), e);
        }
    }

    @Test(dependsOnMethods = {"testGenerateKeyES384"})
    public void testSignES384() {
        try {
            es384Signature = cryptoProvider.sign(SIGNING_INPUT, es384Key, null, SignatureAlgorithm.ES384);
            assertNotNull(es384Signature);
        } catch (Exception e) {
            fail(e.getMessage(), e);
        }
    }

    @Test(dependsOnMethods = {"testSignES384"})
    public void testVerifyES384() {
        try {
            boolean signatureVerified = cryptoProvider.verifySignature(SIGNING_INPUT, es384Signature, es384Key, null,
                    null, SignatureAlgorithm.ES384);
            assertTrue(signatureVerified);
        } catch (Exception e) {
            fail(e.getMessage(), e);
        }
    }

    @Test(dependsOnMethods = {"testVerifyES384"})
    public void testDeleteKeyES384() {
        try {
            cryptoProvider.deleteKey(es384Key);
        } catch (Exception e) {
            fail(e.getMessage(), e);
        }
    }

    @Test(dependsOnMethods = {"appConfiguration"})
    public void testGenerateKeyES512() {
        try {
            JSONObject response = cryptoProvider.generateKey(SignatureAlgorithm.ES512, expirationTime);
            es512Key = response.optString(KEY_ID);
        } catch (Exception e) {
            fail(e.getMessage(), e);
        }
    }

    @Test(dependsOnMethods = {"testGenerateKeyES512"})
    public void testSignES512() {
        try {
            es512Signature = cryptoProvider.sign(SIGNING_INPUT, es512Key, null, SignatureAlgorithm.ES512);
            assertNotNull(es512Signature);
        } catch (Exception e) {
            fail(e.getMessage(), e);
        }
    }

    @Test(dependsOnMethods = {"testSignES512"})
    public void testVerifyES512() {
        try {
            boolean signatureVerified = cryptoProvider.verifySignature(SIGNING_INPUT, es512Signature, es512Key, null,
                    null, SignatureAlgorithm.ES512);
            assertTrue(signatureVerified);
        } catch (Exception e) {
            fail(e.getMessage(), e);
        }
    }

    @Test(dependsOnMethods = {"testVerifyES512"})
    public void testDeleteKeyES512() {
        try {
            cryptoProvider.deleteKey(es512Key);
        } catch (Exception e) {
            fail(e.getMessage(), e);
        }
    }
}<|MERGE_RESOLUTION|>--- conflicted
+++ resolved
@@ -22,13 +22,8 @@
  */
 public class CryptoProviderTest extends BaseComponentTestAdapter {
 
-<<<<<<< HEAD
-    @In
-    private ConfigurationFactory configurationFactory;
-=======
 	@Inject
 	private ConfigurationFactory configurationFactory;
->>>>>>> 4166e5bf
 
     private final String SIGNING_INPUT = "Signing Input";
     private final String SHARED_SECRET = "secret";

<?xml version="1.0" encoding="UTF-8"?>

<web-app xmlns="http://java.sun.com/xml/ns/javaee"
    xmlns:xsi="http://www.w3.org/2001/XMLSchema-instance"
    xsi:schemaLocation="http://java.sun.com/xml/ns/javaee http://java.sun.com/xml/ns/javaee/web-app_3_0.xsd"
    version="3.0">

    <display-name>oxAuth Server</display-name>

    <!-- Seam -->
    <listener>
        <listener-class>org.jboss.seam.servlet.SeamListener</listener-class>
    </listener>
    <filter>
        <filter-name>Seam Filter</filter-name>
        <filter-class>org.jboss.seam.servlet.SeamFilter</filter-class>
    </filter>
    <filter-mapping>
        <filter-name>Seam Filter</filter-name>
        <url-pattern>/*</url-pattern>
    </filter-mapping>

    <servlet>
        <servlet-name>Seam Resource Servlet</servlet-name>
        <servlet-class>org.jboss.seam.servlet.SeamResourceServlet</servlet-class>
    </servlet>
    <servlet-mapping>
        <servlet-name>Seam Resource Servlet</servlet-name>
        <url-pattern>/seam/resource/*</url-pattern>
    </servlet-mapping>

    <servlet>
        <servlet-name>OpenIdConfiguration</servlet-name>
        <servlet-class>org.xdi.oxauth.servlet.OpenIdConfiguration</servlet-class>
    </servlet>
    <servlet-mapping>
        <servlet-name>OpenIdConfiguration</servlet-name>
        <url-pattern>/.well-known/openid-configuration</url-pattern>
    </servlet-mapping>

    <servlet>
        <servlet-name>WebFinger</servlet-name>
        <servlet-class>org.xdi.oxauth.servlet.WebFinger</servlet-class>
    </servlet>
    <servlet-mapping>
        <servlet-name>WebFinger</servlet-name>
        <url-pattern>/.well-known/webfinger</url-pattern>
    </servlet-mapping>

    <servlet>
        <servlet-name>SectorIdentifier</servlet-name>
        <servlet-class>org.xdi.oxauth.servlet.SectorIdentifier</servlet-class>
    </servlet>
    <servlet-mapping>
        <servlet-name>SectorIdentifier</servlet-name>
        <url-pattern>/sectoridentifier/*</url-pattern>
    </servlet-mapping>

    <!-- Facelets development mode (disable in production) -->
    <!-- Change to "Production" when you are ready to deploy -->
    <context-param>
        <param-name>javax.faces.PROJECT_STAGE</param-name>
        <param-value>${javax.faces.PROJECT_STAGE}</param-value>
    </context-param>

    <context-param>
        <param-name>javax.faces.FACELETS_RESOURCE_RESOLVER</param-name>
        <param-value>org.gluu.oxauth.resource.custom.ExternalResourceHandler</param-value>
    </context-param>
    <context-param>
        <param-name>javax.faces.STATE_SAVING_METHOD</param-name>
        <param-value>client</param-value>
    </context-param>
   <!-- Change to -1 when you don't want the compiler should check for changes -->
   <context-param>
      <param-name>javax.faces.FACELETS_REFRESH_PERIOD</param-name>
      <param-value>${javax.faces.FACELETS_REFRESH_PERIOD}</param-value>
   </context-param>

<<<<<<< HEAD
    <!-- Cors -->
    <filter>
        <filter-name>CorsFilter</filter-name>
        <filter-class>org.apache.catalina.filters.CorsFilter</filter-class>
        <init-param>
            <param-name>cors.allowed.origins</param-name>
            <param-value>*</param-value>
        </init-param>
    </filter>
    <filter-mapping>
        <filter-name>CorsFilter</filter-name>
        <url-pattern>/.well-known/*</url-pattern>
    </filter-mapping>
    <filter-mapping>
        <filter-name>CorsFilter</filter-name>
        <url-pattern>/seam/resource/restv1/oxauth/userinfo</url-pattern>
    </filter-mapping>
    <filter-mapping>
        <filter-name>CorsFilter</filter-name>
        <url-pattern>/seam/resource/restv1/oxauth/clientinfo</url-pattern>
    </filter-mapping>

    <!-- swagger servlet reader -->
    <!--<servlet>-->
        <!--<servlet-name>DefaultServletReaderConfig</servlet-name>-->
        <!--<servlet-class>com.wordnik.swagger.servlet.config.DefaultServletReaderConfig</servlet-class>-->
        <!--<load-on-startup>2</load-on-startup>-->
        <!--<init-param>-->
            <!--<param-name>swagger.resource.package</param-name>-->
            <!--<param-value>org.xdi.oxauth.idgen.ws.rs;org.xdi.oxauth.authorize.ws.rs</param-value>-->
        <!--</init-param>-->
        <!--<init-param>-->
            <!--<param-name>swagger.api.basepath</param-name>-->
            <!--<param-value>http://localhost:8085</param-value>-->
            <!--&lt;!&ndash;<param-value>http://seed.gluu.org</param-value>&ndash;&gt;-->
        <!--</init-param>-->
        <!--<init-param>-->
            <!--<param-name>api.version</param-name>-->
            <!--<param-value>1.0.0</param-value>-->
        <!--</init-param>-->
    <!--</servlet>-->

    <!--&lt;!&ndash; swagger api declaration &ndash;&gt;-->
    <!--<servlet>-->
        <!--<servlet-name>ApiDeclarationServlet</servlet-name>-->
        <!--<servlet-class>com.wordnik.swagger.servlet.listing.ApiDeclarationServlet</servlet-class>-->
    <!--</servlet>-->
    <!--<servlet-mapping>-->
        <!--<servlet-name>ApiDeclarationServlet</servlet-name>-->
        <!--<url-pattern>/api-docs/*</url-pattern>-->
    <!--</servlet-mapping>-->

=======
>>>>>>> a4cd0737
    <!-- JSF -->
    <context-param>
        <param-name>javax.faces.DEFAULT_SUFFIX</param-name>
        <param-value>.xhtml</param-value>
    </context-param>

    <servlet>
        <servlet-name>Faces Servlet</servlet-name>
        <servlet-class>javax.faces.webapp.FacesServlet</servlet-class>
        <load-on-startup>1</load-on-startup>
    </servlet>

    <servlet-mapping>
        <servlet-name>Faces Servlet</servlet-name>
        <url-pattern>*.htm</url-pattern>
    </servlet-mapping>

    <security-constraint>
        <display-name>Restrict raw XHTML Documents</display-name>
        <web-resource-collection>
            <web-resource-name>XHTML</web-resource-name>
            <url-pattern>*.xhtml</url-pattern>
        </web-resource-collection>
        <auth-constraint/>
    </security-constraint>

    <!-- Cert authentication for case when there is proxy like Apache -->
    <!-- Don't remove. Use when there is standalone tomcat only.
    <security-constraint>
        <display-name>Request client cert for specific page</display-name>
        <web-resource-collection>
            <web-resource-name>Cert login page</web-resource-name>
            <url-pattern>/cert-login</url-pattern>
        </web-resource-collection>
        <auth-constraint>
            <role-name>*</role-name>
            </auth-constraint>
    </security-constraint>
    -->

   <!-- Track session only in cookie -->
    <session-config>
        <session-timeout>30</session-timeout>
        <tracking-mode>COOKIE</tracking-mode>
    </session-config>

    <env-entry>
        <env-entry-name>com.sun.faces.ClientStateSavingPassword</env-entry-name>
        <env-entry-type>java.lang.String</env-entry-type>
        <env-entry-value>qLIsT+20NUPIyAp0SXHIUEWaXfYqdgM5EWYSx9VE4b0=</env-entry-value>
    </env-entry>

</web-app><|MERGE_RESOLUTION|>--- conflicted
+++ resolved
@@ -77,7 +77,6 @@
       <param-value>${javax.faces.FACELETS_REFRESH_PERIOD}</param-value>
    </context-param>
 
-<<<<<<< HEAD
     <!-- Cors -->
     <filter>
         <filter-name>CorsFilter</filter-name>
@@ -100,38 +99,6 @@
         <url-pattern>/seam/resource/restv1/oxauth/clientinfo</url-pattern>
     </filter-mapping>
 
-    <!-- swagger servlet reader -->
-    <!--<servlet>-->
-        <!--<servlet-name>DefaultServletReaderConfig</servlet-name>-->
-        <!--<servlet-class>com.wordnik.swagger.servlet.config.DefaultServletReaderConfig</servlet-class>-->
-        <!--<load-on-startup>2</load-on-startup>-->
-        <!--<init-param>-->
-            <!--<param-name>swagger.resource.package</param-name>-->
-            <!--<param-value>org.xdi.oxauth.idgen.ws.rs;org.xdi.oxauth.authorize.ws.rs</param-value>-->
-        <!--</init-param>-->
-        <!--<init-param>-->
-            <!--<param-name>swagger.api.basepath</param-name>-->
-            <!--<param-value>http://localhost:8085</param-value>-->
-            <!--&lt;!&ndash;<param-value>http://seed.gluu.org</param-value>&ndash;&gt;-->
-        <!--</init-param>-->
-        <!--<init-param>-->
-            <!--<param-name>api.version</param-name>-->
-            <!--<param-value>1.0.0</param-value>-->
-        <!--</init-param>-->
-    <!--</servlet>-->
-
-    <!--&lt;!&ndash; swagger api declaration &ndash;&gt;-->
-    <!--<servlet>-->
-        <!--<servlet-name>ApiDeclarationServlet</servlet-name>-->
-        <!--<servlet-class>com.wordnik.swagger.servlet.listing.ApiDeclarationServlet</servlet-class>-->
-    <!--</servlet>-->
-    <!--<servlet-mapping>-->
-        <!--<servlet-name>ApiDeclarationServlet</servlet-name>-->
-        <!--<url-pattern>/api-docs/*</url-pattern>-->
-    <!--</servlet-mapping>-->
-
-=======
->>>>>>> a4cd0737
     <!-- JSF -->
     <context-param>
         <param-name>javax.faces.DEFAULT_SUFFIX</param-name>

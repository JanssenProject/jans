/*
 * oxAuth is available under the MIT License (2008). See http://opensource.org/licenses/MIT for full text.
 *
 * Copyright (c) 2014, Gluu
 */

package org.xdi.oxauth.model.token;

import org.apache.commons.lang.StringUtils;
import org.codehaus.jettison.json.JSONArray;
import org.xdi.model.GluuAttribute;
import org.xdi.oxauth.model.authorize.Claim;
import org.xdi.oxauth.model.common.AccessToken;
import org.xdi.oxauth.model.common.AuthorizationCode;
import org.xdi.oxauth.model.common.IAuthorizationGrant;
import org.xdi.oxauth.model.common.Scope;
import org.xdi.oxauth.model.config.ConfigurationFactory;
import org.xdi.oxauth.model.crypto.PublicKey;
import org.xdi.oxauth.model.crypto.encryption.BlockEncryptionAlgorithm;
import org.xdi.oxauth.model.crypto.encryption.KeyEncryptionAlgorithm;
import org.xdi.oxauth.model.crypto.signature.ECDSAPrivateKey;
import org.xdi.oxauth.model.crypto.signature.RSAPrivateKey;
import org.xdi.oxauth.model.crypto.signature.RSAPublicKey;
import org.xdi.oxauth.model.crypto.signature.SignatureAlgorithm;
import org.xdi.oxauth.model.exception.InvalidClaimException;
import org.xdi.oxauth.model.exception.InvalidJweException;
import org.xdi.oxauth.model.exception.InvalidJwtException;
import org.xdi.oxauth.model.jwe.Jwe;
import org.xdi.oxauth.model.jwe.JweEncrypter;
import org.xdi.oxauth.model.jwe.JweEncrypterImpl;
import org.xdi.oxauth.model.jwk.JSONWebKey;
import org.xdi.oxauth.model.jwk.JSONWebKeySet;
import org.xdi.oxauth.model.jws.ECDSASigner;
import org.xdi.oxauth.model.jws.HMACSigner;
import org.xdi.oxauth.model.jws.RSASigner;
import org.xdi.oxauth.model.jwt.*;
import org.xdi.oxauth.model.util.JwtUtil;
import org.xdi.oxauth.model.util.Util;
import org.xdi.oxauth.service.AttributeService;
import org.xdi.oxauth.service.ScopeService;
import org.xdi.util.security.StringEncrypter;

import java.io.UnsupportedEncodingException;
import java.security.SignatureException;
import java.util.*;

/**
 * JSON Web Token (JWT) is a compact token format intended for space constrained
 * environments such as HTTP Authorization headers and URI query parameters.
 * JWTs encode claims to be transmitted as a JSON object (as defined in RFC
 * 4627) that is base64url encoded and digitally signed. Signing is accomplished
 * using a JSON Web Signature (JWS). JWTs may also be optionally encrypted using
 * JSON Web Encryption (JWE).
 *
 * @author Javier Rojas Blum
 * @version Jun 10, 2015
 */
public class IdTokenFactory {

    public static Jwt generateSignedIdToken(IAuthorizationGrant authorizationGrant, String nonce,
                                            AuthorizationCode authorizationCode, AccessToken accessToken,
                                            Set<String> scopes) throws SignatureException, InvalidJwtException,
            StringEncrypter.EncryptionException, InvalidClaimException {
        Jwt jwt = new Jwt();
        JSONWebKeySet jwks = ConfigurationFactory.getWebKeys();

        // Header
        SignatureAlgorithm signatureAlgorithm = SignatureAlgorithm.fromName(ConfigurationFactory.getConfiguration().getDefaultSignatureAlgorithm());
        if (authorizationGrant.getClient() != null
                && authorizationGrant.getClient().getIdTokenSignedResponseAlg() != null) {
            signatureAlgorithm = SignatureAlgorithm.fromName(authorizationGrant.getClient().getIdTokenSignedResponseAlg());
        }
        if (signatureAlgorithm == SignatureAlgorithm.NONE) {
            jwt.getHeader().setType(JwtType.JWT);
        } else {
            jwt.getHeader().setType(JwtType.JWS);
        }
        jwt.getHeader().setAlgorithm(signatureAlgorithm);
        List<JSONWebKey> jsonWebKeys = jwks.getKeys(signatureAlgorithm);
        if (jsonWebKeys.size() > 0) {
            jwt.getHeader().setKeyId(jsonWebKeys.get(0).getKeyId());
        }

        // Claims
        jwt.getClaims().setIssuer(ConfigurationFactory.getConfiguration().getIssuer());
        jwt.getClaims().setAudience(authorizationGrant.getClient().getClientId());

        int lifeTime = ConfigurationFactory.getConfiguration().getIdTokenLifetime();
        Calendar calendar = Calendar.getInstance();
        Date issuedAt = calendar.getTime();
        calendar.add(Calendar.SECOND, lifeTime);
        Date expiration = calendar.getTime();

        jwt.getClaims().setExpirationTime(expiration);
        jwt.getClaims().setIssuedAt(issuedAt);

<<<<<<< HEAD
        jwt.getClaims().setClaim(JwtClaimName.SUBJECT_IDENTIFIER, authorizationGrant.getClient().getSubjectIdentifier());

        if (authorizationGrant.getAcrValues() != null) {
            jwt.getClaims().setClaim(JwtClaimName.AUTHENTICATION_CONTEXT_CLASS_REFERENCE, authorizationGrant.getAcrValues());
        }
=======
        // TODO: acr
        //if (authenticationContextClassReference != null) {
        //    jwt.getClaims().setClaim(JwtClaimName.AUTHENTICATION_CONTEXT_CLASS_REFERENCE, authenticationContextClassReference);
        //}
>>>>>>> 20ffe3c9
        if (StringUtils.isNotBlank(nonce)) {
            jwt.getClaims().setClaim(JwtClaimName.NONCE, nonce);
        }
        if (authorizationGrant.getAuthenticationTime() != null) {
            jwt.getClaims().setClaim(JwtClaimName.AUTHENTICATION_TIME, authorizationGrant.getAuthenticationTime());
        }
        if (authorizationCode != null) {
            String codeHash = authorizationCode.getHash(signatureAlgorithm);
            jwt.getClaims().setClaim(JwtClaimName.CODE_HASH, codeHash);
        }
        if (accessToken != null) {
            String accessTokenHash = accessToken.getHash(signatureAlgorithm);
            jwt.getClaims().setClaim(JwtClaimName.ACCESS_TOKEN_HASH, accessTokenHash);
        }
        jwt.getClaims().setClaim("oxValidationURI", ConfigurationFactory.getConfiguration().getCheckSessionIFrame());
        jwt.getClaims().setClaim("oxOpenIDConnectVersion", ConfigurationFactory.getConfiguration().getOxOpenIdConnectVersion());

<<<<<<< HEAD
        if (claims != null) {
            for (String key : claims.keySet()) {
                String value = claims.get(key);
                jwt.getClaims().setClaim(key, value);
=======
        ScopeService scopeService = ScopeService.instance();
        AttributeService attributeService = AttributeService.instance();
        for (String scopeName : scopes) {
            Scope scope = scopeService.getScopeByDisplayName(scopeName);

            if (scope.getOxAuthClaims() != null) {
                if (scope.getIsOxAuthGroupClaims()) {
                    JwtSubClaimObject groupClaim = new JwtSubClaimObject();
                    groupClaim.setName(scope.getDisplayName());

                    for (String claimDn : scope.getOxAuthClaims()) {
                        GluuAttribute gluuAttribute = attributeService.getAttributeByDn(claimDn);

                        String claimName = gluuAttribute.getOxAuthClaimName();
                        String ldapName = gluuAttribute.getGluuLdapAttributeName();
                        String attributeValue = null;

                        if (StringUtils.isNotBlank(claimName) && StringUtils.isNotBlank(ldapName)) {
                            if (ldapName.equals("uid")) {
                                attributeValue = authorizationGrant.getUser().getUserId();
                            } else {
                                attributeValue = authorizationGrant.getUser().getAttribute(gluuAttribute.getName());
                            }

                            groupClaim.setClaim(claimName, attributeValue);
                        }
                    }

                    jwt.getClaims().setClaim(scope.getDisplayName(), groupClaim);
                } else {
                    for (String claimDn : scope.getOxAuthClaims()) {
                        GluuAttribute gluuAttribute = attributeService.getAttributeByDn(claimDn);

                        String claimName = gluuAttribute.getOxAuthClaimName();
                        String ldapName = gluuAttribute.getGluuLdapAttributeName();
                        String attributeValue = null;

                        if (StringUtils.isNotBlank(claimName) && StringUtils.isNotBlank(ldapName)) {
                            if (ldapName.equals("uid")) {
                                attributeValue = authorizationGrant.getUser().getUserId();
                            } else {
                                attributeValue = authorizationGrant.getUser().getAttribute(gluuAttribute.getName());
                            }

                            jwt.getClaims().setClaim(claimName, attributeValue);
                        }
                    }
                }
>>>>>>> 20ffe3c9
            }
        }
        if (authorizationGrant.getJwtAuthorizationRequest() != null
                && authorizationGrant.getJwtAuthorizationRequest().getUserInfoMember() != null) {
            for (Claim claim : authorizationGrant.getJwtAuthorizationRequest().getUserInfoMember().getClaims()) {
                boolean optional = true; // ClaimValueType.OPTIONAL.equals(claim.getClaimValue().getClaimValueType());
                GluuAttribute gluuAttribute = attributeService.getByClaimName(claim.getName());

                if (gluuAttribute != null) {
                    String ldapClaimName = gluuAttribute.getGluuLdapAttributeName();
                    Object attribute = authorizationGrant.getUser().getAttribute(ldapClaimName, optional);
                    if (attribute != null) {
                        if (attribute instanceof JSONArray) {
                            JSONArray jsonArray = (JSONArray) attribute;
                            List<String> values = new ArrayList<String>();
                            for (int i = 0; i < jsonArray.length(); i++) {
                                String value = jsonArray.optString(i);
                                if (value != null) {
                                    values.add(value);
                                }
                            }
                            jwt.getClaims().setClaim(claim.getName(), values);
                        } else {
                            String value = (String) attribute;
                            jwt.getClaims().setClaim(claim.getName(), value);
                        }
                    }
                }
            }
        }

        jwt.getClaims().setClaim(JwtClaimName.SUBJECT_IDENTIFIER, authorizationGrant.getClient().getSubjectIdentifier());

        // Signature
        JSONWebKey jwk = null;
        switch (signatureAlgorithm) {
            case HS256:
            case HS384:
            case HS512:
                HMACSigner hmacSigner = new HMACSigner(signatureAlgorithm, authorizationGrant.getClient().getClientSecret());
                jwt = hmacSigner.sign(jwt);
                break;
            case RS256:
            case RS384:
            case RS512:
                jwk = jwks.getKey(jwt.getHeader().getClaimAsString(JwtHeaderName.KEY_ID));
                RSAPrivateKey rsaPrivateKey = new RSAPrivateKey(
                        jwk.getPrivateKey().getModulus(),
                        jwk.getPrivateKey().getPrivateExponent());
                RSASigner rsaSigner = new RSASigner(signatureAlgorithm, rsaPrivateKey);
                jwt = rsaSigner.sign(jwt);
                break;
            case ES256:
            case ES384:
            case ES512:
                jwk = jwks.getKey(jwt.getHeader().getClaimAsString(JwtHeaderName.KEY_ID));
                ECDSAPrivateKey ecdsaPrivateKey = new ECDSAPrivateKey(jwk.getPrivateKey().getD());
                ECDSASigner ecdsaSigner = new ECDSASigner(signatureAlgorithm, ecdsaPrivateKey);
                jwt = ecdsaSigner.sign(jwt);
                break;
            case NONE:
                break;
            default:
                break;
        }

        return jwt;
    }

    public static Jwe generateEncryptedIdToken(IAuthorizationGrant authorizationGrant, String nonce,
                                               AuthorizationCode authorizationCode, AccessToken accessToken,
                                               Set<String> scopes) throws InvalidJweException, InvalidClaimException {
        Jwe jwe = new Jwe();

        // Header
        KeyEncryptionAlgorithm keyEncryptionAlgorithm = KeyEncryptionAlgorithm.fromName(authorizationGrant.getClient().getIdTokenEncryptedResponseAlg());
        BlockEncryptionAlgorithm blockEncryptionAlgorithm = BlockEncryptionAlgorithm.fromName(authorizationGrant.getClient().getIdTokenEncryptedResponseEnc());
        jwe.getHeader().setType(JwtType.JWE);
        jwe.getHeader().setAlgorithm(keyEncryptionAlgorithm);
        jwe.getHeader().setEncryptionMethod(blockEncryptionAlgorithm);

        // Claims
        jwe.getClaims().setIssuer(ConfigurationFactory.getConfiguration().getIssuer());
        jwe.getClaims().setAudience(authorizationGrant.getClient().getClientId());

        int lifeTime = ConfigurationFactory.getConfiguration().getIdTokenLifetime();
        Calendar calendar = Calendar.getInstance();
        Date issuedAt = calendar.getTime();
        calendar.add(Calendar.SECOND, lifeTime);
        Date expiration = calendar.getTime();

        jwe.getClaims().setExpirationTime(expiration);
        jwe.getClaims().setIssuedAt(issuedAt);

        jwe.getClaims().setClaim(JwtClaimName.SUBJECT_IDENTIFIER, authorizationGrant.getClient().getSubjectIdentifier());

        if (authorizationGrant.getAcrValues() != null) {
            jwe.getClaims().setClaim(JwtClaimName.AUTHENTICATION_CONTEXT_CLASS_REFERENCE, authorizationGrant.getAcrValues());
        }
        if (StringUtils.isNotBlank(nonce)) {
            jwe.getClaims().setClaim(JwtClaimName.NONCE, nonce);
        }
        if (authorizationGrant.getAuthenticationTime() != null) {
            jwe.getClaims().setClaim(JwtClaimName.AUTHENTICATION_TIME, authorizationGrant.getAuthenticationTime());
        }
        if (authorizationCode != null) {
            String codeHash = authorizationCode.getHash(null);
            jwe.getClaims().setClaim(JwtClaimName.CODE_HASH, codeHash);
        }
        if (accessToken != null) {
            String accessTokenHash = accessToken.getHash(null);
            jwe.getClaims().setClaim(JwtClaimName.ACCESS_TOKEN_HASH, accessTokenHash);
        }
        jwe.getClaims().setClaim("oxValidationURI", ConfigurationFactory.getConfiguration().getCheckSessionIFrame());
        jwe.getClaims().setClaim("oxOpenIDConnectVersion", ConfigurationFactory.getConfiguration().getOxOpenIdConnectVersion());

        ScopeService scopeService = ScopeService.instance();
        AttributeService attributeService = AttributeService.instance();
        for (String scopeName : scopes) {
            Scope scope = scopeService.getScopeByDisplayName(scopeName);

            if (scope.getOxAuthClaims() != null) {
                for (String claimDn : scope.getOxAuthClaims()) {
                    GluuAttribute gluuAttribute = attributeService.getAttributeByDn(claimDn);

                    String claimName = gluuAttribute.getOxAuthClaimName();
                    String ldapName = gluuAttribute.getGluuLdapAttributeName();
                    String attributeValue = null;

                    if (StringUtils.isNotBlank(claimName) && StringUtils.isNotBlank(ldapName)) {
                        if (ldapName.equals("uid")) {
                            attributeValue = authorizationGrant.getUser().getUserId();
                        } else {
                            attributeValue = authorizationGrant.getUser().getAttribute(gluuAttribute.getName());
                        }

                        jwe.getClaims().setClaim(claimName, attributeValue);
                    }
                }
            }
        }
        if (authorizationGrant.getJwtAuthorizationRequest() != null
                && authorizationGrant.getJwtAuthorizationRequest().getUserInfoMember() != null) {
            for (Claim claim : authorizationGrant.getJwtAuthorizationRequest().getUserInfoMember().getClaims()) {
                boolean optional = true; // ClaimValueType.OPTIONAL.equals(claim.getClaimValue().getClaimValueType());
                GluuAttribute gluuAttribute = attributeService.getByClaimName(claim.getName());

                if (gluuAttribute != null) {
                    String ldapClaimName = gluuAttribute.getGluuLdapAttributeName();
                    Object attribute = authorizationGrant.getUser().getAttribute(ldapClaimName, optional);
                    if (attribute != null) {
                        if (attribute instanceof JSONArray) {
                            JSONArray jsonArray = (JSONArray) attribute;
                            List<String> values = new ArrayList<String>();
                            for (int i = 0; i < jsonArray.length(); i++) {
                                String value = jsonArray.optString(i);
                                if (value != null) {
                                    values.add(value);
                                }
                            }
                            jwe.getClaims().setClaim(claim.getName(), values);
                        } else {
                            String value = (String) attribute;
                            jwe.getClaims().setClaim(claim.getName(), value);
                        }
                    }
                }
            }
        }

        // Encryption
        if (keyEncryptionAlgorithm == KeyEncryptionAlgorithm.RSA_OAEP
                || keyEncryptionAlgorithm == KeyEncryptionAlgorithm.RSA1_5) {
            PublicKey publicKey = JwtUtil.getPublicKey(authorizationGrant.getClient().getJwksUri(), null, SignatureAlgorithm.RS256, null);
            if (publicKey != null && publicKey instanceof RSAPublicKey) {
                JweEncrypter jweEncrypter = new JweEncrypterImpl(keyEncryptionAlgorithm, blockEncryptionAlgorithm, (RSAPublicKey) publicKey);
                jwe = jweEncrypter.encrypt(jwe);
            } else {
                throw new InvalidJweException("The public key is not valid");
            }
        } else if (keyEncryptionAlgorithm == KeyEncryptionAlgorithm.A128KW
                || keyEncryptionAlgorithm == KeyEncryptionAlgorithm.A256KW) {
            try {
                byte[] sharedSymmetricKey = authorizationGrant.getClient().getClientSecret().getBytes(Util.UTF8_STRING_ENCODING);
                JweEncrypter jweEncrypter = new JweEncrypterImpl(keyEncryptionAlgorithm, blockEncryptionAlgorithm, sharedSymmetricKey);
                jwe = jweEncrypter.encrypt(jwe);
            } catch (UnsupportedEncodingException e) {
                throw new InvalidJweException(e);
            } catch (StringEncrypter.EncryptionException e) {
                throw new InvalidJweException(e);
            } catch (Exception e) {
                throw new InvalidJweException(e);
            }
        }

        return jwe;
    }
}<|MERGE_RESOLUTION|>--- conflicted
+++ resolved
@@ -94,18 +94,9 @@
         jwt.getClaims().setExpirationTime(expiration);
         jwt.getClaims().setIssuedAt(issuedAt);
 
-<<<<<<< HEAD
-        jwt.getClaims().setClaim(JwtClaimName.SUBJECT_IDENTIFIER, authorizationGrant.getClient().getSubjectIdentifier());
-
-        if (authorizationGrant.getAcrValues() != null) {
-            jwt.getClaims().setClaim(JwtClaimName.AUTHENTICATION_CONTEXT_CLASS_REFERENCE, authorizationGrant.getAcrValues());
-        }
-=======
-        // TODO: acr
-        //if (authenticationContextClassReference != null) {
-        //    jwt.getClaims().setClaim(JwtClaimName.AUTHENTICATION_CONTEXT_CLASS_REFERENCE, authenticationContextClassReference);
-        //}
->>>>>>> 20ffe3c9
+		if (authorizationGrant.getAcrValues() != null) {
+			jwt.getClaims().setClaim(JwtClaimName.AUTHENTICATION_CONTEXT_CLASS_REFERENCE, authorizationGrant.getAcrValues());
+		}
         if (StringUtils.isNotBlank(nonce)) {
             jwt.getClaims().setClaim(JwtClaimName.NONCE, nonce);
         }
@@ -123,12 +114,6 @@
         jwt.getClaims().setClaim("oxValidationURI", ConfigurationFactory.getConfiguration().getCheckSessionIFrame());
         jwt.getClaims().setClaim("oxOpenIDConnectVersion", ConfigurationFactory.getConfiguration().getOxOpenIdConnectVersion());
 
-<<<<<<< HEAD
-        if (claims != null) {
-            for (String key : claims.keySet()) {
-                String value = claims.get(key);
-                jwt.getClaims().setClaim(key, value);
-=======
         ScopeService scopeService = ScopeService.instance();
         AttributeService attributeService = AttributeService.instance();
         for (String scopeName : scopes) {
@@ -177,7 +162,6 @@
                         }
                     }
                 }
->>>>>>> 20ffe3c9
             }
         }
         if (authorizationGrant.getJwtAuthorizationRequest() != null
@@ -274,9 +258,9 @@
 
         jwe.getClaims().setClaim(JwtClaimName.SUBJECT_IDENTIFIER, authorizationGrant.getClient().getSubjectIdentifier());
 
-        if (authorizationGrant.getAcrValues() != null) {
-            jwe.getClaims().setClaim(JwtClaimName.AUTHENTICATION_CONTEXT_CLASS_REFERENCE, authorizationGrant.getAcrValues());
-        }
+		if (authorizationGrant.getAcrValues() != null) {
+			jwe.getClaims().setClaim(JwtClaimName.AUTHENTICATION_CONTEXT_CLASS_REFERENCE, authorizationGrant.getAcrValues());
+		}
         if (StringUtils.isNotBlank(nonce)) {
             jwe.getClaims().setClaim(JwtClaimName.NONCE, nonce);
         }

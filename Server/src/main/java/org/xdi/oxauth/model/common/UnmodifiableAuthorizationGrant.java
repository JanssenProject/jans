--- conflicted
+++ resolved
@@ -82,11 +82,7 @@
 
     @Override
     public IdToken createIdToken(String nonce, AuthorizationCode authorizationCode, AccessToken accessToken,
-<<<<<<< HEAD
-                                 Map<String, String> claims, String acrValues)
-=======
-                                 String authMode, String authLevel)
->>>>>>> baa40591
+                                 String acrValues)
             throws SignatureException, StringEncrypter.EncryptionException, InvalidJwtException, InvalidJweException {
         throw new UnsupportedOperationException("Not allowed for UnmodifiableAuthorizationGrant.");
     }

/*
 * oxAuth is available under the MIT License (2008). See http://opensource.org/licenses/MIT for full text.
 *
 * Copyright (c) 2014, Gluu
 */

package org.xdi.oxauth.util;

import org.apache.commons.lang.StringUtils;
import org.codehaus.jackson.map.AnnotationIntrospector;
import org.codehaus.jackson.map.DeserializationConfig;
import org.codehaus.jackson.map.ObjectMapper;
import org.codehaus.jackson.map.SerializationConfig;
import org.codehaus.jackson.map.introspect.JacksonAnnotationIntrospector;
import org.codehaus.jackson.xc.JaxbAnnotationIntrospector;
import org.gluu.site.ldap.persistence.LdapEntryManager;
import org.jboss.seam.Component;
import org.jboss.seam.log.Log;
import org.jboss.seam.log.Logging;
import org.xdi.ldap.model.CustomAttribute;
import org.xdi.oxauth.model.uma.UmaPermission;
import org.xdi.oxauth.model.uma.persistence.ResourceSetPermission;
import org.xdi.oxauth.service.AppInitializer;
import org.xdi.oxauth.service.uma.ScopeService;
import org.xdi.util.ArrayHelper;
import org.xdi.util.Util;

<<<<<<< HEAD
=======
import javax.faces.context.ExternalContext;
import javax.faces.context.FacesContext;
import javax.servlet.http.HttpServletRequest;
>>>>>>> dee5c498
import javax.ws.rs.core.CacheControl;
import java.io.IOException;
import java.io.UnsupportedEncodingException;
import java.net.URLDecoder;
import java.util.List;
import java.util.Map;
import java.util.concurrent.Executors;
import java.util.concurrent.ScheduledExecutorService;
import java.util.concurrent.ThreadFactory;

/**
 * @author Yuriy Zabrovarnyy
 * @version 0.9, 26/12/2012
 */

public class ServerUtil {

    private final static Log LOG = Logging.getLog(ServerUtil.class);

    private ServerUtil() {
    }

    public static String asJsonSilently(Object p_object) {
        try {
            return asJson(p_object);
        } catch (IOException e) {
            LOG.trace(e.getMessage(), e);
            return "";
        }
    }

    public static <T> T asObjectSilently(String json, Class<T> clazz) {
        try {
            ObjectMapper mapper = new ObjectMapper();
            T clazzObject = mapper.readValue(json, clazz);
            return clazzObject;
        } catch (Exception e) {
            return null;
        }
    }

    public static String asPrettyJson(Object p_object) throws IOException {
        final ObjectMapper mapper = ServerUtil.createJsonMapper().configure(SerializationConfig.Feature.WRAP_ROOT_VALUE, false);
        return mapper.writerWithDefaultPrettyPrinter().writeValueAsString(p_object);
    }

    public static String asJson(Object p_object) throws IOException {
        final ObjectMapper mapper = ServerUtil.createJsonMapper().configure(SerializationConfig.Feature.WRAP_ROOT_VALUE, false);
        return mapper.writeValueAsString(p_object);
    }

    public static CacheControl cacheControl(boolean p_noStore) {
        final CacheControl cacheControl = new CacheControl();
        cacheControl.setNoStore(p_noStore);
        return cacheControl;
    }

    public static CacheControl cacheControl(boolean p_noStore, boolean p_noTransform) {
        final CacheControl cacheControl = new CacheControl();
        cacheControl.setNoStore(p_noStore);
        cacheControl.setNoTransform(p_noTransform);
        return cacheControl;
    }


    public static ObjectMapper createJsonMapper() {
        final AnnotationIntrospector jaxb = new JaxbAnnotationIntrospector();
        final AnnotationIntrospector jackson = new JacksonAnnotationIntrospector();

        final AnnotationIntrospector pair = new AnnotationIntrospector.Pair(jackson, jaxb);

        final ObjectMapper mapper = new ObjectMapper();
        mapper.getDeserializationConfig().withAnnotationIntrospector(pair);
        mapper.getSerializationConfig().withAnnotationIntrospector(pair);
        return mapper;
    }

    public static ObjectMapper jsonMapperWithWrapRoot() {
        return createJsonMapper().configure(SerializationConfig.Feature.WRAP_ROOT_VALUE, true);
    }

    public static ObjectMapper jsonMapperWithUnwrapRoot() {
        return createJsonMapper().configure(DeserializationConfig.Feature.UNWRAP_ROOT_VALUE, true);
    }

    public static <T> T instance(Class p_clazz) {
        return (T) Component.getInstance(p_clazz);
    }

    public static <T> T instance(String p_name) {
        return (T) Component.getInstance(p_name);
    }

    public static LdapEntryManager getLdapManager() {
        return instance(AppInitializer.LDAP_ENTRY_MANAGER_NAME);
    }

    public static CustomAttribute getAttributeByName(List<CustomAttribute> p_list, String p_attributeName) {
        if (p_list != null && !p_list.isEmpty() && StringUtils.isNotEmpty(p_attributeName)) {
            for (CustomAttribute attr : p_list) {
                if (p_attributeName.equals(attr.getName())) {
                    return attr;
                }
            }
        }
        return null;
    }

    public static String getAttributeValueByName(List<CustomAttribute> p_list, String p_attributeName) {
        final CustomAttribute attr = getAttributeByName(p_list, p_attributeName);
        if (attr != null) {
            return attr.getValue();
        }
        return "";
    }

    public static String urlDecode(String p_str) {
        if (StringUtils.isNotBlank(p_str)) {
            try {
                return URLDecoder.decode(p_str, Util.UTF8);
            } catch (UnsupportedEncodingException e) {
                LOG.trace(e.getMessage(), e);
            }
        }
        return p_str;
    }

    public static ScheduledExecutorService createExecutor() {
        return Executors.newSingleThreadScheduledExecutor(new ThreadFactory() {
            public Thread newThread(Runnable p_r) {
                Thread thread = new Thread(p_r);
                thread.setDaemon(true);
                return thread;
            }
        });
    }

    public static UmaPermission convert(ResourceSetPermission p_permission, ScopeService p_umaScopeService) {
        if (p_permission != null) {
            final UmaPermission result = new UmaPermission();
            result.setResourceSetId(p_permission.getResourceSetId());
            result.setScopes(p_umaScopeService.getScopeUrlsByDns(p_permission.getScopeDns()));
            result.setExpiresAt(p_permission.getExpirationDate());
            return result;
        }
        return null;
    }

    public static String getFirstValue(Map<String, String[]> map, String key) {
    	if (map.containsKey(key)) {
    		String[] values = map.get(key);
    		if (ArrayHelper.isNotEmpty(values)) {
    			return values[0];
    		}
    	}

    	return null;
    }

    /**
     * @param httpRequest -interface to provide request information for HTTP servlets.
     * @return IP address of client
     * @see <a href="http://stackoverflow.com/a/21884642/5202500">Getting IP address of client</a>
     */
    public static String getIpAddress(HttpServletRequest httpRequest) {
        final String[] HEADERS_TO_TRY = {
                "X-Forwarded-For",
                "Proxy-Client-IP",
                "WL-Proxy-Client-IP",
                "HTTP_X_FORWARDED_FOR",
                "HTTP_X_FORWARDED",
                "HTTP_X_CLUSTER_CLIENT_IP",
                "HTTP_CLIENT_IP",
                "HTTP_FORWARDED_FOR",
                "HTTP_FORWARDED",
                "HTTP_VIA",
                "REMOTE_ADDR"
        };
        for (String header : HEADERS_TO_TRY) {
            String ip = httpRequest.getHeader(header);
            if (ip != null && ip.length() != 0 && !"unknown".equalsIgnoreCase(ip)) {
                return ip;
            }
        }
        return httpRequest.getRemoteAddr();
    }

    /**
     * Safe retrieves http request from FacesContext
     * @return http
     */
    public static HttpServletRequest getRequestOrNull() {
        FacesContext facesContext = FacesContext.getCurrentInstance();
        if(facesContext == null)
            return null;

        ExternalContext externalContext = facesContext.getExternalContext();
        if(externalContext == null)
            return null;
        Object request = externalContext.getRequest();
        if(request == null || !(request instanceof HttpServletRequest))
            return null;
        return (HttpServletRequest)request;
    }

}<|MERGE_RESOLUTION|>--- conflicted
+++ resolved
@@ -25,12 +25,9 @@
 import org.xdi.util.ArrayHelper;
 import org.xdi.util.Util;
 
-<<<<<<< HEAD
-=======
 import javax.faces.context.ExternalContext;
 import javax.faces.context.FacesContext;
 import javax.servlet.http.HttpServletRequest;
->>>>>>> dee5c498
 import javax.ws.rs.core.CacheControl;
 import java.io.IOException;
 import java.io.UnsupportedEncodingException;
@@ -178,7 +175,7 @@
         }
         return null;
     }
-
+    
     public static String getFirstValue(Map<String, String[]> map, String key) {
     	if (map.containsKey(key)) {
     		String[] values = map.get(key);
@@ -186,7 +183,7 @@
     			return values[0];
     		}
     	}
-
+    	
     	return null;
     }
 

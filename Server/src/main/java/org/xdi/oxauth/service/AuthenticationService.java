--- conflicted
+++ resolved
@@ -415,11 +415,7 @@
             newSessionId = sessionIdService.setSessionIdStateAuthenticated(sessionId, user.getDn());
         }
 
-<<<<<<< HEAD
-        configureEventUserContext(newSessionId);
-=======
-        identity.setSessionState(sessionState);
->>>>>>> 6f27eaa9
+        identity.setSessionId(sessionId);
 
         return newSessionId;
     }
@@ -434,11 +430,7 @@
 
         SessionId sessionId = sessionIdService.generateAuthenticatedSessionId(user.getDn());
 
-<<<<<<< HEAD
-        configureEventUserContext(sessionId);
-=======
-        identity.setSessionState(sessionState);
->>>>>>> 6f27eaa9
+        identity.setSessionId(sessionId);
 
         return sessionId;
     }
@@ -446,16 +438,7 @@
     public void configureEventUser(SessionId sessionId) {
         sessionIdService.updateSessionId(sessionId);
 
-<<<<<<< HEAD
-        configureEventUserContext(sessionId);
-    }
-
-    private void configureEventUserContext(SessionId sessionId) {
         identity.setSessionId(sessionId);
-        identity.setSessionId(sessionId);
-=======
-        identity.setSessionState(sessionState);
->>>>>>> 6f27eaa9
     }
 
 	public void quietLogin(String userName) {

/*
 * oxAuth is available under the MIT License (2008). See http://opensource.org/licenses/MIT for full text.
 *
 * Copyright (c) 2014, Gluu
 */

package org.xdi.oxauth.service;

<<<<<<< HEAD
=======
import java.util.Calendar;
import java.util.Date;
import java.util.GregorianCalendar;
import java.util.List;
import java.util.TimeZone;
import java.util.concurrent.atomic.AtomicBoolean;

import javax.ejb.Asynchronous;
import javax.ejb.DependsOn;
import javax.enterprise.context.ApplicationScoped;
import javax.enterprise.event.Event;
import javax.enterprise.event.Observes;
import javax.inject.Inject;
import javax.inject.Named;

>>>>>>> 05892ffc
import org.gluu.site.ldap.persistence.BatchOperation;
import org.gluu.site.ldap.persistence.LdapEntryManager;
import org.slf4j.Logger;
import org.xdi.model.ApplicationType;
import org.xdi.oxauth.model.common.AuthorizationGrant;
import org.xdi.oxauth.model.common.AuthorizationGrantList;
import org.xdi.oxauth.model.config.ConfigurationFactory;
import org.xdi.oxauth.model.configuration.AppConfiguration;
import org.xdi.oxauth.model.fido.u2f.DeviceRegistration;
import org.xdi.oxauth.model.fido.u2f.RequestMessageLdap;
import org.xdi.oxauth.model.registration.Client;
import org.xdi.oxauth.service.cdi.event.CleanerEvent;
import org.xdi.oxauth.service.cdi.event.Scheduled;
import org.xdi.oxauth.service.fido.u2f.DeviceRegistrationService;
import org.xdi.oxauth.service.fido.u2f.RequestService;
import org.xdi.oxauth.service.uma.ResourceSetPermissionManager;
import org.xdi.oxauth.service.uma.RptManager;
import org.xdi.service.timer.event.TimerEvent;
import org.xdi.service.timer.schedule.TimerSchedule;
<<<<<<< HEAD

import javax.ejb.Asynchronous;
import javax.ejb.DependsOn;
import javax.enterprise.context.ApplicationScoped;
import javax.enterprise.event.Event;
import javax.enterprise.event.Observes;
import javax.inject.Inject;
import javax.inject.Named;
import java.util.*;
import java.util.concurrent.atomic.AtomicBoolean;
=======
>>>>>>> 05892ffc

/**
 * @author Yuriy Zabrovarnyy
 * @author Javier Rojas Blum
 * @version December 15, 2015
 */
@ApplicationScoped
@DependsOn("appInitializer")
@Named
public class CleanerTimer {

    public final static int BATCH_SIZE = 100;
    private final static int DEFAULT_INTERVAL = 600; // 10 minutes

    @Inject
    private Logger log;

    @Inject
    private LdapEntryManager ldapEntryManager;

    @Inject
    private AuthorizationGrantList authorizationGrantList;

    @Inject
    private ClientService clientService;

    @Inject
    private GrantService grantService;

    @Inject
    private RptManager rptManager;

    @Inject
    private ResourceSetPermissionManager resourceSetPermissionManager;

    @Inject
    private SessionStateService sessionStateService;

    @Inject @Named("u2fRequestService")
    private RequestService u2fRequestService;

    @Inject
    private MetricService metricService;

    @Inject
    private DeviceRegistrationService deviceRegistrationService;

    @Inject
<<<<<<< HEAD
    private ConfigurationFactory configurationFactory;
=======
    private AppConfiguration appConfiguration;
>>>>>>> 05892ffc

    @Inject
	private Event<TimerEvent> cleanerEvent;

<<<<<<< HEAD
    @Inject
	private Event<TimerEvent> cleanerEvent;

=======
>>>>>>> 05892ffc
    private AtomicBoolean isActive;
    
    public void initTimer() {
        log.debug("Initializing Cleaner Timer");
        this.isActive = new AtomicBoolean(false);

        int interval = appConfiguration.getCleanServiceInterval();
        if (interval <= 0) {
            interval = DEFAULT_INTERVAL;
        }

        cleanerEvent.fire(new TimerEvent(new TimerSchedule(30, 30), new CleanerEvent(), Scheduled.Literal.INSTANCE));
    }

    @Asynchronous
    public void process(@Observes @Scheduled CleanerEvent cleanerEvent) {
        if (this.isActive.get()) {
            return;
        }

        if (!this.isActive.compareAndSet(false, true)) {
            return;
        }

        try {
            processAuthorizationGrantList();
            processRegisteredClients();

            Date now = new Date();
            this.rptManager.cleanupRPTs(now);
            this.resourceSetPermissionManager.cleanupResourceSetPermissions(now);

            processU2fRequests();
            processU2fDeviceRegistrations();

            processMetricEntries();
        } finally {
            this.isActive.set(false);
        }
    }

    private void processAuthorizationGrantList() {
        log.debug("Start AuthorizationGrant clean up");
        grantService.cleanUp();
        log.debug("End AuthorizationGrant clean up");
    }

    private void processRegisteredClients() {
        log.debug("Start Client clean up");

        BatchOperation<Client> clientBatchService = new BatchOperation<Client>(ldapEntryManager) {
            @Override
            protected List<Client> getChunkOrNull(int chunkSize) {
                return clientService.getClientsWithExpirationDate(this, chunkSize, chunkSize);
            }

            @Override
            protected void performAction(List<Client> entries) {
                for (Client client : entries) {
                    try {
                        GregorianCalendar now = new GregorianCalendar(TimeZone.getTimeZone("UTC"));
                        GregorianCalendar expirationDate = new GregorianCalendar(TimeZone.getTimeZone("UTC"));
                        expirationDate.setTime(client.getClientSecretExpiresAt());
                        if (expirationDate.before(now)) {
                            List<AuthorizationGrant> toRemove = authorizationGrantList.getAuthorizationGrant(client.getClientId());
                            authorizationGrantList.removeAuthorizationGrants(toRemove);

                            log.debug("Removing Client: {}, Expiration date: {}",
                                    client.getClientId(),
                                    client.getClientSecretExpiresAt());
                            clientService.remove(client);
                        }
                    } catch (Exception e) {
                        log.error("Failed to remove entry", e);
                    }
                }
            }
        };
        clientBatchService.iterateAllByChunks(BATCH_SIZE);

        log.debug("End Client clean up");
    }

    private void processU2fRequests() {
        log.debug("Start U2F request clean up");

        Calendar calendar = new GregorianCalendar(TimeZone.getTimeZone("UTC"));
        calendar.add(Calendar.SECOND, -90);
        final Date expirationDate = calendar.getTime();

        BatchOperation<RequestMessageLdap> requestMessageLdapBatchService = new BatchOperation<RequestMessageLdap>(ldapEntryManager) {
            @Override
            protected List<RequestMessageLdap> getChunkOrNull(int chunkSize) {
                return u2fRequestService.getExpiredRequestMessages(this, expirationDate);
            }

            @Override
            protected void performAction(List<RequestMessageLdap> entries) {
                for (RequestMessageLdap requestMessageLdap : entries) {
                    try {
                        log.debug("Removing RequestMessageLdap: {}, Creation date: {}",
                                requestMessageLdap.getRequestId(),
                                requestMessageLdap.getCreationDate());
                        u2fRequestService.removeRequestMessage(requestMessageLdap);
                    } catch (Exception e) {
                        log.error("Failed to remove entry", e);
                    }
                }
            }
        };
        requestMessageLdapBatchService.iterateAllByChunks(BATCH_SIZE);
        log.debug("End U2F request clean up");
    }

    private void processU2fDeviceRegistrations() {
        log.debug("Start U2F request clean up");

        Calendar calendar = new GregorianCalendar(TimeZone.getTimeZone("UTC"));
        calendar.add(Calendar.SECOND, -90);
        final Date expirationDate = calendar.getTime();

        BatchOperation<DeviceRegistration> deviceRegistrationBatchService = new BatchOperation<DeviceRegistration>(ldapEntryManager) {
            @Override
            protected List<DeviceRegistration> getChunkOrNull(int chunkSize) {
                return deviceRegistrationService.getExpiredDeviceRegistrations(this, expirationDate);
            }

            @Override
            protected void performAction(List<DeviceRegistration> entries) {
                for (DeviceRegistration deviceRegistration : entries) {
                    try {
                        log.debug("Removing DeviceRegistration: {}, Creation date: {}",
                                deviceRegistration.getId(),
                                deviceRegistration.getCreationDate());
                        deviceRegistrationService.removeUserDeviceRegistration(deviceRegistration);
                    }
                    catch (Exception e){
                        log.error("Failed to remove entry", e);
                    }
                }
            }
        };
        deviceRegistrationBatchService.iterateAllByChunks(BATCH_SIZE);

        log.debug("End U2F request clean up");
    }

    private void processMetricEntries() {
        log.debug("Start metric entries clean up");

        int keepDataDays = appConfiguration.getMetricReporterKeepDataDays();

        Calendar calendar = new GregorianCalendar(TimeZone.getTimeZone("UTC"));
        calendar.add(Calendar.DATE, -keepDataDays);
        Date expirationDate = calendar.getTime();

        metricService.removeExpiredMetricEntries(BATCH_SIZE, expirationDate, ApplicationType.OX_AUTH, metricService.applianceInum());

        log.debug("End metric entries clean up");
    }

}<|MERGE_RESOLUTION|>--- conflicted
+++ resolved
@@ -6,8 +6,6 @@
 
 package org.xdi.oxauth.service;
 
-<<<<<<< HEAD
-=======
 import java.util.Calendar;
 import java.util.Date;
 import java.util.GregorianCalendar;
@@ -23,7 +21,6 @@
 import javax.inject.Inject;
 import javax.inject.Named;
 
->>>>>>> 05892ffc
 import org.gluu.site.ldap.persistence.BatchOperation;
 import org.gluu.site.ldap.persistence.LdapEntryManager;
 import org.slf4j.Logger;
@@ -43,19 +40,6 @@
 import org.xdi.oxauth.service.uma.RptManager;
 import org.xdi.service.timer.event.TimerEvent;
 import org.xdi.service.timer.schedule.TimerSchedule;
-<<<<<<< HEAD
-
-import javax.ejb.Asynchronous;
-import javax.ejb.DependsOn;
-import javax.enterprise.context.ApplicationScoped;
-import javax.enterprise.event.Event;
-import javax.enterprise.event.Observes;
-import javax.inject.Inject;
-import javax.inject.Named;
-import java.util.*;
-import java.util.concurrent.atomic.AtomicBoolean;
-=======
->>>>>>> 05892ffc
 
 /**
  * @author Yuriy Zabrovarnyy
@@ -104,21 +88,11 @@
     private DeviceRegistrationService deviceRegistrationService;
 
     @Inject
-<<<<<<< HEAD
-    private ConfigurationFactory configurationFactory;
-=======
     private AppConfiguration appConfiguration;
->>>>>>> 05892ffc
 
     @Inject
 	private Event<TimerEvent> cleanerEvent;
 
-<<<<<<< HEAD
-    @Inject
-	private Event<TimerEvent> cleanerEvent;
-
-=======
->>>>>>> 05892ffc
     private AtomicBoolean isActive;
     
     public void initTimer() {

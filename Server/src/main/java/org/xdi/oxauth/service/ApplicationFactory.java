--- conflicted
+++ resolved
@@ -65,21 +65,9 @@
 			return new SmtpConfiguration();
 		}
 
-<<<<<<< HEAD
-		String password = smtpConfiguration.getPassword();
-		if (StringHelper.isNotEmpty(password)) {
-			try {
-				smtpConfiguration.setPasswordDecrypted(encryptionService.decrypt(password));
-			} catch (EncryptionException ex) {
-				log.error("Failed to decrypt SMTP user password", ex);
-			}
-		}
-		
-=======
 		applianceService.decryptSmtpPassword(smtpConfiguration);
 
->>>>>>> 2ddb0b22
-		return smtpConfiguration;
+    return smtpConfiguration;
 	}
 
 }
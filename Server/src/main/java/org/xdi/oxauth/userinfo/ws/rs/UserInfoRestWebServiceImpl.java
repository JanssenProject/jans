--- conflicted
+++ resolved
@@ -68,11 +68,7 @@
  * Provides interface for User Info REST web services
  *
  * @author Javier Rojas Blum
-<<<<<<< HEAD
  * @version February 17, 2016
-=======
- * @version February 15, 2015
->>>>>>> 1c1d3e26
  */
 @Name("requestUserInfoRestWebService")
 public class UserInfoRestWebServiceImpl implements UserInfoRestWebService {
@@ -228,7 +224,7 @@
 
                     String claimName = gluuAttribute.getOxAuthClaimName();
                     String ldapName = gluuAttribute.getName();
-                    String attributeValue;
+                    String attributeValue = null;
 
                     if (StringUtils.isNotBlank(claimName) && StringUtils.isNotBlank(ldapName)) {
                         if (ldapName.equals("uid")) {
@@ -275,7 +271,7 @@
         // Check for Subject Identifier Type
         if (authorizationGrant.getClient().getSubjectType() != null &&
                 SubjectType.fromString(authorizationGrant.getClient().getSubjectType()).equals(SubjectType.PAIRWISE)) {
-            String sectorIdentifier;
+            String sectorIdentifier = null;
             if (StringUtils.isNotBlank(authorizationGrant.getClient().getSectorIdentifierUri())) {
                 sectorIdentifier = authorizationGrant.getClient().getSectorIdentifierUri();
             } else {
@@ -364,7 +360,7 @@
 
                     String claimName = gluuAttribute.getOxAuthClaimName();
                     String ldapName = gluuAttribute.getName();
-                    String attributeValue;
+                    String attributeValue = null;
 
                     if (StringUtils.isNotBlank(claimName) && StringUtils.isNotBlank(ldapName)) {
                         if (ldapName.equals("uid")) {
@@ -411,7 +407,7 @@
         // Check for Subject Identifier Type
         if (authorizationGrant.getClient().getSubjectType() != null &&
                 SubjectType.fromString(authorizationGrant.getClient().getSubjectType()).equals(SubjectType.PAIRWISE)) {
-            String sectorIdentifier;
+            String sectorIdentifier = null;
             if (StringUtils.isNotBlank(authorizationGrant.getClient().getSectorIdentifierUri())) {
                 sectorIdentifier = authorizationGrant.getClient().getSectorIdentifierUri();
             } else {
@@ -549,7 +545,7 @@
         // Check for Subject Identifier Type
         if (authorizationGrant.getClient().getSubjectType() != null &&
                 SubjectType.fromString(authorizationGrant.getClient().getSubjectType()).equals(SubjectType.PAIRWISE)) {
-            String sectorIdentifier;
+            String sectorIdentifier = null;
             if (StringUtils.isNotBlank(authorizationGrant.getClient().getSectorIdentifierUri())) {
                 sectorIdentifier = authorizationGrant.getClient().getSectorIdentifierUri();
             } else {
@@ -589,7 +585,7 @@
 
                 String claimName = gluuAttribute.getOxAuthClaimName();
                 String ldapName = gluuAttribute.getName();
-                Object attribute;
+                Object attribute = null;
 
                 if (StringUtils.isNotBlank(claimName) && StringUtils.isNotBlank(ldapName)) {
                     if (ldapName.equals("uid")) {

/*
 * oxAuth is available under the MIT License (2008). See http://opensource.org/licenses/MIT for full text.
 *
 * Copyright (c) 2014, Gluu
 */

package org.xdi.oxauth.auth;

import org.apache.commons.lang.StringUtils;
import org.gluu.jsf2.service.FacesService;
import org.slf4j.Logger;
import org.xdi.model.AuthenticationScriptUsageType;
import org.xdi.model.custom.script.conf.CustomScriptConfiguration;
import org.xdi.model.security.Credentials;
import org.xdi.model.security.SimplePrincipal;
import org.xdi.oxauth.i18n.LanguageBean;
import org.xdi.oxauth.model.common.SessionId;
import org.xdi.oxauth.model.common.SessionIdState;
import org.xdi.oxauth.model.common.User;
import org.xdi.oxauth.model.config.Constants;
import org.xdi.oxauth.model.configuration.AppConfiguration;
import org.xdi.oxauth.model.jwt.JwtClaimName;
import org.xdi.oxauth.model.registration.Client;
import org.xdi.oxauth.security.Identity;
import org.xdi.oxauth.service.AuthenticationService;
import org.xdi.oxauth.service.ClientService;
import org.xdi.oxauth.service.SessionIdService;
import org.xdi.oxauth.service.external.ExternalAuthenticationService;
import org.xdi.util.StringHelper;

import javax.enterprise.context.RequestScoped;
import javax.faces.application.FacesMessage;
import javax.faces.application.FacesMessage.Severity;
import javax.faces.context.ExternalContext;
import javax.faces.context.FacesContext;
import javax.inject.Inject;
import javax.inject.Named;
import java.security.Principal;
import java.util.List;
import java.util.Map;

/**
 * Authenticator component
 *
 * @author Javier Rojas Blum
 * @author Yuriy Movchan
 * @version August 9, 2017
 */
@RequestScoped
@Named
public class Authenticator {

    @Inject
    private Logger log;

    @Inject
    private Identity identity;

    @Inject
    private Credentials credentials;

    @Inject
    private ClientService clientService;

    @Inject
    private SessionIdService sessionIdService;

    @Inject
    private AuthenticationService authenticationService;

    @Inject
    private ExternalAuthenticationService externalAuthenticationService;

    @Inject
    private AppConfiguration appConfiguration;

    @Inject
    private FacesContext facesContext;

    @Inject
    private ExternalContext externalContext;

    @Inject
    private FacesService facesService;

    @Inject
    private LanguageBean languageBean;

    private String authAcr;

    private Integer authStep;

    private boolean addedErrorMessage;

    /**
     * Tries to authenticate an user, returns <code>true</code> if the
     * authentication succeed
     *
     * @return Returns <code>true</code> if the authentication succeed
     */
    public boolean authenticate() {
        if (!authenticateImpl(true, false)) {
            return authenticationFailed();
        } else {
            return true;
        }
    }

    public String authenticateWithOutcome() {
        boolean result = authenticateImpl(true, false);
        if (result) {
            return Constants.RESULT_SUCCESS;
        } else {
            addMessage(FacesMessage.SEVERITY_ERROR, "login.failedToAuthenticate");
            return Constants.RESULT_FAILURE;
        }

    }

    public boolean authenticateWebService(boolean skipPassword) {
        return authenticateImpl(false, skipPassword);
    }

    public boolean authenticateWebService() {
        return authenticateImpl(false, false);
    }

    public boolean authenticateImpl(boolean interactive, boolean skipPassword) {
        boolean authenticated = false;
        try {
            log.trace("Authenticating ... (interactive: " + interactive + ", skipPassword: " + skipPassword
                    + ", credentials.username: " + credentials.getUsername() + ")");
            if (StringHelper.isNotEmpty(credentials.getUsername())
                    && (skipPassword || StringHelper.isNotEmpty(credentials.getPassword()))
                    && credentials.getUsername().startsWith("@!")) {
                authenticated = clientAuthentication(credentials, interactive, skipPassword);
            } else {
                if (interactive) {
                    authenticated = userAuthenticationInteractive();
                } else {
                    authenticated = userAuthenticationService();
                }
            }
        } catch (Exception ex) {
            log.error(ex.getMessage(), ex);
        }

        if (authenticated) {
            log.trace("Authentication successfully for '{}'", credentials.getUsername());
            return true;
        }

        log.info("Authentication failed for '{}'", credentials.getUsername());
        return false;
    }

    private boolean clientAuthentication(Credentials credentials, boolean interactive, boolean skipPassword) {
        boolean isServiceUsesExternalAuthenticator = !interactive
                && externalAuthenticationService.isEnabled(AuthenticationScriptUsageType.SERVICE);
        if (isServiceUsesExternalAuthenticator) {
            CustomScriptConfiguration customScriptConfiguration = externalAuthenticationService
                    .determineCustomScriptConfiguration(AuthenticationScriptUsageType.SERVICE, 1, this.authAcr);

            if (customScriptConfiguration == null) {
                log.error("Failed to get CustomScriptConfiguration. acr: '{}'", this.authAcr);
            } else {
                this.authAcr = customScriptConfiguration.getCustomScript().getName();

                boolean result = externalAuthenticationService.executeExternalAuthenticate(customScriptConfiguration,
                        null, 1);
                log.info("Authentication result for user '{}', result: '{}'", credentials.getUsername(), result);

                if (result) {
                    Client client = authenticationService.configureSessionClient();
                    showClientAuthenticationLog(client);
                    return true;
                }
            }
        }

        boolean loggedIn = skipPassword;
        if (!loggedIn) {
            loggedIn = clientService.authenticate(credentials.getUsername(), credentials.getPassword());
        }
        if (loggedIn) {
            Client client = authenticationService.configureSessionClient();
            showClientAuthenticationLog(client);
            return true;
        }

        return false;
    }

    private void showClientAuthenticationLog(Client client) {
        StringBuilder sb = new StringBuilder("Authentication success for Client");
        if (StringHelper.toBoolean(appConfiguration.getLogClientIdOnClientAuthentication(), false) ||
                StringHelper.toBoolean(appConfiguration.getLogClientNameOnClientAuthentication(), false)) {
            sb.append(":");
            if (appConfiguration.getLogClientIdOnClientAuthentication()) {
                sb.append(" ").append("'").append(client.getClientId()).append("'");
            }
            if (appConfiguration.getLogClientNameOnClientAuthentication()) {
                sb.append(" ").append("('").append(client.getClientName()).append("')");
            }
        }
        log.info(sb.toString());
    }

    private boolean userAuthenticationInteractive() {
        SessionId sessionId = sessionIdService.getSessionId();
        Map<String, String> sessionIdAttributes = sessionIdService.getSessionAttributes(sessionId);
        if (sessionIdAttributes == null) {
            log.error("Failed to get session attributes");
            authenticationFailedSessionInvalid();
            return false;
        }

        // Set current state into identity to allow use in login form and
        // authentication scripts
        identity.setSessionId(sessionId);

        initCustomAuthenticatorVariables(sessionIdAttributes);
        boolean useExternalAuthenticator = externalAuthenticationService
                .isEnabled(AuthenticationScriptUsageType.INTERACTIVE);
        if (useExternalAuthenticator && !StringHelper.isEmpty(this.authAcr)) {
            initCustomAuthenticatorVariables(sessionIdAttributes);
            if ((this.authStep == null) || StringHelper.isEmpty(this.authAcr)) {
                log.error("Failed to determine authentication mode");
                authenticationFailedSessionInvalid();
                return false;
            }

            CustomScriptConfiguration customScriptConfiguration = externalAuthenticationService
                    .getCustomScriptConfiguration(AuthenticationScriptUsageType.INTERACTIVE, this.authAcr);
            if (customScriptConfiguration == null) {
                log.error("Failed to get CustomScriptConfiguration for acr: '{}', auth_step: '{}'", this.authAcr,
                        this.authStep);
                return false;
            }

            // Check if all previous steps had passed
            boolean passedPreviousSteps = isPassedPreviousAuthSteps(sessionIdAttributes, this.authStep);
            if (!passedPreviousSteps) {
                log.error("There are authentication steps not marked as passed. acr: '{}', auth_step: '{}'",
                        this.authAcr, this.authStep);
                return false;
            }

            boolean result = externalAuthenticationService.executeExternalAuthenticate(customScriptConfiguration,
                    externalContext.getRequestParameterValuesMap(), this.authStep);
            log.debug("Authentication result for user '{}'. auth_step: '{}', result: '{}', credentials: '{}'",
                    credentials.getUsername(), this.authStep, result, System.identityHashCode(credentials));

            int overridenNextStep = -1;

            int apiVersion = externalAuthenticationService.executeExternalGetApiVersion(customScriptConfiguration);
            if (apiVersion > 1) {
                log.trace("According to API version script supports steps overriding");
                overridenNextStep = externalAuthenticationService.getNextStep(customScriptConfiguration,
                        externalContext.getRequestParameterValuesMap(), this.authStep);
                log.debug("Get next step from script: '{}'", apiVersion);
            }

            if (!result && (overridenNextStep == -1)) {
                return false;
            }

            boolean overrideCurrentStep = false;
            if (overridenNextStep > -1) {
                overrideCurrentStep = true;
                // Reload session id
                sessionId = sessionIdService.getSessionId();

                // Reset to specified step
                sessionIdService.resetToStep(sessionId, overridenNextStep);

                this.authStep = overridenNextStep;
                log.info("Authentication reset to step : '{}'", this.authStep);
            }

            // Update parameters map to allow access it from count
            // authentication steps method
            updateExtraParameters(customScriptConfiguration, this.authStep + 1, sessionIdAttributes);

            // Determine count authentication methods
            int countAuthenticationSteps = externalAuthenticationService
                    .executeExternalGetCountAuthenticationSteps(customScriptConfiguration);

            // Reload from LDAP to make sure that we are updating latest session
            // attributes
            sessionId = sessionIdService.getSessionId();
            sessionIdAttributes = sessionIdService.getSessionAttributes(sessionId);

            // Prepare for next step
            if ((this.authStep < countAuthenticationSteps) || overrideCurrentStep) {
                int nextStep;
                if (overrideCurrentStep) {
                    nextStep = overridenNextStep;
                } else {
                    nextStep = this.authStep + 1;
                }

                String redirectTo = externalAuthenticationService
                        .executeExternalGetPageForStep(customScriptConfiguration, nextStep);
                if (StringHelper.isEmpty(redirectTo)) {
                    redirectTo = "/login.xhtml";
                }

                // Store/Update extra parameters in session attributes map
                updateExtraParameters(customScriptConfiguration, nextStep, sessionIdAttributes);

                if (!overrideCurrentStep) {
                    // Update auth_step
                    sessionIdAttributes.put("auth_step", Integer.toString(nextStep));

                    // Mark step as passed
                    markAuthStepAsPassed(sessionIdAttributes, this.authStep);
                }

                if (sessionId != null) {
                    boolean updateResult = updateSession(sessionId, sessionIdAttributes);
                    if (!updateResult) {
                        return false;
                    }
                }

                log.trace("Redirect to page: '{}'", redirectTo);
                facesService.redirect(redirectTo);
                return true;
            }

            if (this.authStep == countAuthenticationSteps) {
                SessionId eventSessionId = authenticationService.configureSessionUser(sessionId,
                        sessionIdAttributes);

                authenticationService.quietLogin(credentials.getUsername());

                // Redirect to authorization workflow
                log.debug("Sending event to trigger user redirection: '{}'", credentials.getUsername());
                authenticationService.onSuccessfulLogin(eventSessionId);

                log.info("Authentication success for User: '{}'", credentials.getUsername());
                return true;
            }
        } else {
            if (StringHelper.isNotEmpty(credentials.getUsername())) {
                boolean authenticated = authenticationService.authenticate(credentials.getUsername(),
                        credentials.getPassword());
                if (authenticated) {
                    SessionId eventSessionId = authenticationService.configureSessionUser(sessionId,
                            sessionIdAttributes);

                    // Redirect to authorization workflow
                    log.debug("Sending event to trigger user redirection: '{}'", credentials.getUsername());
                    authenticationService.onSuccessfulLogin(eventSessionId);
                }

                log.info("Authentication success for User: '{}'", credentials.getUsername());
                return true;
            }
        }

        return false;
    }

    private boolean updateSession(SessionId sessionId, Map<String, String> sessionIdAttributes) {
        sessionId.setSessionAttributes(sessionIdAttributes);
        boolean updateResult = sessionIdService.updateSessionId(sessionId, true, true, true);
        if (!updateResult) {
            log.debug("Failed to update session entry: '{}'", sessionId.getId());
            return false;
        }

        return true;
    }

    private boolean userAuthenticationService() {
        if (externalAuthenticationService.isEnabled(AuthenticationScriptUsageType.SERVICE)) {
            CustomScriptConfiguration customScriptConfiguration = externalAuthenticationService
                    .determineCustomScriptConfiguration(AuthenticationScriptUsageType.SERVICE, 1, this.authAcr);

            if (customScriptConfiguration == null) {
                log.error("Failed to get CustomScriptConfiguration. auth_step: '{}', acr: '{}'", this.authStep,
                        this.authAcr);
            } else {
                this.authAcr = customScriptConfiguration.getName();

                boolean result = externalAuthenticationService.executeExternalAuthenticate(customScriptConfiguration,
                        null, 1);
                log.info("Authentication result for '{}'. auth_step: '{}', result: '{}'", credentials.getUsername(),
                        this.authStep, result);

                if (result) {
                    authenticationService.configureEventUser();

                    log.info("Authentication success for User: '{}'", credentials.getUsername());
                    return true;
                }
                log.info("Authentication failed for User: '{}'", credentials.getUsername());
            }
        }

        if (StringHelper.isNotEmpty(credentials.getUsername())) {
            boolean authenticated = authenticationService.authenticate(credentials.getUsername(),
                    credentials.getPassword());
            if (authenticated) {
                authenticationService.configureEventUser();

                log.info("Authentication success for User: '{}'", credentials.getUsername());
                return true;
            }
            log.info("Authentication failed for User: '{}'", credentials.getUsername());
        }

        return false;
    }

    private void updateExtraParameters(CustomScriptConfiguration customScriptConfiguration, final int step,
                                       Map<String, String> sessionIdAttributes) {
        List<String> extraParameters = externalAuthenticationService
                .executeExternalGetExtraParametersForStep(customScriptConfiguration, step);
        if (extraParameters != null) {
            for (String extraParameter : extraParameters) {
                if (authenticationService.isParameterExists(extraParameter)) {
                    String extraParameterValue = authenticationService.getParameterValue(extraParameter);
                    sessionIdAttributes.put(extraParameter, extraParameterValue);
                }
            }
        }
    }

    public String prepareAuthenticationForStep() {
        String result = prepareAuthenticationForStepImpl();

        if (Constants.RESULT_SUCCESS.equals(result)) {
        } else if (Constants.RESULT_FAILURE.equals(result)) {
            addMessage(FacesMessage.SEVERITY_ERROR, "login.failedToAuthenticate");
        } else if (Constants.RESULT_NO_PERMISSIONS.equals(result)) {
            addMessage(FacesMessage.SEVERITY_ERROR, "login.youDontHavePermission");
        } else if (Constants.RESULT_EXPIRED.equals(result)) {
            addMessage(FacesMessage.SEVERITY_ERROR, "login.errorSessionInvalidMessage");
        }

        return result;
    }

    private String prepareAuthenticationForStepImpl() {
        SessionId sessionId = sessionIdService.getSessionId();
        Map<String, String> sessionIdAttributes = sessionIdService.getSessionAttributes(sessionId);
        if (sessionIdAttributes == null) {
            log.error("Failed to get attributes from session");
            return Constants.RESULT_EXPIRED;
        }

        // Set current state into identity to allow use in login form and
        // authentication scripts
        identity.setSessionId(sessionId);

        if (!externalAuthenticationService.isEnabled(AuthenticationScriptUsageType.INTERACTIVE)) {
            return Constants.RESULT_SUCCESS;
        }

        initCustomAuthenticatorVariables(sessionIdAttributes);
        if (StringHelper.isEmpty(this.authAcr)) {
            return Constants.RESULT_SUCCESS;
        }

        if ((this.authStep == null) || (this.authStep < 1)) {
            return Constants.RESULT_NO_PERMISSIONS;
        }

        CustomScriptConfiguration customScriptConfiguration = externalAuthenticationService
                .getCustomScriptConfiguration(AuthenticationScriptUsageType.INTERACTIVE, this.authAcr);
        if (customScriptConfiguration == null) {
            log.error("Failed to get CustomScriptConfiguration. auth_step: '{}', acr: '{}'", this.authStep,
                    this.authAcr);
            return Constants.RESULT_FAILURE;
        }

        String currentauthAcr = customScriptConfiguration.getName();

        customScriptConfiguration = externalAuthenticationService.determineExternalAuthenticatorForWorkflow(
                AuthenticationScriptUsageType.INTERACTIVE, customScriptConfiguration);
        if (customScriptConfiguration == null) {
            return Constants.RESULT_FAILURE;
        } else {
            String determinedauthAcr = customScriptConfiguration.getName();
            if (!StringHelper.equalsIgnoreCase(currentauthAcr, determinedauthAcr)) {
                // Redirect user to alternative login workflow
                String redirectTo = externalAuthenticationService
                        .executeExternalGetPageForStep(customScriptConfiguration, this.authStep);

                if (StringHelper.isEmpty(redirectTo)) {
                    redirectTo = "/login.xhtml";
                }

                CustomScriptConfiguration determinedCustomScriptConfiguration = externalAuthenticationService
                        .getCustomScriptConfiguration(AuthenticationScriptUsageType.INTERACTIVE, determinedauthAcr);
                if (determinedCustomScriptConfiguration == null) {
                    log.error("Failed to get determined CustomScriptConfiguration. auth_step: '{}', acr: '{}'",
                            this.authStep, this.authAcr);
                    return Constants.RESULT_FAILURE;
                }

                log.debug("Redirect to page: '{}'. Force to use acr: '{}'", redirectTo, determinedauthAcr);

                determinedauthAcr = determinedCustomScriptConfiguration.getName();
                String determinedAuthLevel = Integer.toString(determinedCustomScriptConfiguration.getLevel());

                sessionIdAttributes.put("acr", determinedauthAcr);
                sessionIdAttributes.put("auth_level", determinedAuthLevel);
                sessionIdAttributes.put("auth_step", Integer.toString(1));

                if (sessionId != null) {
                    boolean updateResult = updateSession(sessionId, sessionIdAttributes);
                    if (!updateResult) {
                        return Constants.RESULT_EXPIRED;
                    }
                }

                facesService.redirect(redirectTo);

                return Constants.RESULT_SUCCESS;
            }
        }

        // Check if all previous steps had passed
        boolean passedPreviousSteps = isPassedPreviousAuthSteps(sessionIdAttributes, this.authStep);
        if (!passedPreviousSteps) {
            log.error("There are authentication steps not marked as passed. acr: '{}', auth_step: '{}'", this.authAcr,
                    this.authStep);
            return Constants.RESULT_FAILURE;
        }

        Boolean result = externalAuthenticationService.executeExternalPrepareForStep(customScriptConfiguration,
                externalContext.getRequestParameterValuesMap(), this.authStep);
        if ((result != null) && result) {
            // Store/Update extra parameters in session attributes map
            updateExtraParameters(customScriptConfiguration, this.authStep, sessionIdAttributes);

            if (sessionId != null) {
                boolean updateResult = updateSession(sessionId, sessionIdAttributes);
                if (!updateResult) {
                    return Constants.RESULT_FAILURE;
                }
            }

            return Constants.RESULT_SUCCESS;
        } else {
            return Constants.RESULT_FAILURE;
        }
    }

    public boolean authenticateBySessionId(String p_sessionId) {
        if (StringUtils.isNotBlank(p_sessionId) && appConfiguration.getSessionIdEnabled()) {
            try {
                SessionId sessionId = sessionIdService.getSessionId(p_sessionId);
                return authenticateBySessionId(sessionId);
            } catch (Exception e) {
                log.trace(e.getMessage(), e);
            }
        }

        return false;
    }

    public boolean authenticateBySessionId(SessionId sessionId) {
        if (sessionId == null) {
            return false;
        }
        String p_sessionId = sessionId.getId();

        log.trace("authenticateBySessionId, sessionId = '{}', session = '{}', state= '{}'", p_sessionId,
                sessionId, sessionId.getState());
        // IMPORTANT : authenticate by session id only if state of session is authenticated!
        if (SessionIdState.AUTHENTICATED == sessionId.getState()) {
            final User user = authenticationService.getUserOrRemoveSession(sessionId);
            if (user != null) {
                try {
<<<<<<< HEAD
                    authenticationService.configureEventUser(sessionId);
                    authenticationService.quietLogin(user.getUserId());

                    authenticationService.configureEventUser(sessionId);
=======
                    authenticationService.quietLogin(user.getUserId());

                    authenticationService.configureEventUser(sessionState);
>>>>>>> 6f27eaa9
                } catch (Exception e) {
                    log.trace(e.getMessage(), e);
                }

                return true;
            }
        }

        return false;
    }

    private void initCustomAuthenticatorVariables(Map<String, String> sessionIdAttributes) {
        if (sessionIdAttributes == null) {
            log.error("Failed to restore attributes from session attributes");
            return;
        }

        this.authStep = StringHelper.toInteger(sessionIdAttributes.get("auth_step"), null);
        this.authAcr = sessionIdAttributes.get(JwtClaimName.AUTHENTICATION_CONTEXT_CLASS_REFERENCE);
    }

    private boolean authenticationFailed() {
        if (!this.addedErrorMessage) {
            addMessage(FacesMessage.SEVERITY_ERROR, "login.errorMessage");
        }
        return false;
    }

    private void authenticationFailedSessionInvalid() {
        this.addedErrorMessage = true;
        addMessage(FacesMessage.SEVERITY_ERROR, "login.errorSessionInvalidMessage");
        facesService.redirect("/error.xhtml");
    }

    private void markAuthStepAsPassed(Map<String, String> sessionIdAttributes, Integer authStep) {
        String key = String.format("auth_step_passed_%d", authStep);
        sessionIdAttributes.put(key, Boolean.TRUE.toString());
    }

    private boolean isAuthStepPassed(Map<String, String> sessionIdAttributes, Integer authStep) {
        String key = String.format("auth_step_passed_%d", authStep);
        if (sessionIdAttributes.containsKey(key) && Boolean.parseBoolean(sessionIdAttributes.get(key))) {
            return true;
        }

        return false;
    }

    private boolean isPassedPreviousAuthSteps(Map<String, String> sessionIdAttributes, Integer authStep) {
        for (int i = 1; i < authStep; i++) {
            boolean isAuthStepPassed = isAuthStepPassed(sessionIdAttributes, i);
            if (!isAuthStepPassed) {
                return false;
            }
        }

        return true;
    }

    public void configureSessionClient(Client client) {
        authenticationService.configureSessionClient(client);
    }

    public void addMessage(Severity severity, String summary) {
        String msg = languageBean.getMessage(summary);
        FacesMessage message = new FacesMessage(severity, msg, null);
        facesContext.addMessage(null, message);
    }

}<|MERGE_RESOLUTION|>--- conflicted
+++ resolved
@@ -577,16 +577,9 @@
             final User user = authenticationService.getUserOrRemoveSession(sessionId);
             if (user != null) {
                 try {
-<<<<<<< HEAD
+                    authenticationService.quietLogin(user.getUserId());
+
                     authenticationService.configureEventUser(sessionId);
-                    authenticationService.quietLogin(user.getUserId());
-
-                    authenticationService.configureEventUser(sessionId);
-=======
-                    authenticationService.quietLogin(user.getUserId());
-
-                    authenticationService.configureEventUser(sessionState);
->>>>>>> 6f27eaa9
                 } catch (Exception e) {
                     log.trace(e.getMessage(), e);
                 }

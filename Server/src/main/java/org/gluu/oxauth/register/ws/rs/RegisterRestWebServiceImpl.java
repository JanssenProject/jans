--- conflicted
+++ resolved
@@ -240,36 +240,17 @@
             } else {
                 registerParamsValidator.validateLogoutUri(r.getFrontChannelLogoutUris(), r.getRedirectUris(), errorResponseFactory);
 
-<<<<<<< HEAD
                 String clientsBaseDN = staticConfiguration.getBaseDn().getClients();
-=======
-            final Client client = new Client();
-            client.setDn("inum=" + inum + "," + clientsBaseDN);
-            client.setClientId(inum);
-            client.setClientSecret(clientService.encryptSecret(generatedClientSecret));
-            client.setRegistrationAccessToken(HandleTokenFactory.generateHandleToken());
-            client.setIdTokenTokenBindingCnf(r.getIdTokenTokenBindingCnf());
->>>>>>> 0ce10d79
 
                 String inum = inumService.generateClientInum();
                 String generatedClientSecret = UUID.randomUUID().toString();
 
-<<<<<<< HEAD
                 final Client client = new Client();
                 client.setDn("inum=" + inum + "," + clientsBaseDN);
                 client.setClientId(inum);
                 client.setClientSecret(clientService.encryptSecret(generatedClientSecret));
                 client.setRegistrationAccessToken(HandleTokenFactory.generateHandleToken());
                 client.setIdTokenTokenBindingCnf(r.getIdTokenTokenBindingCnf());
-                client.setDeletable(true);
-=======
-            if (appConfiguration.getDynamicRegistrationExpirationTime() > 0) { // #883 : expiration can be -1, mean does not expire
-                calendar.add(Calendar.SECOND, appConfiguration.getDynamicRegistrationExpirationTime());
-                client.setClientSecretExpiresAt(calendar.getTime());
-                client.setExpirationDate(calendar.getTime());
-            }
-            client.setDeletable(client.getClientSecretExpiresAt() != null);
->>>>>>> 0ce10d79
 
                 final Calendar calendar = new GregorianCalendar(TimeZone.getTimeZone("UTC"));
                 client.setClientIdIssuedAt(calendar.getTime());
@@ -279,6 +260,7 @@
                     client.setClientSecretExpiresAt(calendar.getTime());
                     client.setExpirationDate(calendar.getTime());
                 }
+                client.setDeletable(client.getClientSecretExpiresAt() != null);
 
                 if (StringUtils.isBlank(r.getClientName()) && r.getRedirectUris() != null && !r.getRedirectUris().isEmpty()) {
                     try {

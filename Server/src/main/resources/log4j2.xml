--- conflicted
+++ resolved
@@ -88,15 +88,12 @@
 		<!-- ############### Hibernate logging ################# -->
 		<Logger name="org.hibernate" level="error" />
 
-<<<<<<< HEAD
-        <AsyncLogger name="org.xdi.oxauth.audit.debug" level="${log4j.default.log.level}" additivity="false">
-            <AppenderRef ref="OX_HTTP_REQUEST_RESPONSE_FILE"/>
-        </AsyncLogger>
 
-		<AsyncLogger name="org.gluu.site.ldap" level="${log4j.default.log.level}" additivity="false">
-=======
+    <AsyncLogger name="org.xdi.oxauth.audit.debug" level="${log4j.default.log.level}" additivity="false">
+        <AppenderRef ref="OX_HTTP_REQUEST_RESPONSE_FILE"/>
+    </AsyncLogger>
+
 		<Logger name="org.gluu.site.ldap" level="${log4j.default.log.level}" additivity="false">
->>>>>>> a1825214
 			<AppenderRef ref="OX_PERSISTENCE_FILE" />
 		</Logger>
 

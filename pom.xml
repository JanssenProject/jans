<?xml version="1.0" encoding="UTF-8"?>
<project xmlns="http://maven.apache.org/POM/4.0.0" xmlns:xsi="http://www.w3.org/2001/XMLSchema-instance"
         xsi:schemaLocation="http://maven.apache.org/POM/4.0.0 http://maven.apache.org/xsd/maven-4.0.0.xsd">
    <modelVersion>4.0.0</modelVersion>
    <groupId>org.xdi</groupId>
    <artifactId>oxd</artifactId>
    <packaging>pom</packaging>
<<<<<<< HEAD
    <version>3.2.0-SNAPSHOT</version>
=======
    <version>3.1.4-SNAPSHOT</version>
>>>>>>> f9e8e5d7
    <name>oxD</name>
    <url>http://ox.gluu.org</url>

    <properties>
        <project.build.sourceEncoding>UTF-8</project.build.sourceEncoding>
        <maven.min-version>3.0.3</maven.min-version>
        <oxCore.version>3.2.0-SNAPSHOT</oxCore.version>
        <jackson.version>1.9.9</jackson.version>
        <slf4j.version>1.7.25</slf4j.version>
        <httpcomponents.version>4.1.2</httpcomponents.version>
        <oxauth.version>3.2.0-SNAPSHOT</oxauth.version>
        <resteasy.version>2.3.7.Final</resteasy.version>
        <licensing.version>1.1.0</licensing.version>
        <guice.version>3.0</guice.version>
        <guava.version>13.0.1</guava.version>
<<<<<<< HEAD
        <gwt.version>2.6.0</gwt.version>
        <gxt.version>3.1.0</gxt.version>
        <oxlicense.version>3.2.0-SNAPSHOT</oxlicense.version>
=======
        <oxlicense.version>3.1.3-SNAPSHOT</oxlicense.version>
>>>>>>> f9e8e5d7
    </properties>

    <prerequisites>
        <maven>${maven.min-version}</maven>
    </prerequisites>

    <modules>
        <module>oxd-common</module>
        <module>oxd-client</module>
        <module>oxd-server</module>
        <!--<module>oxd-ping</module>-->
        <module>oxd-rp-client</module>
        <module>oxd-https-extension</module>
        <!--<module>oxd-rp-client-demo</module>-->
    </modules>

    <repositories>
        <repository>
            <id>gluu</id>
            <name>Gluu repository</name>
            <url>http://ox.gluu.org/maven</url>
        </repository>
        <repository>
            <id>central</id>
            <name>Maven Repository Switchboard</name>
            <layout>default</layout>
            <url>http://repo1.maven.org/maven2</url>
        </repository>
        <repository>
            <id>repository.jboss.org</id>
            <name>JBoss Repository</name>
            <url>http://repository.jboss.org/nexus/content/groups/public-jboss/</url>
        </repository>
        <repository>
            <id>bouncycastle</id>
            <name>Bouncy Castle</name>
            <url>http://repo2.maven.org/maven2/org/bouncycastle</url>
        </repository>
        <repository>
            <id>local</id>
            <name>oxd local repository</name>
            <url>file://${project.basedir}/../oxd-repo</url>
        </repository>
    </repositories>

    <dependencyManagement>
        <dependencies>
            <dependency>
                <groupId>org.xdi</groupId>
                <artifactId>uma-rs-resteasy</artifactId>
                <version>3.1.2.Final</version>
            </dependency>
            <dependency>
                <groupId>org.xdi</groupId>
                <artifactId>oxd-common</artifactId>
                <version>${project.version}</version>
            </dependency>
            <dependency>
                <groupId>org.xdi</groupId>
                <artifactId>oxd-client</artifactId>
                <version>${project.version}</version>
            </dependency>
            <dependency>
                <groupId>org.xdi</groupId>
                <artifactId>oxd-rp-client</artifactId>
                <version>${project.version}</version>
            </dependency>
            <dependency>
                <groupId>org.xdi</groupId>
                <artifactId>oxd-server</artifactId>
                <version>${project.version}</version>
            </dependency>
            <dependency>
                <groupId>org.xdi</groupId>
                <artifactId>oxauth-client</artifactId>
                <version>${oxauth.version}</version>
                <exclusions>
                    <exclusion>
                        <groupId>com.wordnik</groupId>
                        <artifactId>swagger-jaxrs_2.10</artifactId>
                    </exclusion>
                    <exclusion>
                        <groupId>org.apache.logging.log4j</groupId>
                        <artifactId>log4j-api</artifactId>
                    </exclusion>
                    <exclusion>
                        <groupId>org.apache.logging.log4j</groupId>
                        <artifactId>log4j-1.2-api</artifactId>
                    </exclusion>
                    <exclusion>
                        <groupId>org.apache.logging.log4j</groupId>
                        <artifactId>log4j-core</artifactId>
                    </exclusion>
                </exclusions>
            </dependency>
            <dependency>
                <groupId>org.xdi</groupId>
                <artifactId>oxauth-model</artifactId>
                <version>${oxauth.version}</version>
                <exclusions>
                    <exclusion>
                        <groupId>com.wordnik</groupId>
                        <artifactId>swagger-jaxrs_2.10</artifactId>
                    </exclusion>
                    <exclusion>
                        <groupId>com.wordnik</groupId>
                        <artifactId>swagger-jaxrs_2.10</artifactId>
                    </exclusion>
                    <exclusion>
                        <groupId>org.apache.logging.log4j</groupId>
                        <artifactId>log4j-api</artifactId>
                    </exclusion>
                    <exclusion>
                        <groupId>org.apache.logging.log4j</groupId>
                        <artifactId>log4j-1.2-api</artifactId>
                    </exclusion>
                    <exclusion>
                        <groupId>org.apache.logging.log4j</groupId>
                        <artifactId>log4j-core</artifactId>
                    </exclusion>
                </exclusions>
            </dependency>
            <dependency>
                <groupId>org.xdi</groupId>
                <artifactId>oxcore-service</artifactId>
                <version>${oxCore.version}</version>
                <exclusions>
                    <exclusion>
                        <groupId>com.wordnik</groupId>
                        <artifactId>swagger-jaxrs_2.10</artifactId>
                    </exclusion>
                    <exclusion>
                        <groupId>com.wordnik</groupId>
                        <artifactId>swagger-jaxrs_2.10</artifactId>
                    </exclusion>
                    <exclusion>
                        <groupId>org.apache.logging.log4j</groupId>
                        <artifactId>log4j-api</artifactId>
                    </exclusion>
                    <exclusion>
                        <groupId>org.apache.logging.log4j</groupId>
                        <artifactId>log4j-1.2-api</artifactId>
                    </exclusion>
                    <exclusion>
                        <groupId>org.apache.logging.log4j</groupId>
                        <artifactId>log4j-core</artifactId>
                    </exclusion>
                    <exclusion>
                        <groupId>org.xdi</groupId>
                        <artifactId>oxcore-ldap</artifactId>
                    </exclusion>
                    <exclusion>
                        <groupId>org.python</groupId>
                        <artifactId>jython</artifactId>
                    </exclusion>
                    <exclusion>
                        <groupId>org.quartz-scheduler</groupId>
                        <artifactId>quartz</artifactId>
                    </exclusion>
                    <exclusion>
                        <groupId>io.dropwizard.metrics</groupId>
                        <artifactId>metrics-core</artifactId>
                    </exclusion>
                    <exclusion>
                        <groupId>net.spy</groupId>
                        <artifactId>spymemcached</artifactId>
                    </exclusion>
                    <exclusion>
                        <groupId>javax.mail</groupId>
                        <artifactId>mail</artifactId>
                    </exclusion>
                </exclusions>
            </dependency>
            <dependency>
                <groupId>org.xdi</groupId>
                <artifactId>oxcore-util</artifactId>
                <version>${oxCore.version}</version>
                <exclusions>
                    <exclusion>
                        <groupId>com.wordnik</groupId>
                        <artifactId>swagger-jaxrs_2.10</artifactId>
                    </exclusion>
                    <exclusion>
                        <groupId>com.wordnik</groupId>
                        <artifactId>swagger-jaxrs_2.10</artifactId>
                    </exclusion>
                    <exclusion>
                        <groupId>org.apache.logging.log4j</groupId>
                        <artifactId>log4j-api</artifactId>
                    </exclusion>
                    <exclusion>
                        <groupId>org.apache.logging.log4j</groupId>
                        <artifactId>log4j-1.2-api</artifactId>
                    </exclusion>
                    <exclusion>
                        <groupId>org.apache.logging.log4j</groupId>
                        <artifactId>log4j-core</artifactId>
                    </exclusion>
                </exclusions>
            </dependency>
            <dependency>
                <groupId>org.codehaus.jackson</groupId>
                <artifactId>jackson-core-asl</artifactId>
                <version>${jackson.version}</version>
            </dependency>
            <dependency>
                <groupId>org.codehaus.jackson</groupId>
                <artifactId>jackson-mapper-asl</artifactId>
                <version>${jackson.version}</version>
            </dependency>
            <dependency>
                <groupId>commons-codec</groupId>
                <artifactId>commons-codec</artifactId>
                <version>1.5</version>
            </dependency>
            <dependency>
                <groupId>commons-lang</groupId>
                <artifactId>commons-lang</artifactId>
                <version>2.6</version>
            </dependency>
            <dependency>
                <groupId>commons-io</groupId>
                <artifactId>commons-io</artifactId>
                <version>2.6</version>
            </dependency>
            <dependency>
                <groupId>commons-beanutils</groupId>
                <artifactId>commons-beanutils</artifactId>
                <version>1.6</version>
            </dependency>
            <dependency>
                <groupId>commons-collections</groupId>
                <artifactId>commons-collections</artifactId>
                <version>3.2.2</version>
            </dependency>
            <dependency>
                <groupId>commons-net</groupId>
                <artifactId>commons-net</artifactId>
                <version>3.0</version>
            </dependency>
            <dependency>
                <groupId>commons-configuration</groupId>
                <artifactId>commons-configuration</artifactId>
                <version>1.6</version>
                <exclusions>
                    <exclusion>
                        <artifactId>commons-beanutils-core</artifactId>
                        <groupId>commons-beanutils</groupId>
                    </exclusion>
                </exclusions>
            </dependency>
            <dependency>
                <groupId>commons-digester</groupId>
                <artifactId>commons-digester</artifactId>
                <version>1.8.1</version>
            </dependency>
            <dependency>
                <groupId>com.google.guava</groupId>
                <artifactId>guava</artifactId>
                <version>18.0</version>
            </dependency>
            <dependency>
                <groupId>log4j</groupId>
                <artifactId>log4j</artifactId>
                <version>1.2.16</version>
            </dependency>
            <dependency>
                <groupId>org.slf4j</groupId>
                <artifactId>slf4j-api</artifactId>
                <version>${slf4j.version}</version>
            </dependency>
            <dependency>
                <groupId>org.slf4j</groupId>
                <artifactId>slf4j-log4j12</artifactId>
                <version>${slf4j.version}</version>
            </dependency>
            <dependency>
                <groupId>javax.servlet</groupId>
                <artifactId>servlet-api</artifactId>
                <version>2.3</version>
            </dependency>
            <dependency>
                <groupId>org.testng</groupId>
                <artifactId>testng</artifactId>
                <version>6.3.1</version>
                <scope>test</scope>
            </dependency>
            <dependency>
                <groupId>org.apache.httpcomponents</groupId>
                <artifactId>httpclient</artifactId>
                <version>4.2.3</version>
            </dependency>
            <dependency><!-- Use this dependency in your licensed application -->
                <groupId>net.nicholaswilliams.java.licensing</groupId>
                <artifactId>licensing-core</artifactId>
                <version>${licensing.version}</version>
            </dependency>
            <dependency><!-- Use this dependency in the application that you generate licenses with -->
                <groupId>net.nicholaswilliams.java.licensing</groupId>
                <artifactId>licensing-licensor-base</artifactId>
                <version>${licensing.version}</version>
            </dependency>
            <dependency>
                <groupId>org.jboss.resteasy</groupId>
                <artifactId>resteasy-guice</artifactId>
                <version>${resteasy.version}</version>
                <exclusions>
                    <exclusion>
                        <groupId>com.google.code.guice</groupId>
                        <artifactId>guice</artifactId>
                    </exclusion>
                </exclusions>
            </dependency>
            <dependency>
                <groupId>com.google.inject</groupId>
                <artifactId>guice</artifactId>
                <version>${guice.version}</version>
            </dependency>
            <dependency>
                <groupId>com.google.inject.extensions</groupId>
                <artifactId>guice-servlet</artifactId>
                <version>${guice.version}</version>
            </dependency>
            <dependency>
                <groupId>org.xdi</groupId>
                <artifactId>oxlicense-client</artifactId>
                <version>${oxlicense.version}</version>
                <exclusions>
                    <exclusion>
                        <groupId>com.wordnik</groupId>
                        <artifactId>swagger-jaxrs_2.10</artifactId>
                    </exclusion>
                    <exclusion>
                        <groupId>com.wordnik</groupId>
                        <artifactId>swagger-jaxrs_2.10</artifactId>
                    </exclusion>
                    <exclusion>
                        <groupId>org.apache.logging.log4j</groupId>
                        <artifactId>log4j-api</artifactId>
                    </exclusion>
                    <exclusion>
                        <groupId>org.apache.logging.log4j</groupId>
                        <artifactId>log4j-1.2-api</artifactId>
                    </exclusion>
                    <exclusion>
                        <groupId>org.apache.logging.log4j</groupId>
                        <artifactId>log4j-core</artifactId>
                    </exclusion>
                </exclusions>
            </dependency>
            <dependency>
                <groupId>org.xdi</groupId>
                <artifactId>oxlicense-validator</artifactId>
                <version>${oxlicense.version}</version>
                <exclusions>
                    <exclusion>
                        <groupId>com.wordnik</groupId>
                        <artifactId>swagger-jaxrs_2.10</artifactId>
                    </exclusion>
                    <exclusion>
                        <groupId>com.wordnik</groupId>
                        <artifactId>swagger-jaxrs_2.10</artifactId>
                    </exclusion>
                    <exclusion>
                        <groupId>org.apache.logging.log4j</groupId>
                        <artifactId>log4j-api</artifactId>
                    </exclusion>
                    <exclusion>
                        <groupId>org.apache.logging.log4j</groupId>
                        <artifactId>log4j-1.2-api</artifactId>
                    </exclusion>
                    <exclusion>
                        <groupId>org.apache.logging.log4j</groupId>
                        <artifactId>log4j-core</artifactId>
                    </exclusion>
                </exclusions>
            </dependency>
        </dependencies>
    </dependencyManagement>

    <build>
        <pluginManagement>
            <plugins>
                <plugin>
                    <groupId>org.codehaus.mojo</groupId>
                    <artifactId>gwt-maven-plugin</artifactId>
                    <version>${gwt.version}</version>
                    <executions>
                        <execution>
                            <goals>
                                <goal>compile</goal>
                                <!--goal>generateAsync</goal-->
                                <goal>test</goal>
                            </goals>
                        </execution>
                    </executions>
                </plugin>
                <plugin>
                    <groupId>org.apache.maven.plugins</groupId>
                    <artifactId>maven-assembly-plugin</artifactId>
                    <version>2.3</version>
                </plugin>
                <plugin>
                    <groupId>org.apache.maven.plugins</groupId>
                    <artifactId>maven-idea-plugin</artifactId>
                    <version>2.2</version>
                    <configuration>
                        <downloadSources>true</downloadSources>
                        <downloadJavadocs>true</downloadJavadocs>
                    </configuration>
                </plugin>
                <plugin>
                    <groupId>org.apache.maven.plugins</groupId>
                    <artifactId>maven-compiler-plugin</artifactId>
                    <version>2.3.2</version>
                    <configuration>
                        <source>1.7</source>
                        <target>1.7</target>
                        <encoding>UTF-8</encoding>
                    </configuration>
                </plugin>
                <plugin>
                    <groupId>org.apache.maven.plugins</groupId>
                    <artifactId>maven-clean-plugin</artifactId>
                    <version>2.5</version>
                </plugin>
                <plugin>
                    <groupId>org.apache.maven.plugins</groupId>
                    <artifactId>maven-deploy-plugin</artifactId>
                    <version>2.7</version>
                </plugin>
                <plugin>
                    <groupId>org.apache.maven.plugins</groupId>
                    <artifactId>maven-install-plugin</artifactId>
                    <version>2.3.1</version>
                </plugin>
                <plugin>
                    <groupId>org.apache.maven.plugins</groupId>
                    <artifactId>maven-jar-plugin</artifactId>
                    <version>2.4</version>
                    <executions>
                        <execution>
                            <goals>
                                <goal>test-jar</goal>
                            </goals>
                        </execution>
                    </executions>
                </plugin>
                <plugin>
                    <groupId>org.apache.maven.plugins</groupId>
                    <artifactId>maven-resources-plugin</artifactId>
                    <version>2.4</version>
                    <configuration>
                        <encoding>UTF-8</encoding>
                    </configuration>
                </plugin>
                <plugin>
                    <groupId>org.apache.maven.plugins</groupId>
                    <artifactId>maven-site-plugin</artifactId>
                    <version>2.1.1</version>
                </plugin>
                <plugin>
                    <groupId>org.apache.maven.plugins</groupId>
                    <artifactId>maven-surefire-plugin</artifactId>
                    <version>2.12.4</version>
                    <configuration>
                        <failIfNoTests>false</failIfNoTests>
                        <trimStackTrace>false</trimStackTrace>
                        <suiteXmlFiles>
                            <suiteXmlFile>target/test-classes/testng.xml</suiteXmlFile>
                        </suiteXmlFiles>
                    </configuration>
                </plugin>
                <plugin>
                    <groupId>org.codehaus.mojo</groupId>
                    <artifactId>findbugs-maven-plugin</artifactId>
                    <version>3.0.4</version>
                </plugin>
                <plugin>
                    <groupId>org.apache.maven.plugins</groupId>
                    <artifactId>maven-war-plugin</artifactId>
                    <version>2.3</version>
                </plugin>
                <plugin>
                    <groupId>org.apache.maven.plugins</groupId>
                    <artifactId>maven-source-plugin</artifactId>
                    <version>2.1.2</version>
                    <executions>
                        <execution>
                            <id>attach-sources</id>
                            <goals>
                                <goal>jar</goal>
                            </goals>
                        </execution>
                    </executions>
                </plugin>
            </plugins>
        </pluginManagement>
    </build>

</project><|MERGE_RESOLUTION|>--- conflicted
+++ resolved
@@ -5,11 +5,7 @@
     <groupId>org.xdi</groupId>
     <artifactId>oxd</artifactId>
     <packaging>pom</packaging>
-<<<<<<< HEAD
     <version>3.2.0-SNAPSHOT</version>
-=======
-    <version>3.1.4-SNAPSHOT</version>
->>>>>>> f9e8e5d7
     <name>oxD</name>
     <url>http://ox.gluu.org</url>
 
@@ -25,13 +21,7 @@
         <licensing.version>1.1.0</licensing.version>
         <guice.version>3.0</guice.version>
         <guava.version>13.0.1</guava.version>
-<<<<<<< HEAD
-        <gwt.version>2.6.0</gwt.version>
-        <gxt.version>3.1.0</gxt.version>
         <oxlicense.version>3.2.0-SNAPSHOT</oxlicense.version>
-=======
-        <oxlicense.version>3.1.3-SNAPSHOT</oxlicense.version>
->>>>>>> f9e8e5d7
     </properties>
 
     <prerequisites>

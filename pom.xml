<project xmlns:xsi="http://www.w3.org/2001/XMLSchema-instance"
	xmlns="http://maven.apache.org/POM/4.0.0"
	xsi:schemaLocation="http://maven.apache.org/POM/4.0.0 http://maven.apache.org/xsd/maven-4.0.0.xsd">
	<modelVersion>4.0.0</modelVersion>
	<groupId>org.xdi</groupId>
	<artifactId>oxcore</artifactId>
	<packaging>pom</packaging>
	<version>3.2.0-SNAPSHOT</version>
	<name>oxCore</name>
	<url>http://ox.gluu.org</url>

	<prerequisites>
		<maven>${maven.min-version}</maven>
	</prerequisites>

	<properties>
		<project.build.sourceEncoding>UTF-8</project.build.sourceEncoding>

		<maven.min-version>3.0.3</maven.min-version>

		<resteasy.version>3.0.21.Final</resteasy.version>

		<weld.version>3.0.0.Final</weld.version>
		<richfaces.version>4.5.17.Final</richfaces.version>
		<jsf.version>2.2.14</jsf.version>
		<uel.version>2.2</uel.version>

		<jackson.version>1.9.13</jackson.version>
		<gxt.version>3.0.1</gxt.version>
		<gwt.version>2.5.0</gwt.version>
		<tomcat.version>7.0.67</tomcat.version>
	</properties>

	<repositories>
		<repository>
			<id>central</id>
			<name>Maven Repository Switchboard</name>
			<layout>default</layout>
			<url>http://repo1.maven.org/maven2</url>
		</repository>
		<repository>
			<id>repository.jboss.org</id>
			<name>JBoss Repository</name>
			<url>http://repository.jboss.org/nexus/content/groups/public-jboss/</url>
		</repository>
		<repository>
			<id>gluu</id>
			<name>Gluu repository</name>
			<url>http://ox.gluu.org/maven</url>
		</repository>
	</repositories>

	<scm>
		<url>https://github.com/GluuFederation/oxCore</url>
		<connection>scm:git:git://github.com/GluuFederation/oxCore.git</connection>
		<developerConnection>scm:git:git@github.com:GluuFederation/oxCore.git</developerConnection>
	</scm>

<<<<<<< HEAD
	<modules>
		<module>oxUtil</module>
		<module>oxLdap</module>
		<module>oxLdap-annotations</module>
		<module>oxLdapSample</module>
		<module>oxModel</module>
		<module>oxSaml</module>
		<module>oxService</module>
		<module>oxTomcat</module>
		<module>oxServer</module>
		<module>oxGwt</module>
		<module>oxJsfUtil</module>
	</modules>
=======
    <modules>
        <module>oxUtil</module>
        <module>oxFilter</module>
        <module>oxPersistModel</module>
        <module>oxPersist</module>
        <module>oxLdap</module>
        <module>oxLdap-annotations</module>
        <module>oxLdapSample</module>
        <module>oxModel</module>
        <module>oxSaml</module>
        <module>oxService</module>
        <module>oxTomcat</module>
        <module>oxServer</module>
        <module>oxGwt</module>
        <module>oxJsfUtil</module>
    </modules>
>>>>>>> ef19cbc7

	<dependencyManagement>
		<dependencies>
			<!-- Instruct Maven which versions to use -->

			<!-- Weld -->
			<dependency>
				<groupId>org.jboss.weld</groupId>
				<artifactId>weld-core-parent</artifactId>
				<version>${weld.version}</version>
				<scope>import</scope>
				<type>pom</type>
			</dependency>
			<dependency>
				<groupId>javax.el</groupId>
				<artifactId>el-api</artifactId>
				<version>2.2.1-b04</version>
				<scope>provided</scope>
			</dependency>
			<dependency>
				<groupId>org.glassfish.web</groupId>
				<artifactId>el-impl</artifactId>
				<version>${uel.version}</version>
			</dependency>
			<dependency>
				<groupId>com.sun.faces</groupId>
				<artifactId>jsf-api</artifactId>
				<version>${jsf.version}</version>
			</dependency>
			<dependency>
				<groupId>com.sun.faces</groupId>
				<artifactId>jsf-impl</artifactId>
				<version>${jsf.version}</version>
			</dependency>

			<dependency>
				<groupId>javax.persistence</groupId>
				<artifactId>persistence-api</artifactId>
				<version>1.0.2</version>
			</dependency>

			<!-- Richfaces -->
			<dependency>
				<groupId>org.richfaces</groupId>
				<artifactId>richfaces</artifactId>
				<version>${richfaces.version}</version>
			</dependency>
			<dependency>
				<groupId>org.richfaces</groupId>
				<artifactId>richfaces-core</artifactId>
				<version>${richfaces.version}</version>
			</dependency>

			<!-- Prettyfaces -->
			<dependency>
				<groupId>org.ocpsoft.rewrite</groupId>
				<artifactId>rewrite-servlet</artifactId>
				<version>3.4.1.Final</version>
			</dependency>
			<dependency>
				<groupId>org.ocpsoft.rewrite</groupId>
				<artifactId>rewrite-config-prettyfaces</artifactId>
				<version>3.4.1.Final</version>
			</dependency>

			<dependency>
				<groupId>net.jodah</groupId>
				<artifactId>expiringmap</artifactId>
				<version>0.5.7</version>
			</dependency>

			<dependency>
				<groupId>commons-io</groupId>
				<artifactId>commons-io</artifactId>
				<version>2.2</version>
			</dependency>
			<dependency>
				<groupId>commons-codec</groupId>
				<artifactId>commons-codec</artifactId>
				<version>1.5</version>
			</dependency>
			<dependency>
				<groupId>org.apache.commons</groupId>
				<artifactId>commons-exec</artifactId>
				<version>1.1</version>
			</dependency>
			<dependency>
				<groupId>commons-configuration</groupId>
				<artifactId>commons-configuration</artifactId>
				<version>1.6</version>
			</dependency>

			<!-- Logging -->
			<dependency>
				<groupId>org.apache.logging.log4j</groupId>
				<artifactId>log4j-api</artifactId>
				<version>2.7</version>
			</dependency>
			<dependency>
				<groupId>org.apache.logging.log4j</groupId>
				<artifactId>log4j-1.2-api</artifactId>
				<version>2.7</version>
			</dependency>
			<dependency>
				<groupId>org.apache.logging.log4j</groupId>
				<artifactId>log4j-core</artifactId>
				<version>2.7</version>
			</dependency>

			<dependency>
				<groupId>org.slf4j</groupId>
				<artifactId>slf4j-api</artifactId>
				<version>1.7.2</version>
			</dependency>
			<dependency>
				<groupId>org.slf4j</groupId>
				<artifactId>slf4j-log4j12</artifactId>
				<version>1.7.2</version>
				<scope>test</scope>
			</dependency>
			<dependency>
				<groupId>net.sf.ehcache</groupId>
				<artifactId>ehcache-core</artifactId>
				<version>2.4.3</version>
			</dependency>

			<!-- Jackson -->
			<dependency>
				<groupId>org.codehaus.jackson</groupId>
				<artifactId>jackson-core-asl</artifactId>
				<version>${jackson.version}</version>
			</dependency>
			<dependency>
				<groupId>org.codehaus.jackson</groupId>
				<artifactId>jackson-mapper-asl</artifactId>
				<version>${jackson.version}</version>
			</dependency>

			<!-- Jython -->
			<dependency>
				<groupId>org.python</groupId>
				<artifactId>jython</artifactId>
				<version>2.7.0</version>
			</dependency>

			<!-- Resteasy -->
			<dependency>
				<groupId>org.jboss.resteasy</groupId>
				<artifactId>resteasy-jaxrs</artifactId>
				<version>${resteasy.version}</version>
			</dependency>
			<dependency>
				<groupId>org.jboss.resteasy</groupId>
				<artifactId>resteasy-jackson-provider</artifactId>
				<version>${resteasy.version}</version>
			</dependency>

			<!-- Net -->
			<dependency>
				<groupId>javax.mail</groupId>
				<artifactId>mail</artifactId>
				<version>1.4.7</version>
			</dependency>

			<!-- Cache -->
			<dependency>
				<groupId>net.spy</groupId>
				<artifactId>spymemcached</artifactId>
				<version>2.12.2</version>
			</dependency>
			<dependency>
				<groupId>redis.clients</groupId>
				<artifactId>jedis</artifactId>
				<version>2.9.0</version>
			</dependency>

			<!-- Gwt stuff -->
			<dependency>
				<groupId>com.sencha.gxt</groupId>
				<artifactId>gxt</artifactId>
				<version>${gxt.version}</version>
			</dependency>
			<dependency>
				<groupId>com.google.gwt</groupId>
				<artifactId>gwt-user</artifactId>
				<version>${gwt.version}</version>
				<scope>provided</scope>
			</dependency>
			<dependency>
				<groupId>com.google.gwt</groupId>
				<artifactId>gwt-servlet</artifactId>
				<version>${gwt.version}</version>
			</dependency>

			<!-- HTTP client -->
			<dependency>
				<groupId>org.apache.httpcomponents</groupId>
				<artifactId>httpcore</artifactId>
				<version>4.2.4</version>
			</dependency>
			<dependency>
				<groupId>org.apache.httpcomponents</groupId>
				<artifactId>httpclient</artifactId>
				<version>4.2.5</version>
			</dependency>

			<!-- LDAP -->
			<dependency>
				<groupId>com.unboundid</groupId>
				<artifactId>unboundid-ldapsdk</artifactId>
				<version>3.2.0</version>
			</dependency>

			<!-- Metrics -->
			<dependency>
				<groupId>io.dropwizard.metrics</groupId>
				<artifactId>metrics-core</artifactId>
				<version>3.1.2</version>
			</dependency>

<<<<<<< HEAD
=======
            <!-- Tests -->
            <dependency>
                <groupId>org.testng</groupId>
                <artifactId>testng</artifactId>
                <version>6.9.4</version>
                <scope>test</scope>
            </dependency>
			
>>>>>>> ef19cbc7
			<!-- Other -->
			<dependency>
				<groupId>javax.servlet</groupId>
				<artifactId>javax.servlet-api</artifactId>
				<version>3.1.0</version>
				<scope>provided</scope>
			</dependency>
			<dependency>
				<groupId>org.quartz-scheduler</groupId>
				<artifactId>quartz</artifactId>
				<version>2.2.3</version>
			</dependency>
		</dependencies>
	</dependencyManagement>

	<build>
		<pluginManagement>
			<plugins>
				<plugin>
					<groupId>org.apache.maven.plugins</groupId>
					<artifactId>maven-compiler-plugin</artifactId>
					<version>2.3.2</version>
					<configuration>
						<source>1.6</source>
						<target>1.6</target>
						<encoding>UTF-8</encoding>
					</configuration>
				</plugin>
				<plugin>
					<groupId>org.codehaus.mojo</groupId>
					<artifactId>gwt-maven-plugin</artifactId>
					<version>2.5.0</version>
				</plugin>
				<plugin>
					<groupId>org.apache.maven.plugins</groupId>
					<artifactId>maven-clean-plugin</artifactId>
					<version>2.4.1</version>
				</plugin>
				<plugin>
					<groupId>org.apache.maven.plugins</groupId>
					<artifactId>maven-deploy-plugin</artifactId>
					<version>2.7</version>
				</plugin>
				<plugin>
					<groupId>org.apache.maven.plugins</groupId>
					<artifactId>maven-install-plugin</artifactId>
					<version>2.3.1</version>
				</plugin>
				<plugin>
					<groupId>org.apache.maven.plugins</groupId>
					<artifactId>maven-jar-plugin</artifactId>
					<version>2.4</version>
				</plugin>
				<plugin>
					<groupId>org.apache.maven.plugins</groupId>
					<artifactId>maven-resources-plugin</artifactId>
					<version>2.4</version>
					<configuration>
						<encoding>UTF-8</encoding>
					</configuration>
				</plugin>
				<plugin>
					<groupId>org.apache.maven.plugins</groupId>
					<artifactId>maven-site-plugin</artifactId>
					<version>2.1.1</version>
				</plugin>
				<plugin>
					<groupId>org.apache.maven.plugins</groupId>
					<artifactId>maven-surefire-plugin</artifactId>
					<version>2.7.2</version>
				</plugin>
				<plugin>
					<groupId>org.codehaus.mojo</groupId>
					<artifactId>findbugs-maven-plugin</artifactId>
					<version>3.0.4</version>
				</plugin>
				<plugin>
					<groupId>org.apache.maven.plugins</groupId>
					<artifactId>maven-release-plugin</artifactId>
					<version>2.2.2</version>
					<configuration>
						<tagBase>
							file:///c:/sourcecontrol/gluu/openxdi_release_trunk/oxCore/tags
						</tagBase>
					</configuration>
				</plugin>
				<plugin>
					<groupId>org.apache.maven.plugins</groupId>
					<artifactId>maven-source-plugin</artifactId>
					<version>2.1.2</version>
					<executions>
						<execution>
							<id>attach-sources</id>
							<goals>
								<goal>jar</goal>
							</goals>
						</execution>
					</executions>
				</plugin>
				<plugin>
					<groupId>org.apache.maven.plugins</groupId>
					<artifactId>maven-checkstyle-plugin</artifactId>
					<version>2.17</version>
					<configuration>
						<configLocation>checkstyle.xml</configLocation>
								<encoding>UTF-8</encoding>
								<consoleOutput>true</consoleOutput>
								<failsOnError>true</failsOnError>
								<linkXRef>false</linkXRef>
					</configuration>
				</plugin>
			</plugins>
		</pluginManagement>
	</build>

	<reporting>
		<plugins>
			<plugin>
				<groupId>org.apache.maven.plugins</groupId>
				<artifactId>maven-checkstyle-plugin</artifactId>
				<version>2.17</version>
				<reportSets>
					<reportSet>
						<reports>
							<report>checkstyle</report>
						</reports>
					</reportSet>
				</reportSets>
			</plugin>
		</plugins>
	</reporting>
</project><|MERGE_RESOLUTION|>--- conflicted
+++ resolved
@@ -56,38 +56,23 @@
 		<developerConnection>scm:git:git@github.com:GluuFederation/oxCore.git</developerConnection>
 	</scm>
 
-<<<<<<< HEAD
-	<modules>
-		<module>oxUtil</module>
-		<module>oxLdap</module>
-		<module>oxLdap-annotations</module>
-		<module>oxLdapSample</module>
-		<module>oxModel</module>
-		<module>oxSaml</module>
-		<module>oxService</module>
-		<module>oxTomcat</module>
-		<module>oxServer</module>
-		<module>oxGwt</module>
-		<module>oxJsfUtil</module>
-	</modules>
-=======
-    <modules>
-        <module>oxUtil</module>
-        <module>oxFilter</module>
-        <module>oxPersistModel</module>
-        <module>oxPersist</module>
-        <module>oxLdap</module>
-        <module>oxLdap-annotations</module>
-        <module>oxLdapSample</module>
-        <module>oxModel</module>
-        <module>oxSaml</module>
-        <module>oxService</module>
-        <module>oxTomcat</module>
-        <module>oxServer</module>
-        <module>oxGwt</module>
-        <module>oxJsfUtil</module>
-    </modules>
->>>>>>> ef19cbc7
+  <modules>
+      <module>oxUtil</module>
+      <module>oxFilter</module>
+      <module>oxPersistModel</module>
+      <module>oxPersist</module>
+      <module>oxLdap</module>
+      <module>oxLdap-annotations</module>
+      <module>oxLdapSample</module>
+      <module>oxModel</module>
+      <module>oxSaml</module>
+      <module>oxService</module>
+      <module>oxTomcat</module>
+      <module>oxServer</module>
+      <module>oxGwt</module>
+      <module>oxJsfUtil</module>
+  </modules>
+
 
 	<dependencyManagement>
 		<dependencies>
@@ -308,17 +293,14 @@
 				<version>3.1.2</version>
 			</dependency>
 
-<<<<<<< HEAD
-=======
-            <!-- Tests -->
-            <dependency>
-                <groupId>org.testng</groupId>
-                <artifactId>testng</artifactId>
-                <version>6.9.4</version>
-                <scope>test</scope>
-            </dependency>
+      <!-- Tests -->
+      <dependency>
+        <groupId>org.testng</groupId>
+        <artifactId>testng</artifactId>
+        <version>6.9.4</version>
+        <scope>test</scope>
+      </dependency>
 			
->>>>>>> ef19cbc7
 			<!-- Other -->
 			<dependency>
 				<groupId>javax.servlet</groupId>

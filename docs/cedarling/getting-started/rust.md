---
tags:
  - cedarling
  - rust
  - getting-started
---

# Getting Started with Cedarling Rust

- [Installation](#installation)
- [Usage](#usage)

## Installation

The Cedarling library is not yet uploaded to [crates.io](jans-cedarling) so the only way to use them right now is by including it directly from the source in your project.

To get started, clone the [Jans](https://github.com/JanssenProject/jans) repository. The source can be found in the [`jans-cedarling/cedarling`] directory.

## Usage

### Initialization

```rs
use cedarling::*;

// Load the bootstrap properties from the environment variable, using default values
// for unset properties
let bootstrap_config = BootstrapConfig.from_env();

// Initialize Cedarling
let cedarling = Cedarling::new(bootstrap_config)
```

See the [bootstrap properties docs](../cedarling-properties.md) for other config loading options.

### Authorization

Cedarling provides two main interfaces for performing authorization checks: **Token-Based Authorization** and **Unsigned Authorization**. Both methods involve evaluating access requests based on various factors, including principals (entities), actions, resources, and context. The difference lies in how the Principals are provided.

- [**Token-Based Authorization**](#token-based-authorization) is the standard method where principals are extracted from JSON Web Tokens (JWTs), typically used in scenarios where you have existing user authentication and authorization data encapsulated in tokens.
- [**Unsigned Authorization**](#unsigned-authorization) allows you to pass principals directly, bypassing tokens entirely. This is useful when you need to authorize based on internal application data, or when tokens are not available.

#### Token-Based Authorization

To perform an authorization check, follow these steps:

**1. Prepare tokens**

```rust
let access_token = "your_access_token_here".to_string();
let id_token = "your_id_token_here".to_string();
let userinfo_token = "your_userinfo_token_here".to_string();
```

Your _principals_ will be built from these tokens.

**2. Define the resource**

```rust
use std::collections::HashMap;
use serde_json::json;

let resource = EntityData {
<<<<<<< HEAD
  cedar_entity_mapping: CedarEntityMapping {
    entity_type: "Jans::Application".to_string(),
    id: "app_id_001".to_string(),
  },
  payload: HashMap::from_iter([
    ("protocol".to_string(), json!("https")),
    ("host".to_string(), json!("example.com")),
    ("path".to_string(), json!("/admin-dashboard")),
  ]),
}
=======
    entity_type: "Jans::Application".to_string(),
    id: "app_id_001".to_string(),
    attributes: HashMap::from_iter([
        ("protocol".to_string(), json!("https")),
        ("host".to_string(), json!("example.com")),
        ("path".to_string(), json!("/admin-dashboard")),
    ]),
};
>>>>>>> ee4d38c0
```

**3. Define the action**

```rust
let action = r#"Jans::Action::"Read""#.to_string();
```

**4. Define Context**

```rust
use std::time::{SystemTime, UNIX_EPOCH};
use serde_json::json;

let context = json!({
    "current_time": SystemTime::now().duration_since(UNIX_EPOCH).unwrap().as_millis(),
    "device_health": ["Healthy"],
    "fraud_indicators": ["Allowed"],
    "geolocation": ["America"],
    "network": "127.0.0.1",
    "network_type": "Local",
    "operating_system": "Linux",
    "user_agent": "Linux"
});
```

**5. Build the request**

```rust
use std::collections::HashMap;

let request = Request {
    tokens: HashMap::from([
        ("access_token".to_string(), access_token),
        ("id_token".to_string(), id_token),
        ("userinfo_token".to_string(), userinfo_token),
    ]),
    action,
    resource,
    context,
};
```

**6. Authorize**

```rust
let result = cedarling.authorize(request).await?;

match result.decision {
    true => println!("Access granted"),
    false => println!("Access denied: {:?}", result.diagnostics),
}
```

#### Unsigned Authorization

In unsigned authorization, you pass a set of Principals directly, without relying on tokens. This can be useful when the application needs to perform authorization based on internal data, or when token-based data is not available.

**1. Define the Principals**

```rust
use cedarling::*;
use std::collections::HashMap;
use serde_json::json;

let principals = vec![
<<<<<<< HEAD
  EntityData {
    cedar_entity_mapping: CedarEntityMapping {
      entity_type: "Jans::Workload".to_string(),
      id: "some_workload_id".to_string(),
    },
    payload: HashMap::from_iter([
      ("client_id".to_string(), json!("some_client_id")),
    ]),
  },
  EntityData {
    cedar_entity_mapping: CedarEntityMapping {
      entity_type: "Jans::User".to_string(),
      id: "random_user_id".to_string(),
    },
    payload: HashMap::from_iter([
      ("roles".to_string(), json!(["admin", "manager"])),
    ]),
  },
]
=======
    EntityData {
        entity_type: "Jans::Workload".to_string(),
        id: "some_workload_id".to_string(),
        attributes: HashMap::from_iter([
            ("client_id".to_string(), json!("some_client_id")),
        ]),
    },
    EntityData {
        entity_type: "Jans::User".to_string(),
        id: "random_user_id".to_string(),
        attributes: HashMap::from_iter([
            ("roles".to_string(), json!(["admin", "manager"])),
            ("email".to_string(), json!("user@example.com")),
        ]),
    },
];
>>>>>>> ee4d38c0
```

**2. Define the Resource**

This represents the _resource_ that the action will be performed on, such as a protected API endpoint or file.

```rust
use std::collections::HashMap;
use serde_json::json;

let resource = EntityData {
<<<<<<< HEAD
  cedar_entity_mapping: CedarEntityMapping {
    entity_type: "Jans::Application".to_string(),
    id: "app_id_001".to_string(),
  },
  payload: HashMap::from_iter([
    ("protocol".to_string(), json!("https")),
    ("host".to_string(), json!("example.com")),
    ("path".to_string(), json!("/admin-dashboard")),
  ]),
}
=======
    entity_type: "Jans::Application".to_string(),
    id: "app_id_001".to_string(),
    attributes: HashMap::from_iter([
        ("protocol".to_string(), json!("https")),
        ("host".to_string(), json!("example.com")),
        ("path".to_string(), json!("/admin-dashboard")),
    ]),
};
>>>>>>> ee4d38c0
```

**3. Define the Action**

An _action_ represents what the principal is trying to do to the resource. For example, read, write, or delete operations.

```rust
let action = r#"Jans::Action::"Read""#.to_string();
```

**4. Define the Context**

The _context_ represents additional data that may affect the authorization decision, such as time, location, or user-agent.

```rust
use std::time::{SystemTime, UNIX_EPOCH};
use serde_json::json;

let context = json!({
    "current_time": SystemTime::now().duration_since(UNIX_EPOCH).unwrap().as_millis(),
    "device_health": ["Healthy"],
    "fraud_indicators": ["Allowed"],
    "geolocation": ["America"],
    "network": "127.0.0.1",
    "network_type": "Local",
    "operating_system": "Linux",
    "user_agent": "Linux"
});
```

**5. Build the Request**

Now you'll construct the **_request_** by including the _principals_, _action_, and _context_.

```rust
use std::collections::HashMap;

let request = RequestUnsigned {
    principals,
    action,
    resource,
    context,
};
```

**6. Perform Authorization**

Finally, call the `authorize_unsigned` function to check whether the principals are allowed to perform the specified action on the resource.

```rust
let result = cedarling.authorize_unsigned(request).await?;

match result.decision {
    true => println!("Access granted"),
    false => println!("Access denied: {:?}", result.diagnostics),
}
```

### Logging

The logs could be retrieved using the `pop_logs` function.

```rust
let logs = cedarling.pop_logs();
println!("{:#?}", logs);
```

For more detailed logging capabilities, see the [Cedarling Rust Developer Guide](../cedarling-rust.md#log-retrieval).

```

---

## See Also

- [Cedarling Rust Developer Guide](../cedarling-rust.md)
- [Cedarling TBAC quickstart](../cedarling-quick-start-tbac.md)
- [Cedarling Unsigned quickstart](../cedarling-quick-start-unsigned.md)
- [Cedarling Sidecar Tutorial](../cedarling-sidecar-tutorial.md)
```<|MERGE_RESOLUTION|>--- conflicted
+++ resolved
@@ -61,7 +61,6 @@
 use serde_json::json;
 
 let resource = EntityData {
-<<<<<<< HEAD
   cedar_entity_mapping: CedarEntityMapping {
     entity_type: "Jans::Application".to_string(),
     id: "app_id_001".to_string(),
@@ -72,16 +71,6 @@
     ("path".to_string(), json!("/admin-dashboard")),
   ]),
 }
-=======
-    entity_type: "Jans::Application".to_string(),
-    id: "app_id_001".to_string(),
-    attributes: HashMap::from_iter([
-        ("protocol".to_string(), json!("https")),
-        ("host".to_string(), json!("example.com")),
-        ("path".to_string(), json!("/admin-dashboard")),
-    ]),
-};
->>>>>>> ee4d38c0
 ```
 
 **3. Define the action**
@@ -148,7 +137,6 @@
 use serde_json::json;
 
 let principals = vec![
-<<<<<<< HEAD
   EntityData {
     cedar_entity_mapping: CedarEntityMapping {
       entity_type: "Jans::Workload".to_string(),
@@ -168,24 +156,6 @@
     ]),
   },
 ]
-=======
-    EntityData {
-        entity_type: "Jans::Workload".to_string(),
-        id: "some_workload_id".to_string(),
-        attributes: HashMap::from_iter([
-            ("client_id".to_string(), json!("some_client_id")),
-        ]),
-    },
-    EntityData {
-        entity_type: "Jans::User".to_string(),
-        id: "random_user_id".to_string(),
-        attributes: HashMap::from_iter([
-            ("roles".to_string(), json!(["admin", "manager"])),
-            ("email".to_string(), json!("user@example.com")),
-        ]),
-    },
-];
->>>>>>> ee4d38c0
 ```
 
 **2. Define the Resource**
@@ -197,7 +167,6 @@
 use serde_json::json;
 
 let resource = EntityData {
-<<<<<<< HEAD
   cedar_entity_mapping: CedarEntityMapping {
     entity_type: "Jans::Application".to_string(),
     id: "app_id_001".to_string(),
@@ -208,16 +177,6 @@
     ("path".to_string(), json!("/admin-dashboard")),
   ]),
 }
-=======
-    entity_type: "Jans::Application".to_string(),
-    id: "app_id_001".to_string(),
-    attributes: HashMap::from_iter([
-        ("protocol".to_string(), json!("https")),
-        ("host".to_string(), json!("example.com")),
-        ("path".to_string(), json!("/admin-dashboard")),
-    ]),
-};
->>>>>>> ee4d38c0
 ```
 
 **3. Define the Action**

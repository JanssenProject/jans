--- conflicted
+++ resolved
@@ -215,7 +215,6 @@
 | JWT validation     | Yes                 | No                   |
 | Token requirements | Requires valid JWTs | Accepts raw entities |
 | Use case           | Standard auth flows | Custom auth flows    |
-<<<<<<< HEAD
 | Security           | Higher (validates)  | Lower (trusts input) |
 
 ## Multi-Context Authorization (authorize_multi_context)
@@ -334,7 +333,4 @@
 | Complex scenarios  | No        | No                 | Yes                     |
 | Performance        | Fastest   | Fast               | Moderate                |
 
-For more detailed information about multi-context authorization, see [Multi-Context Authorization](./cedarling-multi-context-authorization.md).
-=======
-| Security           | Higher (validates)  | Lower (trusts input) |
->>>>>>> 9a8a0f7a
+For more detailed information about multi-context authorization, see [Multi-Context Authorization](./cedarling-multi-context-authorization.md).
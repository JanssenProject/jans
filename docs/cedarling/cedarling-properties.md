---
tags:
  - administration
  - lock
  - authorization / authz
  - Cedar
  - Cedarling
  - properties
---

# Cedarling Properties

These Bootstrap Properties control default application level behavior.

* **`CEDARLING_APPLICATION_NAME`** : Human friendly identifier for this application
<<<<<<< HEAD
* **`CEDARLING_POLICY_STORE_URI`** : Location of policy store JSON, used if policy store is not local, or retreived from Lock Server.
* **`CEDARLING_POLICY_STORE_ID`** : A unique identifier for the policy store.
* **`CEDARLING_LOG_TYPE`** (`"off"` | `"memory"` | `"std_out"` | `"lock"`): Selects the logging method.
* **`CEDARLING_DECISION_LOG_USER_CLAIMS`** : List of claims to map from user entity, such as ["sub", "email", "username", ...]
* **`CEDARLING_DECISION_LOG_WORKLOAD_CLAIMS`** : List of claims to map from user entity, such as ["client_id", "rp_id", ...]
* **`CEDARLING_DECISION_LOG_DEFAULT_JWT_ID`** : Token claims that will be used for decision logging. Default is "jti", but perhaps some other claim is needed.
* **`CEDARLING_LOG_TTL`** : If the `CEDARLING_LOG_TYPE` is set to `"memory"`, this will set the TTL (Time to Live) of log entities in seconds. Defaults to 60s.
* **`CEDARLING_USER_AUTHZ`** (`"enabled"` | `"disabled"`): When `enabled`, Cedar engine authorization is queried for a *User* principal.
* **`CEDARLING_WORKLOAD_AUTHZ`** (`"enabled"` | `"disabled"`): When `enabled`, Cedar engine authorization is queried for a *Workload* principal.
* **`CEDARLING_USER_WORKLOAD_BOOLEAN_OPERATION`** (`"AND"` | `"OR"`): Specifies what boolean operation to use for the `USER` and `WORKLOAD` when making authz (authorization) decisions. See [User-Workload Boolean Operation](#user-workload-boolean-operation)
* **`CEDARLING_LOCAL_JWKS`** : Path to a JWKS file with public keys.
* **`CEDARLING_LOCAL_POLICY_STORE`** : JSON object containing a [Policy Store](./cedarling-policy-store.md).
* **`CEDARLING_POLICY_STORE_LOCAL_FN`** : Path to a JSON file containing a [Policy Store](./cedarling-policy-store.md).
* **`CEDARLING_JWT_SIG_VALIDATION`** (`"enabled"` | `"disabled"`): Whether to enable the signature validation for Json Web Tokens (JWT). This requires an `iss` (Issuer) claim is present in the token.
* **`CEDARLING_JWT_STATUS_VALIDATION`** (`"enabled"` | `"disabled"`): Whether to check the status of JWTs. This requires an `iss` (Issuer) claim is present in the token.
* **`CEDARLING_JWT_SIGNATURE_ALGORITHMS_SUPPORTED`**: Cedarling will only accept tokens signed with these algorithms.
* **`CEDARLING_AT_ISS_VALIDATION`** (`"enabled"` | `"disabled"`): When enabled, the `iss` (Issuer) claim must be present in the Access Token and the scheme must be `https`.
* **`CEDARLING_AT_JTI_VALIDATION`** (`"enabled"` | `"disabled"`): When enabled, the `jti` (JWT ID) claim must be present in the Access Token.
* **`CEDARLING_AT_NBF_VALIDATION`** (`"enabled"` | `"disabled"`): When enabled, the `nbf` (Not Before) claim must be present in the Access Token and Cedarling will verify that the current date is after the `nbf`.
* **`CEDARLING_AT_EXP_VALIDATION`** (`"enabled"` | `"disabled"`): When enabled, the `exp` (Expiration) claim must be present in the Access Token and not past the date specified.
* **`CEDARLING_IDT_ISS_VALIDATION`** (`"enabled"` | `"disabled"`): When enabled, the `iss` (Issuer) claim must be present in the ID Token and the scheme must be `https`.
* **`CEDARLING_IDT_SUB_VALIDATION`** (`"enabled"` | `"disabled"`): When enabled, the `sub` (Subject) claim must be present in the ID Token.
* **`CEDARLING_IDT_EXP_VALIDATION`** (`"enabled"` | `"disabled"`): When enabled, the `exp` (Expiration) claim must be present in the ID Token and not past the date specified.
* **`CEDARLING_IDT_IAT_VALIDATION`** (`"enabled"` | `"disabled"`): When enabled, the `iat` (Issued at) claim must be present in the ID Token.
* **`CEDARLING_IDT_AUD_VALIDATION`** (`"enabled"` | `"disabled"`): When enabled, the `aud` ( Audience) claim must be present in the ID Token.
* **`CEDARLING_USERINFO_ISS_VALIDATION`** (`"enabled"` | `"disabled"`): When enabled, the `iss` (Issuer) claim must be present in the Userinfo Token and the scheme must be https.
* **`CEDARLING_USERINFO_SUB_VALIDATION`** (`"enabled"` | `"disabled"`): When enabled, the `sub` (Subject) claim must be present in the Userinfo Token.
* **`CEDARLING_USERINFO_AUD_VALIDATION`** (`"enabled"` | `"disabled"`): When enabled, the `aud` (Audience) claim must be present in the Userinfo Token.
* **`CEDARLING_USERINFO_EXP_VALIDATION`** (`"enabled"` | `"disabled"`): When enabled, the `exp` (Expiration) claim must be present in the Userinfo Token and not past the date specified.
* **`CEDARLING_ID_TOKEN_TRUST_MODE`** (`"None"` | `"Strict"`): Varying levels of validations for JWTs. See [Validation Levels](#id-token-trust-mode).
* **`CEDARLING_LOCK`** (`"enabled"` | `"disabled"`): When enabled, the Cedarling will connect to the Lock Master for policies, and subscribe for SSE events.
* **`CEDARLING_LOCK_MASTER_CONFIGURATION_URI`**: URI where Cedarling can get JSON file with all required metadata about Lock Master, i.e. .well-known/lock-master-configuration. This is ***Required if `"LOCK"` == `"enabled"`***.
* **`CEDARLING_DYNAMIC_CONFIGURATION`** (`"enabled"` | `"disabled"`): Controls whether Cedarling should listen for SSE config updates.
* **`CEDARLING_LOCK_SSA_JWT`**: SSA for DCR in a Lock Master deployment. The Cedarling will validate this JWT prior to DCR.
* **`CEDARLING_AUDIT_LOG_INTERVAL`**: How often to send log messages to Lock Master in seconds (set this to `0` to turn off trasmission).
* **`CEDARLING_AUDIT_HEALTH_INTERVAL`**: How often to send health messages to Lock Master in seconds (set this to `0` to turn off trasmission).
* **`CEDARLING_AUDIT_TELEMETRY_INTERVAL`**: How often to send telemetry messages to Lock Master in seconds (set this to `0` to turn off trasmission).
* **`CEDARLING_LISTEN_SSE`** (`"enabled"` | `"disabled"`): Controls whether Cedarling should listen for updates from the Lock Server.
=======
* **`CEDARLING_POLICY_STORE_URI`** : Location of policy store JSON, used if policy store is not local, or retreived from Lock Master.
* **`CEDARLING_POLICY_STORE_ID`** : The identifier of the policy store in case there is more then one policy_store_id in the policy store.
* **`CEDARLING_USER_AUTHZ`** : When `enabled`, Cedar engine authorization is queried for a User principal.
* **`CEDARLING_WORKLOAD_AUTHZ`** : When `enabled`, Cedar engine authorization is queried for a Workload principal.
* **`CEDARLING_USER_WORKLOAD_BOOLEAN_OPERATION`** :  `AND`, `OR`
* **`CEDARLING_MAPPING_USER`** : Name of Cedar User schema entity
* **`CEDARLING_MAPPING_WORKLOAD`** : Name of Cedar Workload schema entity
* **`CEDARLING_MAPPING_ID_TOKEN`** : Name of Cedar id_token schema entity
* **`CEDARLING_MAPPING_ACCESS_TOKEN`** : Name of Cedar access_token schema entity
* **`CEDARLING_MAPPING_USERINFO_TOKEN`** : Name of Cedar userinfo schema entity
* **`CEDARLING_MAPPING_CONTEXT`** : Name of Cedar Context schema entity

**The following bootstrap properties are needed to configure log behavior:**

* **`CEDARLING_LOG_STORAGE`** : `off`, `memory`, `std_out`
* **`CEDARLING_LOG_LEVEL`** : System Log Level [See here](./cedarling-logs.md). Default to `WARN`
* **`CEDARLING_LOG_STDOUT_TYPE`** : Either `System`, `Metric`, or `Decision`. Default to System. 
* **`CEDARLING_DECISION_LOG_USER_CLAIMS`** : List of claims to map from user entity, such as ["sub", "email", "username", ...]
* **`CEDARLING_DECISION_LOG_WORKLOAD_CLAIMS`** : List of claims to map from user entity, such as ["client_id", "rp_id", ...]
* **`CEDARLING_DECISION_LOG_DEFAULT_JWT_ID`** : Default is `jti`, but perhaps some other claim is needed. 
* **`CEDARLING_LOG_TTL`** : in case of `memory` store, TTL (time to live) of log entities in seconds.

**The following bootstrap properties are needed to configure JWT and cryptographic behavior:**

* **`CEDARLING_LOCAL_JWKS`** : JWKS file with public keys
* **`CEDARLING_LOCAL_POLICY_STORE`** : JSON object with policy store
* **`CEDARLING_POLICY_STORE_LOCAL_FN`** : Local file with JSON object with policy store
* **`CEDARLING_JWT_SIG_VALIDATION`** : `Enabled` | `Disabled` -- Whether to check the signature  of all JWT tokens. This requires an `iss` is present.
* **`CEDARLING_JWT_STATUS_VALIDATION`** : `Enabled` | `Disabled` -- Whether to check the status of the JWT. On startup, the Cedarling should fetch and retreive the latest Status List JWT from the `.well-known/openid-configuration` via the `status_list_endpoint` claim and cache it. See the [IETF Draft](https://datatracker.ietf.org/doc/draft-ietf-oauth-status-list/) for more info. 
* **`CEDARLING_JWT_SIGNATURE_ALGORITHMS_SUPPORTED`** : Only tokens signed with these algorithms are acceptable to the Cedarling.
* **`CEDARLING_AT_ISS_VALIDATION`** : When enabled, the `iss` claim must be present in access token and the scheme must be `https`.
* **`CEDARLING_AT_JTI_VALIDATION`** : When enabled, the `jti` claim must be present in access token.
* **`CEDARLING_AT_NBF_VALIDATION`** : When enabled, the `nbf` claim must be present in access token and the Cedarling should verify that the current date is after the `nbf`. 
* **`CEDARLING_AT_EXP_VALIDATION`** : When enabled, the `exp` claim must be present and not past the date specified.
* **`CEDARLING_IDT_ISS_VALIDATION`** : When enabled, the `iss` claim must be present in id_token and the scheme must be `https`.
* **`CEDARLING_IDT_SUB_VALIDATION`** : When enabled, the `sub` claim must be present in id_token.
* **`CEDARLING_IDT_EXP_VALIDATION`** : When enabled, the `exp` claim must be present and not past the date specified.
* **`CEDARLING_IDT_IAT_VALIDATION`** : When enabled, the `iat` claim must be present in id_token.
* **`CEDARLING_IDT_AUD_VALIDATION`** : When enabled, the `aud` claim must be present in id_token.
* **`CEDARLING_USERINFO_ISS_VALIDATION`** : When enabled, the `iss` claim must be present and the scheme must be `https`.
* **`CEDARLING_USERINFO_SUB_VALIDATION`** : When enabled, the `sub` claim must be present in Userinfo JWT.
* **`CEDARLING_USERINFO_AUD_VALIDATION`** : When enabled, the `aud` claim must be present in Userinfo JWT.
* **`CEDARLING_USERINFO_EXP_VALIDATION`** : When enabled, the `exp` claim must be present and not past the date specified.
* **`CEDARLING_ID_TOKEN_TRUST_MODE`** :  `Strict` | `None`. Varying levels of validations based on the preference of the developer. 
`Strict` mode requires (1) id_token `aud` matches the access_token `client_id`; (2) if a Userinfo token is present, the `sub` matches the id_token, and that the `aud` matches the access token client_id.

**The following bootstrap properties are only needed for enterprise deployments.**

* **`CEDARLING_LOCK`** : Enabled | Disabled. If Enabled, the Cedarling will connect to the Lock Master for policies, and subscribe for SSE events. 
* **`CEDARLING_LOCK_MASTER_CONFIGURATION_URI`** : Required if `LOCK` == `Enabled`. URI where Cedarling can get JSON file with all required metadata about Lock Master, i.e. `.well-known/lock-master-configuration`.
* **`CEDARLING_LOCK_DYNAMIC_CONFIGURATION`** : Enabled | Disabled, controls whether Cedarling should listen for SSE config updates.
* **`CEDARLING_LOCK_SSA_JWT`** : SSA for DCR in a Lock Master deployment. The Cedarling will validate this SSA JWT prior to DCR.
* **`CEDARLING_LOCK_LOG_INTERVAL`** : How often to send log messages to Lock Master (0 to turn off trasmission).
* **`CEDARLING_LOCK_HEALTH_INTERVAL`** : How often to send health messages to Lock Master (0 to turn off transmission).
* **`CEDARLING_LOCK_TELEMETRY_INTERVAL`** : How often to send telemetry messages to Lock Master (0 to turn off transmission).
* **`CEDARLING_LOCK_LISTEN_SSE`** :  Enabled | Disabled: controls whether Cedarling should listen for updates from the Lock Server.
>>>>>>> efb7ab68

## User-Workload Boolean Operation

The `CEDARLING_USER_WORKLOAD_BOOLEAN_OPERATION` property specifies what boolean operation to use for the `USER` and `WORKLOAD` when making authz (authorization) decisions.

### Available Operations

* **AND**: authz will be successful if `USER` **AND** `WORKLOAD` is valid.
* **OR**: authz will be successful if `USER` **OR** `WORKLOAD` is valid.

## ID Token Trust Mode

The level of validation for the ID Token JWT can be set to either `None` or `Strict`.

### `None` Mode

Setting the validation level to `None` will not check for the conditions outlined in [Strict Mode](#strict-mode).

### `Strict` Mode

Strict mode requires:

1. The `id_token`'s `aud` matches the `access_token`'s `client_id`;
2. if a Userinfo token is present, the `sub` matches the `id_token`, and that the `aud` matches the access token's `client_id`.

<<<<<<< HEAD
## Loading The bootstrap config
=======
## Local JWKS

A local JWKS can be used by setting the `CEDARLING_LOCAL_JWKS` bootstrap property to a path to a local JSON file. When providing a local Json Web Key Store (JWKS), the file must follow the following schema:

```json
{
    "trusted_issuer_id": [ ... ]
    "another_trusted_issuer_id": [ ... ]
}
```

- Where keys are `Trusted Issuer IDs` assigned to each key store
- and the values contains the JSON Web Keys as defined in [RFC 7517](https://datatracker.ietf.org/doc/html/rfc7517).
- The `trusted_issuers_id` is used to tag a JWKS with a unique identifier and enables using multiple key stores.


## Loading the bootstrap config
>>>>>>> efb7ab68

There are multiple ways to load your bootstrap config:

* [From a JSON file](#loading-from-json)
* [From a YAML file](#loading-from-yaml)

You can load from both file types using the following code snippet:

```rust
use cedarling::BootstrapConfig;

let config =
    BootstrapConfig::load_from_file("./path/to/your/config.json").unwrap();
```

### Loading From JSON

Below is an example of a bootstrap config in JSON format.

```json
{
    "CEDARLING_APPLICATION_NAME": "My App",
    "CEDARLING_POLICY_STORE_URI": "",
    "CEDARLING_POLICY_STORE_ID": "840da5d85403f35ea76519ed1a18a33989f855bf1cf8",
    "CEDARLING_LOG_TYPE": "memory",
    "CEDARLING_DECISION_LOG_USER_CLAIMS": ["sub", "email", "username"],
    "CEDARLING_DECISION_LOG_WORKLOAD_CLAIMS": ["client_id", "rp_id"],
    "CEDARLING_DECISION_LOG_DEFAULT_JWT_ID": "jti",
    "CEDARLING_LOG_TTL": 60,
    "CEDARLING_USER_AUTHZ": "enabled",
    "CEDARLING_WORKLOAD_AUTHZ": "enabled",
    "CEDARLING_USER_WORKLOAD_BOOLEAN_OPERATION": "AND",
    "CEDARLING_LOCAL_JWKS": "../test_files/local_jwks.json",
    "CEDARLING_LOCAL_POLICY_STORE": null,
    "CEDARLING_POLICY_STORE_LOCAL_FN": "../test_files/policy-store_blobby.json",
    "CEDARLING_JWT_SIG_VALIDATION": "enabled",
    "CEDARLING_JWT_STATUS_VALIDATION": "disabled",
    "CEDARLING_JWT_SIGNATURE_ALGORITHMS_SUPPORTED": [
        "HS256",
        "RS256"
    ],
    "CEDARLING_AT_ISS_VALIDATION": "disabled",
    "CEDARLING_AT_JTI_VALIDATION": "disabled",
    "CEDARLING_AT_NBF_VALIDATION": "disabled",
    "CEDARLING_AT_EXP_VALIDATION": "enabled",
    "CEDARLING_IDT_ISS_VALIDATION": "enabled",
    "CEDARLING_IDT_SUB_VALIDATION": "enabled",
    "CEDARLING_IDT_EXP_VALIDATION": "enabled",
    "CEDARLING_IDT_IAT_VALIDATION": "enabled",
    "CEDARLING_IDT_AUD_VALIDATION": "enabled",
    "CEDARLING_USERINFO_ISS_VALIDATION": "enabled",
    "CEDARLING_USERINFO_SUB_VALIDATION": "enabled",
    "CEDARLING_USERINFO_AUD_VALIDATION": "enabled",
    "CEDARLING_USERINFO_EXP_VALIDATION": "enabled",
    "CEDARLING_ID_TOKEN_TRUST_MODE": "Strict",
    "CEDARLING_LOCK": "disabled",
    "CEDARLING_LOCK_MASTER_CONFIGURATION_URI": null,
    "CEDARLING_DYNAMIC_CONFIGURATION": "disabled",
    "CEDARLING_LOCK_SSA_JWT": null,
    "CEDARLING_AUDIT_HEALTH_INTERVAL": 0,
    "CEDARLING_AUDIT_TELEMETRY_INTERVAL": 0,
    "CEDARLING_LISTEN_SSE": "disabled"
}
```

* Note that properties set to `"disabled"`, an empty string `""`, zero `0`, and `null` can be ommited since they are the defaults.

<<<<<<< HEAD
#### Local JWKS

A local JWKS can be used by setting the `CEDARLING_LOCAL_JWKS` bootstrap property to a path to a local JSON file. When providing a local Json Web Key Store (JWKS), the file must follow the following schema:

```json
{
    "trusted_issuer_id": [ ... ]
    "another_trusted_issuer_id": [ ... ]
}
```

* Where keys are `Trusted Issuer IDs` assigned to each key store
* and the values contains the JSON Web Keys as defined in [RFC 7517](https://datatracker.ietf.org/doc/html/rfc7517).
* The `trusted_issuers_id` is used to tag a JWKS with a unique identifier and enables using multiple key stores.

=======
>>>>>>> efb7ab68
### Loading From YAML

Below is an example of a bootstrap config in YAML format.

```yaml
CEDARLING_APPLICATION_NAME: My App
CEDARLING_POLICY_STORE_URI: ''
CEDARLING_POLICY_STORE_ID: '840da5d85403f35ea76519ed1a18a33989f855bf1cf8'
CEDARLING_LOG_TYPE: 'memory'
CEDARLING_LOG_TTL: 60
CEDARLING_USER_AUTHZ: 'enabled'
CEDARLING_WORKLOAD_AUTHZ: 'enabled'
CEDARLING_USER_WORKLOAD_BOOLEAN_OPERATION: 'AND'
CEDARLING_LOCAL_JWKS: '../test_files/local_jwks.json'
CEDARLING_LOCAL_POLICY_STORE: null
CEDARLING_POLICY_STORE_LOCAL_FN: '../test_files/policy-store_blobby.json'
CEDARLING_JWT_SIG_VALIDATION: 'enabled'
CEDARLING_JWT_STATUS_VALIDATION: 'disabled'
CEDARLING_JWT_SIGNATURE_ALGORITHMS_SUPPORTED:
    - 'HS256'
    - 'RS256'
CEDARLING_AT_ISS_VALIDATION: 'disabled'
CEDARLING_AT_JTI_VALIDATION: 'disabled'
CEDARLING_AT_NBF_VALIDATION: 'disabled'
CEDARLING_AT_EXP_VALIDATION: 'enabled'
CEDARLING_IDT_ISS_VALIDATION: 'enabled'
CEDARLING_IDT_SUB_VALIDATION: 'enabled'
CEDARLING_IDT_EXP_VALIDATION: 'enabled'
CEDARLING_IDT_IAT_VALIDATION: 'enabled'
CEDARLING_IDT_AUD_VALIDATION: 'enabled'
CEDARLING_USERINFO_ISS_VALIDATION: 'enabled'
CEDARLING_USERINFO_SUB_VALIDATION: 'enabled'
CEDARLING_USERINFO_AUD_VALIDATION: 'enabled'
CEDARLING_USERINFO_EXP_VALIDATION: 'enabled'
CEDARLING_ID_TOKEN_TRUST_MODE: 'Strict'
CEDARLING_LOCK: 'disabled'
CEDARLING_LOCK_MASTER_CONFIGURATION_URI: null
CEDARLING_DYNAMIC_CONFIGURATION: 'disabled'
CEDARLING_LOCK_SSA_JWT: 0
CEDARLING_AUDIT_HEALTH_INTERVAL: 0
CEDARLING_AUDIT_TELEMETRY_INTERVAL: 0
CEDARLING_LISTEN_SSE: 'disabled'
```

* Note that properties set to `'disabled'`, an empty string `''`, zero `0`, and `null` can be ommited since they are the defaults.<|MERGE_RESOLUTION|>--- conflicted
+++ resolved
@@ -13,46 +13,6 @@
 These Bootstrap Properties control default application level behavior.
 
 * **`CEDARLING_APPLICATION_NAME`** : Human friendly identifier for this application
-<<<<<<< HEAD
-* **`CEDARLING_POLICY_STORE_URI`** : Location of policy store JSON, used if policy store is not local, or retreived from Lock Server.
-* **`CEDARLING_POLICY_STORE_ID`** : A unique identifier for the policy store.
-* **`CEDARLING_LOG_TYPE`** (`"off"` | `"memory"` | `"std_out"` | `"lock"`): Selects the logging method.
-* **`CEDARLING_DECISION_LOG_USER_CLAIMS`** : List of claims to map from user entity, such as ["sub", "email", "username", ...]
-* **`CEDARLING_DECISION_LOG_WORKLOAD_CLAIMS`** : List of claims to map from user entity, such as ["client_id", "rp_id", ...]
-* **`CEDARLING_DECISION_LOG_DEFAULT_JWT_ID`** : Token claims that will be used for decision logging. Default is "jti", but perhaps some other claim is needed.
-* **`CEDARLING_LOG_TTL`** : If the `CEDARLING_LOG_TYPE` is set to `"memory"`, this will set the TTL (Time to Live) of log entities in seconds. Defaults to 60s.
-* **`CEDARLING_USER_AUTHZ`** (`"enabled"` | `"disabled"`): When `enabled`, Cedar engine authorization is queried for a *User* principal.
-* **`CEDARLING_WORKLOAD_AUTHZ`** (`"enabled"` | `"disabled"`): When `enabled`, Cedar engine authorization is queried for a *Workload* principal.
-* **`CEDARLING_USER_WORKLOAD_BOOLEAN_OPERATION`** (`"AND"` | `"OR"`): Specifies what boolean operation to use for the `USER` and `WORKLOAD` when making authz (authorization) decisions. See [User-Workload Boolean Operation](#user-workload-boolean-operation)
-* **`CEDARLING_LOCAL_JWKS`** : Path to a JWKS file with public keys.
-* **`CEDARLING_LOCAL_POLICY_STORE`** : JSON object containing a [Policy Store](./cedarling-policy-store.md).
-* **`CEDARLING_POLICY_STORE_LOCAL_FN`** : Path to a JSON file containing a [Policy Store](./cedarling-policy-store.md).
-* **`CEDARLING_JWT_SIG_VALIDATION`** (`"enabled"` | `"disabled"`): Whether to enable the signature validation for Json Web Tokens (JWT). This requires an `iss` (Issuer) claim is present in the token.
-* **`CEDARLING_JWT_STATUS_VALIDATION`** (`"enabled"` | `"disabled"`): Whether to check the status of JWTs. This requires an `iss` (Issuer) claim is present in the token.
-* **`CEDARLING_JWT_SIGNATURE_ALGORITHMS_SUPPORTED`**: Cedarling will only accept tokens signed with these algorithms.
-* **`CEDARLING_AT_ISS_VALIDATION`** (`"enabled"` | `"disabled"`): When enabled, the `iss` (Issuer) claim must be present in the Access Token and the scheme must be `https`.
-* **`CEDARLING_AT_JTI_VALIDATION`** (`"enabled"` | `"disabled"`): When enabled, the `jti` (JWT ID) claim must be present in the Access Token.
-* **`CEDARLING_AT_NBF_VALIDATION`** (`"enabled"` | `"disabled"`): When enabled, the `nbf` (Not Before) claim must be present in the Access Token and Cedarling will verify that the current date is after the `nbf`.
-* **`CEDARLING_AT_EXP_VALIDATION`** (`"enabled"` | `"disabled"`): When enabled, the `exp` (Expiration) claim must be present in the Access Token and not past the date specified.
-* **`CEDARLING_IDT_ISS_VALIDATION`** (`"enabled"` | `"disabled"`): When enabled, the `iss` (Issuer) claim must be present in the ID Token and the scheme must be `https`.
-* **`CEDARLING_IDT_SUB_VALIDATION`** (`"enabled"` | `"disabled"`): When enabled, the `sub` (Subject) claim must be present in the ID Token.
-* **`CEDARLING_IDT_EXP_VALIDATION`** (`"enabled"` | `"disabled"`): When enabled, the `exp` (Expiration) claim must be present in the ID Token and not past the date specified.
-* **`CEDARLING_IDT_IAT_VALIDATION`** (`"enabled"` | `"disabled"`): When enabled, the `iat` (Issued at) claim must be present in the ID Token.
-* **`CEDARLING_IDT_AUD_VALIDATION`** (`"enabled"` | `"disabled"`): When enabled, the `aud` ( Audience) claim must be present in the ID Token.
-* **`CEDARLING_USERINFO_ISS_VALIDATION`** (`"enabled"` | `"disabled"`): When enabled, the `iss` (Issuer) claim must be present in the Userinfo Token and the scheme must be https.
-* **`CEDARLING_USERINFO_SUB_VALIDATION`** (`"enabled"` | `"disabled"`): When enabled, the `sub` (Subject) claim must be present in the Userinfo Token.
-* **`CEDARLING_USERINFO_AUD_VALIDATION`** (`"enabled"` | `"disabled"`): When enabled, the `aud` (Audience) claim must be present in the Userinfo Token.
-* **`CEDARLING_USERINFO_EXP_VALIDATION`** (`"enabled"` | `"disabled"`): When enabled, the `exp` (Expiration) claim must be present in the Userinfo Token and not past the date specified.
-* **`CEDARLING_ID_TOKEN_TRUST_MODE`** (`"None"` | `"Strict"`): Varying levels of validations for JWTs. See [Validation Levels](#id-token-trust-mode).
-* **`CEDARLING_LOCK`** (`"enabled"` | `"disabled"`): When enabled, the Cedarling will connect to the Lock Master for policies, and subscribe for SSE events.
-* **`CEDARLING_LOCK_MASTER_CONFIGURATION_URI`**: URI where Cedarling can get JSON file with all required metadata about Lock Master, i.e. .well-known/lock-master-configuration. This is ***Required if `"LOCK"` == `"enabled"`***.
-* **`CEDARLING_DYNAMIC_CONFIGURATION`** (`"enabled"` | `"disabled"`): Controls whether Cedarling should listen for SSE config updates.
-* **`CEDARLING_LOCK_SSA_JWT`**: SSA for DCR in a Lock Master deployment. The Cedarling will validate this JWT prior to DCR.
-* **`CEDARLING_AUDIT_LOG_INTERVAL`**: How often to send log messages to Lock Master in seconds (set this to `0` to turn off trasmission).
-* **`CEDARLING_AUDIT_HEALTH_INTERVAL`**: How often to send health messages to Lock Master in seconds (set this to `0` to turn off trasmission).
-* **`CEDARLING_AUDIT_TELEMETRY_INTERVAL`**: How often to send telemetry messages to Lock Master in seconds (set this to `0` to turn off trasmission).
-* **`CEDARLING_LISTEN_SSE`** (`"enabled"` | `"disabled"`): Controls whether Cedarling should listen for updates from the Lock Server.
-=======
 * **`CEDARLING_POLICY_STORE_URI`** : Location of policy store JSON, used if policy store is not local, or retreived from Lock Master.
 * **`CEDARLING_POLICY_STORE_ID`** : The identifier of the policy store in case there is more then one policy_store_id in the policy store.
 * **`CEDARLING_USER_AUTHZ`** : When `enabled`, Cedar engine authorization is queried for a User principal.
@@ -69,10 +29,10 @@
 
 * **`CEDARLING_LOG_STORAGE`** : `off`, `memory`, `std_out`
 * **`CEDARLING_LOG_LEVEL`** : System Log Level [See here](./cedarling-logs.md). Default to `WARN`
-* **`CEDARLING_LOG_STDOUT_TYPE`** : Either `System`, `Metric`, or `Decision`. Default to System. 
+* **`CEDARLING_LOG_STDOUT_TYPE`** : Either `System`, `Metric`, or `Decision`. Default to System.
 * **`CEDARLING_DECISION_LOG_USER_CLAIMS`** : List of claims to map from user entity, such as ["sub", "email", "username", ...]
 * **`CEDARLING_DECISION_LOG_WORKLOAD_CLAIMS`** : List of claims to map from user entity, such as ["client_id", "rp_id", ...]
-* **`CEDARLING_DECISION_LOG_DEFAULT_JWT_ID`** : Default is `jti`, but perhaps some other claim is needed. 
+* **`CEDARLING_DECISION_LOG_DEFAULT_JWT_ID`** : Token claims that will be used for decision logging. Default is "jti", but perhaps some other claim is needed.
 * **`CEDARLING_LOG_TTL`** : in case of `memory` store, TTL (time to live) of log entities in seconds.
 
 **The following bootstrap properties are needed to configure JWT and cryptographic behavior:**
@@ -81,11 +41,11 @@
 * **`CEDARLING_LOCAL_POLICY_STORE`** : JSON object with policy store
 * **`CEDARLING_POLICY_STORE_LOCAL_FN`** : Local file with JSON object with policy store
 * **`CEDARLING_JWT_SIG_VALIDATION`** : `Enabled` | `Disabled` -- Whether to check the signature  of all JWT tokens. This requires an `iss` is present.
-* **`CEDARLING_JWT_STATUS_VALIDATION`** : `Enabled` | `Disabled` -- Whether to check the status of the JWT. On startup, the Cedarling should fetch and retreive the latest Status List JWT from the `.well-known/openid-configuration` via the `status_list_endpoint` claim and cache it. See the [IETF Draft](https://datatracker.ietf.org/doc/draft-ietf-oauth-status-list/) for more info. 
+* **`CEDARLING_JWT_STATUS_VALIDATION`** : `Enabled` | `Disabled` -- Whether to check the status of the JWT. On startup, the Cedarling should fetch and retreive the latest Status List JWT from the `.well-known/openid-configuration` via the `status_list_endpoint` claim and cache it. See the [IETF Draft](https://datatracker.ietf.org/doc/draft-ietf-oauth-status-list/) for more info.
 * **`CEDARLING_JWT_SIGNATURE_ALGORITHMS_SUPPORTED`** : Only tokens signed with these algorithms are acceptable to the Cedarling.
 * **`CEDARLING_AT_ISS_VALIDATION`** : When enabled, the `iss` claim must be present in access token and the scheme must be `https`.
 * **`CEDARLING_AT_JTI_VALIDATION`** : When enabled, the `jti` claim must be present in access token.
-* **`CEDARLING_AT_NBF_VALIDATION`** : When enabled, the `nbf` claim must be present in access token and the Cedarling should verify that the current date is after the `nbf`. 
+* **`CEDARLING_AT_NBF_VALIDATION`** : When enabled, the `nbf` claim must be present in access token and the Cedarling should verify that the current date is after the `nbf`.
 * **`CEDARLING_AT_EXP_VALIDATION`** : When enabled, the `exp` claim must be present and not past the date specified.
 * **`CEDARLING_IDT_ISS_VALIDATION`** : When enabled, the `iss` claim must be present in id_token and the scheme must be `https`.
 * **`CEDARLING_IDT_SUB_VALIDATION`** : When enabled, the `sub` claim must be present in id_token.
@@ -96,12 +56,12 @@
 * **`CEDARLING_USERINFO_SUB_VALIDATION`** : When enabled, the `sub` claim must be present in Userinfo JWT.
 * **`CEDARLING_USERINFO_AUD_VALIDATION`** : When enabled, the `aud` claim must be present in Userinfo JWT.
 * **`CEDARLING_USERINFO_EXP_VALIDATION`** : When enabled, the `exp` claim must be present and not past the date specified.
-* **`CEDARLING_ID_TOKEN_TRUST_MODE`** :  `Strict` | `None`. Varying levels of validations based on the preference of the developer. 
+* **`CEDARLING_ID_TOKEN_TRUST_MODE`** :  `Strict` | `None`. Varying levels of validations based on the preference of the developer.
 `Strict` mode requires (1) id_token `aud` matches the access_token `client_id`; (2) if a Userinfo token is present, the `sub` matches the id_token, and that the `aud` matches the access token client_id.
 
 **The following bootstrap properties are only needed for enterprise deployments.**
 
-* **`CEDARLING_LOCK`** : Enabled | Disabled. If Enabled, the Cedarling will connect to the Lock Master for policies, and subscribe for SSE events. 
+* **`CEDARLING_LOCK`** : Enabled | Disabled. If Enabled, the Cedarling will connect to the Lock Master for policies, and subscribe for SSE events.
 * **`CEDARLING_LOCK_MASTER_CONFIGURATION_URI`** : Required if `LOCK` == `Enabled`. URI where Cedarling can get JSON file with all required metadata about Lock Master, i.e. `.well-known/lock-master-configuration`.
 * **`CEDARLING_LOCK_DYNAMIC_CONFIGURATION`** : Enabled | Disabled, controls whether Cedarling should listen for SSE config updates.
 * **`CEDARLING_LOCK_SSA_JWT`** : SSA for DCR in a Lock Master deployment. The Cedarling will validate this SSA JWT prior to DCR.
@@ -109,7 +69,6 @@
 * **`CEDARLING_LOCK_HEALTH_INTERVAL`** : How often to send health messages to Lock Master (0 to turn off transmission).
 * **`CEDARLING_LOCK_TELEMETRY_INTERVAL`** : How often to send telemetry messages to Lock Master (0 to turn off transmission).
 * **`CEDARLING_LOCK_LISTEN_SSE`** :  Enabled | Disabled: controls whether Cedarling should listen for updates from the Lock Server.
->>>>>>> efb7ab68
 
 ## User-Workload Boolean Operation
 
@@ -135,9 +94,6 @@
 1. The `id_token`'s `aud` matches the `access_token`'s `client_id`;
 2. if a Userinfo token is present, the `sub` matches the `id_token`, and that the `aud` matches the access token's `client_id`.
 
-<<<<<<< HEAD
-## Loading The bootstrap config
-=======
 ## Local JWKS
 
 A local JWKS can be used by setting the `CEDARLING_LOCAL_JWKS` bootstrap property to a path to a local JSON file. When providing a local Json Web Key Store (JWKS), the file must follow the following schema:
@@ -149,13 +105,11 @@
 }
 ```
 
-- Where keys are `Trusted Issuer IDs` assigned to each key store
-- and the values contains the JSON Web Keys as defined in [RFC 7517](https://datatracker.ietf.org/doc/html/rfc7517).
-- The `trusted_issuers_id` is used to tag a JWKS with a unique identifier and enables using multiple key stores.
-
+* Where keys are `Trusted Issuer IDs` assigned to each key store
+* and the values contains the JSON Web Keys as defined in [RFC 7517](https://datatracker.ietf.org/doc/html/rfc7517).
+* The `trusted_issuers_id` is used to tag a JWKS with a unique identifier and enables using multiple key stores.
 
 ## Loading the bootstrap config
->>>>>>> efb7ab68
 
 There are multiple ways to load your bootstrap config:
 
@@ -223,7 +177,6 @@
 
 * Note that properties set to `"disabled"`, an empty string `""`, zero `0`, and `null` can be ommited since they are the defaults.
 
-<<<<<<< HEAD
 #### Local JWKS
 
 A local JWKS can be used by setting the `CEDARLING_LOCAL_JWKS` bootstrap property to a path to a local JSON file. When providing a local Json Web Key Store (JWKS), the file must follow the following schema:
@@ -239,8 +192,8 @@
 * and the values contains the JSON Web Keys as defined in [RFC 7517](https://datatracker.ietf.org/doc/html/rfc7517).
 * The `trusted_issuers_id` is used to tag a JWKS with a unique identifier and enables using multiple key stores.
 
-=======
->>>>>>> efb7ab68
+* Note that properties set to `"disabled"`, an empty string `""`, zero `0`, and `null` can be ommited since they are the defaults.
+
 ### Loading From YAML
 
 Below is an example of a bootstrap config in YAML format.

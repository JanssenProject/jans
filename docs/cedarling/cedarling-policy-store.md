--- conflicted
+++ resolved
@@ -36,7 +36,6 @@
 - **cedar_policies** : (*Object*) Object containing one or more policy IDs as keys, with their corresponding objects as values. See: [cedar_policies schema](#cedar-policies-schema).
 - **cedar_schema** : (*String*) The Cedar schema, encoded in Base64 format.
 - **trusted_issuers** : (*Array of [TrustedIssuer](#trusted-issuer-schema)*) List of metadata for Trusted Issuers.
-<<<<<<< HEAD
 
 ## Cedar Policies Schema
 
@@ -76,15 +75,12 @@
     ...
   }
 ```
-=======
->>>>>>> c1e7534d
 
-## Cedar Policies Schema
+## Trusted Issuer Schema
 
-The `cedar_policies` field outlines the Cedar policies that will be used in Cedarling. Multiple policies can be defined, with policy requiring a unique `policy_id`.
+This record contains the information needed to validate tokens from this issuer:
 
 ```json
-<<<<<<< HEAD
 "trusted_issuers": [
     {
          "name": "name_of_the_trusted_issuer", 
@@ -121,78 +117,6 @@
 
 Here is a non-normative example of a `cedarling_store.json` file:
 
-=======
-  "cedar_policies": {
-    "a_unique_policy_id": {
-      "description": "simple policy example",
-      "creation_date": "2024-09-20T17:22:39.996050",
-      "policy_content": "cGVybWl0KAogICAgc..."
-    },
-    ...
-  }
-```
-- **unique_policy_id**: (*String*) A uniqe policy ID used to for tracking and auditing purposes.
-- **description** : (*String*) A brief description of cedar policy
-- **creation_date** :  (*String*) Policy creating date in `YYYY-MM-DDTHH:MM:SS.ssssss`
-- **policy_content** : (*String*) The policy content, encoded in Base64 format.
-
-### Example of `cedar_policies`
-
-Here is a non-normative example of the `cedar_policies` field:
-
-```json
-  "cedar_policies": {
-    "840da5d85403f35ea76519ed1a18a33989f855bf1cf8": {
-      "description": "simple policy example",
-      "creation_date": "2024-09-20T17:22:39.996050",
-      "policy_content": "cGVybWl0KAogICAgc..."
-    },
-    "0fo1kl928Afa0sc9123scma0123891asklajsh1233ab": {
-      "description": "another policy example",
-      "creation_date": "2024-09-20T18:22:39.192051",
-      "policy_content": "kJW1bWl0KA0g3CAxa..."
-    },
-    ...
-  }
-```
-
-## Trusted Issuer Schema
-
-This record contains the information needed to validate tokens from this issuer:
-
-```json
-         "token_metadata": [ ... ]
-    }
-]
-```
-
-- **name** : (*String*) The name of the trusted issuer.
-- **description** : (*String*) A brief description of the trusted issuer, providing context for administrators.
-- **openid_configuration_endpoint** : (*String*) The HTTPS URL for the OpenID Connect configuration endpoint (usually found at `/.well-known/openid-configuration`).
-- **token_metadata** : (*Array of [TokenMetadata](#token-metadata-schema)*, *optional*) Metadata related to the tokens issued by this issuer.
-
-### Token Metadata Schema
-
-
-```json 
-{
-  "type": "access_token"
-  "user_id": "some_user123",
-  "role_mapping": "role",
-}
-```
-
-- **type** : (String, no spaces) The type of token (e.g., Access, ID, Userinfo, Transaction).
-- **user_id** : (String) The claim used to create the Cedar entity associated with this token.
-- **role_mapping** : (String, *optional*) The claim used to create a role for the token. The default value of `role_mapping` is `role`.
-
-**Note**: Only one token should include the `role_mapping` field in the list of `token_metadata`.
-
-## Example Policy store
-
-Here is a non-normative example of a `cedarling_store.json` file:
-
->>>>>>> c1e7534d
 ```json
 {
     "cedar_version": "v2.4.7",
@@ -211,17 +135,6 @@
             "openid_configuration_endpoint": "https://accounts.google.com/.well-known/openid-configuration",
             "token_metadata": [
                 {
-<<<<<<< HEAD
-                    "type": "Access",
-                    "user_id": "aud"
-                },
-                {
-                    "type": "Id",
-                    "user_id": "sub"
-                },
-                {
-                    "type": "userinfo",
-=======
                     "type": "access_token",
                     "user_id": "aud"
                 },
@@ -231,7 +144,6 @@
                 },
                 {
                     "type": "userinfo_token",
->>>>>>> c1e7534d
                     "user_id": "email",
                     "role_mapping": "role"
                 }

--- conflicted
+++ resolved
@@ -26,7 +26,6 @@
 
 - **`CEDARLING_POLICY_STORE_LOCAL`** : JSON object as string with policy store. You can use [this](https://jsontostring.com/) converter.
 
-<<<<<<< HEAD
 - **`CEDARLING_POLICY_STORE_URI`** : URL to fetch policy store from. Cedarling automatically detects the format:
   - URLs ending in `.cjar` → loads as Cedar Archive
   - Other URLs → loads as legacy JSON from Lock Server
@@ -42,11 +41,6 @@
 Cedarling now supports a directory-based policy store format with human-readable Cedar files. See [Policy Store Formats](./cedarling-policy-store.md#policy-store-formats) for details.
 
 **Note:** In WASM environments, only `CEDARLING_POLICY_STORE_URI` and `CEDARLING_POLICY_STORE_LOCAL` are available. File and directory sources (`CEDARLING_POLICY_STORE_LOCAL_FN`) are not supported in WASM due to lack of filesystem access.
-=======
-- **`CEDARLING_POLICY_STORE_URI`** : Location of policy store JSON, used if policy store is not local, or retrieved from Lock Master.
-
-- **`CEDARLING_POLICY_STORE_LOCAL_FN`** : Path to a Policy Store JSON file
->>>>>>> 6d80354d
 
 !!! NOTE
 All other fields are optional and can be omitted. If a field is not provided, Cedarling will use the default value specified in the property definition.

---
tags:
  - administration
  - configuration
  - user
---

# User Management

The Janssen Server provides multiple configuration tools to perform these
tasks.

=== "Use Command-line"

    Use the command line to perform actions from the terminal. Learn how to 
    use Jans CLI [here](../config-tools/jans-cli/README.md) or jump straight to 
    the [Using Command Line](#using-command-line)

=== "Use Text-based UI"

    Use a fully functional text-based user interface from the terminal. 
    Learn how to use Jans Text-based UI (TUI) 
    [here](../config-tools/jans-tui/README.md) or jump straight to the
    [Using Text-based UI](#using-text-based-ui)

=== "Use REST API"

    Use REST API for programmatic access or invoke via tools like CURL or 
    Postman. Learn how to use Janssen Server Config API 
    [here](../config-tools/config-api/README.md) or Jump straight to the
    [Using Configuration REST API](#using-configuration-rest-api)

## Using Command Line

In the Janssen Server, you can do CRUD operations for user management using its command line tool. To get the details of command line for CRUD operations relevant to User Management, you can find the `operation-id` under the `User` task using the Jans CLI in scim mode. The following command line:

```bash title="Command"
jans cli -scim --info User
```

```text title="Sample Output" linenums="1"
Operation ID: get-users
  Description: Query User resources (see section 3.4.2 of RFC 7644)
  Parameters:
  attributes: A comma-separated list of attribute names to return in the response [string]
  excludedAttributes: When specified, the response will contain a default set of attributes minus those listed here (as a comma-separated list) [string]
  filter: An expression specifying the search criteria. See section 3.4.2.2 of RFC 7644 [string]
  startIndex: The 1-based index of the first query result [integer]
  count: Specifies the desired maximum number of query results per page [integer]
  sortBy: The attribute whose value will be used to order the returned responses [string]
  sortOrder: Order in which the sortBy param is applied. Allowed values are "ascending" and "descending" [string]
Operation ID: create-user
  Description: Allows creating a User resource via POST (see section 3.3 of RFC 7644)
  Parameters:
  attributes: A comma-separated list of attribute names to return in the response [string]
  excludedAttributes: When specified, the response will contain a default set of attributes minus those listed here (as a comma-separated list) [string]
  Schema: UserResource
  Schema: UserResource
Operation ID: get-user-by-id
  Description: Retrieves a User resource by Id (see section 3.4.1 of RFC 7644)
  Parameters:
  attributes: A comma-separated list of attribute names to return in the response [string]
  excludedAttributes: When specified, the response will contain a default set of attributes minus those listed here (as a comma-separated list) [string]
  id: No description is provided for this parameter [string]
Operation ID: update-user-by-id
  Description: Updates a User resource (see section 3.5.1 of RFC 7644). Update works in a replacement fashion; every attribute value found in the payload sent will replace the one in the existing resource representation. Attributes not passed in the payload will be left intact.
  Parameters:
  attributes: A comma-separated list of attribute names to return in the response [string]
  excludedAttributes: When specified, the response will contain a default set of attributes minus those listed here (as a comma-separated list) [string]
  id: No description is provided for this parameter [string]
  Schema: UserResource
  Schema: UserResource
Operation ID: delete-user-by-id
  Description: Deletes a user resource
  Parameters:
  id: Identifier of the resource to delete [string]
Operation ID: patch-user-by-id
  Description: Updates one or more attributes of a User resource using a sequence of additions, removals, and replacements operations. See section 3.5.2 of RFC 7644
  Parameters:
  attributes: A comma-separated list of attribute names to return in the response [string]
  excludedAttributes: When specified, the response will contain a default set of attributes minus those listed here (as a comma-separated list) [string]
  id: No description is provided for this parameter [string]
  Schema: PatchRequest
  Schema: PatchRequest
Operation ID: search-user
  Description: Query User resources (see section 3.4.2 of RFC 7644)
  Schema: SearchRequest
  Schema: SearchRequest

To get sample schema type jans cli -scim --schema-sample <schema>, for example jans cli -scim --schema-sample SearchRequest
```

### Get Users List

This operation is used to get list of the users and its properties. The following command line: 
  
```bash title="Command"
jans cli -scim --operation-id get-users
```

```json title="Sample Output" linenums="1"
{
  "schemas": [
    "urn:ietf:params:scim:api:messages:2.0:ListResponse"
  ],
  "totalResults": 1,
  "startIndex": 1,
  "itemsPerPage": 1,
  "Resources": [
    {
      "schemas": [
        "urn:ietf:params:scim:schemas:core:2.0:User"
      ],
      "id": "f764391d-56de-4b74-b0a2-f32814706dcc",
      "meta": {
        "resourceType": "User",
        "location": "https://imshakil-boss-guppy.gluu.info/jans-scim/restv1/v2/Users/f764391d-56de-4b74-b0a2-f32814706dcc"
      },
      "userName": "admin",
      "name": {
        "familyName": "User",
        "givenName": "Admin",
        "middleName": "Admin",
        "formatted": "Admin Admin User"
      },
      "displayName": "Default Admin User",
      "nickName": "Admin",
      "active": true,
      "emails": [
        {
          "value": "admin@imshakil-boss-guppy.gluu.info",
          "primary": false
        }
      ],
      "groups": [
        {
          "value": "60B7",
          "display": "Janssen Manager Group",
          "type": "direct",
          "$ref": "https://imshakil-boss-guppy.gluu.info/jans-scim/restv1/v2/Groups/60B7"
        }
      ]
    }
  ]
}

```

As shown in the [output](#using-command-line) for `--info` command, `get-users` operation-id also supports parameters for the advanced search. Those parameters are:

    1. attributes
    2. excludeAttributes
    3. filter
    4. count [define maximum number of query]
    5. sortBy [attribute]
    6. sortOrder ['ascending', 'descending']

This is an example with `endpoint-args`:

```bash title="Command"
jans cli -scim --operation-id get-users --endpoint-args attributes:emails
```

```json title="Sample Output" linenums="1"
{
  "schemas": [
    "urn:ietf:params:scim:api:messages:2.0:ListResponse"
  ],
  "totalResults": 1,
  "startIndex": 1,
  "itemsPerPage": 1,
  "Resources": [
    {
      "schemas": [
        "urn:ietf:params:scim:schemas:core:2.0:User"
      ],
      "id": "f764391d-56de-4b74-b0a2-f32814706dcc",
      "emails": [
        {
          "value": "admin@imshakil-boss-guppy.gluu.info",
          "primary": false
        }
      ]
    }
  ]
}
```

### Creating a New User

To create a new user using Jans CLI, we can use `create-user` operation-id. As shown in the [output](#using-command-line) for `--info` command, the `create-user` operation requires data to be sent according to `UserResource` schema. To see the schema, use the command as below:

```bash title="Command"
jans cli -scim --schema UserResource
```

The Janssen Server also provides sample data for the above schema. Let's run the following command to get the sample schema:

```bash title="Command"
jans cli -scim --schema-sample UserResource
```

From the above example of schema file, we can fill required values in a data file `/tmp/user.json`. As we have seen in the sample schema there are lot of properties, but we are going to fill minimum to create a `test user`:

```json title="user.json" linenums="1"
{
  "userName": "test.user",
  "displayName": "Test User",
  "nickName": "testu",
  "active": true,
  "password": "pass@word",
  "emails": [
	  {
		  "value": "testuser@maildomain.net",
		  "primary": true
	  }
  ]
}
```

Let's run the following command to create user in Janssen Server:

```bash title="Command"
jans cli -scim --operation-id create-user --data /tmp/user.json
```

```json title="Output"
{
  "schemas": [
    "urn:ietf:params:scim:schemas:core:2.0:User"
  ],
  "id": "e24c1479-4a61-4f1f-aa30-2ccc13c0b130",
  "meta": {
    "resourceType": "User",
    "created": "2024-09-04T06:36:00.882Z",
    "lastModified": "2024-09-04T06:36:00.882Z",
    "location": "https://imshakil-boss-guppy.gluu.info/jans-scim/restv1/v2/Users/e24c1479-4a61-4f1f-aa30-2ccc13c0b130"
  },
  "userName": "test.user",
  "displayName": "Test User",
  "nickName": "testu",
  "active": true,
  "emails": [
    {
      "value": "testuser@maildomain.net",
      "primary": true
    }
  ]
}
```

### Find User by Id

We can retrieve user details using user's `id`. For example in the above created user id is `e24c1479-4a61-4f1f-aa30-2ccc13c0b130`. To get the user details by user id, We can use the `get-user-by-id` operation as below:

```bash title="Command"
jans cli -scim --operation-id get-user-by-id \
--url-suffix="id:e24c1479-4a61-4f1f-aa30-2ccc13c0b130"
```

```json title="Output"
{
  "schemas": [
    "urn:ietf:params:scim:schemas:core:2.0:User"
  ],
  "id": "e24c1479-4a61-4f1f-aa30-2ccc13c0b130",
  "meta": {
    "resourceType": "User",
    "created": "2024-09-04T06:36:00.882Z",
    "lastModified": "2024-09-04T06:36:00.882Z",
    "location": "https://imshakil-boss-guppy.gluu.info/jans-scim/restv1/v2/Users/e24c1479-4a61-4f1f-aa30-2ccc13c0b130"
  },
  "userName": "test.user",
  "displayName": "Test User",
  "nickName": "testu",
  "active": true,
  "emails": [
    {
      "value": "testuser@maildomain.net",
      "primary": true
    }
  ]
}
```

### Update User by Id

Using Jans CLI, We can update user information. As shown in the [output](#using-command-line) command, the `update-user-by-id` operation requires user data that needs to be changed. You can find details of user properties in [schema](#creating-a-new-user). Let's change the `nickname` for the above `Test user`. First,we need to put the update data into a json file `/tmp/update-user.json`:

<<<<<<< HEAD
```json
 {
=======
```json title='update-user.json
{
>>>>>>> f35db996
  "nickName": "testuser"
 }
```

Let's run the following command:

```bash title="Command"
jans cli -scim --operation-id update-user-by-id \
--url-suffix="id:e24c1479-4a61-4f1f-aa30-2ccc13c0b130" --data /tmp/update-user.json
```

<<<<<<< HEAD

=======
>>>>>>> f35db996
```json title="Sample Output"
{
  "schemas": [
    "urn:ietf:params:scim:schemas:core:2.0:User"
  ],
  "id": "e24c1479-4a61-4f1f-aa30-2ccc13c0b130",
  "meta": {
    "resourceType": "User",
    "created": "2024-09-04T06:36:00.882Z",
    "lastModified": "2024-09-05T05:38:31.491Z",
    "location": "https://imshakil-boss-guppy.gluu.info/jans-scim/restv1/v2/Users/e24c1479-4a61-4f1f-aa30-2ccc13c0b130"
  },
  "userName": "test.user",
  "displayName": "Test User",
  "nickName": "testuser",
  "active": true,
  "emails": [
    {
      "value": "testuser@maildomain.net",
      "primary": true
    }
  ]
}
```

### Patch User by Id

Using `patch-user-by-id` operation, We can modify user properties partially. As we have seen in the [Output](#using-command-line) of `--info` command, `patch-user-by-id` operation requires `PatchRequest` [schema](../config-tools/jans-cli/README.md#about-schemas) definition for payload data. To get the sample `PatchRequest` schema, run the followwing command:

```bash titl="Command"
jans cli -scim --schema-sample PatchRequest
```

For example, In the above `test user`, we are going to `add` one more email, `remove` nickName and `replace` displayName. Let's put all the operations in a json file `/tmp/patch-user.json`:

```json title="patch-user.json"
{
    "schemas": [
        "urn:ietf:params:scim:api:messages:2.0:PatchOp"
    ],
    "Operations": [
        {
            "op": "replace",
            "path": "displayName",
            "value": "Test User"
        },
        {
            "op": "add",
            "path": "emails",
            "value": [
                {
                    "value": "test.user@example.jans.io",
                    "primary": true
                }
            ]
        },
        {
            "op": "remove",
            "path": "nickName"
        }
    ]
}
```

The command line to run all of these operations:

```bash title="Command"
jans cli -scim --operation patch-user-by-id \
--url-suffix="id:e24c1479-4a61-4f1f-aa30-2ccc13c0b130" \
--data /tmp/patch-user.json
```

### Delete User by ID

To delete the, run the following command with the specific user ID as `--url-suffix=id:user-id`. For example, let's delete the `test user` we have created earlier:

```bash title="Command"
jans cli -scim --operation-id delete-user-by-id \
--url-suffix="id:e24c1479-4a61-4f1f-aa30-2ccc13c0b130"
```

## Using Text-based UI

Using TUI, We can add, update and deleter users in the Janssen Server. To do that, Let's start TUI using the command below:

```bash title="Command"
/opt/jans/jans-cli/jans_cli_tui.py
```

Navigate to `Users` to open the users tab as shown in the image below:

![manage-user-in-tui](../../../assets/jans-tui-user-mgt.png)

- We can see the list of users from search option
- To get the list of users available in the Janssen Server, bring the control to `Search` box (using `tab` key) and press `Enter` key.

Let's see at a glance of available user attributes.

|Attributes|Description|
|---|---|
|Username|...| 
|Password |...|
|First Name|...|
|Middle Name|...|
|Last Name|...|
|Display Name|...|
|Email |...|
|Active|...|
|Nickname|...|
|CIBA Device Registration Token|...|
|CIBA User code|...|
|Locale|...|      
|Website URL|...| 
|IMAP Data|...|   
|jansAdminUIRole|...|
|Enrollment code|...|
|User Permission|...|
|Preferred Language|...|
|Profile URL|...|
|Secret Question|...|
|Email Verified|...|
|Birthdate|...|   
|Time zone info|...|
|Phone Number verified|...|
|Preferred Username|...|
|TransientId|...| 
|PersistentId|...|
|Country|...|     
|Secret Answer|...|
|OpenID Connect JSON formatted address|...|
|User certificate|...|
|Organization|...|
|Picture URL|...| 

### Add User

Let's add an user by selecting `Add Users` tab. Initially we can provide bellow attributes value,

![add-user](../../../assets/jans-tui-create-user.png)

We can add extra claims simply by slecting `Add Claim`

![add-claim](../../../assets/jans-tui-add-user-claims.png)

Finally `save` and exit. We will get an unique `inum`

### Update User

To modify any user properties, find the user from search box and hit `Enter` to pop-up user details, update user details and finally hit on `Save` button to update the changes. 

![update-user](../../../assets/jans-tui-update-user.png)

### Delete User

To delete user, bring the control on the specific user row and press `delete` or `d` key from keyboard. It will show a pop-up for confirmation as below:

![delete-user](../../../assets/jans-tui-delete-user.png)

## Using Configuration REST API

Janssen Server Configuration REST API exposes relevant endpoints for managing
and configuring the OpenID Connect Client. Endpoint details are published in the [Swagger
document](../../reference/openapi.md).

### Get SCIM Client

Let's obtain the credentials of this client first. In TUI, navigate to `Auth Server > Clients`. In the search field type SCIM (uppercase). Highlight the row that matches a client named "SCIM Client" and press Enter. To see in `JSON` formate please press `d`.

From the "Basic" section, grab the "client id" and "client secret". This secret is encrypted, to decrypt it, in a terminal run `/opt/jans/bin/encode.py -D ENCRYPTED-SECRET-HERE`.

### Get Access token

Let's get a token,

```
curl -k -u 'CLIENT_ID:DECRYPTED_CLIENT_SECRET' -k -d grant_type=client_credentials -d scope='https://jans.io/scim/users.read https://jans.io/scim/users write' https://<jans-server>/jans-auth/restv1/token > /tmp/token.json
```

In response `token.json` we will get `access_token`

```
{
"access_token":"11a76589-7955-4247-9ca5-f3ad7884305...",
"scope":"https://jans.io/scim/users.read",
"token_type":"Bearer",
"expires_in":299
}
```

### Retrive existing User 

To get an existing user 

```
curl -k -G -H 'Authorization: Bearer ACCESS_TOKEN' --data-urlencode 'filter=displayName co "Admin"' https://<jans-server>/jans-scim/restv1/v2/Users > /tmp/user.json
```
In response `user.json` we will get 
```
{
  "schemas": [
    "urn:ietf:params:scim:api:messages:2.0:ListResponse"
  ],
  "totalResults": 1,
  "startIndex": 1,
  "itemsPerPage": 1,
  "Resources": [
    {
      "schemas": [
        "urn:ietf:params:scim:schemas:core:2.0:User"
      ],
      "id": "5fdbb720-a1fd-477f-af92-b7c054f02c98",
      "meta": {
        "resourceType": "User",
        "created": "2023-06-12T14:54:09.531Z",
        "location": "https://raju.jans13.me/jans-scim/restv1/v2/Users/5fdbb720-a1fd-477f-af92-b7c054f02c98"
      },
      "userName": "admin",
      "name": {
        "familyName": "...",
        "givenName": "...",
        "middleName": "...",
        "formatted": "..."
      },
      "displayName": "Admin",
      "active": true,
      "emails": [
        {
          "value": "example@gluu.org",
          "primary": false
        }
      ],
      "groups": [
        {
          "value": "60B7",
          "display": "Jannsen Manager Group",
          "type": "direct",
          "$ref": "https://raju.jans13.me/jans-scim/restv1/v2/Groups/60B7"
        }
      ]
    }
  ]
}
```

### Create an User

Let's start creating a dummy user. A client sends a POST request containing a "User" to the "/Users" endpoint. 
```
POST /Users  HTTP/1.1
Host: example.com
Accept: application/scim+json
Content-Type: application/scim+json
Authorization: Bearer h480djs93hd8..
Content-Length: ...

{
  "schemas": [
    "urn:ietf:params:scim:schemas:core:2.0:User"
  ],
  "userName": "bjensen",
  "externalId": "bjensen",
  "name": {
    "formatted": "Ms. Barbara J Jensen III",
    "familyName": "Jensen",
    "givenName": "Barbara"
  }
}
```
Open a text editor and copy paste the json body, name as `input.json`.
Hit on your terminal with bellow command.
```
curl -k -H 'Authorization: Bearer ACCESS_TOKEN' -H 'Content-Type: application/scim+json' -d @input.json -o output.json https://<jans-server>/jans-scim/restv1/v2/Users
```
response looks like 
```
{
    "schemas": [
        "urn:ietf:params:scim:schemas:core:2.0:User"
    ],
    "id": "e3009115-b890-4d8b-bd63-bbfef34aa583",
    "externalId": "bjensen",
    "meta": {
        "resourceType": "User",
        "created": "2023-06-26T19:43:32.945Z",
        "lastModified": "2023-06-26T19:43:32.945Z",
        "location": "https://raju.jans13.me/jans-scim/restv1/v2/Users/e3009115-b890-4d8b-bd63-bbfef34aa583"
    },
    "userName": "bjensen",
    "name": {
        "familyName": "Jensen",
        "givenName": "Barbara",
        "formatted": "Ms. Barbara J Jensen III"
    }
}
```

This new user has been given an `id`. If possible, inspect your `ou=people` branch and find the entry whose `inum` matches the `id` given. An easier option would be to via **Jans TUI** and go to `Users` and search "bjensen" to see the recently created user.

### Updating a User(PUT)

Overwrite your `input.json` with the following. Replace content in angle brackets accordingly:

```
{
  "schemas": [
    "urn:ietf:params:scim:schemas:core:2.0:User"
  ],
  "id": "e3009115-b890-4d8b-bd63-bbfef34aa583",
  "userName": "bjensen",
  "externalId": "bjensen",
  "name": {
    "formatted": "Ms. Barbara J Jensen III",
    "familyName": "Jensen",
    "givenName": "Barbara"
  },
  "displayName": "Jensen Barbara",
  "emails": [
    {
      "value": "jensen@example.com",
      "type": "work",
      "primary": true
    }
  ]
}
```

**PUT with curl**:

```
curl -k -X PUT -H 'Authorization: Bearer ACCESS_TOKEN' -H 'Content-Type: application/scim+json' -d @input.json -o output.json https://<jans-server>/jans-scim/restv1/v2/Users/<user-inum>
```

Response `(output.json)` will show the same contents of a full retrieval.

Please verify changes were applied whether by inspecting LDAP or issuing a GET. If you have followed the steps properly, you should notice a new e-mail added and the change in `displayName` attribute


### Updating a User (PATCH)

With patching, you can be very precise about the modifications you want to apply. Patching syntax follows JSON Patch spec (RFC 6902) closely. While it's not a must to read the RFC to learn how patch works, see section 3.5.2 of SCIM protocol (RFC 7644) to get the grasp.

If you prefer reading code, [patch test cases](https://github.com/JanssenProject/jans/tree/main/jans-scim/client/src/test/java/io/jans/scim2/client/patch) found in the Java scim-client project are worth to look at.

The following is a simple example that illustrates the kind of modifications developers can achieve via `PATCH`. Overwrite your `input.json` with the following:

```
{
  "schemas": [
    "urn:ietf:params:scim:api:messages:2.0:PatchOp"
  ],
  "Operations": [
    {
      "op": "replace",
      "value": {
        "name": {
          "givenName": "Joey"
        }
      }
    },
    {
      "op": "replace",
      "path": "emails[type eq \"work\" or primary eq false].value",
      "value": "jensen@example.com"
    },
    {
      "op": "add",
      "value": {
        "name": {
          "middleName": "Jhon"
        }
      }
    },
    {
      "op": "add",
      "value": {
        "emails": [
          {
            "primary": true,
            "value": "my@own.mail"
          }
        ],
        "phoneNumbers": [
          {
            "type": "home",
            "value": "5 123 8901"
          },
          {
            "value": "5 123 8902"
          }
        ]
      }
    },
    {
      "op": "remove",
      "path": "name.middleName"
    },
    {
      "op": "remove",
      "path": "phoneNumbers[value ew \"01\"].type"
    }
  ]
}
```

A collection of modification are provided under "Operations". They are processed in order of appearance. Also, every operation has a type; patching supports add, remove and replace.

The first operations states the following: replace the value of `givenName` subattribute (that belongs to complex attribute `name`) with the string "Joey".

Operations are easier to understand when using a "path". The second operation replaces the value subattribute inside the complex multi-valued attribute emails. Inside the square brackets, we find a filter expression, so the replacement does not apply to all emails in the list but only to those matching the criterion.

So the second operation can be read as "set the value of value subattribute to string `jensen@example.com` where the type subattribute of the `email` equals to string "work" or if primary attribute is false".

The third operation is similar to the first. It sets the value of a subattribute which was unassigned (null). You could have used "replace" operation in this case and results would have been identical.

The fourth operation is more interesting. It adds to the current list of emails a new one. It supplies a couple of subattributes for the email to include: primary and value. Additionally, we set the value of (previously unassigned) phoneNumbers multi-valued attribute passing a list of elements.

In the fifth operation, we remove the `middleName` attribute that was set in operation three. Note how we make explicit the path of data to nullify: "name.middleName".

The sixth operation allows us to remove a specific subattribute of `phoneNumbers`. The aim is to nullify the "type" of the item whose phone number value ends with "01". The remove operation can also be used to remove a complete item from a list, or empty the whole list by providing a suitable value for "path".

Now let's see it in action:


```
curl -k -X PATCH -H 'Authorization: Bearer ACCESS_TOKEN' -H 'Content-Type: application/scim+json' -d @input.json -o output.json https://<jans-server>/jans-scim/restv1/v2/Users/<user-inum>
```

So far our resource look like this

```
{
  "schemas": [
    "urn:ietf:params:scim:schemas:core:2.0:User"
  ],
  "id": "e3009115-b890-4d8b-bd63-bbfef34aa583",
  "externalId": "bjensen",
  "meta": {
    "resourceType": "User",
    "created": "2023-06-26T19:43:32.945Z",
    "lastModified": "2023-06-26T22:34:27.465Z",
    "location": "https://raju.jans13.me/jans-scim/restv1/v2/Users/e3009115-b890-4d8b-bd63-bbfef34aa583"
  },
  "userName": "bjensen",
  "name": {
    "familyName": "Jensen",
    "givenName": "Joey",
    "formatted": "Ms. Barbara J Jensen III"
  },
  "displayName": "Jensen Barbara",
  "active": false,
  "emails": [
    {
      "value": "my@own.mail",
      "primary": true
    },
    {
      "value": "jensen@example.com",
      "type": "work",
      "primary": false
    }
  ],
  "phoneNumbers": [
    {
      "value": "5 123 8901"
    },
    {
      "value": "5 123 8902"
    }
  ]
}
```

Note the primary subattribute accompanying `email` "my@own.mail" is false but when inserted we provided `true`. This is because the SCIM specification states that after modifications are applied to resources **(PUT or PATCH)**, there cannot be more than one item in a multi-valued attribute with primary value set as `true`.

To see more sample `JSON` payloads, check the `.json` files used by the scim-client test cases referenced above.

### Deleting Users

For deleting, the `DELETE `method of `HTTP` is used.

No input file is used in this case. A delete request could be the following:

```
curl -k -X DELETE -H 'Authorization: Bearer ACCESS_TOKEN' https://<jans-server>/jans-scim/restv1/v2/Users/<user-inum>
```

Use the inum of our dummy user, **Jensen Barbara**.

Check your LDAP or via Jans TUI to see that **Bjensen** is gone.<|MERGE_RESOLUTION|>--- conflicted
+++ resolved
@@ -287,13 +287,9 @@
 
 Using Jans CLI, We can update user information. As shown in the [output](#using-command-line) command, the `update-user-by-id` operation requires user data that needs to be changed. You can find details of user properties in [schema](#creating-a-new-user). Let's change the `nickname` for the above `Test user`. First,we need to put the update data into a json file `/tmp/update-user.json`:
 
-<<<<<<< HEAD
-```json
- {
-=======
+
 ```json title='update-user.json
 {
->>>>>>> f35db996
   "nickName": "testuser"
  }
 ```
@@ -305,10 +301,7 @@
 --url-suffix="id:e24c1479-4a61-4f1f-aa30-2ccc13c0b130" --data /tmp/update-user.json
 ```
 
-<<<<<<< HEAD
-
-=======
->>>>>>> f35db996
+
 ```json title="Sample Output"
 {
   "schemas": [

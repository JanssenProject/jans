---
tags:
  - administration
  - installation
---

# Installation Overview

The goal of Janssen Project is to give you a lot of deployment options. This is
a challenge--the more ways to install, the more ways for things to go wrong!
But to build a large community, we need to provide ways to install the software
in enough different ways to make at least the bulk of the community happy.

Currently, that means the following installation options:

1. VM packages for Ubuntu, SUSE and Red Hat
2. Helm deployments for Amazon, Google, Microsoft and Rancher
3. Docker monolith deployment for development / testing (not production)

## Minimal Configuration

It turns out that just installing the Janssen binary object code (i.e. the bits),
is totally useless. That's because in order to do anything useful with the
Janssen Project, you need a minimal amount of configuration. For example,
you need to generate cryptographic key pairs, you need to generate a minimal
amount of data in the database, you need to generate some web server TLS
certificates.  For this reason, for most of the platforms, installation is a
three step process. Step 1, install the bits. Step 2, run "setup" and answer
some basic question (like the hostname of your IDP). Step 3, fire up a
configuration tool to perform any other last mile configuration.

## Databases

<<<<<<< HEAD
The Janssen Project gives you a few options to store data: MySQL, Postgres, 
Amazon Aurora. You can also configure an in-memory cache
=======
The Janssen Project gives you a few options to store data: MySQL, Postgres,
Couchbase, and Amazon Aurora. You can also configure an in-memory cache
>>>>>>> 91385d21
server like Redis. Sometimes installation and configuration of this database
is included in the setup process. Sometimes, you need to setup the database
ahead of time. Please refer to the database instructions specific for your
choice. And of course, you may need to refer to the database documentation
itself--we don't want to duplicate any of that third party content.

## Optimization

Remember, installation is just a starting point. To get peak performance, you
may need to tweak some of the configuration dials for your system or the
database. If you intend to deploy a Janssen Server in production for high
concurrency, make sure you benchmark the exact flows you expect to serve
in production. 

## SELinux Policy

Janssen Server installs and uses the Apache web server as a `reverse proxy`. 
While the Janssen Server itself will bind to `localhost`, the Apache reverse 
proxy listens to external interfaces and forwards the 
request to the Janssen Server. If you have SELinux enabled VM, 
then the Apache web server can't forward the request to Janssen Server. 
Therefore setup script adds the following SELinux policy:

```
httpd_can_network_connect 1 -P
```<|MERGE_RESOLUTION|>--- conflicted
+++ resolved
@@ -31,13 +31,9 @@
 
 ## Databases
 
-<<<<<<< HEAD
-The Janssen Project gives you a few options to store data: MySQL, Postgres, 
-Amazon Aurora. You can also configure an in-memory cache
-=======
-The Janssen Project gives you a few options to store data: MySQL, Postgres,
-Couchbase, and Amazon Aurora. You can also configure an in-memory cache
->>>>>>> 91385d21
+The Janssen Project gives you a few options to store data: MySQL, Postgres.
+MySQL is recommended for production deployments while Postgres for development. 
+You can also configure an in-memory cache
 server like Redis. Sometimes installation and configuration of this database
 is included in the setup process. Sometimes, you need to setup the database
 ahead of time. Please refer to the database instructions specific for your

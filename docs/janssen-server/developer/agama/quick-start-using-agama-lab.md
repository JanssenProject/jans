---
tags:
  - administration
  - developer
  - agama
  - agama lab
  - quick start
---

# Quick start using Agama Lab

In this quick start guide, we will build, deploy and test a simple Agama 
project using the [Agama Lab](https://cloud.gluu.org/agama-lab). 
This project will enable user authentication using password when deployed on
an IDP.

Major Steps involved in this process are:

- [Create A New Agama project on the Agama Lab](#create-a-new-agama-project)
- [Defining The Authentication Flow](#defining-the-authentication-flow)
- [Design User Interface](#design-user-interface)
- [Deploy Agama Project](#deploy-agama-project)
- [Test Using Tarp](#testing-using-janssen-tarp)

This guide covers steps above in the following sections.

## Prerequisites

- We will use the [Janssen Server](https://jans.io) to deploy the Agama project.
Follow the instructions [here](https://docs.jans.io/head/janssen-server/install/)
to install the Janssen Server.
- You will need a GitHub account where Agama Lab GitHub app has been [integrated](https://gluu.org/agama/sign-up-sign-in/). GitHub
account can be a personal account or an organizational account. For this guide
we will assume that a personal account is being used.
- Two new public GitHub repositories in your GitHub Account. These repositories
will be used as [development repository](https://gluu.org/agama/flow-designer/) and [release repository](https://gluu.org/agama/flow-designer/). Each repository should have at least one 
commit. 


## Create a new Agama project

We will use [Agama Lab](https://cloud.gluu.org/agama-lab/) to create a simple 
username-password based user authentication project. The authentication flow 
will be similar to the one shown below.

![](../../../assets/agama-lab-flow-quick-start-guide.png)

An Agama project may include multiple components. For example, an authentication
flow, a user interface, assets like organization's logo, external libraries, etc. 
In this project, we will see how to  

- Define the authentication steps of a flow
- Design the user interface to capture user inputs

Let's get started.

### Log into the Agama Lab


1. Go to [Agama Lab](https://cloud.gluu.org/agama-lab) login page. Sign in using
GitHub.

    ![](../../../assets/agama-loginpage.png)

2. Authenticate on the GitHub authentication page.

    ![](../../../assets/agama-lab-git-login.png)

3. After successful sign in, the [project dashboard](https://gluu.org/agama/agama-lab-project-dashboard/)
will be shown. Next step is to select the repository where you want to create 
the project. Select the `development` repository by clicking on 
`Change Repository` -> `Your Repositories` -> select the repository -> `Select`.
   
    ![](../../../assets/agama-lab-add-git-repo.png)


4. Project dashboard with all the existing projects (if any) from the GitHub
repository will be shown. New projects can be created, edited, and deleted 
from this project listing page.

    ![](../../../assets/agamalab-project-page.png)

### Create a new project

1. To create a new project, click on the `New Project` button.
   Enter the name and the description for the new project and click the `Create` button.

    ![](../../../assets/agamalab-new-proj.png)

2. This will create a new project.

    ![](../../../assets/agamalab-project-listing.png)

### Defining the authentication flow

1. Create a flow file

    Open the newly created project by clicking on :material-arrow-top-right:.
    This will open the project in the [project editor](https://gluu.org/agama/project-editor/). 
    
    To start creating the flow, right-click on the `code` directory > `New` > `Flow File`.

    ![](../../../assets/agamalab-new-flow.png)

    Give name and description for the flow file and then click `Create`.

    ![](../../../assets/agamalab-new-flow-name.png)

    A newly created flow file contains one `start` block.

    ![](../../../assets/agamalab-flow-passwd-1.png)
    

    In the subsequent steps, we are going to create nodes in the flow using the
    flow editor. Refer to [this](https://gluu.org/agama/project-editor/) guide if you need to understand how 
    to create, delete and configure nodes.

2. Create `AuthenticationService` Call block

    Drag the colored dot available on the right edge of the `start` node to 
    create the next node in the flow. A list of available node types will be
    presented. 

    ![](../../../assets/agamalab-flow-passwd-create-call.png)

    Select `Call` node. A new `Call` block should appear with a link to the 
    `Start` block

    ![](../../../assets/agamalab-flow-passwd-new-call.png)

    Click the `Call` block and then click :material-pencil: to open the 
    configuration screen. Add configuration values as shown below.  
    This configuration will fetch a reference of the 
    `AuthenticationService` class and 
    store the reference in a variable called `authServiceRef`. This reference will 
    be used to validate the user credentials in the subsequent steps.

    `class name`: `io,jans.server.service.AuthenticationService`

    `method name`: `class`

    `assign result to`: `authServiceRef`

    `title`: `Get authentication service reference`

    `description`: `Get authentication service reference from the IDP`

   
    ![](../../../assets/agamalab-flow-passwd-edit-call.png)

3.  Create `CdiUtil` Call block

    To perform authentication we will also need a reference of the `CdiUtil` class. To fetch a `CdiUtil`
    reference from the IDP, we will need to pass `AuthenticationService` reference 
    as an input. Use the steps and configuration below to do this.

    After the `AuthenticationService` create a new `Call` node.
   
    Click on the newly created `Call` block and by clicking :material-pencil: open the configuration page.
    Input values as shown below in the configuration screen.

    `class name`: `io.jans.service.cdi.util.CdiUtil`

    `method name`: `bean`

    `arguments`: `authServiceRef`

    `assign result to`: `cdiUtilRef`

    `title`: `Get authentication service reference`
    
    `description`: `Get authentication service reference from the IDP`

    ![](../../../assets/agamalab-flow-passwd-edit-cdiutil.png)

4. Create Assignment block

    Next, we need to create an empty variable that the flow will use in the future to store authentication results. 

    Create an `Assignment` block after the `CdiUtil` call block and configure it as shown below.

    ![](../../../assets/agamalab-flow-passwd-edit-assignment.png)

5. Create Repeat block

    `Repeat` block represents the [Repeat](../../../agama/language-reference.md#repeat) instruction of Agama DSL.

    Repeat block creates a loop to iterate over certain steps(blocks). We will create a repeat loop that allows
    3 retries if the authentication fails.
    
    Create a Repeat block after the `Result Object` block 

    ![](../../../assets/agama-create-repeat.png)

    _Click on the newly created `Repeat` block. Click :material-pencil:.
    Input values as shown below in the configuration screen_

    ![](../../../assets/agamalab-flow-passwd-edit-repeat.png)

6. Create an RRF block

    `RRF` block represents the [RRF](../../../agama/language-reference.md#rrf)
   instruction of Agama DSL.

    Create an RRF block after the `Retry Authentication` block. 
    
    Remember that 
    the `Retry Authentication` is a `Repeat` type of block. It has two possible
    paths. 
    
    - One that originates from the colored dot on the bottom edge will be
    labeled as `repeat`. Execution of the blocks along this path will be
     repeated as configured in the `Repeat` block.
    - Second path originates from the colored dot on the right edge of the 
    `Repeat` block. This path is labeled as `Continue`. These blocks will be 
    executed after `repeat` path completes the execution.

    The new `RRF` block should be created on the `Repeat` path. 

    ![](../../../assets/check-repeat.png)

    Click on the newly created `RRF` block. Click :material-pencil:. Input values as shown below in the configuration
    screen. 

    ![](../../../assets/agamalab-flow-passwd-edit-rrf.png)
    
    
    With this configuration, the RRF block will 

    - Present an input form to the user. We will build the `login.ftlh` in a [later section](#design-user-interface)
    - Capture and store user inputs like the user-name and password into the
     `creds` variable

    At this stage, let's save the flow using the `Save` button. This creates a new
    commit in your GitHub repository.

7. Create a Call block

    Create a `Call` block to process the username and password received from the user (in RRF) and
    validate them. The result of the validation is stored in a variable.
    
    Create a new call block after the `Login page` block.


    ![](../../../assets/agama-lab-create-cdiutil-instance.png)

    Click on the newly created `Call` block. Click :material-pencil:. 
    Configure it as shown below.

    ![](../../../assets/agamalab-flow-passwd-edit-cdiutil-instance.png)

8. Create an Assignment block

    In case of authentication failure, the user will be prompted for reentering the
    credentials on the sign-in page. We want to show the username to the user while reentering the
    password on the web page. For this, we will save the username in a variable using the `Assignment` block.

    Create a new assignment block after the `Validate Credentials` block.

    ![](../../../assets/agama-lab-create-assignment-uid.png)

    Click on the newly created `Assignment` block. Click :material-pencil:.
    Input values as shown below in the configuration screen.

    `Resultant variable`: `authResult.uid`
    
    `Value/literal`: `creds.username`

    ![](../../../assets/agama-lab-flow-passwd-edit-assignment-uid.png)

9. Create a conditional When block

    `When` block represents the [When](../../../agama/language-reference.md#conditionals-and-branching)
   instruction of Agama DSL.

    Create a conditional check using the `When` block to check if the 
    user credentials were successfully validated.

    Create a new `When` block after the `Assignment` block.

    ![](../../../assets/agama-lab-flow-password-create-when.png)

    _Click on the newly created `When` block. Click :material-pencil:.
    Input values as shown below in the configuration screen_

    ![](../../../assets/agama-lab-flow-password-edit-when.png)

10. Create Finish blocks

     The `Finish` block represents the [Flow finish](../../../agama/language-reference.md#flow-finish) instruction of Agama DSL.

     We will need to create two finish blocks.

     - One finish block to terminate the flow when the authentication is successful.
     - Second finish block to terminate the flow when the authentication is still not successful after 3 repeated attempts.

     If the authentication was successful then the flow should finish and return the
     username. This will be achieved by adding a Finish block to the `Condition met` branch of the `When` block. And if authentication fails after 3
     attempts, we need another `Finish` block following the `Repeat` block.

     Drag and drop colored dot on the lower vertex of the `When` block to create
     a `Condition met` branch. Create a `Finish` block on this branch.

     ![](../../../assets/agamalab-flow-passwd-create-finish.png)

     _Click on the newly created `Finish` block. Click :material-pencil:.
     Input values as shown below in the configuration screen_

     ![](../../../assets/agama-lab-flow-passwd-edit-finish.png)
     
    Let's create a second finish block that will terminate the flow when all 3
    authentication attempts have failed. 
    
    Create a `Finish` block on the `Continue` branch of the `Repeat` block. 

     ![](../../../assets/agamalab-flow-passwd-create-fail-finish.png)

     _Click on the newly created `Finish` block. Click :material-pencil:.
     Input values as shown below in the configuration screen and click `Save`._

     ![](../../../assets/agamalab-flow-passwd-edit-fail-finish.png)

     Save the flow using the `Save` button on flow canvas.

     The completed flow looks like below:

     ![](../../../assets/agama-lab-flow-quick-start-guide.png)

11. Check generated code

    The flow is translated into [Agama DSL](../../../agama/language-reference.md). Click the `Code` button to see the 
    generated code.

    ```
    Flow co.acme.password
        Basepath ""
    // Get Authentication service reference from the IDP
    authServiceRef = Call io.jans.server.service.AuthenticationService#class 
    // Get CdiUtil reference from the IDP
    cdiUtilRef = Call io.jans.service.cdi.util.CdiUtil#bean authService
    // Empty result object 
    authResult = {}
    // Retry 3 times to get correct username and password 
    Repeat 3 times max
        // Loads the login page for username and password input 
        creds = RRF "login.ftlh" authResult
        // Validate username and password 
        authResult.success = Call cdiUtil#authenticate creds.username creds.password
        // Keep the username if the user needs to retry authentication 
        authResult.uid = "creds.username"
        When authResult.success is true
              // Return username in case of successful authentication 
              Finish authResult.uid
    // Max number of failed authentication attempts reached. Return False to end the flow
    Finish false
    ```

### Design user interface

In the RRF configuration step, we mentioned `login.ftlh` to render the login page elements.
We need to add `login.ftlh` to the Agama project so that the flow can use it during the execution.
Use the steps below to create the page.

1. Create a template file

    _On the left project explorer menu, click on `web` > `New` > `Freemarker Template`_

    ![](../../../assets/agama-lab-flow-passwd-create-login-page.png)

    _Select `+ Create` under the `New Blank Template`_

    ![](../../../assets/agamalab-flow-passwd-select-template.png)

    _Give `Name` and `Description` as shown below and click `Create`_

    ![](../../../assets/agamalab-flow-passwd-edit-template.png)

2. Use the visual editor

    This opens a visual editor to create an Apache FreeMarker template. 
    Use this visual editor to create a template
    as per the need. For this article, we will use the code below.

    ![](../../../assets/agama-lab-flow-passwd-edit-template-2.png)

    _Click `Edit HTML`. This opens a text editor. Remove existing code in the editor and paste the code shown below._

    ```html
        <!DOCTYPE html>
    <html lang="en">
        <head>
      <meta charset="UTF-8">
      <meta http-equiv="X-UA-Compatible" content="IE=edge">
      <meta name="viewport" content="width=device-width, initial-scale=1.0">
      <title>Username_Password_Form
      </title>
      <link rel="stylesheet" href="https://cdn.jsdelivr.net/npm/tailwindcss@2.2/dist/tailwind.min.css" type="text/css">
      </head>
      <body>
      <div class="md:h-screen bg-white relative flex flex-col justify-center items-center">
        <div class="md:border md:border-gray-300 bg-white md:shadow-lg shadow-none rounded p-10 align-middle">
        <div class="flex flex-col items-center space-y-3">
          <div class="flex">
          <img src="https://gluu.org/wp-content/uploads/2020/12/logo.png" id="i4xwu">
          </div>
          <span class="text-2xl font-semi-bold leading-normal">Form</span>
          <p class="leading-normal">Enter your Username and Password
          </p>
        </div>
        <form method="post" class="my-8">
          <div class="relative mb-2">
          <label for="username" class="label mt-2 ml-1 leading-tighter text-gray-600 text-base cursor-text">
            Username
          </label>
          <input type="text" id="username" name="username" autofocus="" required="" class="w-full rounded px-3 border border-gray-300 pt-2 pb-2 focus:border-green-700">
          </div>
          <div class="relative mb-2">
          <label for="password" class="label mt-2 ml-1 leading-tighter text-gray-600 text-base cursor-text">
            Password
          </label>
          <input type="password" id="password" name="password" autofocus="" required="" class="w-full rounded px-3 border border-gray-300 pt-2 pb-2 focus:border-green-700">
          </div>
          <div class="space-y-9">
          <div class="text-sm flex justify-center items-center">
            <button type="submit" class="py-2 px-6 rounded text-white btn bg-green-500 hover:bg-green-600">
            Submit
            </button>
          </div>
          </div>
        </form>
        </div>
      </div>
      </body>
    </html>
    ```

_Click `Save changes`_

![](../../../assets/agama-lab-flow-save-template.png)

_This will render the page in the visual editor_.

![](../../../assets/agama-lab-flow-render-template.png)

### Release the project

At this point we have all the components of an Agama project ready, and they are 
stored in
the development repository. In order to deploy the project on an IDP, 
We need to build a `.gama` package from these components. We can build a `.gama`
package by releasing the project to the release repository.

_To release the project, click on any of the files in the left project explorer, and click `Release Project`._

![](../../../assets/agamalab-flow-passwd-release-project.png)

_Enter a desired version number and click `Save`_

![](../../../assets/agamalab-flow-passwd-release-project-gh.png)

Upon successful release, Agama Lab `Releases` dashboard is shown. It lists all projects that are released.

_Click on the project name to go to the GitHub repository release page where `.gama` file has been released_

![](../../../assets/agama-lab-flow-passwd-release-list.png)

Download the `.gama` file from here to deploy on to the Janssen Server.

![](../../../assets/agama-lab-flow-passwd-release-list-gh.png)

## Deploy Agama project

<<<<<<< HEAD
1. Download the `.gama` file from the `releases` section of the release repository
   
2. Open Janssen Server [TUI](../../config-guide/config-tools/jans-tui/README.md) 
  and upload the `.gama` package using [these instructions](https://docs.jans.io/head/janssen-server/config-guide/auth-server-config/agama-project-configuration/#agama-project-screen)

3. Ensure that the project has been uploaded without any errors by refreshing
  the project listing after the upload. 

## Testing using Janssen Tarp

We will use the [Jans Tarp](https://github.com/JanssenProject/jans/tree/main/demos/jans-tarp), 
a browser extension based tool from the Janssen Project, 
to test this Agama project. 

- [Install Jans Tarp browser plug-in](https://github.com/JanssenProject/jans/tree/main/demos/jans-tarp#installation-in-browser)
- Follow [these instructions](TODO: doc with instructions WIP) to test using the Janssen Server
- In a successful test run, the browser should prompt user for the user-name and 
  password using the same user-interface that we built in the previous steps.
  ![image](../../../assets/agama-login.png)
- Upon entering a valid user-name and password, the tarp should present a page
  with access token. 
  ![image](../../../assets/successful-tarp-auth-screen.png)
=======
!!! Note
Please ensure that Agama engine and scripts are [enabled](../agama/engine-bridge-config.md#availability) in Janssen
Server deployment

1. Download the `.gama` file from the GitHub repository
2. Open [TUI](../../config-guide/config-tools/jans-tui/README.md) using following commands on Janssen Server

     ```bash title="Command"
     jans tui
     ```

3. Navigate to `Auth Server` > `Agama` > `Upload Project`. Select the `.gama` file to upload.

## Test

1. [Setup](https://github.com/JanssenProject/jans/tree/v1.2.0/demos/jans-tent) Janssen Tent
2. Change the configuration as given below in `config.py`

     ```
     ACR_VALUES = "agama_co.acme.password.flow"
     ```

3. Run the Tent test by accessing it via the browser
>>>>>>> 2381a09c
<|MERGE_RESOLUTION|>--- conflicted
+++ resolved
@@ -470,7 +470,6 @@
 
 ## Deploy Agama project
 
-<<<<<<< HEAD
 1. Download the `.gama` file from the `releases` section of the release repository
    
 2. Open Janssen Server [TUI](../../config-guide/config-tools/jans-tui/README.md) 
@@ -493,28 +492,3 @@
 - Upon entering a valid user-name and password, the tarp should present a page
   with access token. 
   ![image](../../../assets/successful-tarp-auth-screen.png)
-=======
-!!! Note
-Please ensure that Agama engine and scripts are [enabled](../agama/engine-bridge-config.md#availability) in Janssen
-Server deployment
-
-1. Download the `.gama` file from the GitHub repository
-2. Open [TUI](../../config-guide/config-tools/jans-tui/README.md) using following commands on Janssen Server
-
-     ```bash title="Command"
-     jans tui
-     ```
-
-3. Navigate to `Auth Server` > `Agama` > `Upload Project`. Select the `.gama` file to upload.
-
-## Test
-
-1. [Setup](https://github.com/JanssenProject/jans/tree/v1.2.0/demos/jans-tent) Janssen Tent
-2. Change the configuration as given below in `config.py`
-
-     ```
-     ACR_VALUES = "agama_co.acme.password.flow"
-     ```
-
-3. Run the Tent test by accessing it via the browser
->>>>>>> 2381a09c

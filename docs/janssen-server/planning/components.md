---
tags:
  - administration
  - planning
  - components
  - architecture
---

This page has a brief description of the major components of a Janssen
deployment.


1. **Auth Server**: This component is the OAuth Authorization Server, the OpenID
Connect Provider, and the UMA Authorization Server--this is the main Internet-facing
component of Janssen. It's the service that returns tokens, JWTs, and identity
assertions. This service must be Internet-facing.

1. **Database**: Like most IAM platforms, Janssen requires some kind of
persistence service to store configuration and other entity data (client,
person, scope, attribute, FIDO device, etc.) As different databases are
good for different deployments, Janssen supports a number of options:
<<<<<<< HEAD
MySQL, Postgres, and Amazon Aurora. Other
=======
MySQL, Postgres, Couchbase, and Amazon Aurora. Other
>>>>>>> 91385d21
databases may be added in the future.

1. **Cache**: Getting data from a disk is still the slowest part of any
web platform. If you want higher transaction speeds, one strategy is to
use a memory cache instead of the disk (i.e. database). Janssen was designed
to store short-lived objects in the cache, like the `code` in the OpenID code
flow (which is only used one time) or access tokens, which only live for a few
minutes. Currently, Janssen has three options for cache: `in-memory`, which is
suitable only for one node VM deployments; `redis` which is probably your best
option; and `memcached` which you should use if a Redis cache service is not
available (and tends to have more cache misses under high volume).

1. **Key Management** Janssen does a lot of cryptographic signing and
encryption. Where you store the private keys has an impact on the security of
your Janssen platform. For cloud deployments, many providers are providing
key storage as a service. You could also use the file system or an HSM.

1. **FIDO2**:  This component provides the server side endpoints to enroll and
validate devices that use FIDO. It provides both FIDO U2F (register,
authenticate) and FIDO 2 (attestation, assertion) endpoints. This service must
be internet facing.

1. **Config API**: The API to configure the auth-server and other components is
consolidated in this component. This service should not be Internet-facing.

1. **SCIM**: [SCIM](http://www.simplecloud.info/) is JSON/REST API to manage
user data. Use it to add, edit and update user information. This service should
not be Internet facing.

1. **CLI**: While you can use `curl` to call the Config API, CLI is a command
line tool that provides a simple single line options for configuration. In the
background, it is just calling the Config API. To authenticate, you'll use
the OAuth Device flow. The CLI need not be on the same server as any of the
components (you can run it from your desktop). But you will need network
connectivity to the Config API and the Auth Server.

1. **TUI**: A menu-driven interactive tool for configuration, the "TUI" or
"text user interface" might resemble a 90's BIOS configuration, but it gets
the job done without the need for a web browser. Like the CLI, you can run
it from anywhere, but need connectivity to the Config API and Auth Server.
The TUI writes a "CLI log"--the one-liner you could have executed to do whatever
you just did in the interface. This will help you if you want to script stuff
later on.

1. **Jans Core**: This library has code that is shared across several Janssen
projects. You will most likely need this project when you build other Janssen
components.

1. **Jans ORM**: This is the library for persistence and caching implementations
in Janssen. Currently, RDBMS and Couchbase are supported. 

1. **Agama**: The Agama module offers an alternative way to build authentication
flows in Janssen Server. With Agama, flows are coded in a DSL (domain specific
language) designed for the sole purpose of writing web flows.

1. **Setup**: Configuring a Janssen Auth Server platform is complicated. How
do you generate the keys and certificates? How do you generate the minimal
data set to start your system? The setup component helps you bootstrap a minimal
system.<|MERGE_RESOLUTION|>--- conflicted
+++ resolved
@@ -18,13 +18,8 @@
 1. **Database**: Like most IAM platforms, Janssen requires some kind of
 persistence service to store configuration and other entity data (client,
 person, scope, attribute, FIDO device, etc.) As different databases are
-good for different deployments, Janssen supports a number of options:
-<<<<<<< HEAD
-MySQL, Postgres, and Amazon Aurora. Other
-=======
-MySQL, Postgres, Couchbase, and Amazon Aurora. Other
->>>>>>> 91385d21
-databases may be added in the future.
+good for different deployments, Janssen supports MySQL and Postgres.
+
 
 1. **Cache**: Getting data from a disk is still the slowest part of any
 web platform. If you want higher transaction speeds, one strategy is to

--- conflicted
+++ resolved
@@ -32,7 +32,7 @@
  ```
 * c. Ensure you restart services after DB schema modification
 
-<<<<<<< HEAD
+
 ### Add user in Jans admin group
 
 * Search for inum of `JansGrp`
@@ -49,7 +49,6 @@
 
 * Search for existing email address: `use jansdb; select * from jansPerson where uid='testUser'\G;`
 * Modify it: `use jansdb; update jansPerson set mail='newEmail@gluu.org' where uid='testUser';`
-=======
 ### **Search user** : 
 
 * `use jansdb; select * from jansPerson where uid='admin'\G;`
@@ -60,7 +59,6 @@
 
 * Create attribute in MySQL database: `ALTER TABLE `jansdb`.`jansPerson` ADD COLUMN `cmdAttr` VARCHAR(64) NULL;` 
 * Create attribute from TUI: ![tui_custom_attribute](../../assets/TUI_CustomAttribute.png)
->>>>>>> bd40c5b3
 
 ### LDAP to MySQL Migration Script
 

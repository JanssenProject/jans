---
tags:
  - administration
  - auth-server
  - oauth
  - feature
  - mtls
  - mutual TLS
---

# mTLS (Mutual Transport Layer Security)

## What Is mTLS?

**mTLS** is a process that establishes an encrypted [TLS](https://wikipedia.org/wiki/Transport_Layer_Security)
connection in which both parties use X.509 digital certificates
to authenticate each other. **mTLS** can help mitigate the risk of moving services to the cloud and can help prevent
malicious third parties from imitating genuine apps.

<<<<<<< HEAD
While this documentation is in progress, you can ask questions through [GitHub Discussions](https://github.com/JanssenProject/jans/discussions) or the [community chat on Gitter](https://gitter.im/JanssenProject/Lobby). Any questions you have will help determine what information our documentation should cover.
=======
## Where Is mTLS Useful?
>>>>>>> dd2828ed

Mutual client certificate authentication can be used any time the server needs to ensure the authenticity and validity
of either a specific user or a specific device. For example, a client certificate can be issued to a company-owned
laptop to identify and authorize it on a corporate network. Alternatively, a client certificate could be issued to an
employee and stored on a smart card, which then allows the employee to gain access to applications or restricted areas
of a building.

In practice, mTLS can identify and authorize the following:

- Devices onto a corporate network.
- Users into applications.
- Content delivery network (CDNs) or cloud security services to back-end web servers.
- Business-to-business (B2B) data exchanges that use APIs.
- Internet of Things (IoT) sensors, such as remote traffic cameras.
- Microservice architectures in which each microservice must ensure that each component it communicates with is valid
  and not tampered with.

![mtls1.png](../../../assets/mtls1.png)

## mTLS in Jans Auth

**Jans Auth** supports **mTLS**, and to configure it we must take these considerations into account:

- During DCR client registration, the `token_endpoint_auth_method` field can receive 2 new values:
    1. `tls_client_auth`: indicates that client authentication to the authorization server will occur with mutual TLS
       utilizing the PKI method of associating a certificate to a client.
    2. `self_signed_tls_client_auth`: Indicates that client authentication to the authorization server will occur using
       mutual TLS with the client utilizing a self-signed certificate.
- There is new client property `tls_client_auth_subject_dn` used to compare Subject DN of the certificate with
  configured value of client entry when authentication method is set to `tls_client_auth` (saved in
  tls_client_auth_subject_dn or oxAttributes on persistence layer).
- If MTLS Authentication is used then `access_token` automatically saves certificate `S256` hash of certificates which
  can be validated by RP. If `access_token` is JWT then `x5t#S256` claim is added to payload of the token. Otherwise,
  token can be introspected.

```
{
  "active": true,
  "iss": "https://server.example.com",
  "sub": "ty.webb@example.com",
  "exp": 1493726400,
  "nbf": 1493722800,
  "cnf": {
    "x5t#S256": "bwcK0esc3ACC3DB2Y5_lESsXE8o9ltc05O89jdN-dg2"
  },
  ...,
  ...
}
```

## Configuring Apache for mTLS

The information below belongs to `apache` and web client (usually web browser) mutual authentication setup method. This
also includes basic checks to be performed for the setup.

Is `mod_ssl` installed: Run below command to confirm if the ssl module is installed.

```bash
apachectl -M | grep ssl
```

If we get `ssl_module` related output, then we're good to proceed. The output could look like:

```
root@jans:~# apachectl -M | grep ssl
ssl_module (shared)
```

Usually third party or Certbot SSL certs are used for web server ssl connections. In that case no extra configuration is
necessary. But if we want to use self-signed certs, then follow on.

## Self-Signed SSL Certs

### Server-Side mTLS setup

Now, we're covering the case if you want to deploy your own CA Cert.

#### 1. Open Terminal.

#### 2. Create a new directory to generate certificates.

```bash
mkdir /etc/certs/mtlscert
```

Change to the directory created.

```bash
cd /etc/certs/mtlscert
```

#### 3. Generate Self-Signed CA Cert.

Run below command:

```bash
openssl req -newkey rsa:2048 -nodes -keyform PEM -keyout example-ca.key -x509 -days 3650 -outform PEM -out example-ca.crt
```

Below is a sample run of the command.

```
root@jans:/etc/certs/mtlscert# openssl req -newkey rsa:2048 -nodes -keyform PEM -keyout example-ca.key -x509 -days 3650 -outform PEM -out example-ca.crt
Generating a RSA private key
.........................................+++++
.........................................+++++
writing new private key to 'example-ca.key'
-----
You are about to be asked to enter information that will be incorporated
into your certificate request.
What you are about to enter is what is called a Distinguished Name or a DN.
There are quite a few fields but you can leave some blank
For some fields there will be a default value,
If you enter '.', the field will be left blank.
-----
Country Name (2 letter code) [AU]:US
State or Province Name (full name) [Some-State]:Austin
Locality Name (eg, city) []:TX
Organization Name (eg, company) [Internet Widgits Pty Ltd]:Janssen Org.
Organizational Unit Name (eg, section) []:IT
Common Name (e.g. server FQDN or YOUR name) []:yourdomain.com
Email Address []:youremail@yourdomain.com
```

Above command will create two files: `example-ca.key` and `example-ca.crt`.

```
root@jans:/etc/certs/mtlscert# ls
example-ca.crt  example-ca.key
```

#### 4. Generate private key.

Run below command:

```bash
openssl genrsa -out example.key 2048
```

Below is a sample run of the command.

```
root@jans:/etc/certs/mtlscert# openssl genrsa -out example.key 2048
Generating RSA private key, 2048 bit long modulus (2 primes)
......................................+++++
..........................................................................................................+++++
e is 65537 (0x010001)
```

Above command creates: `example.key`.

```
root@jans:/etc/certs/mtlscert# ls
example-ca.crt  example-ca.key  example.key
```

#### 5. Generate a server CSR (Certificate Signing Request):

Run below command:

```bash
openssl req -new -key example.key -out example.csr
```

Below is a sample run of the command.

```
root@jans:/etc/certs/mtlscert# openssl req -new -key example.key -out example.csr
You are about to be asked to enter information that will be incorporated
into your certificate request.
What you are about to enter is what is called a Distinguished Name or a DN.
There are quite a few fields but you can leave some blank
For some fields there will be a default value,
If you enter '.', the field will be left blank.
-----
Country Name (2 letter code) [AU]:US
State or Province Name (full name) [Some-State]:Austin
Locality Name (eg, city) []:TX
Organization Name (eg, company) [Internet Widgits Pty Ltd]:Janssen Org.
Organizational Unit Name (eg, section) []:IT
Common Name (e.g. server FQDN or YOUR name) []:yourdomain.com
Email Address []:youremail@yourdomain.com

Please enter the following 'extra' attributes
to be sent with your certificate request
A challenge password []:
An optional company name []:
```

Above command will create the file: `example.csr`.

```
root@jans:/etc/certs/mtlscert# ls
example-ca.crt  example-ca.key  example.csr  example.key
```

#### 6. Sign the CSR `example.csr` we just generated.

Run below command:

```bash
openssl x509 -req -in example.csr -CA example-ca.crt -CAkey example-ca.key -set_serial 100 -days 365 -outform PEM -out example.crt
```

Below is a sample run of the command.

```
root@jans:/etc/certs/mtlscert# openssl x509 -req -in example.csr -CA example-ca.crt -CAkey example-ca.key -set_serial 100 -days 365 -outform PEM -out example.crt
Signature ok
subject=C = US, ST = Austin, L = TX, O = Janssen Org., OU = IT, CN = yourdomain.com, emailAddress = youremail@yourdomain.com
Getting CA Private Key
```

Above command will create the file: `example.crt` for 365 days.

```
root@jans:/etc/certs/mtlscert# ls
example-ca.crt  example-ca.key  example.crt  example.csr  example.key
``` 

#### 7. Configure Apache2.

Add the following lines in the `/etc/apache2/sites-available/https_jans.conf` file.

```
SSLEngine On
SSLCertificateFile /etc/certs/mtlscert/example.crt
SSLCertificateKeyFile /etc/certs/mtlscert/example.key
SSLCACertificateFile /etc/certs/mtlscert/example-ca.crt
```

It is critical to configure certificates validation on Apache 2 correctly, since actual validation of the certificates
is performed by Apache 2. After Apache certificate validation is configured correctly, make sure there is client
certificate forward to `jans-auth` application. `jans-auth` (AS) expects certificate in `X-ClientCert` header.

```
<LocationMatch /jans-auth>
    SSLVerifyClient require
    SSLVerifyDepth 10
    SSLOptions -StdEnvVars +ExportCertData

    # Forward certificate to destination server (oxauth)
    RequestHeader set X-ClientCert %{SSL_CLIENT_CERT}s
</LocationMatch>
``` 

Now we must restart the Apache2 server.

```bash
service apache2 restart
```

To check if SSL cert on apache works:

```bash
openssl s_client -connect yourdomain.com:443
```

### Client-Side mTLS setup

#### 1. Generate private key.

Run below command:

```bash
openssl genrsa -out example-cli.key 2048
```

Below is a sample run of the command.

```
root@jans:/etc/certs/mtlscert# openssl genrsa -out example-cli.key 2048
Generating RSA private key, 2048 bit long modulus (2 primes)
...........................................+++++
.............................................+++++
e is 65537 (0x010001)
```

Above command will create the file: `example-cli.key`.

```
root@jans:/etc/certs/mtlscert# ls
example-ca.crt  example-ca.key  example-cli.key  example.crt  example.csr  example.key
```

#### 2. Generate a client CSR (Certificate Signing Request).

Run below command:

```bash
openssl req -new -key example-cli.key -out example-cli.csr
```

Below is a sample run of the command.

```
root@jans:/etc/certs/mtlscert# openssl req -new -key example-cli.key -out example-cli.csr
You are about to be asked to enter information that will be incorporated
into your certificate request.
What you are about to enter is what is called a Distinguished Name or a DN.
There are quite a few fields but you can leave some blank
For some fields there will be a default value,
If you enter '.', the field will be left blank.
-----
Country Name (2 letter code) [AU]:US
State or Province Name (full name) [Some-State]:Austin
Locality Name (eg, city) []:TX
Organization Name (eg, company) [Internet Widgits Pty Ltd]:Janssen Client Org.
Organizational Unit Name (eg, section) []:IT
Common Name (e.g. server FQDN or YOUR name) []:yourdomain.com
Email Address []:youremail@yourdomain.com

Please enter the following 'extra' attributes
to be sent with your certificate request
A challenge password []:
An optional company name []:
```

Above command will create the file: `example-cli.csr`.

```
root@jans:/etc/certs/mtlscert# ls
example-ca.crt  example-ca.key  example-cli.csr  example-cli.key  example.crt  example.csr  example.key
```

#### 3. Sign the CSR `example-cli.csr` we just generated.

Run below command:

```bash
openssl x509 -req -in example-cli.csr -CA example-ca.crt -CAkey example-ca.key -set_serial 101 -days 365 -outform PEM -out example-cli.crt
```

Below is a sample run of the command.

```
root@jans:/etc/certs/mtlscert# openssl x509 -req -in example-cli.csr -CA example-ca.crt -CAkey example-ca.key -set_serial 101 -days 365 -outform PEM -out example-cli.crt
Signature ok
subject=C = US, ST = Austin, L = TX, O = Janssen Client Org., OU = IT, CN = yourdomain.com, emailAddress = youremail@yourdomain.com
Getting CA Private Key
```

Above command will create the file: `example-cli.crt` for 365 days.

```
root@jans:/etc/certs/mtlscert# ls
example-ca.crt  example-ca.key  example-cli.crt  example-cli.csr  example-cli.key  example.crt  example.csr  example.key
```

#### 4. Generate PKCS12 cert

Some browsers need client certs to be in the format `pkcs12`.

Run below command:

```bash
openssl pkcs12 -export -inkey example-cli.key -in example-cli.crt -out example-cli.p12
```

Below is a sample run of the command.

```
root@jans:/etc/certs/mtlscert# openssl pkcs12 -export -inkey example-cli.key -in example-cli.crt -out example-cli.p12
Enter Export Password:
Verifying - Enter Export Password:
```

Above command will create the file: `example-cli.p12`.

```
root@jans:/etc/certs/mtlscert# ls
example-ca.crt  example-ca.key  example-cli.crt  example-cli.csr  example-cli.key  example-cli.p12  example.crt  example.csr  example.key
```

## mTLS testing

We are going to run an mTLS example where we will perform the following flow:

1. Register new client.
2. Call `authorize` endpoint.
3. Call `token` endpoint.
4. Call `introspection` endpoint.

Previously we need to configure the client's certificate in the browser of your choice.

### Google Chrome Settings

- In the search bar go to `chrome://settings/certificates`.
- In the `Your Certificates` section, click on `Import` button.
- Select the certificate `example-cli.p12` and enter the password you set when generating it.

![mtls2.png](../../../assets/mtls2.png)

### Firefox Settings

- In the search bar go to `about:preferences#privacy`.
- Click on `View Certificates`.
- In the `Your Certificates` section, click on `Import` button.
- Select the certificate `example-cli.p12` and enter the password you set when generating it.

![mtls3.png](../../../assets/mtls3.png)

![mtls4.png](../../../assets/mtls4.png)

### Solving the `curl` problem

If you have `openssl` version `3.x.x`, most likely when you are trying to consume
the `/.well-known/openid-configuration` endpoint.

```bash
curl --insecure --cert-type P12 --cert example-cli.p12:<YOUR_PASSWORD> --location 'https://<YOUR_DOMAIN>/.well-known/openid-configuration'
```

You will get the following error:

```
root@jans~# curl --insecure --cert-type P12 --cert example-cli.p12:<YOUR_PASSWORD> --location 'https://<YOUR_DOMAIN>/.well-known/openid-configuration'
curl: (58) could not parse PKCS12 file, check password, OpenSSL error error:0308010C:digital envelope routines::unsupported
```

To fix this error, edit the file `/etc/ssl/openssl.cnf` and make sure that these lines are uncommented and if they are
not, add them:

```
openssl_conf = openssl_init

[openssl_init]
providers = provider_sect

[provider_sect]
default = default_sect
legacy = legacy_sect

[default_sect]
activate = 1

[legacy_sect]
activate = 1
```

Once this change is done, you should be able to consume the `/.well-known/openid-configuration` endpoint without any
problems

```
root@jans~# curl --insecure --cert-type P12 --cert example-cli.p12:<YOUR_PASSWORD> --location 'https://<YOUR_DOMAIN>/.well-known/openid-configuration'
{
  "request_parameter_supported" : true,
  "pushed_authorization_request_endpoint" : "https://<YOUR_DOMAIN>/jans-auth/restv1/par",
  "introspection_endpoint" : "https://<YOUR_DOMAIN>/jans-auth/restv1/introspection",
  "claims_parameter_supported" : true,
  "issuer" : "https://<YOUR_DOMAIN>",
  "userinfo_encryption_enc_values_supported" : [ "A128CBC+HS256", "A256CBC+HS512", "A128GCM", "A256GCM" ],
  "id_token_encryption_enc_values_supported" : [ "A128CBC+HS256", "A256CBC+HS512", "A128GCM", "A256GCM" ],
  "access_token_signing_alg_values_supported" : [ "none", "HS256", "HS384", "HS512", "RS256", "RS384", "RS512", "ES256", "ES384", "ES512", "PS256", "PS384", "PS512" ],
  "authorization_endpoint" : "https://<YOUR_DOMAIN>/jans-auth/restv1/authorize",
  ...,
  ...,
  ...
}
```

### 1. Register new client

Run below command:

```bash
curl --insecure --cert-type P12 --cert example-cli.p12:<YOUR_PASSWORD> --location 'https://<YOUR_DOMAIN>/jans-auth/restv1/register' \
--header 'Content-Type: application/json' \
--data '{
  "client_name": "Test Client mTLS",
  "application_type": "web",
  "access_token_as_jwt": true,
  "token_endpoint_auth_method": "self_signed_tls_client_auth",
  "jwks": {
    "keys": [
      {
        "kid": "YOUR_KID",
        "kty": "RSA",
        "alg": "RS256",
        "use": "sig",
        "e": "AQAB",
        "n": "5elNNA2wYlUpEK2JxOqIgFe3JmHBs63M7wvKM_cbzXjMpLXn7UqAbIN7drDgLIvsIwSo9DAuWvFV3mLqApFYlL1qQCEveULbh6LorqPUzl2UjHwDDFlM1Hj6JpJ_GbacX5-YnRgXC7k_p4ZIf0GOkQxIo0WVNhulku3z84Ko8Efk5BeV7ImFyXWLoO-ru8h3Yvq2h1LRVYX02LZlG6Mv8dqCJsWHIbnmaB16TSe_HCA3qEA4k9La2fl4R7fPlq1u89LN3kz2M0cm1M8aTTquLHP0tv5EpeqX1pG4VjwurssevguRM9QqrGkPktAw_uzIKfO7s5_j3AD3teYdVQFryQ"
      }
    ]
  },
  "scope": [
    "openid",
    "profile",
    "email"
  ],
  "grant_types": [
    "authorization_code"
  ],
  "response_types": [
    "code",
    "token",
    "id_token"
  ],
  "redirect_uris": [
    https://<YOUR_DOMAIN>/jans-auth-rp/home.htm
  ]
}'
```

Response:

```json
{
  "allow_spontaneous_scopes": false,
  "jwks": {
    "keys": [
      {
        "kty": "RSA",
        "e": "AQAB",
        "use": "sig",
        "kid": "your-kid",
        "alg": "RS256",
        "n": "5elNNA2wYlUpEK2JxOqIgFe3JmHBs63M7wvKM_cbzXjMpLXn7UqAbIN7drDgLIvsIwSo9DAuWvFV3mLqApFYlL1qQCEveULbh6LorqPUzl2UjHwDDFlM1Hj6JpJ_GbacX5-YnRgXC7k_p4ZIf0GOkQxIo0WVNhulku3z84Ko8Efk5BeV7ImFyXWLoO-ru8h3Yvq2h1LRVYX02LZlG6Mv8dqCJsWHIbnmaB16TSe_HCA3qEA4k9La2fl4R7fPlq1u89LN3kz2M0cm1M8aTTquLHP0tv5EpeqX1pG4VjwurssevguRM9QqrGkPktAw_uzIKfO7s5_j3AD3teYdVQFryQ"
      }
    ]
  },
  "application_type": "web",
  "rpt_as_jwt": false,
  "registration_client_uri": "https://<YOUR_DOMAIN>/jans-auth/restv1/register?client_id=d16994c2-313c-4440-9713-25290fbb89a9",
  "tls_client_auth_subject_dn": "",
  "run_introspection_script_before_jwt_creation": false,
  "registration_access_token": "93a52334-bf79-4414-bc9a-983b6921597c",
  "client_id": "d16994c2-313c-4440-9713-25290fbb89a9",
  "token_endpoint_auth_method": "self_signed_tls_client_auth",
  "scope": "email openid profile",
  "client_secret": "e1c9e9df-e542-4225-adb4-d0590f85d97d",
  "client_id_issued_at": 1698114939,
  "backchannel_logout_uri": [],
  "backchannel_logout_session_required": false,
  "client_name": "Test Client mTLS",
  "par_lifetime": 600,
  "spontaneous_scopes": [],
  "id_token_signed_response_alg": "RS256",
  "access_token_as_jwt": true,
  "grant_types": [
    "implicit",
    "refresh_token",
    "authorization_code"
  ],
  "subject_type": "pairwise",
  "additional_token_endpoint_auth_methods": [],
  "keep_client_authorization_after_expiration": false,
  "require_par": false,
  "redirect_uris": [
    "https://<YOUR_DOMAIN>/jans-auth-rp/home.htm"
  ],
  "redirect_uris_regex": "",
  "additional_audience": [],
  "frontchannel_logout_session_required": false,
  "client_secret_expires_at": 1698201339,
  "access_token_signing_alg": "RS256",
  "response_types": [
    "code",
    "id_token",
    "token"
  ]
}
```

> **NOTE:** To obtain the `jwks` field data, follow the next step.

#### P12 to JWKS

To get the fields from `jwks` you can use the following command:

```bash
openssl x509 -in example-cli.p12 -pubkey -noout | pem-jwk | jq '{kid: "your-kid", kty: .kty , alg: "RS256" , use: "sig", e: .e, n: .n }'
```

Make sure you have `pem-jwk` installed, use the command: `npm install -g pem-jwk` or `yarn global add pem-jwk`.

Below is a sample run of the command.

```
root@jans:~# openssl x509 -in example-cli.p12 -pubkey -noout | pem-jwk | jq '{kid: "your-kid", kty: .kty , alg: "RS256" , use: "sig", e: .e, n: .n }'
Enter pass phrase for PKCS12 import pass phrase:
{
  "kid": "your-kid",
  "kty": "RSA",
  "alg": "RS256",
  "use": "sig",
  "e": "AQAB",
  "n": "5elNNA2wYlUpEK2JxOqIgFe3JmHBs63M7wvKM_cbzXjMpLXn7UqAbIN7drDgLIvsIwSo9DAuWvFV3mLqApFYlL1qQCEveULbh6LorqPUzl2UjHwDDFlM1Hj6JpJ_GbacX5-YnRgXC7k_p4ZIf0GOkQxIo0WVNhulku3z84Ko8Efk5BeV7ImFyXWLoO-ru8h3Yvq2h1LRVYX02LZlG6Mv8dqCJsWHIbnmaB16TSe_HCA3qEA4k9La2fl4R7fPlq1u89LN3kz2M0cm1M8aTTquLHP0tv5EpeqX1pG4VjwurssevguRM9QqrGkPktAw_uzIKfO7s5_j3AD3teYdVQFryQ"
}
```

### 2. Call `authorize` endpoint

From your browser of choice call the following url:

```
https://<YOUR_DOMAIN>/jans-auth/restv1/authorize?response_type=code&client_id=d16994c2-313c-4440-9713-25290fbb89a9&scope=openid+profil+email&redirect_uri=https://<YOUR_DOMAIN>/jans-auth-rp/home.htm&state=f9bb35cb-3485-4ae4-aa8e-63e9a97b6e5d&nonce=4a2f07cb-521b-465c-8b06-0c17711a96a7
```

URL parameters:

- `response_type=code`
- `client_id=d16994c2-313c-4440-9713-25290fbb89a9`
- `scope=openid+profil+email`
- `redirect_uri=https://<YOUR_DOMAIN>/jans-auth-rp/home.htm`
- `state=f9bb35cb-3485-4ae4-aa8e-63e9a97b6e5d`
- `nonce=4a2f07cb-521b-465c-8b06-0c17711a96a7`

The field we need to obtain is the `code`.

![mtls5.png](../../../assets/mtls5.png)

### 3. Call `token` endpoint

Previously we have obtained the `code` field, we will use this value to call the endpoint `token`.

```bash
curl --insecure --cert-type P12 --cert example-cli.p12:<YOUR_PASSWORD> --location 'https://<YOUR_DOMAIN>/jans-auth/restv1/token' \
--header 'Content-Type: application/x-www-form-urlencoded' \
--data-urlencode 'grant_type=authorization_code' \
--data-urlencode 'redirect_uri=https://<YOUR_DOMAIN>/jans-auth-rp/home.htm' \
--data-urlencode 'client_id=d16994c2-313c-4440-9713-25290fbb89a9' \
--data-urlencode 'client_secret=<YOUR_CLIENT_SECRET>' \
--data-urlencode 'code=<YOUR_CODE>'
```

Response:

```json
{
  "access_token": "eyJraWQiOiJjb25uZWN0X2NmNjBiZWZmLTU1MzUtNDllNS04MWQ5LTM5ZDM4ZmNlMWNhMF9zaWdfcnMyNTYiLCJ0eXAiOiJqd3QiLCJhbGciOiJSUzI1NiJ9.eyJzdWIiOiJNSGdqa2hnTktmZWF4ZUVEY0wycEt5c1EwVUQ4RDk1QUd5NFBGXzI2cmlnIiwiY29kZSI6ImE0NWE5ODI5LTFkMDQtNGQxNS05NjllLWRiMjk3Mzk4ZTdjMyIsImlzcyI6Imh0dHBzOi8vbWlsdG9uLWNoLWhhcmR5LW1pdGUuZ2x1dS5pbmZvIiwidG9rZW5fdHlwZSI6IkJlYXJlciIsImNsaWVudF9pZCI6IjVkODM1NDA3LTFlZjMtNDQxZC04YWU2LTZiYmRkNTcyNzZjYyIsImF1ZCI6IjVkODM1NDA3LTFlZjMtNDQxZC04YWU2LTZiYmRkNTcyNzZjYyIsImFjciI6ImJhc2ljIiwieDV0I1MyNTYiOiJPeHRJQXRBMEMwTkwteTR2UmZLeDd6TExFZXhfWG1DelduUWJ4ejZUem5ZIiwic2NvcGUiOlsib3BlbmlkIiwicHJvZmlsZSIsImVtYWlsIl0sImF1dGhfdGltZSI6MTY5ODE5NDczNiwiZXhwIjoxNjk4Mjc4MDQzLCJpYXQiOjE2OTgxOTY4MzIsInVzZXJuYW1lIjoiRGVmYXVsdCBBZG1pbiBVc2VyIn0.JpK7JYy6Avui3LNbxTKBYJW9fqjEIqijCXPw9fvqEO1kqO7AUozOEof00hPKzJo1Dh7VgGpY89MiAduDUoU3QCemtFsNSd1DCyExl2s3w5OF2mUm6nMzjaS377ZQQ39DAq91OGFFq_ISt4JIhWRf7_xUEvlLRAttTqxE5qp1ZYvgAYu07jbVJX8WqJvxYz3rZ3J-4kq2FLREunRf5KxYaHO-oKzrmhRVPTc_cj1vqwSfu8vRjLmx4P-eN7SgVNa0XmZ8WClLnmchucGBH6rYq3bXZWsOKixwLhno_2vPe1MmbK3XnNNBu_fm_bL2N5kgAwr9b-upoBJc08IyCje1vA",
  "refresh_token": "1e58e2c9-4175-4b3f-8170-65544b1a7c48",
  "id_token": "eyJraWQiOiJjb25uZWN0X2NmNjBiZWZmLTU1MzUtNDllNS04MWQ5LTM5ZDM4ZmNlMWNhMF9zaWdfcnMyNTYiLCJ0eXAiOiJqd3QiLCJhbGciOiJSUzI1NiJ9.eyJhdF9oYXNoIjoib1NoVDE4YUdRVHdtNXBjT255dkNMUSIsInN1YiI6Ik1IZ2praGdOS2ZlYXhlRURjTDJwS3lzUTBVRDhEOTVBR3k0UEZfMjZyaWciLCJhbXIiOlsiMTAiXSwiaXNzIjoiaHR0cHM6Ly9taWx0b24tY2gtaGFyZHktbWl0ZS5nbHV1LmluZm8iLCJub25jZSI6ImMxNGQ2Y2RlLWQ5NTYtNDM4Zi04Mzk5LTQ3MzdkNWZlOTkyOSIsInNpZCI6IjI2ZTM4YTJmLTEzZTktNGY4Yi05MzdjLTQ3M2ViMjdlNzFkNiIsImphbnNPcGVuSURDb25uZWN0VmVyc2lvbiI6Im9wZW5pZGNvbm5lY3QtMS4wIiwiYXVkIjoiNWQ4MzU0MDctMWVmMy00NDFkLThhZTYtNmJiZGQ1NzI3NmNjIiwicmFuZG9tIjoiMjVhZDViMmUtMGNkMi00Mjg3LTg1M2ItZWY3NWRhZjMzNWMwIiwiYWNyIjoiYmFzaWMiLCJjX2hhc2giOiJwM2ZJVHlGT09fd0tRZW9QT1VkWWF3IiwiYXV0aF90aW1lIjoxNjk4MTk0NzM2LCJleHAiOjE2OTgyMDA0MzIsImdyYW50IjoiYXV0aG9yaXphdGlvbl9jb2RlIiwiaWF0IjoxNjk4MTk2ODMyfQ.GMXkiFGcCy6dXI8gPPuCLd977Gs_rkG1w3FrNx_HlSnmcDUSsEQHvPxpA99Y3L8Z82uLHYCbP5Vga6iCEOmBBHnu9jEsmYgp-TSrB31HV-5g7-o4ZWJG05SdL9KgSP3PyDXRqcE0VFxBJ-uJSyvI-htQ4GUXMIhqVhbJJynPNosXtZvvDVIw1NBThupmqx58cozf5tIdnwaeiuN_Ce2XQrjZBiachI6KWFa-Mstrsdw1E6Ny_4bP-1UmeNgScd6pmIUemGsfclxIAgO0lACqgbGh7wo0PljbhEkGU_i9kP--0KJHkBkUxflULW3aAqdYtG9hEr_JEIddHVxXbi1c_w",
  "token_type": "Bearer",
  "expires_in": 81210
}
```

Once we have obtained the `access_token` in `jwt(json web token)` format, we will do the last step.

### 4. Call `introspection` endpoint

Run below command:

```bash
curl --insecure --cert-type P12 --cert example-cli.p12:<YOUR_PASSWORD> --location 'https://<YOUR_DOMAIN>/jans-auth/restv1/introspection' \
--header 'Content-Type: application/x-www-form-urlencoded' \
--header 'Authorization: Bearer <ACCESS_TOKEN>' \
--data-urlencode 'token=<ACCESS_TOKEN>' \
--data-urlencode 'response_as_jwt=false'
```

Response:

```json
{
  "sub": "MHgjkhgNKfeaxeEDcL2pKysQ0UD8D95AGy4PF_26rig",
  "iss": "https://<YOUR_DOMAIN>",
  "active": true,
  "token_type": "Bearer",
  "client_id": "d16994c2-313c-4440-9713-25290fbb89a9",
  "aud": "5d835407-1ef3-441d-8ae6-6bbdd57276cc",
  "acr": "basic",
  "nbf": null,
  "scope": "openid profile email",
  "auth_time": 1698194736,
  "cnf": {
    "x5t#S256": "OxtIAtA0C0NL-y4vRfKx7zLLEex_XmCzWnQbxz6TznY"
  },
  "exp": 1698278043,
  "iat": 1698201265,
  "jti": null,
  "username": "admin"
}
```

## Specification document

For more details of the specification, you can have a look at the following
link [OAuth 2.0 Mutual-TLS Client Authentication and Certificate-Bound Access Tokens](https://datatracker.ietf.org/doc/html/rfc8705)<|MERGE_RESOLUTION|>--- conflicted
+++ resolved
@@ -17,11 +17,8 @@
 to authenticate each other. **mTLS** can help mitigate the risk of moving services to the cloud and can help prevent
 malicious third parties from imitating genuine apps.
 
-<<<<<<< HEAD
-While this documentation is in progress, you can ask questions through [GitHub Discussions](https://github.com/JanssenProject/jans/discussions) or the [community chat on Gitter](https://gitter.im/JanssenProject/Lobby). Any questions you have will help determine what information our documentation should cover.
-=======
+
 ## Where Is mTLS Useful?
->>>>>>> dd2828ed
 
 Mutual client certificate authentication can be used any time the server needs to ensure the authenticity and validity
 of either a specific user or a specific device. For example, a client certificate can be issued to a company-owned

---
tags:
  - administration
  - lock
  - authorization / authz
  - Cedar
  - Cedarling
---

## What is Cedar

[Cedar](https://www.cedarpolicy.com/en) is a policy syntax invented by Amazon and used by their 
[Verified Permission](https://aws.amazon.com/verified-permissions/) service. Cedar policies
enable developers to implement fine-grain access control and externalize policies. To learn more
about why the design of Cedar is intuitive, fast and safe, read this 
[article](https://aws.amazon.com/blogs/security/how-we-designed-cedar-to-be-intuitive-to-use-fast-and-safe/) 
or watch this [video](https://www.youtube.com/watch?v=k6pPcnLuOXY&t=1779s)

Cedar uses the **PARC** syntax: 
* **P**rincipal
* **A**ction
* **R**esource
* **C**ontext. 

For example, you may have a policy that says
*Admins* can *write* to the */config* folder. The *Admin* Role is the Principal, *write* is the 
Action, and the */config* folder is the Resource. The Context is used to specify information about
the enivironment, like the time of day or network address. 

<<<<<<< HEAD
![image](./assets/lock-cedarling-diagram-3.jpg)
=======
![](./assets/lock-cedarling-diagram-3.jpg)

Fine grain access control makes sense in both the frontend and backend. In the frontend, mastery of 
authz can help developers build better UX. For example, why display form fields a user is not 
authorized to see? In the backend, fine grain policies are necessary for zero-trust security.
>>>>>>> 0ed15174

## What is the Cedarling

The Cedarling is a performant local authorization service that runs the 
[Rust Cedar Engine](https://github.com/cedar-policy/cedar). After loading policies and schema, the Cedarling will allow (or deny) fine grain access requests based on the contents of the request, including one or more JWT tokens. The Cedarling is fast because it has all the data it needs to 
make a local decision, which is contained in the JWTs and the other parameters of the authz request.
No cloud round-trips are needed to return an authz decision. The Cedarling can execute many requests 
in less then 1ms--this is critical for web and mobile applications to rely on the Cedarling for UX
fine grain authorization. 

In addition to authorization, the Cedarling can perform two more important jobs: (1) validating 
JWT tokens; (2) logging all authorizations permitted and denied. 

In enterprise deployments, the Cedarling can POST batched logs to a central collection point. These 
authz decision logs are compliance evidence and are useful to perform forensic analysis. The logs 
show everything an  attacker did, and everything they tried to do.

Architecturally, the Cedarling is an autonomous stateful Policy Decision Point, or "PDP". It is 
stateful because it implements local in-memory caching to optimize logging and token mapping. The 
Cedarling is written in Rust with bindings to other languages like Javascript, WASM, iOS, 
Android, Python, Java, PHP or Go. There is only one release of the Cedarling--no matter what 
development platform you're using. That means you'll never have to wait for the release for your
specific platform. 

![](./assets/lock-cedarling-diagram-1.jpg)

### Authorization 

<<<<<<< HEAD
The Cedarling runs in the browser as a WebAssembly ("WASM") component, in a mobile application, 
or in the cloud. Although it runs at the edge--even embedded in a JavaScript browser application--
the Cedarling is not just for front end security. Developers can use it for backend applications
and even API gateways--multilayered security is best.

The Cedarling provides RBAC out-of-the-box. Developers can also express a variety of policies 
beyond the limitations of "person with role has access". For example, you can allow access only to
users who authenticate with a certain type of passkey or incorporate a fraud score to elevate 
security for riskier transaction. These policies are easily and rapidly evaluated by the Cedarling.

Architecturally, the Cedarling is an autonomous Policy Decision Point, or "PDP". The Cedarling 
rapidly evaluates authorization requests because it has all the policies and data it needs to make
a local decision. A key feature of the Cedarling is to log all `allow` or `deny` decisions returned
to the application. In an enterprise deployment, this audit log is sent for central archiving.

![image](./assets/lock-cedarling-diagram-1.jpg)

The Cedarling loads its Policy Store during initialization as a static JSON file or fetched via HTTPS. 
The Policy Store contains the Cedar Policies, Cedar Schema, and optionally, a list of the Trusted IDPs. 
Developers may consider the Cedarling Policy Store as part of the code. While there is some core schema,
developers will frequently need to add actions and resources that are specific for their application. 
For example, a developer writing a support ticket application might want to define an action called 
"Close" or "Reply", and an entity type called "Ticket". 

Where does the Cedarling get the data for policy evaluation? Or in Cedar jargon, where do the 
entities come from? The application request includes the Resource data--remember the application 
is asking if it can perform a certain action on a certain resource. The Principal entities are 
derived from the JWTs--the combined OpenID id_token and  Userinfo tokens enable the Cedarling to 
create a User and Role entities; the OAuth access token is used to create a Client entity.

![image](./assets/lock-cedarling-diagram-2.jpg)

The id_token JWT represents a user authentication event. The access token JWT represents a 
client authentication event. These tokens contain other interesting contextual data. An OpenID 
Connect id_token tells you who authenticated, when they authenticated, how they authenticatated, 
and optionally other claims like the User's roles. An OAuth access token  can tell you information 
about the software that obtained the JWT, its extent of access as defined by the OAuth Authorization Server 
(*i.e.* the values of the `scope` claim), or other claims--domains frequently enhance the access token to
=======
The __Policy Store__ contains the Cedar Policies, Cedar Schema, and optionally, a list of the 
Trusted IDPs. The Cedarling loads its Policy Store during initialization as a static JSON file
or fetched via HTTPS. In enterprise deployments, the Cedarling can retrieve its Policy Store from
a Jans Lock Server OAuth protected endpoint.

Developers need to define Cedar Schema that makes sense for their application. For example, a 
developer writing a customer support application might define an "Issue" Resource and Actions like
"Reply" or "Close". Once the schema is defined, developers can author policies to model the fine 
grain access controls needed to implement the business rules of their application. The easiest way
to define schema and policies is to use the [AgamaLab](https://cloud.gluu.org/agama-lab) Policy 
Designer. This is a free developer tool hosted by [Gluu](https://gluu.org).

The JWTs, Resource, Action, and Context are sent in the authz request. Cedar Pricipals entities 
are derived from JWT tokens. The OpenID Connect ("OIDC") JWTs are joined by the Cedarling to create 
User and Role entities; the OAuth access token is used to create a Workload entity, which is the 
software that is acting on behalf of the Person (or autonomously). The Cedarling validates that
given its policies, both the Person and Workload are authorized.

The Cedarling maps "Roles" out-of-the-box. In Cedar, Roles are a special kind of Principal. Instead
of saying "User can perform action", we can say "Role can perform action"--a convenient way to 
implement RBAC. Developers can specify which JWT claim is used to map Cedar Roles. For example, one domain may use the `role` user claim of the OpenID Userinfo token; another domain may use the 
`memberOf` claim in the OIDC id_token.

Developers can also express a variety of policies beyond the limitations of RBAC by expressing ABAC conditions, or combining ABAC and RBAC conditions. For example, a policy like Admins can access a 
"private" Resource from the private network, during business hours. In this case "Admins" is the role, 
but the other conditions are ABAC. Policy evaluation is fast because Cedar uses the RBAC role to 
"slice" the data, minimizing the number of entries on which to evaluate the ABAC conditions.

![](./assets/lock-cedarling-diagram-2.jpg)

The OIDC id_token JWT represents a Person authentication event. The access token JWT represents a 
Workload authentication event. These tokens contain other interesting contextual data. The id_token 
tells you who authenticated, when they authenticated, how they authenticatated, and optionally other 
claims like the User's roles. An OAuth access token can tell you information about the Workload that 
obtained the JWT, its extent of access as defined by the OAuth Authorization Server (*i.e.* the 
values of the `scope` claim), or other claims--domains frequently enhance the access token to
>>>>>>> 0ed15174
contain business specific data needed for policy evaluation.

The Cedarling authorizes a Person using a certain piece of software. From a logical perspective, 
`person_allowed AND workload_allowed` must be `True`. The JWT's, Action, Resource and Context is sent by the application in the authorization request. For example, this is a sample request from a 
hypothetical application:

```
input = { 
           "access_token": "eyJhbGc....", 
           "id_token": "eyJjbGc...", 
           "userinfo_token": "eyJjbGc...",
           "tx_token": "eyJjbGc...",
           "action": "View",
           "resource": {"Ticket": {
                                  "id": "ticket-10101", 
                                  "owner": "bob@acme.com", 
                                  "org_id": "Acme"
                                  }
                        },
           "context": {
                       "ip_address": "54.9.21.201",
                       "network_type": "VPN",
                       "user_agent": "Chrome 125.0.6422.77 (Official Build) (arm64)",
                       "time": "1719266610.98636",
                      }
         }

decision_result = authz(input)
```

### JWT Validation

Optionally, the Cedarling can validate the signatures of the JWTs for developers. To enable this, 
set the `CEDARLING_JWT_VALIDATION` bootstrap property to `True`. For testing, developers can set 
this property to `False` and submit an unsigned JWT, for example a JWT generated on 
[JWT.io](https://jwt.io). 

If token validation is enabled, on initiatilization the Cedarling downloads the public keys of 
the Trusted IDPs specified in the Cedarling policy store. The Cedarling uses the JWT `iss` 
claim to determine the right keys for validation.

In an enterprise deployment, the Cedarling can also check for JWT revocation. The Cedarling
checks the status following a mechanism described in the 
[OAuth Status Lists](https://datatracker.ietf.org/doc/draft-ietf-oauth-status-list/)
draft. Enforcing the status of tokens helps limit the damage of account takeover--i.e. to immediately 
recursively revoke all the tokens issued to an attacker. Domains may want to use Token Status also to 
implement single-transaction tokens.

Here is a summary of the ways the Cedarling may validate a JWT, depending on your bootstrap properties:
* Validate signature from Trusted Issuer 
* Check JWT status
* Discard id_token if `aud` does not match access_token `client_id` 
* Discard Userinfo token not associated with a `sub` from the id_token
* Check access token and id_token `exp` and `nbf` claims if time sent in Context

<<<<<<< HEAD
![image](./assets/lock-cedarling-diagram-4.jpg)
=======
![](./assets/lock-cedarling-diagram-4.jpg)
>>>>>>> 0ed15174

### Audit Logs

The Cedarling logs contains a record of all a Cedarling's decisions and token validations. 
Cedarling has four logging options, which are configurable via the `CEDARLING_LOG_TYPE`
bootstrap property: 
* `off` - no logging
* `memory` - logs stored in Cedarling in-memory KV store, fetched by client via logging interface. This is ideal for batching logs without impeding authz performance
* `std_out` - write logs synchronously to std_out
* `lock` - periodically POST logs to Jans Lock Server `/audit` endpoint for central archiving. 

There are three different log records produced by the Cedarling:
* `Decision` - The result and diagnostics of an authz decision
* `System` - Startup, debug and other Cedarling messages not related to authz
* `Metric`- Performance and usage data

## Cedarling Policy Store

By convention, the filename is `cedarling_store.json`. It contains all the data the 
Cedarling needs to evaluate policies and verify JWT tokens:

1. Cedar Schema - Base64 encoded human format
2. Cedar Policies - Base64 encoded human format
3. Trusted Issuers - See below syntax

The JSON schema looks like this:

```
{
    "app_id": "...",
    "policies": "...",
    "schema": "...",
    "trusted_idps": [...]
}
```

### Trusted Issuer Schema

* **`name`** : String, no spaces
* **`description`** : String
* **`openid_configuration_endpoint`** : String with `https` url of `.well-known` for domain.
* **`access_tokens`** : Object with claims:
  * `trusted`: `True | False` 
* **`id_tokens`** : Object with claims: 
  * `trusted`: `True | False`
  * `principal_identifier`: the token claim used to identify the User entity (in SAML jargon it's
  the "NameID format"). This claim is optional--it may be present in the Userinfo token. Defaults to `sub`. 
  * `role_mapping`: A list of the User's roles
* **`userinfo_tokens`** :
  * `trusted`: `True | False`
  * `principal_identifier`: the token claim used to identify the User entity (in SAML jargon it's
  the "NameID format"). This claim is optional--it may be present in the Userinfo token. Defaults to `sub`. 
  * `role_mapping`: A list of the User's roles
* **`tx_tokens`** :
  * `trusted`: `True | False`

Non-normative example:
```
[
{"name": "IDP-1", 
 "description": "Acme IDP", 
 "openid_configuration_endpoint": "https://acme.com/.well-known/openid-configuration",
 "access_tokens": {"trusted": True}, 
 "id_tokens": {"trusted": True, "principal_identifier": "email"},
 "userinfo_tokens": {"trusted": True},
 "tx_tokens": {"trusted": True}
},
{IDP-2},
{IDP-3}...
]
```

### Policy and Schema Authoring

You can hand create your Cedar policies and schema in 
[Visual Studio](https://marketplace.visualstudio.com/items?itemName=cedar-policy.vscode-cedar). 
Make sure you run the cedar command line tool to validate both your schema and policies. 

The easiest way to author your policy store is to use the Policy Designer in 
[Agama Lab](https://cloud.gluu.org/agama-lab). This tool helps you define the policies, schema and
trusted IDPs and to publish a policy store to a Github repository.


## Cedarling Properties

These Bootstrap Properties control default application level behavior.

* **`CEDARLING_APPLICATION_NAME`** : Human friendly identifier for this application

* **`CEDARLING_POLICY_STORE_URI`** : Location of policy store JSON, used if policy store is not local, or retreived from Lock Server.

* **`CEDARLING_JWT_VALIDATION`** : Enabled | Disabled 

* **`CEDARLING_JWT_SIGNATURE_ALGORITHMS_SUPPORTED`** : ....

* **`CEDARLING_REQUIRE_AUD_VALIDATION`** : Enabled | Disabled. Controls if Cedarling will discard id_token without an access token with the corresponding client_id.

* **`CEDARLING_ROLE_MAPPING`** : Default: `{"id_token": "role", "userinfo_token": "role"}` but the role may be sent as an access token, or with a different identifier. For example, for Ping Identity, you might see `{"userinfo_token": "memberOf"}`.

* **`CEDARLING_LOG_LEVEL`** : Controls the verbosity of Cedar logging.

The following bootstrap properties are only needed for enterprise deployments.

* **`CEDARLING_LOCK`** : Enabled | Disabled. If Enabled, the Cedarling will connect to the Lock Server for policies, and subscribe for SSE events. 

* **`CEDARLING_LOCK_MASTER_CONFIGURATION_URI`** : Required if `LOCK` == `Enabled`. URI where Cedarling can get JSON file with all required metadata about Lock Server, i.e. `.well-known/lock-server-configuration`.

* **`CEDARLING_LOCK_SSA_JWT`** : SSA for DCR in a Lock Server deployment. The Cedarling will validate this SSA JWT prior to DCR.

* **`CEDARLING_POLICY_STORE_ID`** : The identifier of the policy stored needed only for Lock Server deployments.

* **`CEDARLING_AUDIT_LOG_INTERVAL`** : How often to send log messages to Lock Server (0 to turn off trasmission)

* **`CEDARLING_AUDIT_HEALTH_INTERVAL`** : How often to send health messages to Lock Server (0 to turn off transmission)

* **`CEDARLING_AUDIT_TELEMETRY_INTERVAL`** : How often to send telemetry messages to Lock Server (0 to turn off transmission)

* **`CEDARLING_DYNAMIC_CONFIGURATION`** : Enabled | Disabled, controls whether Cedarling should listen for SSE config updates

* **`CEDARLING_GET_TOKEN_STATUS_LIST_UPDATES`** :  Enabled | Disabled, controls whether Cedarling should listen for SSE OAuth Status List updates<|MERGE_RESOLUTION|>--- conflicted
+++ resolved
@@ -27,15 +27,11 @@
 Action, and the */config* folder is the Resource. The Context is used to specify information about
 the enivironment, like the time of day or network address. 
 
-<<<<<<< HEAD
-![image](./assets/lock-cedarling-diagram-3.jpg)
-=======
 ![](./assets/lock-cedarling-diagram-3.jpg)
 
 Fine grain access control makes sense in both the frontend and backend. In the frontend, mastery of 
 authz can help developers build better UX. For example, why display form fields a user is not 
 authorized to see? In the backend, fine grain policies are necessary for zero-trust security.
->>>>>>> 0ed15174
 
 ## What is the Cedarling
 
@@ -64,46 +60,6 @@
 
 ### Authorization 
 
-<<<<<<< HEAD
-The Cedarling runs in the browser as a WebAssembly ("WASM") component, in a mobile application, 
-or in the cloud. Although it runs at the edge--even embedded in a JavaScript browser application--
-the Cedarling is not just for front end security. Developers can use it for backend applications
-and even API gateways--multilayered security is best.
-
-The Cedarling provides RBAC out-of-the-box. Developers can also express a variety of policies 
-beyond the limitations of "person with role has access". For example, you can allow access only to
-users who authenticate with a certain type of passkey or incorporate a fraud score to elevate 
-security for riskier transaction. These policies are easily and rapidly evaluated by the Cedarling.
-
-Architecturally, the Cedarling is an autonomous Policy Decision Point, or "PDP". The Cedarling 
-rapidly evaluates authorization requests because it has all the policies and data it needs to make
-a local decision. A key feature of the Cedarling is to log all `allow` or `deny` decisions returned
-to the application. In an enterprise deployment, this audit log is sent for central archiving.
-
-![image](./assets/lock-cedarling-diagram-1.jpg)
-
-The Cedarling loads its Policy Store during initialization as a static JSON file or fetched via HTTPS. 
-The Policy Store contains the Cedar Policies, Cedar Schema, and optionally, a list of the Trusted IDPs. 
-Developers may consider the Cedarling Policy Store as part of the code. While there is some core schema,
-developers will frequently need to add actions and resources that are specific for their application. 
-For example, a developer writing a support ticket application might want to define an action called 
-"Close" or "Reply", and an entity type called "Ticket". 
-
-Where does the Cedarling get the data for policy evaluation? Or in Cedar jargon, where do the 
-entities come from? The application request includes the Resource data--remember the application 
-is asking if it can perform a certain action on a certain resource. The Principal entities are 
-derived from the JWTs--the combined OpenID id_token and  Userinfo tokens enable the Cedarling to 
-create a User and Role entities; the OAuth access token is used to create a Client entity.
-
-![image](./assets/lock-cedarling-diagram-2.jpg)
-
-The id_token JWT represents a user authentication event. The access token JWT represents a 
-client authentication event. These tokens contain other interesting contextual data. An OpenID 
-Connect id_token tells you who authenticated, when they authenticated, how they authenticatated, 
-and optionally other claims like the User's roles. An OAuth access token  can tell you information 
-about the software that obtained the JWT, its extent of access as defined by the OAuth Authorization Server 
-(*i.e.* the values of the `scope` claim), or other claims--domains frequently enhance the access token to
-=======
 The __Policy Store__ contains the Cedar Policies, Cedar Schema, and optionally, a list of the 
 Trusted IDPs. The Cedarling loads its Policy Store during initialization as a static JSON file
 or fetched via HTTPS. In enterprise deployments, the Cedarling can retrieve its Policy Store from
@@ -140,7 +96,6 @@
 claims like the User's roles. An OAuth access token can tell you information about the Workload that 
 obtained the JWT, its extent of access as defined by the OAuth Authorization Server (*i.e.* the 
 values of the `scope` claim), or other claims--domains frequently enhance the access token to
->>>>>>> 0ed15174
 contain business specific data needed for policy evaluation.
 
 The Cedarling authorizes a Person using a certain piece of software. From a logical perspective, 
@@ -196,11 +151,8 @@
 * Discard Userinfo token not associated with a `sub` from the id_token
 * Check access token and id_token `exp` and `nbf` claims if time sent in Context
 
-<<<<<<< HEAD
-![image](./assets/lock-cedarling-diagram-4.jpg)
-=======
+
 ![](./assets/lock-cedarling-diagram-4.jpg)
->>>>>>> 0ed15174
 
 ### Audit Logs
 

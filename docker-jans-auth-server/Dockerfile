FROM bellsoft/liberica-openjdk-alpine:17.0.12@sha256:83719ee0075de03ecc7a99db489fd72a022e49f09c0e6e6350bcc05310c3caf6

# ===============
# Alpine packages
# ===============

RUN apk update \
    && apk upgrade --available \
    && apk add --no-cache openssl python3 tini curl bash py3-cryptography py3-psycopg2 py3-grpcio \
    && apk add --no-cache --virtual .build-deps wget git zip

# =====
# Jetty
# =====

ARG JETTY_VERSION=11.0.24
ARG JETTY_HOME=/opt/jetty
ARG JETTY_BASE=/opt/jans/jetty
ARG JETTY_USER_HOME_LIB=/home/jetty/lib

# Install jetty
RUN wget -q https://repo1.maven.org/maven2/org/eclipse/jetty/jetty-home/${JETTY_VERSION}/jetty-home-${JETTY_VERSION}.tar.gz -O /tmp/jetty.tar.gz \
    && mkdir -p /opt \
    && tar -xzf /tmp/jetty.tar.gz -C /opt \
    && mv /opt/jetty-home-${JETTY_VERSION} ${JETTY_HOME} \
    && rm -rf /tmp/jetty.tar.gz

# ======
# Jython
# ======

ARG JYTHON_VERSION=2.7.3
ARG JYTHON_BUILD_DATE='2022-08-01 17:37'
RUN wget -q https://maven.jans.io/maven/io/jans/jython-installer/${JYTHON_VERSION}/jython-installer-${JYTHON_VERSION}.jar -O /tmp/jython-installer.jar \
    && mkdir -p /opt/jython \
    && java -jar /tmp/jython-installer.jar -v -s -d /opt/jython \
    && rm -f /tmp/jython-installer.jar /tmp/*.properties

# install pydev debugger into Jython
RUN wget -q https://github.com/fabioz/PyDev.Debugger/archive/refs/tags/pydev_debugger_2_3_0.tar.gz -P /tmp \
    && tar xvf /tmp/pydev_debugger_2_3_0.tar.gz -C /tmp \
    && cd /tmp/PyDev.Debugger-pydev_debugger_2_3_0 \
    && /opt/jython/bin/pip install . \
    && rm -rf /tmp/pydev_debugger* /tmp/PyDev.Debugger-*

# uninstall modules included in Jython ensurepip to reduce vulnerabilities
RUN /opt/jython/bin/pip uninstall -y pip setuptools

# ===========
# Auth server
# ===========

ENV CN_VERSION=0.0.0-nightly
ENV CN_BUILD_DATE='2025-01-13 16:11'

ENV CN_SOURCE_URL=https://jenkins.jans.io/maven/io/jans/jans-auth-server/${CN_VERSION}/jans-auth-server-${CN_VERSION}.war

# Install Jans Auth
COPY static/jetty-env.xml /tmp/WEB-INF/jetty-env.xml
RUN mkdir -p ${JETTY_BASE}/jans-auth/webapps \
    && wget -q ${CN_SOURCE_URL} -O /tmp/jans-auth.war \
    && cd /tmp \
    && zip -d jans-auth.war WEB-INF/jetty-web.xml \
    && zip -r jans-auth.war WEB-INF/jetty-env.xml \
    && cp jans-auth.war ${JETTY_BASE}/jans-auth/webapps/jans-auth.war \
    && java -jar ${JETTY_HOME}/start.jar jetty.home=${JETTY_HOME} jetty.base=${JETTY_BASE}/jans-auth --add-module=server,deploy,annotations,resources,http,http-forwarded,threadpool,jsp,websocket,cdi-decorate,jmx,stats,logging-log4j2 --approve-all-licenses \
    && rm -rf /tmp/jans-auth.war /tmp/WEB-INF

# ===========
# Custom libs
# ===========

RUN mkdir -p /usr/share/java \
    ${JETTY_BASE}/jans-auth/_libs

ARG TWILIO_VERSION=7.17.0
ARG JSMPP_VERSION=2.3.7

RUN wget -q https://repo1.maven.org/maven2/com/twilio/sdk/twilio/${TWILIO_VERSION}/twilio-${TWILIO_VERSION}.jar -P ${JETTY_BASE}/jans-auth/_libs/ \
    && wget -q https://repo1.maven.org/maven2/org/jsmpp/jsmpp/${JSMPP_VERSION}/jsmpp-${JSMPP_VERSION}.jar -P ${JETTY_BASE}/jans-auth/_libs/ \
    && for custom_lib in casa-config jans-fido2-client jans-fido2-model agama-inbound jans-lock-service jans-lock-model; \
    do \
        wget -nv "https://jenkins.jans.io/maven/io/jans/${custom_lib}/${CN_VERSION}/${custom_lib}-${CN_VERSION}.jar" -P "${JETTY_BASE}/jans-auth/_libs"; \
    done

# ===========
# Assets sync
# ===========

RUN mkdir -p ${JETTY_BASE}/jans-auth/agama/fl \
    ${JETTY_BASE}/jans-auth/agama/ftl \
    ${JETTY_BASE}/jans-auth/agama/scripts \
    /app/templates \
    /app/static/rdbm \
    /app/schema

<<<<<<< HEAD
ENV JANS_SOURCE_VERSION=2d27184ac81c57596b527143c0a60fec6761cf02
=======
ENV JANS_SOURCE_VERSION=856f9fed1d58a6d41503a0459bbe04f52b0bb8e7
>>>>>>> c0dce753
ARG JANS_SETUP_DIR=jans-linux-setup/jans_setup

# note that as we're pulling from a monorepo (with multiple project in it)
# we are using partial-clone and sparse-checkout to get the assets
ARG GIT_CLONE_DEPTH=100
RUN git clone --depth ${GIT_CLONE_DEPTH} --filter blob:none --no-checkout https://github.com/janssenproject/jans /tmp/jans \
    && cd /tmp/jans \
    && git sparse-checkout init --cone \
    && git checkout ${JANS_SOURCE_VERSION} \
    && git sparse-checkout add agama/misc \
    && git sparse-checkout add jans-linux-setup/jans_setup \
    && git sparse-checkout add jans-pycloudlib \
    && git sparse-checkout add jans-config-api/plugins/docs \
    && cp ${JANS_SETUP_DIR}/static/rdbm/sql_data_types.json /app/static/rdbm/ \
    && cp ${JANS_SETUP_DIR}/static/rdbm/ldap_sql_data_type_mapping.json /app/static/rdbm/ \
    && cp ${JANS_SETUP_DIR}/static/rdbm/opendj_attributes_syntax.json /app/static/rdbm/ \
    && cp ${JANS_SETUP_DIR}/schema/jans_schema.json /app/schema/ \
    && cp ${JANS_SETUP_DIR}/schema/custom_schema.json /app/schema/ \
    && cp ${JANS_SETUP_DIR}/schema/opendj_types.json /app/schema/ \
    && cp -R agama/misc/* ${JETTY_BASE}/jans-auth/agama/ \
    && cp -R ${JANS_SETUP_DIR}/static/auth/conf /etc/certs \
    && mkdir -p /opt/jans/python/libs \
    && cp -R ${JANS_SETUP_DIR}/templates/jans-lock /app/templates/ \
    && mkdir -p org/eclipse/jetty \
    && cp ${JANS_SETUP_DIR}/static/favicon.ico org/eclipse/jetty/favicon.ico \
    && zip -r ${JETTY_HOME}/lib/jetty-server-${JETTY_VERSION}.jar org/eclipse/jetty/favicon.ico \
    && cp jans-config-api/plugins/docs/lock-plugin-swagger.yaml /app/templates/jans-lock/

# ======
# Python
# ======

# default pip timeout
ARG PIP_TIMEOUT=15
COPY requirements.txt /app/requirements.txt
RUN mv /usr/lib/python3.12/EXTERNALLY-MANAGED /usr/lib/python3.12/EXTERNALLY-MANAGED.disabled \
    && python3 -m ensurepip \
    && pip3 install --no-cache-dir -U pip wheel setuptools --timeout ${PIP_TIMEOUT} \
    && pip3 install --no-cache-dir -r /app/requirements.txt --timeout ${PIP_TIMEOUT} \
    && pip3 uninstall -y pip wheel

# ==========
# Prometheus
# ==========

COPY static/prometheus-config.yaml /opt/prometheus/

# =======
# Cleanup
# =======

RUN apk del .build-deps \
    && rm -rf /var/cache/apk/* /tmp/jans

# =======
# License
# =======

COPY LICENSE /licenses/LICENSE

# ==========
# Config ENV
# ==========

ENV CN_CONFIG_ADAPTER=consul \
    CN_CONFIG_CONSUL_HOST=localhost \
    CN_CONFIG_CONSUL_PORT=8500 \
    CN_CONFIG_CONSUL_CONSISTENCY=stale \
    CN_CONFIG_CONSUL_SCHEME=http \
    CN_CONFIG_CONSUL_VERIFY=false \
    CN_CONFIG_CONSUL_CACERT_FILE=/etc/certs/consul_ca.crt \
    CN_CONFIG_CONSUL_CERT_FILE=/etc/certs/consul_client.crt \
    CN_CONFIG_CONSUL_KEY_FILE=/etc/certs/consul_client.key \
    CN_CONFIG_CONSUL_TOKEN_FILE=/etc/certs/consul_token \
    CN_CONFIG_CONSUL_NAMESPACE=jans \
    CN_CONFIG_KUBERNETES_NAMESPACE=default \
    CN_CONFIG_KUBERNETES_CONFIGMAP=jans \
    CN_CONFIG_KUBERNETES_USE_KUBE_CONFIG=false

# ==========
# Secret ENV
# ==========

ENV CN_SECRET_ADAPTER=vault \
    CN_SECRET_VAULT_VERIFY=false \
    CN_SECRET_VAULT_ROLE_ID_FILE=/etc/certs/vault_role_id \
    CN_SECRET_VAULT_SECRET_ID_FILE=/etc/certs/vault_secret_id \
    CN_SECRET_VAULT_CERT_FILE=/etc/certs/vault_client.crt \
    CN_SECRET_VAULT_KEY_FILE=/etc/certs/vault_client.key \
    CN_SECRET_VAULT_CACERT_FILE=/etc/certs/vault_ca.crt \
    CN_SECRET_VAULT_NAMESPACE="" \
    CN_SECRET_VAULT_ADDR=http://localhost:8200 \
    CN_SECRET_VAULT_KV_PATH=secret \
    CN_SECRET_VAULT_PREFIX=jans \
    CN_SECRET_VAULT_APPROLE_PATH=approle \
    CN_SECRET_KUBERNETES_NAMESPACE=default \
    CN_SECRET_KUBERNETES_SECRET=jans \
    CN_SECRET_KUBERNETES_USE_KUBE_CONFIG=false

# ===============
# Persistence ENV
# ===============

ENV CN_PERSISTENCE_TYPE=sql \
    CN_HYBRID_MAPPING="{}"

# ===========
# Generic ENV
# ===========

ENV CN_MAX_RAM_PERCENTAGE=75.0 \
    CN_WAIT_MAX_TIME=300 \
    CN_WAIT_SLEEP_DURATION=10 \
    PYTHON_HOME=/opt/jython \
    CN_DOCUMENT_STORE_TYPE=DB \
    CN_JACKRABBIT_URL=http://localhost:8080 \
    CN_JACKRABBIT_ADMIN_ID=admin \
    CN_JACKRABBIT_ADMIN_PASSWORD_FILE=/etc/jans/conf/jackrabbit_admin_password \
    CN_AUTH_JAVA_OPTIONS="" \
    CN_SYNC_JKS_ENABLED=false \
    CN_SYNC_JKS_INTERVAL=30 \
    GOOGLE_PROJECT_ID="" \
    CN_GOOGLE_SECRET_MANAGER_PASSPHRASE=secret \
    CN_GOOGLE_SECRET_VERSION_ID=latest \
    CN_GOOGLE_SECRET_NAME_PREFIX=jans \
    CN_JETTY_REQUEST_HEADER_SIZE=8192 \
    CN_JETTY_ARGS="" \
    CN_PROMETHEUS_PORT="" \
    CN_AWS_SECRETS_ENDPOINT_URL="" \
    CN_AWS_SECRETS_PREFIX=jans \
    CN_AWS_SECRETS_REPLICA_FILE="" \
    CN_AUTH_JETTY_PORT=8080 \
    CN_AUTH_JETTY_HOST=0.0.0.0 \
    CN_SHARE_AUTH_CONF=true \
    CN_LOCK_ENABLED=false \
    CN_OPA_URL=http://localhost:8181/v1 \
    CN_SSL_CERT_FROM_SECRETS=true

# @TODO: revisit the usage (if any)
ENV ADMIN_UI_JWKS=http://${CN_AUTH_JETTY_HOST}:${CN_AUTH_JETTY_PORT}/jans-auth/restv1/jwks

# ==========
# misc stuff
# ==========

EXPOSE $CN_AUTH_JETTY_PORT

LABEL org.opencontainers.image.url="ghcr.io/janssenproject/jans/auth-server" \
    org.opencontainers.image.authors="Janssen Project <support@jans.io>" \
    org.opencontainers.image.vendor="Janssen Project" \
    org.opencontainers.image.version="0.0.0-nightly" \
    org.opencontainers.image.title="Janssen Authorization Server" \
    org.opencontainers.image.description="OAuth 2.0 server and client; OpenID Connect Provider (OP) & UMA Authorization Server (AS)"

RUN mkdir -p ${JETTY_BASE}/jans-auth/custom/pages \
    ${JETTY_BASE}/jans-auth/custom/static \
    ${JETTY_BASE}/jans-auth/custom/libs \
    ${JETTY_BASE}/jans-auth/custom/i18n \
    ${JETTY_BASE}/jans-auth/logs \
    ${JETTY_BASE}/common/libs \
    ${JETTY_HOME}/temp \
    /etc/jans/conf \
    /app/templates \
    /etc/certs

COPY templates /app/templates/
RUN cp /app/templates/jans-auth/jans-auth.xml ${JETTY_BASE}/jans-auth/webapps/ \
    && cp /app/templates/jans-auth/jans-auth_web_resources.xml ${JETTY_BASE}/jans-auth/webapps/ \
    && cp /app/templates/jans-auth/agama_web_resources.xml ${JETTY_BASE}/jans-auth/webapps/
COPY scripts /app/scripts
RUN chmod +x /app/scripts/entrypoint.sh

RUN sed -i 's/\(<New id="DefaultHandler" class="org.eclipse.jetty.server.handler.DefaultHandler"\)\/\(>\)/\1\2<Set name="showContexts">false<\/Set><\/New>/' /opt/jetty/etc/jetty.xml

RUN ln -sf /usr/lib/jvm/jdk /opt/java

# create non-root user
RUN adduser -s /bin/sh -h /home/1000 -D -G root -u 1000 jetty

# adjust ownership and permission
RUN chmod -R g=u ${JETTY_BASE}/jans-auth/custom \
    && chmod 664 ${JETTY_BASE}/jans-auth/resources/log4j2.xml \
    && chmod -R g=u ${JETTY_BASE}/jans-auth/logs \
    && chmod -R g=u /etc/certs \
    && chmod -R g=u /etc/jans \
    && chmod 664 /opt/java/lib/security/cacerts \
    && chown -R 1000:0 ${JETTY_BASE}/jans-auth/agama \
    && chown -R 1000:0 ${JETTY_BASE}/jans-auth/custom \
    && chown -R 1000:0 ${JETTY_BASE}/jans-auth/resources \
    && chown -R 1000:0 /opt/jans/python/libs \
    && chown -R 1000:0 ${JETTY_BASE}/common/libs \
    && chown -R 1000:0 /usr/share/java \
    && chown -R 1000:0 /opt/prometheus \
    && chown 1000:0 ${JETTY_BASE}/jans-auth/webapps/jans-auth.xml \
    && chown -R 1000:0 ${JETTY_HOME}/temp \
    && chown -R 1000:0 ${JETTY_BASE}/jans-auth/_libs

USER 1000

RUN mkdir -p $HOME/.config/gcloud

ENTRYPOINT ["tini", "-e", "143", "-g", "--"]
CMD ["sh", "/app/scripts/entrypoint.sh"]<|MERGE_RESOLUTION|>--- conflicted
+++ resolved
@@ -94,11 +94,7 @@
     /app/static/rdbm \
     /app/schema
 
-<<<<<<< HEAD
-ENV JANS_SOURCE_VERSION=2d27184ac81c57596b527143c0a60fec6761cf02
-=======
 ENV JANS_SOURCE_VERSION=856f9fed1d58a6d41503a0459bbe04f52b0bb8e7
->>>>>>> c0dce753
 ARG JANS_SETUP_DIR=jans-linux-setup/jans_setup
 
 # note that as we're pulling from a monorepo (with multiple project in it)

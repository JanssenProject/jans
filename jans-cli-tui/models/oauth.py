--- conflicted
+++ resolved
@@ -153,10 +153,7 @@
             on_enter=self.edit_client_dialog,
             on_display=self.data_display_dialog,
             on_delete=self.delete_client,
-<<<<<<< HEAD
-=======
             # selection_changed=self.data_selection_changed,
->>>>>>> d1a4ed63
             selectes=0,
             headerColor='green',
             entriesColor='white',

--- conflicted
+++ resolved
@@ -27,16 +27,10 @@
     VerticalAlign,
     HorizontalAlign,
     DynamicContainer,
-    HorizontalAlign,
     FloatContainer,
     Window,
     FormattedTextControl
-<<<<<<< HEAD
-    )
-from prompt_toolkit.layout.containers import VerticalAlign
-=======
 )
->>>>>>> d1a4ed63
 from prompt_toolkit.layout.dimension import D
 from prompt_toolkit.layout.layout import Layout
 from prompt_toolkit.lexers import PygmentsLexer, DynamicLexer
@@ -99,7 +93,6 @@
     get_app().exit(result=False)
 
 
-
 class JansCliApp(Application, JansAuthServer):
 
     def __init__(self):
@@ -301,12 +294,9 @@
         self.bindings.add("tab")(self.focus_next)
         self.bindings.add("s-tab")(self.focus_previous)
         self.bindings.add("c-c")(do_exit)
-        self.bindings.add("f1")(self.help)
 
     # ----------------------------------------------------------------- #
-    def help(self,ev):
-        self.show_message("Help",'''<Enter> Edit current selection\n<j> Display current item in JSON format\n<d> Delete current selection''')
-
+    
     def handle_long_string (self,text,values,cb):
         lines = []
         if len(text) > 20 :
@@ -364,8 +354,6 @@
     def getTitledText(self, title, name, value='', height=1, jans_help='', width=None,style=''):
         title += ': '
         multiline = height > 1
-        ## I added Str() because the value sometime is int like > Acess token life time
-        ## Error is raised
         ta = TextArea(text=str(value), multiline=multiline,style="class:titledtext")
         ta.window.jans_name = name
         ta.window.jans_help = jans_help
@@ -522,10 +510,7 @@
     def show_again(self): ## nasted dialog Button
         self.show_message("Again", "Nasted Dialogs",)
 
-<<<<<<< HEAD
-=======
-
->>>>>>> d1a4ed63
+
     def get_confirm_dialog(self, message):
         body = VSplit([Label(message)], align=HorizontalAlign.CENTER)
         buttons = [Button("No"), Button("Yes")]

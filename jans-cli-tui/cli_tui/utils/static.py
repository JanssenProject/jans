--- conflicted
+++ resolved
@@ -27,9 +27,5 @@
     enter_to_search = "Press enter to perform search"
     no_matching_result = "No matching result"
     error = "Error!"
-<<<<<<< HEAD
     info = "Info"
-=======
-    info = "Info"
-    oops = "Oops"
->>>>>>> 259efd6d
+    oops = "Oops"
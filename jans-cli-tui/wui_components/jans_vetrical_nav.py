from prompt_toolkit.layout.containers import HSplit, Window, FloatContainer
from prompt_toolkit.layout.controls import FormattedTextControl
from prompt_toolkit.layout.margins import ScrollbarMargin
from prompt_toolkit.formatted_text import merge_formatted_text
from prompt_toolkit.key_binding import KeyBindings
from prompt_toolkit.layout.dimension import D
from prompt_toolkit.widgets import HorizontalLine

class JansVerticalNav():
    """This is a Vertical Navigation bar Widget with many values used in <Get clients>/<Get scopes>
    """

<<<<<<< HEAD
    def __init__(self, myparent, headers, selectes, on_display, on_enter=None, on_delete=None,
                all_data=None, preferred_size=[], data=None, headerColor='green', entriesColor='white'):
=======
    def __init__(self, myparent, headers, selectes, on_enter, on_display, on_delete=None,
                all_data=None, preferred_size=[], data=None, headerColor='green', entriesColor='white', underline_headings=True):
>>>>>>> 0c1675e3
        """init for JansVerticalNav

        Args:
            parent (widget): This is the parent widget for the dialog, to caluclate the size
            headers (List): List of all navigation headers names
            selectes (int): The first value to be selected.
            on_enter (Method): Method to be called when '<Enter>' key is pressed
            on_display (Method): Method to be called when '<d>' key is pressed
            on_delete (Method, optional): Method to be called when '<Delete>' key is pressed. Defaults to None.
            all_data (List, optional): All Data to be used with `on_enter` and `on_display`. Defaults to None.
            preferred_size (list, optional): List of the max desired width for the columns contents. Defaults to [].
            data (List, optional): Data to be displayed. Defaults to None.
            headerColor (str, optional): Color for the Headers. Defaults to 'green'.
            entriesColor (str, optional): Color for the Entries. Defaults to 'white'.
            underline_headings (str, optional): Put a line under headings
        
        Examples:
            clients = JansVerticalNav(
                myparent=self,
                headers=['Client ID', 'Client Name', 'Grant Types', 'Subject Type'],
                preferred_size= [0,0,30,0],
                data=data,
                on_enter=self.edit_client_dialog,
                on_display=self.data_display_dialog,
                on_delete=self.delete_client,
                # selection_changed=self.data_selection_changed,
                selectes=0,
                headerColor='green',
                entriesColor='white',
                all_data=result
            )
        Todo:
            * Needs refactor
        """
        self.myparent = myparent            # ListBox parent class
        self.headers = headers              # ListBox headers
        self.selectes = selectes            # ListBox initial selection
        self.data = data                    # ListBox Data (Can be renderable ?!!! #TODO )
        self.preferred_size = preferred_size
        self.headerColor = headerColor
        self.entriesColor = entriesColor
        self.spaces = []
        self.on_enter = on_enter
        self.on_delete = on_delete
        self.on_display = on_display
        self.mod_data = data
        self.all_data=all_data
        self.underline_headings = underline_headings
        self.view_data()
        self.handle_header_spaces()
        self.handle_data_spaces()
        self.create_window()

    def view_data(self):
        result = []
        for i, entry in enumerate(self.mod_data): ## entry = ['1800.6c5faa', 'Jans Config Api Client', 'authorization_code,refresh_...', 'Reference]
            mod_entry = []
            for col in range(len(entry)) :
                if self.preferred_size[col] == 0:
                    mod_entry.append(entry[col])
                else :
                    if self.preferred_size[col] >= len(entry[col]):
                        mod_entry.append(entry[col])
                    else :
                        mod_entry.append(entry[col][:self.preferred_size[col]]+'...')

            result.append(mod_entry)
 
        self.mod_data = result

    def create_window(self):
        """This method creat the dialog it self
        """
        container_content = [
                        Window(
                            content=FormattedTextControl(
                                text=self._get_head_text,
                                focusable=False,
                                key_bindings=self._get_key_bindings(),
                                style=self.headerColor,
                            ),
                            style='class:select-box',
                            height=D(preferred=1, max=1),
                            cursorline=False,
                        ),
                        Window(
                            content=FormattedTextControl(
                                text=self._get_formatted_text,
                                focusable=True,
                                key_bindings=self._get_key_bindings(),
                                style=self.entriesColor,
                            ),
                            style='class:select-box',
                            height=D(preferred=len(self.data), max=len(self.data)),
                            cursorline=True,
                            right_margins=[ScrollbarMargin(display_arrows=True), ],
                        ),
                        Window(height=2),
                    ]

        if self.underline_headings:
            container_content.insert(1, HorizontalLine())

        self.container = FloatContainer(
            content=HSplit(container_content),
            floats=[
            ],
        )

    def handle_header_spaces(self):
        """Make header evenlly spaced
        """
        datalen = []
        for dataline in range(len(self.mod_data )):
            line = []
            for i in self.mod_data[dataline]:
                line.append(len(i))
            datalen.append(line)
        tmp_dict = {}
        for num in range(len(datalen[0])):
            tmp_dict[num] = []

        for k in range(len(datalen)):
            for i in range(len(datalen[k])):
                tmp_dict[i].append(datalen[k][i])

        for i in tmp_dict:
            self.spaces.append(max(tmp_dict[i]))

        for i in range(len(self.spaces)):                                                                               ## handle header collesion (when the headers length is greater that the tallest data index length)

            if self.spaces[i] < len(self.headers[i]):
                self.spaces[i] = self.spaces[i] + \
                    (len(self.headers[i]) - self.spaces[i])

        self.spaces[-1] =  self.myparent.output.get_size()[1] - sum(self.spaces) + sum(len(s) for s in self.headers)    ## handle last head spaces (add space to the end of ter. width to remove the white line)

    def handle_data_spaces(self):
        """Make entries evenlly spaced
        """
        for i in range(len(self.mod_data)):
            for k in range(len(self.spaces)):
                if len(self.mod_data[i][k]) != self.spaces[k]:
                    self.mod_data[i][k] = (
                        self.mod_data[i][k] + " " * (self.spaces[k] - len(self.mod_data[i][k])))
                else:
                    pass

    def _get_head_text(self):
        """Get all headers entries

        Returns:
            merge_formatted_text: Merge (Concatenate) several pieces of formatted text together. 
        """

        result = []
        y = ''
        for k in range(len(self.headers)):
            y += self.headers[k] + ' ' * \
                (self.spaces[k] - len(self.headers[k]) + 5)
        result.append(y)

        return merge_formatted_text(result)

    def _get_formatted_text(self):
        """Get all selective entries

        Returns:
            merge_formatted_text: Merge (Concatenate) several pieces of formatted text together. 
        """
        result = []
        for i, entry in enumerate(self.mod_data): ## entry = ['1800.6c5faa', 'Jans Config Api Client', 'authorization_code,refresh_...', 'Reference]
            if i == self.selectes:
                result.append([('[SetCursorPosition]', '')])
            
            result.append('     '.join(entry))
            result.append('\n')

        return merge_formatted_text(result)
    
    def _get_key_bindings(self):
        """All key binding for the Dialog with Navigation bar

        Returns:
            KeyBindings: The method according to the binding key
        """
        kb = KeyBindings()

        @kb.add('up')
        def _go_up(event) -> None:
            self.selectes = (self.selectes - 1) % len(self.data)

        @kb.add('down')
        def _go_up(event) -> None:
            self.selectes = (self.selectes + 1) % len(self.data)

        @kb.add('enter')
        def _(event):
            passed = [i.strip() for i in self.data[self.selectes]]
            size = self.myparent.output.get_size()
            if self.on_enter :
                self.on_enter(passed=passed,event=event,size=size,data=self.all_data[self.selectes])


        @kb.add('d')
        def _(event):
            selected_line = [i.strip() for i in self.data[self.selectes]]
            size = self.myparent.output.get_size()
            self.on_display(
                selected=selected_line, 
                headers=self.headers, 
                event=event,
                size=size, 
                data=self.all_data[self.selectes])


        @kb.add('delete')
        def _(event):
            if self.on_delete:
                selected_line = [i.strip() for i in self.data[self.selectes]]
                self.on_delete(
                    selected=selected_line, 
                    event=event)

        return kb

    def __pt_container__(self):
        return self.container<|MERGE_RESOLUTION|>--- conflicted
+++ resolved
@@ -10,13 +10,9 @@
     """This is a Vertical Navigation bar Widget with many values used in <Get clients>/<Get scopes>
     """
 
-<<<<<<< HEAD
-    def __init__(self, myparent, headers, selectes, on_display, on_enter=None, on_delete=None,
-                all_data=None, preferred_size=[], data=None, headerColor='green', entriesColor='white'):
-=======
-    def __init__(self, myparent, headers, selectes, on_enter, on_display, on_delete=None,
+
+    def __init__(self, myparent, headers, selectes,  on_display, on_enter=None, on_delete=None,
                 all_data=None, preferred_size=[], data=None, headerColor='green', entriesColor='white', underline_headings=True):
->>>>>>> 0c1675e3
         """init for JansVerticalNav
 
         Args:

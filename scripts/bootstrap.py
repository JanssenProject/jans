import os

from jans.pycloudlib import get_manager
<<<<<<< HEAD
from jans.pycloudlib.utils import decode_text
from jans.pycloudlib.utils import encode_text
from jans.pycloudlib.utils import safe_render
from jans.pycloudlib.utils import generate_base64_contents
from jans.pycloudlib.utils import as_boolean
from jans.pycloudlib.persistence.couchbase import get_couchbase_user
from jans.pycloudlib.persistence.couchbase import get_couchbase_superuser
from jans.pycloudlib.persistence.couchbase import get_couchbase_password
from jans.pycloudlib.persistence.couchbase import get_couchbase_superuser_password
from jans.pycloudlib.persistence.couchbase import CouchbaseClient

from settings import LOGGING_CONFIG

CN_CACHE_TYPE = os.environ.get("CN_CACHE_TYPE", "NATIVE_PERSISTENCE")
CN_REDIS_URL = os.environ.get('CN_REDIS_URL', 'localhost:6379')
CN_REDIS_TYPE = os.environ.get('CN_REDIS_TYPE', 'STANDALONE')
CN_REDIS_USE_SSL = os.environ.get("CN_REDIS_USE_SSL", False)
CN_REDIS_SSL_TRUSTSTORE = os.environ.get("CN_REDIS_SSL_TRUSTSTORE", "")
CN_REDIS_SENTINEL_GROUP = os.environ.get("CN_REDIS_SENTINEL_GROUP", "")

CN_MEMCACHED_URL = os.environ.get('CN_MEMCACHED_URL', 'localhost:11211')

CN_OXTRUST_CONFIG_GENERATION = os.environ.get("CN_OXTRUST_CONFIG_GENERATION", True)
CN_PERSISTENCE_TYPE = os.environ.get("CN_PERSISTENCE_TYPE", "couchbase")
CN_PERSISTENCE_LDAP_MAPPING = os.environ.get("CN_PERSISTENCE_LDAP_MAPPING", "default")
CN_LDAP_URL = os.environ.get("CN_LDAP_URL", "localhost:1636")

CN_PASSPORT_ENABLED = os.environ.get("CN_PASSPORT_ENABLED", False)
CN_RADIUS_ENABLED = os.environ.get("CN_RADIUS_ENABLED", False)
CN_CASA_ENABLED = os.environ.get("CN_CASA_ENABLED", False)
CN_SAML_ENABLED = os.environ.get("CN_SAML_ENABLED", False)
CN_SCIM_ENABLED = os.environ.get("CN_SCIM_ENABLED", False)

logging.config.dictConfig(LOGGING_CONFIG)
logger = logging.getLogger("entrypoint")


def get_key_from(dn):
    # for example: `"inum=29DA,ou=attributes,o=jans"`
    # becomes `["29DA", "attributes"]`
    dns = [i.split("=")[-1] for i in dn.split(",") if i != "o=jans"]
    dns.reverse()

    # the actual key
    return '_'.join(dns) or "_"


def get_bucket_mappings():
    prefix = os.environ.get("CN_COUCHBASE_BUCKET_PREFIX", "jans")
    bucket_mappings = OrderedDict({
        "default": {
            "bucket": prefix,
            "files": [
                "base.ldif",
                "attributes.ldif",
                "scopes.ldif",
                "scripts.ldif",
                "configuration.ldif",
                "jans-auth/configuration.ldif",
                "jans-auth/clients.ldif",
                "jans-fido2/configuration.ldif",
                "jans-scim/configuration.ldif",
                "jans-scim/scopes.ldif",
                "jans-scim/clients.ldif",
                "jans-config-api/scopes.ldif",
                "jans-config-api/clients.ldif",
                # "oxidp.ldif",
                # "passport.ldif",
                # "oxpassport-config.ldif",
                # "jans_radius_base.ldif",
                # "jans_radius_server.ldif",
                # "clients.ldif",
                "o_metric.ldif",
                # "jans_radius_clients.ldif",
                # "passport_clients.ldif",
                # "casa.ldif",
                # "scripts_casa.ldif",
            ],
            "mem_alloc": 100,
            "document_key_prefix": [],
        },
        "user": {
            "bucket": f"{prefix}_user",
            "files": [
                "people.ldif",
                "groups.ldif",
            ],
            "mem_alloc": 300,
            "document_key_prefix": ["groups_", "people_", "authorizations_"],
        },
        "site": {
            "bucket": f"{prefix}_site",
            "files": [
                "o_site.ldif",
            ],
            "mem_alloc": 100,
            "document_key_prefix": ["site_", "cache-refresh_"],
        },
        "token": {
            "bucket": f"{prefix}_token",
            "files": [],
            "mem_alloc": 300,
            "document_key_prefix": ["tokens_"],
        },
        "cache": {
            "bucket": f"{prefix}_cache",
            "files": [],
            "mem_alloc": 100,
            "document_key_prefix": ["cache_"],
        },
        "session": {
            "bucket": f"{prefix}_session",
            "files": [],
            "mem_alloc": 200,
            "document_key_prefix": [],
        },

    })

    if CN_PERSISTENCE_TYPE != "couchbase":
        bucket_mappings = OrderedDict({
            name: mapping for name, mapping in bucket_mappings.items()
            if name != CN_PERSISTENCE_LDAP_MAPPING
        })
    return bucket_mappings


class AttrProcessor(object):
    def __init__(self):
        self._attrs = {}

    @property
    def syntax_types(self):
        return {
            '1.3.6.1.4.1.1466.115.121.1.7': 'boolean',
            '1.3.6.1.4.1.1466.115.121.1.27': 'integer',
            '1.3.6.1.4.1.1466.115.121.1.24': 'datetime',
        }

    def process(self):
        attrs = {}

        with open("/app/static/opendj/opendj_types.json") as f:
            attr_maps = json.loads(f.read())
            for type_, names in attr_maps.items():
                for name in names:
                    attrs[name] = {"type": type_, "multivalued": False}

        with open("/app/static/jans_schema.json") as f:
            schemas = json.loads(f.read()).get("attributeTypes", {})
            for schema in schemas:
                if schema.get("json"):
                    type_ = "json"
                elif schema["syntax"] in self.syntax_types:
                    type_ = self.syntax_types[schema["syntax"]]
                else:
                    type_ = "string"

                multivalued = schema.get("multivalued", False)
                for name in schema["names"]:
                    attrs[name] = {
                        "type": type_,
                        "multivalued": multivalued,
                    }

        # override `member`
        attrs["member"]["multivalued"] = True
        return attrs

    @property
    def attrs(self):
        if not self._attrs:
            self._attrs = self.process()
        return self._attrs

    def is_multivalued(self, name):
        return self.attrs.get(name, {}).get("multivalued", False)

    def get_type(self, name):
        return self.attrs.get(name, {}).get("type", "string")


def transform_values(name, values, attr_processor):
    def as_dict(val):
        return json.loads(val)

    def as_bool(val):
        return val.lower() in ("true", "yes", "1", "on")

    def as_int(val):
        try:
            val = int(val)
        except (TypeError, ValueError):
            pass
        return val

    def as_datetime(val):
        if '.' in val:
            date_format = '%Y%m%d%H%M%S.%fZ'
        else:
            date_format = '%Y%m%d%H%M%SZ'

        if not val.lower().endswith('z'):
            val += 'Z'

        dt = datetime.datetime.strptime(val, date_format)
        return dt.isoformat()

    callbacks = {
        "json": as_dict,
        "boolean": as_bool,
        "integer": as_int,
        "datetime": as_datetime,
    }

    type_ = attr_processor.get_type(name)
    callback = callbacks.get(type_)

    # maybe string
    if not callable(callback):
        return values
    return [callback(item) for item in values]


def transform_entry(entry, attr_processor):
    for k, v in entry.items():
        v = transform_values(k, v, attr_processor)

        if len(v) == 1 and attr_processor.is_multivalued(k) is False:
            entry[k] = v[0]

        if k != "objectClass":
            continue

        entry[k].remove("top")
        ocs = entry[k]

        for oc in ocs:
            remove_oc = any(["Custom" in oc, "jans" not in oc.lower()])
            if len(ocs) > 1 and remove_oc:
                ocs.remove(oc)
        entry[k] = ocs[0]
    return entry


def render_ldif(src, dst, ctx):
    with open(src) as f:
        txt = f.read()

    with open(dst, "w") as f:
        f.write(safe_render(txt, ctx))


def get_jackrabbit_rmi_url():
    # backward-compat
    if "CN_JCA_RMI_URL" in os.environ:
        return os.environ["CN_JCA_RMI_URL"]

    # new style ENV
    rmi_url = os.environ.get("CN_JACKRABBIT_RMI_URL", "")
    if rmi_url:
        return rmi_url

    # fallback to default
    base_url = os.environ.get("CN_JACKRABBIT_URL", "http://localhost:8080")
    return f"{base_url}/rmi"


def get_jackrabbit_creds():
    username = os.environ.get("CN_JACKRABBIT_ADMIN_ID", "admin")
    password = ""

    password_file = os.environ.get(
        "CN_JACKRABBIT_ADMIN_PASSWORD_FILE",
        "/etc/jans/conf/jackrabbit_admin_password",
    )
    with contextlib.suppress(FileNotFoundError):
        with open(password_file) as f:
            password = f.read().strip()
    password = password or username
    return username, password


def get_base_ctx(manager):
    redis_pw = manager.secret.get("redis_pw") or ""
    redis_pw_encoded = ""

    if redis_pw:
        redis_pw_encoded = encode_text(
            redis_pw,
            manager.secret.get("encoded_salt"),
        ).decode()

    doc_store_type = os.environ.get("CN_DOCUMENT_STORE_TYPE", "LOCAL")
    jca_user, jca_pw = get_jackrabbit_creds()

    jca_pw_encoded = encode_text(
        jca_pw,
        manager.secret.get("encoded_salt"),
    ).decode()

    ctx = {
        'cache_provider_type': CN_CACHE_TYPE,
        'redis_url': CN_REDIS_URL,
        'redis_type': CN_REDIS_TYPE,
        'redis_pw': redis_pw,
        'redis_pw_encoded': redis_pw_encoded,
        "redis_use_ssl": "{}".format(as_boolean(CN_REDIS_USE_SSL)).lower(),
        "redis_ssl_truststore": CN_REDIS_SSL_TRUSTSTORE,
        "redis_sentinel_group": CN_REDIS_SENTINEL_GROUP,
        'memcached_url': CN_MEMCACHED_URL,

        "document_store_type": doc_store_type,
        "jca_server_url": get_jackrabbit_rmi_url(),
        "jca_username": jca_user,
        "jca_pw": jca_pw,
        "jca_pw_encoded": jca_pw_encoded,

        'ldap_hostname': manager.config.get('ldap_init_host', "localhost"),
        'ldaps_port': manager.config.get('ldap_init_port', 1636),
        'ldap_binddn': manager.config.get('ldap_binddn'),
        'encoded_ox_ldap_pw': manager.secret.get('encoded_ox_ldap_pw'),
        'jetty_base': manager.config.get('jetty_base'),
        'orgName': manager.config.get('orgName'),
        'auth_client_id': manager.config.get('auth_client_id'),
        'authClient_encoded_pw': manager.secret.get('authClient_encoded_pw'),
        'hostname': manager.config.get('hostname'),
        'idp_client_id': manager.config.get('idp_client_id'),
        'idpClient_encoded_pw': manager.secret.get('idpClient_encoded_pw'),
        'auth_openid_key_base64': manager.secret.get('auth_openid_key_base64'),
        # 'passport_rs_client_id': manager.config.get('passport_rs_client_id'),
        # 'passport_rs_client_base64_jwks': manager.secret.get('passport_rs_client_base64_jwks'),
        # 'passport_rs_client_cert_alias': manager.config.get('passport_rs_client_cert_alias'),
        # 'passport_rp_client_id': manager.config.get('passport_rp_client_id'),
        # 'passport_rp_client_base64_jwks': manager.secret.get('passport_rp_client_base64_jwks'),
        # "passport_rp_client_jks_fn": manager.config.get("passport_rp_client_jks_fn"),
        # "passport_rp_client_jks_pass": manager.secret.get("passport_rp_client_jks_pass"),
        # "encoded_ldap_pw": manager.secret.get('encoded_ldap_pw'),
        "encoded_admin_password": manager.secret.get('encoded_admin_password'),
        # 'passport_rp_ii_client_id': manager.config.get("passport_rp_ii_client_id"),

        'admin_email': manager.config.get('admin_email'),
        'shibJksFn': manager.config.get('shibJksFn'),
        'shibJksPass': manager.secret.get('shibJksPass'),
        'oxTrustConfigGeneration': str(as_boolean(CN_OXTRUST_CONFIG_GENERATION)).lower(),
        'encoded_shib_jks_pw': manager.secret.get('encoded_shib_jks_pw'),
        'passport_rs_client_jks_fn': manager.config.get('passport_rs_client_jks_fn'),
        'passport_rs_client_jks_pass_encoded': manager.secret.get('passport_rs_client_jks_pass_encoded'),
        'shibboleth_version': manager.config.get('shibboleth_version'),
        'idp3Folder': manager.config.get('idp3Folder'),
        'ldap_site_binddn': manager.config.get('ldap_site_binddn'),

        "passport_resource_id": manager.config.get("passport_resource_id"),

        "gluu_radius_client_id": manager.config.get("gluu_radius_client_id"),
        "gluu_ro_encoded_pw": manager.secret.get("gluu_ro_encoded_pw"),
        # "super_gluu_ro_session_script": manager.config.get("super_gluu_ro_session_script"),
        # "super_gluu_ro_script": manager.config.get("super_gluu_ro_script"),
        # "enableRadiusScripts": "false",  # @TODO: enable it?
        # "gluu_ro_client_base64_jwks": manager.secret.get("gluu_ro_client_base64_jwks"),

        "jansPassportEnabled": str(as_boolean(CN_PASSPORT_ENABLED)).lower(),
        "jansRadiusEnabled": str(as_boolean(CN_RADIUS_ENABLED)).lower(),
        "jansSamlEnabled": str(as_boolean(CN_SAML_ENABLED)).lower(),
        "jansScimEnabled": str(as_boolean(CN_SCIM_ENABLED)).lower(),

        "pairwiseCalculationKey": manager.secret.get("pairwiseCalculationKey"),
        "pairwiseCalculationSalt": manager.secret.get("pairwiseCalculationSalt"),
        "default_openid_jks_dn_name": manager.config.get("default_openid_jks_dn_name"),
        "auth_openid_jks_fn": manager.config.get("auth_openid_jks_fn"),
        "auth_openid_jks_pass": manager.secret.get("auth_openid_jks_pass"),
        "auth_legacyIdTokenClaims": manager.config.get("auth_legacyIdTokenClaims"),
        "passportSpTLSCert": manager.config.get("passportSpTLSCert"),
        "passportSpTLSKey": manager.config.get("passportSpTLSKey"),
        "auth_openidScopeBackwardCompatibility": manager.config.get("auth_openidScopeBackwardCompatibility"),
        "fido2ConfigFolder": manager.config.get("fido2ConfigFolder"),

        "admin_inum": manager.config.get("admin_inum"),
        "enable_scim_access_policy": str(as_boolean(CN_SCIM_ENABLED) or as_boolean(CN_PASSPORT_ENABLED)).lower(),
        "scim_client_id": manager.config.get("scim_client_id"),
        "scim_client_encoded_pw": manager.secret.get("scim_client_encoded_pw"),
        "casa_enable_script": str(as_boolean(CN_CASA_ENABLED)).lower(),
        "oxd_hostname": "localhost",
        "oxd_port": "8443",
        "jca_client_id": manager.config.get("jca_client_id"),
        "jca_client_encoded_pw": manager.secret.get("jca_client_encoded_pw"),
    }
    return ctx


def merge_extension_ctx(ctx):
    basedir = "/app/static/extension"

    for ext_type in os.listdir(basedir):
        ext_type_dir = os.path.join(basedir, ext_type)

        for fname in os.listdir(ext_type_dir):
            filepath = os.path.join(ext_type_dir, fname)
            ext_name = "{}_{}".format(
                ext_type, os.path.splitext(fname)[0].lower()
            )

            with open(filepath) as fd:
                ctx[ext_name] = generate_base64_contents(fd.read())
    return ctx


def merge_radius_ctx(ctx):
    basedir = "/app/static/radius"
    file_mappings = {
        "super_gluu_ro_session_script": "super_gluu_ro_session.py",
        "super_gluu_ro_script": "super_gluu_ro.py",
    }

    for key, file_ in file_mappings.items():
        fn = os.path.join(basedir, file_)
        with open(fn) as f:
            ctx[key] = generate_base64_contents(f.read())
    return ctx


def merge_oxtrust_ctx(ctx):
    basedir = '/app/templates/oxtrust'
    file_mappings = {
        'oxtrust_cache_refresh_base64': 'oxtrust-cache-refresh.json',
        'oxtrust_config_base64': 'oxtrust-config.json',
        'oxtrust_import_person_base64': 'oxtrust-import-person.json',
    }

    for key, file_ in file_mappings.items():
        file_path = os.path.join(basedir, file_)
        with open(file_path) as fp:
            ctx[key] = generate_base64_contents(fp.read() % ctx)
    return ctx


def merge_auth_ctx(ctx):
    basedir = '/app/templates/jans-auth'
    file_mappings = {
        'auth_config_base64': 'dynamic-conf.json',
        'auth_static_conf_base64': 'static-conf.json',
        'auth_error_base64': 'errors.json',
    }

    for key, file_ in file_mappings.items():
        file_path = os.path.join(basedir, file_)
        with open(file_path) as fp:
            ctx[key] = generate_base64_contents(fp.read() % ctx)
    return ctx


def merge_oxidp_ctx(ctx):
    basedir = '/app/templates/oxidp'
    file_mappings = {
        'oxidp_config_base64': 'oxidp-config.json',
    }

    for key, file_ in file_mappings.items():
        file_path = os.path.join(basedir, file_)
        with open(file_path) as fp:
            ctx[key] = generate_base64_contents(fp.read() % ctx)
    return ctx


def merge_passport_ctx(ctx):
    basedir = '/app/templates/passport'
    file_mappings = {
        'passport_central_config_base64': 'passport-central-config.json',
    }

    for key, file_ in file_mappings.items():
        file_path = os.path.join(basedir, file_)
        with open(file_path) as fp:
            ctx[key] = generate_base64_contents(fp.read() % ctx)
    return ctx


def merge_fido2_ctx(ctx):
    basedir = '/app/templates/jans-fido2'
    file_mappings = {
        'fido2_dynamic_conf_base64': 'dynamic-conf.json',
        'fido2_static_conf_base64': 'static-conf.json',
    }

    for key, file_ in file_mappings.items():
        file_path = os.path.join(basedir, file_)
        with open(file_path) as fp:
            ctx[key] = generate_base64_contents(fp.read() % ctx)
    return ctx


def merge_scim_ctx(ctx):
    basedir = '/app/templates/jans-scim'
    file_mappings = {
        'scim_dynamic_conf_base64': 'dynamic-conf.json',
        'scim_static_conf_base64': 'static-conf.json',
    }

    for key, file_ in file_mappings.items():
        file_path = os.path.join(basedir, file_)
        with open(file_path) as fp:
            ctx[key] = generate_base64_contents(fp.read() % ctx)

    return ctx


def prepare_template_ctx(manager):
    ctx = get_base_ctx(manager)
    ctx = merge_extension_ctx(ctx)
    # ctx = merge_radius_ctx(ctx)
    ctx = merge_auth_ctx(ctx)
    # ctx = merge_oxtrust_ctx(ctx)
    # ctx = merge_oxidp_ctx(ctx)
    # ctx = merge_passport_ctx(ctx)
    ctx = merge_fido2_ctx(ctx)
    ctx = merge_scim_ctx(ctx)
    return ctx


class CouchbaseBackend(object):
    def __init__(self, manager):
        hostname = os.environ.get("CN_COUCHBASE_URL", "localhost")
        user = get_couchbase_superuser(manager) or get_couchbase_user(manager)

        password = ""
        with contextlib.suppress(FileNotFoundError):
            password = get_couchbase_superuser_password(manager)
        password = password or get_couchbase_password(manager)

        self.client = CouchbaseClient(hostname, user, password)
        self.manager = manager
        self.index_num_replica = 0

    def create_buckets(self, bucket_mappings, bucket_type="couchbase"):
        sys_info = self.client.get_system_info()

        if not sys_info:
            raise RuntimeError("Unable to get system info from Couchbase; aborting ...")

        ram_info = sys_info["storageTotals"]["ram"]

        total_mem = (ram_info['quotaTotalPerNode'] - ram_info['quotaUsedPerNode']) / (1024 * 1024)
        # the minimum memory is a sum of required buckets + minimum mem for `gluu` bucket
        min_mem = sum(value["mem_alloc"] for value in bucket_mappings.values()) + 100

        logger.info("Memory size per node for Couchbase buckets was determined as {} MB".format(total_mem))
        logger.info("Minimum memory size per node for Couchbase buckets was determined as {} MB".format(min_mem))

        if total_mem < min_mem:
            logger.error("Available quota on couchbase node is less than {} MB".format(min_mem))

        # always create `jans` bucket even when `default` mapping stored in LDAP
        if CN_PERSISTENCE_TYPE == "hybrid" and CN_PERSISTENCE_LDAP_MAPPING == "default":
            memsize = 100

            logger.info("Creating bucket {0} with type {1} and RAM size {2}".format("jans", bucket_type, memsize))
            prefix = os.environ.get("CN_COUCHBASE_BUCKET_PREFIX", "jans")
            req = self.client.add_bucket(prefix, memsize, bucket_type)
            if not req.ok:
                logger.warning("Failed to create bucket {}; reason={}".format("jans", req.text))

        req = self.client.get_buckets()
        if req.ok:
            remote_buckets = tuple(bckt["name"] for bckt in req.json())
        else:
            remote_buckets = ()

        for _, mapping in bucket_mappings.items():
            if mapping["bucket"] in remote_buckets:
                continue

            memsize = int((mapping["mem_alloc"] / float(min_mem)) * total_mem)

            logger.info("Creating bucket {0} with type {1} and RAM size {2}".format(mapping["bucket"], bucket_type, memsize))
            req = self.client.add_bucket(mapping["bucket"], memsize, bucket_type)
            if not req.ok:
                logger.warning("Failed to create bucket {}; reason={}".format(mapping["bucket"], req.text))

    def create_indexes(self, bucket_mappings):
        buckets = [mapping["bucket"] for _, mapping in bucket_mappings.items()]
        prefix = os.environ.get("CN_COUCHBASE_BUCKET_PREFIX", "jans")

        with open("/app/static/couchbase/index.json") as f:
            txt = f.read().replace("!bucket_prefix!", prefix)
            indexes = json.loads(txt)

        for bucket in buckets:
            if bucket not in indexes:
                continue

            query_file = "/app/tmp/index_{}.n1ql".format(bucket)

            logger.info("Running Couchbase index creation for {} bucket (if not exist)".format(bucket))

            with open(query_file, "w") as f:
                index_list = indexes.get(bucket, {})
                index_names = []

                for index in index_list.get("attributes", []):
                    if '(' in ''.join(index):
                        attr_ = index[0]
                        index_name_ = index[0].replace('(', '_').replace(')', '_').replace('`', '').lower()
                        if index_name_.endswith('_'):
                            index_name_ = index_name_[:-1]
                        index_name = 'def_{0}_{1}'.format(bucket, index_name_)
                    else:
                        attr_ = ','.join(['`{}`'.format(a) for a in index])
                        index_name = "def_{0}_{1}".format(bucket, '_'.join(index))

                    f.write(
                        'CREATE INDEX %s ON `%s`(%s) USING GSI WITH {"defer_build":true,"num_replica": %s};\n' % (index_name, bucket, attr_, self.index_num_replica)
                    )

                    index_names.append(index_name)

                if index_names:
                    f.write('BUILD INDEX ON `%s` (%s) USING GSI;\n' % (bucket, ', '.join(index_names)))

                sic = 1
                for attribs, wherec in index_list.get("static", []):
                    attrquoted = []

                    for a in attribs:
                        if '(' not in a:
                            attrquoted.append('`{}`'.format(a))
                        else:
                            attrquoted.append(a)
                    attrquoteds = ', '.join(attrquoted)

                    f.write(
                        'CREATE INDEX `{0}_static_{1:02d}` ON `{0}`({2}) WHERE ({3}) WITH {{ "num_replica": {4} }}\n'.format(bucket, sic, attrquoteds, wherec, self.index_num_replica)
                    )
                    sic += 1

            # exec query
            with open(query_file) as f:
                for line in f:
                    query = line.strip()
                    if not query:
                        continue

                    req = self.client.exec_query(query)
                    if not req.ok:
                        # the following code should be ignored
                        # - 4300: index already exists
                        error = req.json()["errors"][0]
                        if error["code"] in (4300,):
                            continue
                        logger.warning("Failed to execute query, reason={}".format(error["msg"]))

    def import_ldif(self, bucket_mappings):
        ctx = prepare_template_ctx(self.manager)
        attr_processor = AttrProcessor()

        for _, mapping in bucket_mappings.items():
            for file_ in mapping["files"]:
                src = f"/app/templates/{file_}"
                dst = f"/app/tmp/{file_}"
                os.makedirs(os.path.dirname(dst), exist_ok=True)

                render_ldif(src, dst, ctx)
                parser = LDIFParser(open(dst, "rb"))

                query_file = f"/app/tmp/{file_}.n1ql"

                with open(query_file, "a+") as f:
                    for dn, entry in parser.parse():
                        if len(entry) <= 2:
                            continue

                        key = get_key_from(dn)
                        entry["dn"] = [dn]
                        entry = transform_entry(entry, attr_processor)
                        data = json.dumps(entry)
                        # using INSERT will cause duplication error, but the data is left intact
                        query = 'INSERT INTO `%s` (KEY, VALUE) VALUES ("%s", %s);\n' % (mapping["bucket"], key, data)
                        f.write(query)

                # exec query
                logger.info("Importing {} file into {} bucket (if needed)".format(file_, mapping["bucket"]))
                with open(query_file) as f:
                    for line in f:
                        query = line.strip()
                        if not query:
                            continue

                        req = self.client.exec_query(query)
                        if not req.ok:
                            logger.warning("Failed to execute query, reason={}".format(req.json()))

    def initialize(self):
        def is_initialized():
            persistence_type = os.environ.get("CN_PERSISTENCE_TYPE", "couchbase")
            ldap_mapping = os.environ.get("CN_PERSISTENCE_LDAP_MAPPING", "default")
            bucket_prefix = os.environ.get("CN_COUCHBASE_BUCKET_PREFIX", "jans")

            # only default and user buckets buckets that may have initial data;
            # these data also affected by LDAP mapping selection;
            jca_client_id = self.manager.config.get("jca_client_id")
            bucket, key = bucket_prefix, f"clients_{jca_client_id}"

            # if `hybrid` is selected and default mapping is stored in LDAP,
            # the default bucket won't have data, hence we check the user bucket instead
            if persistence_type == "hybrid" and ldap_mapping == "default":
                bucket, key = f"{bucket_prefix}_user", "groups_60B7"

            req = self.client.exec_query(
                f"SELECT objectClass FROM {bucket} USE KEYS $key",
                key=key,
            )

            if req.ok:
                data = req.json()
                return bool(data["results"])
            return False

        num_replica = int(os.environ.get("CN_COUCHBASE_INDEX_NUM_REPLICA", 0))
        num_indexer_nodes = len(self.client.get_index_nodes())

        if num_replica >= num_indexer_nodes:
            raise ValueError(f"Number of index replica ({num_replica}) must be less than available indexer nodes ({num_indexer_nodes})")

        self.index_num_replica = num_replica

        bucket_mappings = get_bucket_mappings()

        time.sleep(5)
        self.create_buckets(bucket_mappings)

        time.sleep(5)
        self.create_indexes(bucket_mappings)

        should_skip = as_boolean(
            os.environ.get("CN_PERSISTENCE_SKIP_EXISTING", True),
        )
        if should_skip and is_initialized():
            logger.info("Couchbase backend already initialized")
            return

        time.sleep(5)
        self.import_ldif(bucket_mappings)

        time.sleep(5)
        self.create_couchbase_shib_user()

    def create_couchbase_shib_user(self):
        self.client.create_user(
            'couchbaseShibUser',
            self.manager.secret.get("couchbase_shib_user_password"),
            'Shibboleth IDP',
            'query_select[*]',
        )


class LDAPBackend(object):
    def __init__(self, manager):
        host = CN_LDAP_URL
        user = manager.config.get("ldap_binddn")
        password = decode_text(
            manager.secret.get("encoded_ox_ldap_pw"),
            manager.secret.get("encoded_salt"),
        ).decode()

        server = Server(host, port=1636, use_ssl=True)
        self.conn = Connection(server, user, password)
        self.manager = manager

    def check_indexes(self, mapping):
        if mapping == "site":
            index_name = "jansScrTyp"
            backend = "site"
        # elif mapping == "statistic":
        #     index_name = "jansMetricTyp"
        #     backend = "metric"
        else:
            index_name = "del"
            backend = "userRoot"

        dn = "ds-cfg-attribute={},cn=Index,ds-cfg-backend-id={}," \
             "cn=Backends,cn=config".format(index_name, backend)

        max_wait_time = 300
        sleep_duration = 10

        for _ in range(0, max_wait_time, sleep_duration):
            try:
                with self.conn as conn:
                    conn.search(
                        search_base=dn,
                        search_filter="(objectClass=*)",
                        search_scope=BASE,
                        attributes=["1.1"],
                        size_limit=1,
                    )
                    if conn.result["description"] == "success":
                        return
                    reason = conn.result["message"]
            except (LDAPSessionTerminatedByServerError, LDAPSocketOpenError) as exc:
                reason = exc

            logger.warning("Waiting for index to be ready; reason={}; "
                           "retrying in {} seconds".format(reason, sleep_duration))
            time.sleep(sleep_duration)

    def import_ldif(self):
        ldif_mappings = {
            "default": [
                "base.ldif",
                "attributes.ldif",
                "scopes.ldif",
                "scripts.ldif",
                "configuration.ldif",
                "jans-auth/configuration.ldif",
                "jans-auth/clients.ldif",
                "jans-fido2/configuration.ldif",
                "jans-scim/configuration.ldif",
                "jans-scim/scopes.ldif",
                "jans-scim/clients.ldif",
                "jans-config-api/scopes.ldif",
                "jans-config-api/clients.ldif",
                # "oxidp.ldif",
                # "passport.ldif",
                # "oxpassport-config.ldif",
                # "gluu_radius_base.ldif",
                # "gluu_radius_server.ldif",
                # "clients.ldif",
                "o_metric.ldif",
                # "gluu_radius_clients.ldif",
                # "passport_clients.ldif",
                # "casa.ldif",
                # "scripts_casa.ldif",
            ],
            "user": [
                "people.ldif",
                "groups.ldif",
            ],
            "site": [
                "o_site.ldif",
            ],
            "cache": [],
            "token": [],
            "session": [],
        }

        # hybrid means only a subsets of ldif are needed
        if CN_PERSISTENCE_TYPE == "hybrid":
            mapping = CN_PERSISTENCE_LDAP_MAPPING
            ldif_mappings = {mapping: ldif_mappings[mapping]}

            # # these mappings require `base.ldif`
            # opt_mappings = ("user", "token",)

            # `user` mapping requires `o=gluu` which available in `base.ldif`
            # if mapping in opt_mappings and "base.ldif" not in ldif_mappings[mapping]:
            if "base.ldif" not in ldif_mappings[mapping]:
                ldif_mappings[mapping].insert(0, "base.ldif")

        ctx = prepare_template_ctx(self.manager)

        for mapping, files in ldif_mappings.items():
            self.check_indexes(mapping)

            for file_ in files:
                logger.info(f"Importing {file_} file")
                src = f"/app/templates/{file_}"
                dst = f"/app/tmp/{file_}"
                os.makedirs(os.path.dirname(dst), exist_ok=True)

                render_ldif(src, dst, ctx)

                parser = LDIFParser(open(dst, "rb"))
                for dn, entry in parser.parse():
                    self.add_entry(dn, entry)

    def add_entry(self, dn, attrs):
        max_wait_time = 300
        sleep_duration = 10

        for _ in range(0, max_wait_time, sleep_duration):
            try:
                with self.conn as conn:
                    conn.add(dn, attributes=attrs)
                    if conn.result["result"] != 0:
                        logger.warning(f"Unable to add entry with DN {dn}; reason={conn.result['message']}")
                    return
            except (LDAPSessionTerminatedByServerError, LDAPSocketOpenError) as exc:
                logger.warning(f"Unable to add entry with DN {dn}; reason={exc}; retrying in {sleep_duration} seconds")
            time.sleep(sleep_duration)

    def initialize(self):
        def is_initialized():
            persistence_type = os.environ.get("CN_PERSISTENCE_TYPE", "ldap")
            ldap_mapping = os.environ.get("CN_PERSISTENCE_LDAP_MAPPING", "default")

            # a minimum service stack is having config-api client
            jca_client_id = self.manager.config.get("jca_client_id")
            default_search = (f"inum={jca_client_id},ou=clients,o=jans",
                              "(objectClass=jansClnt)")

            if persistence_type == "hybrid":
                # `cache` and `token` mapping only have base entries
                search_mapping = {
                    "default": default_search,
                    "user": ("inum=60B7,ou=groups,o=jans", "(objectClass=jansGrp)"),
                    "site": ("ou=cache-refresh,o=site", "(ou=people)"),
                    "cache": ("o=jans", "(ou=cache)"),
                    "token": ("ou=tokens,o=jans", "(ou=tokens)"),
                    "session": ("ou=sessions,o=jans", "(ou=sessions)"),
                }
                search = search_mapping[ldap_mapping]
            else:
                search = default_search

            with self.conn as conn:
                conn.search(
                    search_base=search[0],
                    search_filter=search[1],
                    search_scope=SUBTREE,
                    attributes=['objectClass'],
                    size_limit=1,
                )
                return bool(conn.entries)

        should_skip = as_boolean(
            os.environ.get("CN_PERSISTENCE_SKIP_EXISTING", True),
        )
        if should_skip and is_initialized():
            logger.info("LDAP backend already initialized")
            return

        self.import_ldif()


class HybridBackend(object):
    def __init__(self, manager):
        self.ldap_backend = LDAPBackend(manager)
        self.couchbase_backend = CouchbaseBackend(manager)
=======
>>>>>>> 3e9d25a4

from hybrid_setup import HybridBackend
from ldap_setup import LDAPBackend
from couchbase_setup import CouchbaseBackend
from sql_setup import SQLBackend


def main():
    manager = get_manager()

    backend_classes = {
        "ldap": LDAPBackend,
        "couchbase": CouchbaseBackend,
        "hybrid": HybridBackend,
        "sql": SQLBackend,
    }

    # initialize the backend
    persistence_type = os.environ.get("CN_PERSISTENCE_TYPE", "ldap")
    backend_cls = backend_classes.get(persistence_type)
    if not backend_cls:
        raise ValueError("unsupported backend")

    backend = backend_cls(manager)
    backend.initialize()


if __name__ == "__main__":
    main()<|MERGE_RESOLUTION|>--- conflicted
+++ resolved
@@ -1,946 +1,6 @@
 import os
 
 from jans.pycloudlib import get_manager
-<<<<<<< HEAD
-from jans.pycloudlib.utils import decode_text
-from jans.pycloudlib.utils import encode_text
-from jans.pycloudlib.utils import safe_render
-from jans.pycloudlib.utils import generate_base64_contents
-from jans.pycloudlib.utils import as_boolean
-from jans.pycloudlib.persistence.couchbase import get_couchbase_user
-from jans.pycloudlib.persistence.couchbase import get_couchbase_superuser
-from jans.pycloudlib.persistence.couchbase import get_couchbase_password
-from jans.pycloudlib.persistence.couchbase import get_couchbase_superuser_password
-from jans.pycloudlib.persistence.couchbase import CouchbaseClient
-
-from settings import LOGGING_CONFIG
-
-CN_CACHE_TYPE = os.environ.get("CN_CACHE_TYPE", "NATIVE_PERSISTENCE")
-CN_REDIS_URL = os.environ.get('CN_REDIS_URL', 'localhost:6379')
-CN_REDIS_TYPE = os.environ.get('CN_REDIS_TYPE', 'STANDALONE')
-CN_REDIS_USE_SSL = os.environ.get("CN_REDIS_USE_SSL", False)
-CN_REDIS_SSL_TRUSTSTORE = os.environ.get("CN_REDIS_SSL_TRUSTSTORE", "")
-CN_REDIS_SENTINEL_GROUP = os.environ.get("CN_REDIS_SENTINEL_GROUP", "")
-
-CN_MEMCACHED_URL = os.environ.get('CN_MEMCACHED_URL', 'localhost:11211')
-
-CN_OXTRUST_CONFIG_GENERATION = os.environ.get("CN_OXTRUST_CONFIG_GENERATION", True)
-CN_PERSISTENCE_TYPE = os.environ.get("CN_PERSISTENCE_TYPE", "couchbase")
-CN_PERSISTENCE_LDAP_MAPPING = os.environ.get("CN_PERSISTENCE_LDAP_MAPPING", "default")
-CN_LDAP_URL = os.environ.get("CN_LDAP_URL", "localhost:1636")
-
-CN_PASSPORT_ENABLED = os.environ.get("CN_PASSPORT_ENABLED", False)
-CN_RADIUS_ENABLED = os.environ.get("CN_RADIUS_ENABLED", False)
-CN_CASA_ENABLED = os.environ.get("CN_CASA_ENABLED", False)
-CN_SAML_ENABLED = os.environ.get("CN_SAML_ENABLED", False)
-CN_SCIM_ENABLED = os.environ.get("CN_SCIM_ENABLED", False)
-
-logging.config.dictConfig(LOGGING_CONFIG)
-logger = logging.getLogger("entrypoint")
-
-
-def get_key_from(dn):
-    # for example: `"inum=29DA,ou=attributes,o=jans"`
-    # becomes `["29DA", "attributes"]`
-    dns = [i.split("=")[-1] for i in dn.split(",") if i != "o=jans"]
-    dns.reverse()
-
-    # the actual key
-    return '_'.join(dns) or "_"
-
-
-def get_bucket_mappings():
-    prefix = os.environ.get("CN_COUCHBASE_BUCKET_PREFIX", "jans")
-    bucket_mappings = OrderedDict({
-        "default": {
-            "bucket": prefix,
-            "files": [
-                "base.ldif",
-                "attributes.ldif",
-                "scopes.ldif",
-                "scripts.ldif",
-                "configuration.ldif",
-                "jans-auth/configuration.ldif",
-                "jans-auth/clients.ldif",
-                "jans-fido2/configuration.ldif",
-                "jans-scim/configuration.ldif",
-                "jans-scim/scopes.ldif",
-                "jans-scim/clients.ldif",
-                "jans-config-api/scopes.ldif",
-                "jans-config-api/clients.ldif",
-                # "oxidp.ldif",
-                # "passport.ldif",
-                # "oxpassport-config.ldif",
-                # "jans_radius_base.ldif",
-                # "jans_radius_server.ldif",
-                # "clients.ldif",
-                "o_metric.ldif",
-                # "jans_radius_clients.ldif",
-                # "passport_clients.ldif",
-                # "casa.ldif",
-                # "scripts_casa.ldif",
-            ],
-            "mem_alloc": 100,
-            "document_key_prefix": [],
-        },
-        "user": {
-            "bucket": f"{prefix}_user",
-            "files": [
-                "people.ldif",
-                "groups.ldif",
-            ],
-            "mem_alloc": 300,
-            "document_key_prefix": ["groups_", "people_", "authorizations_"],
-        },
-        "site": {
-            "bucket": f"{prefix}_site",
-            "files": [
-                "o_site.ldif",
-            ],
-            "mem_alloc": 100,
-            "document_key_prefix": ["site_", "cache-refresh_"],
-        },
-        "token": {
-            "bucket": f"{prefix}_token",
-            "files": [],
-            "mem_alloc": 300,
-            "document_key_prefix": ["tokens_"],
-        },
-        "cache": {
-            "bucket": f"{prefix}_cache",
-            "files": [],
-            "mem_alloc": 100,
-            "document_key_prefix": ["cache_"],
-        },
-        "session": {
-            "bucket": f"{prefix}_session",
-            "files": [],
-            "mem_alloc": 200,
-            "document_key_prefix": [],
-        },
-
-    })
-
-    if CN_PERSISTENCE_TYPE != "couchbase":
-        bucket_mappings = OrderedDict({
-            name: mapping for name, mapping in bucket_mappings.items()
-            if name != CN_PERSISTENCE_LDAP_MAPPING
-        })
-    return bucket_mappings
-
-
-class AttrProcessor(object):
-    def __init__(self):
-        self._attrs = {}
-
-    @property
-    def syntax_types(self):
-        return {
-            '1.3.6.1.4.1.1466.115.121.1.7': 'boolean',
-            '1.3.6.1.4.1.1466.115.121.1.27': 'integer',
-            '1.3.6.1.4.1.1466.115.121.1.24': 'datetime',
-        }
-
-    def process(self):
-        attrs = {}
-
-        with open("/app/static/opendj/opendj_types.json") as f:
-            attr_maps = json.loads(f.read())
-            for type_, names in attr_maps.items():
-                for name in names:
-                    attrs[name] = {"type": type_, "multivalued": False}
-
-        with open("/app/static/jans_schema.json") as f:
-            schemas = json.loads(f.read()).get("attributeTypes", {})
-            for schema in schemas:
-                if schema.get("json"):
-                    type_ = "json"
-                elif schema["syntax"] in self.syntax_types:
-                    type_ = self.syntax_types[schema["syntax"]]
-                else:
-                    type_ = "string"
-
-                multivalued = schema.get("multivalued", False)
-                for name in schema["names"]:
-                    attrs[name] = {
-                        "type": type_,
-                        "multivalued": multivalued,
-                    }
-
-        # override `member`
-        attrs["member"]["multivalued"] = True
-        return attrs
-
-    @property
-    def attrs(self):
-        if not self._attrs:
-            self._attrs = self.process()
-        return self._attrs
-
-    def is_multivalued(self, name):
-        return self.attrs.get(name, {}).get("multivalued", False)
-
-    def get_type(self, name):
-        return self.attrs.get(name, {}).get("type", "string")
-
-
-def transform_values(name, values, attr_processor):
-    def as_dict(val):
-        return json.loads(val)
-
-    def as_bool(val):
-        return val.lower() in ("true", "yes", "1", "on")
-
-    def as_int(val):
-        try:
-            val = int(val)
-        except (TypeError, ValueError):
-            pass
-        return val
-
-    def as_datetime(val):
-        if '.' in val:
-            date_format = '%Y%m%d%H%M%S.%fZ'
-        else:
-            date_format = '%Y%m%d%H%M%SZ'
-
-        if not val.lower().endswith('z'):
-            val += 'Z'
-
-        dt = datetime.datetime.strptime(val, date_format)
-        return dt.isoformat()
-
-    callbacks = {
-        "json": as_dict,
-        "boolean": as_bool,
-        "integer": as_int,
-        "datetime": as_datetime,
-    }
-
-    type_ = attr_processor.get_type(name)
-    callback = callbacks.get(type_)
-
-    # maybe string
-    if not callable(callback):
-        return values
-    return [callback(item) for item in values]
-
-
-def transform_entry(entry, attr_processor):
-    for k, v in entry.items():
-        v = transform_values(k, v, attr_processor)
-
-        if len(v) == 1 and attr_processor.is_multivalued(k) is False:
-            entry[k] = v[0]
-
-        if k != "objectClass":
-            continue
-
-        entry[k].remove("top")
-        ocs = entry[k]
-
-        for oc in ocs:
-            remove_oc = any(["Custom" in oc, "jans" not in oc.lower()])
-            if len(ocs) > 1 and remove_oc:
-                ocs.remove(oc)
-        entry[k] = ocs[0]
-    return entry
-
-
-def render_ldif(src, dst, ctx):
-    with open(src) as f:
-        txt = f.read()
-
-    with open(dst, "w") as f:
-        f.write(safe_render(txt, ctx))
-
-
-def get_jackrabbit_rmi_url():
-    # backward-compat
-    if "CN_JCA_RMI_URL" in os.environ:
-        return os.environ["CN_JCA_RMI_URL"]
-
-    # new style ENV
-    rmi_url = os.environ.get("CN_JACKRABBIT_RMI_URL", "")
-    if rmi_url:
-        return rmi_url
-
-    # fallback to default
-    base_url = os.environ.get("CN_JACKRABBIT_URL", "http://localhost:8080")
-    return f"{base_url}/rmi"
-
-
-def get_jackrabbit_creds():
-    username = os.environ.get("CN_JACKRABBIT_ADMIN_ID", "admin")
-    password = ""
-
-    password_file = os.environ.get(
-        "CN_JACKRABBIT_ADMIN_PASSWORD_FILE",
-        "/etc/jans/conf/jackrabbit_admin_password",
-    )
-    with contextlib.suppress(FileNotFoundError):
-        with open(password_file) as f:
-            password = f.read().strip()
-    password = password or username
-    return username, password
-
-
-def get_base_ctx(manager):
-    redis_pw = manager.secret.get("redis_pw") or ""
-    redis_pw_encoded = ""
-
-    if redis_pw:
-        redis_pw_encoded = encode_text(
-            redis_pw,
-            manager.secret.get("encoded_salt"),
-        ).decode()
-
-    doc_store_type = os.environ.get("CN_DOCUMENT_STORE_TYPE", "LOCAL")
-    jca_user, jca_pw = get_jackrabbit_creds()
-
-    jca_pw_encoded = encode_text(
-        jca_pw,
-        manager.secret.get("encoded_salt"),
-    ).decode()
-
-    ctx = {
-        'cache_provider_type': CN_CACHE_TYPE,
-        'redis_url': CN_REDIS_URL,
-        'redis_type': CN_REDIS_TYPE,
-        'redis_pw': redis_pw,
-        'redis_pw_encoded': redis_pw_encoded,
-        "redis_use_ssl": "{}".format(as_boolean(CN_REDIS_USE_SSL)).lower(),
-        "redis_ssl_truststore": CN_REDIS_SSL_TRUSTSTORE,
-        "redis_sentinel_group": CN_REDIS_SENTINEL_GROUP,
-        'memcached_url': CN_MEMCACHED_URL,
-
-        "document_store_type": doc_store_type,
-        "jca_server_url": get_jackrabbit_rmi_url(),
-        "jca_username": jca_user,
-        "jca_pw": jca_pw,
-        "jca_pw_encoded": jca_pw_encoded,
-
-        'ldap_hostname': manager.config.get('ldap_init_host', "localhost"),
-        'ldaps_port': manager.config.get('ldap_init_port', 1636),
-        'ldap_binddn': manager.config.get('ldap_binddn'),
-        'encoded_ox_ldap_pw': manager.secret.get('encoded_ox_ldap_pw'),
-        'jetty_base': manager.config.get('jetty_base'),
-        'orgName': manager.config.get('orgName'),
-        'auth_client_id': manager.config.get('auth_client_id'),
-        'authClient_encoded_pw': manager.secret.get('authClient_encoded_pw'),
-        'hostname': manager.config.get('hostname'),
-        'idp_client_id': manager.config.get('idp_client_id'),
-        'idpClient_encoded_pw': manager.secret.get('idpClient_encoded_pw'),
-        'auth_openid_key_base64': manager.secret.get('auth_openid_key_base64'),
-        # 'passport_rs_client_id': manager.config.get('passport_rs_client_id'),
-        # 'passport_rs_client_base64_jwks': manager.secret.get('passport_rs_client_base64_jwks'),
-        # 'passport_rs_client_cert_alias': manager.config.get('passport_rs_client_cert_alias'),
-        # 'passport_rp_client_id': manager.config.get('passport_rp_client_id'),
-        # 'passport_rp_client_base64_jwks': manager.secret.get('passport_rp_client_base64_jwks'),
-        # "passport_rp_client_jks_fn": manager.config.get("passport_rp_client_jks_fn"),
-        # "passport_rp_client_jks_pass": manager.secret.get("passport_rp_client_jks_pass"),
-        # "encoded_ldap_pw": manager.secret.get('encoded_ldap_pw'),
-        "encoded_admin_password": manager.secret.get('encoded_admin_password'),
-        # 'passport_rp_ii_client_id': manager.config.get("passport_rp_ii_client_id"),
-
-        'admin_email': manager.config.get('admin_email'),
-        'shibJksFn': manager.config.get('shibJksFn'),
-        'shibJksPass': manager.secret.get('shibJksPass'),
-        'oxTrustConfigGeneration': str(as_boolean(CN_OXTRUST_CONFIG_GENERATION)).lower(),
-        'encoded_shib_jks_pw': manager.secret.get('encoded_shib_jks_pw'),
-        'passport_rs_client_jks_fn': manager.config.get('passport_rs_client_jks_fn'),
-        'passport_rs_client_jks_pass_encoded': manager.secret.get('passport_rs_client_jks_pass_encoded'),
-        'shibboleth_version': manager.config.get('shibboleth_version'),
-        'idp3Folder': manager.config.get('idp3Folder'),
-        'ldap_site_binddn': manager.config.get('ldap_site_binddn'),
-
-        "passport_resource_id": manager.config.get("passport_resource_id"),
-
-        "gluu_radius_client_id": manager.config.get("gluu_radius_client_id"),
-        "gluu_ro_encoded_pw": manager.secret.get("gluu_ro_encoded_pw"),
-        # "super_gluu_ro_session_script": manager.config.get("super_gluu_ro_session_script"),
-        # "super_gluu_ro_script": manager.config.get("super_gluu_ro_script"),
-        # "enableRadiusScripts": "false",  # @TODO: enable it?
-        # "gluu_ro_client_base64_jwks": manager.secret.get("gluu_ro_client_base64_jwks"),
-
-        "jansPassportEnabled": str(as_boolean(CN_PASSPORT_ENABLED)).lower(),
-        "jansRadiusEnabled": str(as_boolean(CN_RADIUS_ENABLED)).lower(),
-        "jansSamlEnabled": str(as_boolean(CN_SAML_ENABLED)).lower(),
-        "jansScimEnabled": str(as_boolean(CN_SCIM_ENABLED)).lower(),
-
-        "pairwiseCalculationKey": manager.secret.get("pairwiseCalculationKey"),
-        "pairwiseCalculationSalt": manager.secret.get("pairwiseCalculationSalt"),
-        "default_openid_jks_dn_name": manager.config.get("default_openid_jks_dn_name"),
-        "auth_openid_jks_fn": manager.config.get("auth_openid_jks_fn"),
-        "auth_openid_jks_pass": manager.secret.get("auth_openid_jks_pass"),
-        "auth_legacyIdTokenClaims": manager.config.get("auth_legacyIdTokenClaims"),
-        "passportSpTLSCert": manager.config.get("passportSpTLSCert"),
-        "passportSpTLSKey": manager.config.get("passportSpTLSKey"),
-        "auth_openidScopeBackwardCompatibility": manager.config.get("auth_openidScopeBackwardCompatibility"),
-        "fido2ConfigFolder": manager.config.get("fido2ConfigFolder"),
-
-        "admin_inum": manager.config.get("admin_inum"),
-        "enable_scim_access_policy": str(as_boolean(CN_SCIM_ENABLED) or as_boolean(CN_PASSPORT_ENABLED)).lower(),
-        "scim_client_id": manager.config.get("scim_client_id"),
-        "scim_client_encoded_pw": manager.secret.get("scim_client_encoded_pw"),
-        "casa_enable_script": str(as_boolean(CN_CASA_ENABLED)).lower(),
-        "oxd_hostname": "localhost",
-        "oxd_port": "8443",
-        "jca_client_id": manager.config.get("jca_client_id"),
-        "jca_client_encoded_pw": manager.secret.get("jca_client_encoded_pw"),
-    }
-    return ctx
-
-
-def merge_extension_ctx(ctx):
-    basedir = "/app/static/extension"
-
-    for ext_type in os.listdir(basedir):
-        ext_type_dir = os.path.join(basedir, ext_type)
-
-        for fname in os.listdir(ext_type_dir):
-            filepath = os.path.join(ext_type_dir, fname)
-            ext_name = "{}_{}".format(
-                ext_type, os.path.splitext(fname)[0].lower()
-            )
-
-            with open(filepath) as fd:
-                ctx[ext_name] = generate_base64_contents(fd.read())
-    return ctx
-
-
-def merge_radius_ctx(ctx):
-    basedir = "/app/static/radius"
-    file_mappings = {
-        "super_gluu_ro_session_script": "super_gluu_ro_session.py",
-        "super_gluu_ro_script": "super_gluu_ro.py",
-    }
-
-    for key, file_ in file_mappings.items():
-        fn = os.path.join(basedir, file_)
-        with open(fn) as f:
-            ctx[key] = generate_base64_contents(f.read())
-    return ctx
-
-
-def merge_oxtrust_ctx(ctx):
-    basedir = '/app/templates/oxtrust'
-    file_mappings = {
-        'oxtrust_cache_refresh_base64': 'oxtrust-cache-refresh.json',
-        'oxtrust_config_base64': 'oxtrust-config.json',
-        'oxtrust_import_person_base64': 'oxtrust-import-person.json',
-    }
-
-    for key, file_ in file_mappings.items():
-        file_path = os.path.join(basedir, file_)
-        with open(file_path) as fp:
-            ctx[key] = generate_base64_contents(fp.read() % ctx)
-    return ctx
-
-
-def merge_auth_ctx(ctx):
-    basedir = '/app/templates/jans-auth'
-    file_mappings = {
-        'auth_config_base64': 'dynamic-conf.json',
-        'auth_static_conf_base64': 'static-conf.json',
-        'auth_error_base64': 'errors.json',
-    }
-
-    for key, file_ in file_mappings.items():
-        file_path = os.path.join(basedir, file_)
-        with open(file_path) as fp:
-            ctx[key] = generate_base64_contents(fp.read() % ctx)
-    return ctx
-
-
-def merge_oxidp_ctx(ctx):
-    basedir = '/app/templates/oxidp'
-    file_mappings = {
-        'oxidp_config_base64': 'oxidp-config.json',
-    }
-
-    for key, file_ in file_mappings.items():
-        file_path = os.path.join(basedir, file_)
-        with open(file_path) as fp:
-            ctx[key] = generate_base64_contents(fp.read() % ctx)
-    return ctx
-
-
-def merge_passport_ctx(ctx):
-    basedir = '/app/templates/passport'
-    file_mappings = {
-        'passport_central_config_base64': 'passport-central-config.json',
-    }
-
-    for key, file_ in file_mappings.items():
-        file_path = os.path.join(basedir, file_)
-        with open(file_path) as fp:
-            ctx[key] = generate_base64_contents(fp.read() % ctx)
-    return ctx
-
-
-def merge_fido2_ctx(ctx):
-    basedir = '/app/templates/jans-fido2'
-    file_mappings = {
-        'fido2_dynamic_conf_base64': 'dynamic-conf.json',
-        'fido2_static_conf_base64': 'static-conf.json',
-    }
-
-    for key, file_ in file_mappings.items():
-        file_path = os.path.join(basedir, file_)
-        with open(file_path) as fp:
-            ctx[key] = generate_base64_contents(fp.read() % ctx)
-    return ctx
-
-
-def merge_scim_ctx(ctx):
-    basedir = '/app/templates/jans-scim'
-    file_mappings = {
-        'scim_dynamic_conf_base64': 'dynamic-conf.json',
-        'scim_static_conf_base64': 'static-conf.json',
-    }
-
-    for key, file_ in file_mappings.items():
-        file_path = os.path.join(basedir, file_)
-        with open(file_path) as fp:
-            ctx[key] = generate_base64_contents(fp.read() % ctx)
-
-    return ctx
-
-
-def prepare_template_ctx(manager):
-    ctx = get_base_ctx(manager)
-    ctx = merge_extension_ctx(ctx)
-    # ctx = merge_radius_ctx(ctx)
-    ctx = merge_auth_ctx(ctx)
-    # ctx = merge_oxtrust_ctx(ctx)
-    # ctx = merge_oxidp_ctx(ctx)
-    # ctx = merge_passport_ctx(ctx)
-    ctx = merge_fido2_ctx(ctx)
-    ctx = merge_scim_ctx(ctx)
-    return ctx
-
-
-class CouchbaseBackend(object):
-    def __init__(self, manager):
-        hostname = os.environ.get("CN_COUCHBASE_URL", "localhost")
-        user = get_couchbase_superuser(manager) or get_couchbase_user(manager)
-
-        password = ""
-        with contextlib.suppress(FileNotFoundError):
-            password = get_couchbase_superuser_password(manager)
-        password = password or get_couchbase_password(manager)
-
-        self.client = CouchbaseClient(hostname, user, password)
-        self.manager = manager
-        self.index_num_replica = 0
-
-    def create_buckets(self, bucket_mappings, bucket_type="couchbase"):
-        sys_info = self.client.get_system_info()
-
-        if not sys_info:
-            raise RuntimeError("Unable to get system info from Couchbase; aborting ...")
-
-        ram_info = sys_info["storageTotals"]["ram"]
-
-        total_mem = (ram_info['quotaTotalPerNode'] - ram_info['quotaUsedPerNode']) / (1024 * 1024)
-        # the minimum memory is a sum of required buckets + minimum mem for `gluu` bucket
-        min_mem = sum(value["mem_alloc"] for value in bucket_mappings.values()) + 100
-
-        logger.info("Memory size per node for Couchbase buckets was determined as {} MB".format(total_mem))
-        logger.info("Minimum memory size per node for Couchbase buckets was determined as {} MB".format(min_mem))
-
-        if total_mem < min_mem:
-            logger.error("Available quota on couchbase node is less than {} MB".format(min_mem))
-
-        # always create `jans` bucket even when `default` mapping stored in LDAP
-        if CN_PERSISTENCE_TYPE == "hybrid" and CN_PERSISTENCE_LDAP_MAPPING == "default":
-            memsize = 100
-
-            logger.info("Creating bucket {0} with type {1} and RAM size {2}".format("jans", bucket_type, memsize))
-            prefix = os.environ.get("CN_COUCHBASE_BUCKET_PREFIX", "jans")
-            req = self.client.add_bucket(prefix, memsize, bucket_type)
-            if not req.ok:
-                logger.warning("Failed to create bucket {}; reason={}".format("jans", req.text))
-
-        req = self.client.get_buckets()
-        if req.ok:
-            remote_buckets = tuple(bckt["name"] for bckt in req.json())
-        else:
-            remote_buckets = ()
-
-        for _, mapping in bucket_mappings.items():
-            if mapping["bucket"] in remote_buckets:
-                continue
-
-            memsize = int((mapping["mem_alloc"] / float(min_mem)) * total_mem)
-
-            logger.info("Creating bucket {0} with type {1} and RAM size {2}".format(mapping["bucket"], bucket_type, memsize))
-            req = self.client.add_bucket(mapping["bucket"], memsize, bucket_type)
-            if not req.ok:
-                logger.warning("Failed to create bucket {}; reason={}".format(mapping["bucket"], req.text))
-
-    def create_indexes(self, bucket_mappings):
-        buckets = [mapping["bucket"] for _, mapping in bucket_mappings.items()]
-        prefix = os.environ.get("CN_COUCHBASE_BUCKET_PREFIX", "jans")
-
-        with open("/app/static/couchbase/index.json") as f:
-            txt = f.read().replace("!bucket_prefix!", prefix)
-            indexes = json.loads(txt)
-
-        for bucket in buckets:
-            if bucket not in indexes:
-                continue
-
-            query_file = "/app/tmp/index_{}.n1ql".format(bucket)
-
-            logger.info("Running Couchbase index creation for {} bucket (if not exist)".format(bucket))
-
-            with open(query_file, "w") as f:
-                index_list = indexes.get(bucket, {})
-                index_names = []
-
-                for index in index_list.get("attributes", []):
-                    if '(' in ''.join(index):
-                        attr_ = index[0]
-                        index_name_ = index[0].replace('(', '_').replace(')', '_').replace('`', '').lower()
-                        if index_name_.endswith('_'):
-                            index_name_ = index_name_[:-1]
-                        index_name = 'def_{0}_{1}'.format(bucket, index_name_)
-                    else:
-                        attr_ = ','.join(['`{}`'.format(a) for a in index])
-                        index_name = "def_{0}_{1}".format(bucket, '_'.join(index))
-
-                    f.write(
-                        'CREATE INDEX %s ON `%s`(%s) USING GSI WITH {"defer_build":true,"num_replica": %s};\n' % (index_name, bucket, attr_, self.index_num_replica)
-                    )
-
-                    index_names.append(index_name)
-
-                if index_names:
-                    f.write('BUILD INDEX ON `%s` (%s) USING GSI;\n' % (bucket, ', '.join(index_names)))
-
-                sic = 1
-                for attribs, wherec in index_list.get("static", []):
-                    attrquoted = []
-
-                    for a in attribs:
-                        if '(' not in a:
-                            attrquoted.append('`{}`'.format(a))
-                        else:
-                            attrquoted.append(a)
-                    attrquoteds = ', '.join(attrquoted)
-
-                    f.write(
-                        'CREATE INDEX `{0}_static_{1:02d}` ON `{0}`({2}) WHERE ({3}) WITH {{ "num_replica": {4} }}\n'.format(bucket, sic, attrquoteds, wherec, self.index_num_replica)
-                    )
-                    sic += 1
-
-            # exec query
-            with open(query_file) as f:
-                for line in f:
-                    query = line.strip()
-                    if not query:
-                        continue
-
-                    req = self.client.exec_query(query)
-                    if not req.ok:
-                        # the following code should be ignored
-                        # - 4300: index already exists
-                        error = req.json()["errors"][0]
-                        if error["code"] in (4300,):
-                            continue
-                        logger.warning("Failed to execute query, reason={}".format(error["msg"]))
-
-    def import_ldif(self, bucket_mappings):
-        ctx = prepare_template_ctx(self.manager)
-        attr_processor = AttrProcessor()
-
-        for _, mapping in bucket_mappings.items():
-            for file_ in mapping["files"]:
-                src = f"/app/templates/{file_}"
-                dst = f"/app/tmp/{file_}"
-                os.makedirs(os.path.dirname(dst), exist_ok=True)
-
-                render_ldif(src, dst, ctx)
-                parser = LDIFParser(open(dst, "rb"))
-
-                query_file = f"/app/tmp/{file_}.n1ql"
-
-                with open(query_file, "a+") as f:
-                    for dn, entry in parser.parse():
-                        if len(entry) <= 2:
-                            continue
-
-                        key = get_key_from(dn)
-                        entry["dn"] = [dn]
-                        entry = transform_entry(entry, attr_processor)
-                        data = json.dumps(entry)
-                        # using INSERT will cause duplication error, but the data is left intact
-                        query = 'INSERT INTO `%s` (KEY, VALUE) VALUES ("%s", %s);\n' % (mapping["bucket"], key, data)
-                        f.write(query)
-
-                # exec query
-                logger.info("Importing {} file into {} bucket (if needed)".format(file_, mapping["bucket"]))
-                with open(query_file) as f:
-                    for line in f:
-                        query = line.strip()
-                        if not query:
-                            continue
-
-                        req = self.client.exec_query(query)
-                        if not req.ok:
-                            logger.warning("Failed to execute query, reason={}".format(req.json()))
-
-    def initialize(self):
-        def is_initialized():
-            persistence_type = os.environ.get("CN_PERSISTENCE_TYPE", "couchbase")
-            ldap_mapping = os.environ.get("CN_PERSISTENCE_LDAP_MAPPING", "default")
-            bucket_prefix = os.environ.get("CN_COUCHBASE_BUCKET_PREFIX", "jans")
-
-            # only default and user buckets buckets that may have initial data;
-            # these data also affected by LDAP mapping selection;
-            jca_client_id = self.manager.config.get("jca_client_id")
-            bucket, key = bucket_prefix, f"clients_{jca_client_id}"
-
-            # if `hybrid` is selected and default mapping is stored in LDAP,
-            # the default bucket won't have data, hence we check the user bucket instead
-            if persistence_type == "hybrid" and ldap_mapping == "default":
-                bucket, key = f"{bucket_prefix}_user", "groups_60B7"
-
-            req = self.client.exec_query(
-                f"SELECT objectClass FROM {bucket} USE KEYS $key",
-                key=key,
-            )
-
-            if req.ok:
-                data = req.json()
-                return bool(data["results"])
-            return False
-
-        num_replica = int(os.environ.get("CN_COUCHBASE_INDEX_NUM_REPLICA", 0))
-        num_indexer_nodes = len(self.client.get_index_nodes())
-
-        if num_replica >= num_indexer_nodes:
-            raise ValueError(f"Number of index replica ({num_replica}) must be less than available indexer nodes ({num_indexer_nodes})")
-
-        self.index_num_replica = num_replica
-
-        bucket_mappings = get_bucket_mappings()
-
-        time.sleep(5)
-        self.create_buckets(bucket_mappings)
-
-        time.sleep(5)
-        self.create_indexes(bucket_mappings)
-
-        should_skip = as_boolean(
-            os.environ.get("CN_PERSISTENCE_SKIP_EXISTING", True),
-        )
-        if should_skip and is_initialized():
-            logger.info("Couchbase backend already initialized")
-            return
-
-        time.sleep(5)
-        self.import_ldif(bucket_mappings)
-
-        time.sleep(5)
-        self.create_couchbase_shib_user()
-
-    def create_couchbase_shib_user(self):
-        self.client.create_user(
-            'couchbaseShibUser',
-            self.manager.secret.get("couchbase_shib_user_password"),
-            'Shibboleth IDP',
-            'query_select[*]',
-        )
-
-
-class LDAPBackend(object):
-    def __init__(self, manager):
-        host = CN_LDAP_URL
-        user = manager.config.get("ldap_binddn")
-        password = decode_text(
-            manager.secret.get("encoded_ox_ldap_pw"),
-            manager.secret.get("encoded_salt"),
-        ).decode()
-
-        server = Server(host, port=1636, use_ssl=True)
-        self.conn = Connection(server, user, password)
-        self.manager = manager
-
-    def check_indexes(self, mapping):
-        if mapping == "site":
-            index_name = "jansScrTyp"
-            backend = "site"
-        # elif mapping == "statistic":
-        #     index_name = "jansMetricTyp"
-        #     backend = "metric"
-        else:
-            index_name = "del"
-            backend = "userRoot"
-
-        dn = "ds-cfg-attribute={},cn=Index,ds-cfg-backend-id={}," \
-             "cn=Backends,cn=config".format(index_name, backend)
-
-        max_wait_time = 300
-        sleep_duration = 10
-
-        for _ in range(0, max_wait_time, sleep_duration):
-            try:
-                with self.conn as conn:
-                    conn.search(
-                        search_base=dn,
-                        search_filter="(objectClass=*)",
-                        search_scope=BASE,
-                        attributes=["1.1"],
-                        size_limit=1,
-                    )
-                    if conn.result["description"] == "success":
-                        return
-                    reason = conn.result["message"]
-            except (LDAPSessionTerminatedByServerError, LDAPSocketOpenError) as exc:
-                reason = exc
-
-            logger.warning("Waiting for index to be ready; reason={}; "
-                           "retrying in {} seconds".format(reason, sleep_duration))
-            time.sleep(sleep_duration)
-
-    def import_ldif(self):
-        ldif_mappings = {
-            "default": [
-                "base.ldif",
-                "attributes.ldif",
-                "scopes.ldif",
-                "scripts.ldif",
-                "configuration.ldif",
-                "jans-auth/configuration.ldif",
-                "jans-auth/clients.ldif",
-                "jans-fido2/configuration.ldif",
-                "jans-scim/configuration.ldif",
-                "jans-scim/scopes.ldif",
-                "jans-scim/clients.ldif",
-                "jans-config-api/scopes.ldif",
-                "jans-config-api/clients.ldif",
-                # "oxidp.ldif",
-                # "passport.ldif",
-                # "oxpassport-config.ldif",
-                # "gluu_radius_base.ldif",
-                # "gluu_radius_server.ldif",
-                # "clients.ldif",
-                "o_metric.ldif",
-                # "gluu_radius_clients.ldif",
-                # "passport_clients.ldif",
-                # "casa.ldif",
-                # "scripts_casa.ldif",
-            ],
-            "user": [
-                "people.ldif",
-                "groups.ldif",
-            ],
-            "site": [
-                "o_site.ldif",
-            ],
-            "cache": [],
-            "token": [],
-            "session": [],
-        }
-
-        # hybrid means only a subsets of ldif are needed
-        if CN_PERSISTENCE_TYPE == "hybrid":
-            mapping = CN_PERSISTENCE_LDAP_MAPPING
-            ldif_mappings = {mapping: ldif_mappings[mapping]}
-
-            # # these mappings require `base.ldif`
-            # opt_mappings = ("user", "token",)
-
-            # `user` mapping requires `o=gluu` which available in `base.ldif`
-            # if mapping in opt_mappings and "base.ldif" not in ldif_mappings[mapping]:
-            if "base.ldif" not in ldif_mappings[mapping]:
-                ldif_mappings[mapping].insert(0, "base.ldif")
-
-        ctx = prepare_template_ctx(self.manager)
-
-        for mapping, files in ldif_mappings.items():
-            self.check_indexes(mapping)
-
-            for file_ in files:
-                logger.info(f"Importing {file_} file")
-                src = f"/app/templates/{file_}"
-                dst = f"/app/tmp/{file_}"
-                os.makedirs(os.path.dirname(dst), exist_ok=True)
-
-                render_ldif(src, dst, ctx)
-
-                parser = LDIFParser(open(dst, "rb"))
-                for dn, entry in parser.parse():
-                    self.add_entry(dn, entry)
-
-    def add_entry(self, dn, attrs):
-        max_wait_time = 300
-        sleep_duration = 10
-
-        for _ in range(0, max_wait_time, sleep_duration):
-            try:
-                with self.conn as conn:
-                    conn.add(dn, attributes=attrs)
-                    if conn.result["result"] != 0:
-                        logger.warning(f"Unable to add entry with DN {dn}; reason={conn.result['message']}")
-                    return
-            except (LDAPSessionTerminatedByServerError, LDAPSocketOpenError) as exc:
-                logger.warning(f"Unable to add entry with DN {dn}; reason={exc}; retrying in {sleep_duration} seconds")
-            time.sleep(sleep_duration)
-
-    def initialize(self):
-        def is_initialized():
-            persistence_type = os.environ.get("CN_PERSISTENCE_TYPE", "ldap")
-            ldap_mapping = os.environ.get("CN_PERSISTENCE_LDAP_MAPPING", "default")
-
-            # a minimum service stack is having config-api client
-            jca_client_id = self.manager.config.get("jca_client_id")
-            default_search = (f"inum={jca_client_id},ou=clients,o=jans",
-                              "(objectClass=jansClnt)")
-
-            if persistence_type == "hybrid":
-                # `cache` and `token` mapping only have base entries
-                search_mapping = {
-                    "default": default_search,
-                    "user": ("inum=60B7,ou=groups,o=jans", "(objectClass=jansGrp)"),
-                    "site": ("ou=cache-refresh,o=site", "(ou=people)"),
-                    "cache": ("o=jans", "(ou=cache)"),
-                    "token": ("ou=tokens,o=jans", "(ou=tokens)"),
-                    "session": ("ou=sessions,o=jans", "(ou=sessions)"),
-                }
-                search = search_mapping[ldap_mapping]
-            else:
-                search = default_search
-
-            with self.conn as conn:
-                conn.search(
-                    search_base=search[0],
-                    search_filter=search[1],
-                    search_scope=SUBTREE,
-                    attributes=['objectClass'],
-                    size_limit=1,
-                )
-                return bool(conn.entries)
-
-        should_skip = as_boolean(
-            os.environ.get("CN_PERSISTENCE_SKIP_EXISTING", True),
-        )
-        if should_skip and is_initialized():
-            logger.info("LDAP backend already initialized")
-            return
-
-        self.import_ldif()
-
-
-class HybridBackend(object):
-    def __init__(self, manager):
-        self.ldap_backend = LDAPBackend(manager)
-        self.couchbase_backend = CouchbaseBackend(manager)
-=======
->>>>>>> 3e9d25a4
 
 from hybrid_setup import HybridBackend
 from ldap_setup import LDAPBackend

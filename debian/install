--- conflicted
+++ resolved
@@ -1,6 +1 @@
-<<<<<<< HEAD
-debian/oxd-https-extension.init.d /etc/init.d/
-#debian/oxd-server-default /etc/default/
-=======
-# Nothing to install here
->>>>>>> 1f6008d5
+# Nothing to install here
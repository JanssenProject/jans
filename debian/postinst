--- conflicted
+++ resolved
@@ -18,11 +18,4 @@
 mkdir -p /var/log/oxd-server 2>&1
 touch /var/log/oxd-server/oxd-server.log 2>&1
 chown -R jetty:jetty /var/log/oxd-server 2>&1
-<<<<<<< HEAD
-if [ -e /etc/init.d/oxd-https-extension.init.d ]; then
-    rm -rf /etc/init.d/oxd-https-extension > /dev/null 2>&1
-    mv /etc/init.d/oxd-https-extension.init.d /etc/init.d/oxd-https-extension > /dev/null 2>&1
-fi
-=======
->>>>>>> 3fa827a1
 exit 0
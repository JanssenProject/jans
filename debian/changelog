--- conflicted
+++ resolved
@@ -1,8 +1,4 @@
-<<<<<<< HEAD
-oxd-server-4.0 (1-1~trusty+Ub14.04) trusty; urgency=low
-=======
 oxd-server-4.0.beta (1~trusty+Ub14.04) trusty; urgency=low
->>>>>>> 1f6008d5
 
   * Initial release (Closes: #1232)
 

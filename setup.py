import codecs
import os
import re
from setuptools import setup
from setuptools import find_packages


def find_version(*file_paths):
    here = os.path.abspath(os.path.dirname(__file__))
    with codecs.open(os.path.join(here, *file_paths), 'r') as f:
        version_file = f.read()
    version_match = re.search(r"^__version__ = ['\"]([^'\"]*)['\"]",
                              version_file, re.M)
    if version_match:
        return version_match.group(1)
    raise RuntimeError("Unable to find version string.")


setup(
    name="jans-pycloudlib",
    version=find_version("jans", "pycloudlib", "__init__.py"),
    url="",
    license="Apache",
    author="Janssen",
    author_email="isman@gluu.org",
    description="",
    long_description=__doc__,
    packages=find_packages(),
    zip_safe=False,
    install_requires=[
        "requests>=2.22.0",
        "python-consul>=1.0.1",
        "hvac>=0.7.0",
        "kubernetes>=11.0",
        # "urllib3<1.25,>=1.21.1",
        # "urllib3>=1.25.2",
        "ldap3>=2.5",
        "backoff>=1.8.0",
        "docker>=3.7.2",
        "requests-toolbelt>=0.9.1",
        "cryptography>=2.8",
<<<<<<< HEAD
        "google-cloud-secret-manager>=2.2.0"

=======
        "pymysql>=1.0.2",
        "sqlalchemy>=1.3.23",
>>>>>>> 5480ab5e
    ],
    classifiers=[
        "Intended Audience :: Developers",
        "License :: OSI Approved :: MIT License",
        "Topic :: Software Development :: Libraries :: Python Modules",
        "Programming Language :: Python",
        "Programming Language :: Python :: 3",
        "Programming Language :: Python :: 3.6",
        "Programming Language :: Python :: 3.7",
        "Programming Language :: Python :: 3.8",
    ],
    include_package_data=True,
)<|MERGE_RESOLUTION|>--- conflicted
+++ resolved
@@ -39,13 +39,9 @@
         "docker>=3.7.2",
         "requests-toolbelt>=0.9.1",
         "cryptography>=2.8",
-<<<<<<< HEAD
-        "google-cloud-secret-manager>=2.2.0"
-
-=======
+        "google-cloud-secret-manager>=2.2.0",
         "pymysql>=1.0.2",
         "sqlalchemy>=1.3.23",
->>>>>>> 5480ab5e
     ],
     classifiers=[
         "Intended Audience :: Developers",

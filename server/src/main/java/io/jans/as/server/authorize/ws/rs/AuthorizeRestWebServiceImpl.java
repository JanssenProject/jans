/*
 * Janssen Project software is available under the Apache License (2004). See http://www.apache.org/licenses/ for full text.
 *
 * Copyright (c) 2020, Janssen Project
 */

package io.jans.as.server.authorize.ws.rs;

import com.google.common.collect.Lists;
import com.google.common.collect.Maps;
import io.jans.as.common.model.common.User;
import io.jans.as.common.model.registration.Client;
import io.jans.as.common.util.RedirectUri;
import io.jans.as.model.authorize.AuthorizeErrorResponseType;
import io.jans.as.model.authorize.AuthorizeRequestParam;
import io.jans.as.model.authorize.AuthorizeResponseParam;
import io.jans.as.model.common.*;
import io.jans.as.model.config.WebKeysConfiguration;
import io.jans.as.model.configuration.AppConfiguration;
import io.jans.as.model.crypto.AbstractCryptoProvider;
import io.jans.as.model.crypto.binding.TokenBindingMessage;
import io.jans.as.model.crypto.encryption.BlockEncryptionAlgorithm;
import io.jans.as.model.crypto.encryption.KeyEncryptionAlgorithm;
import io.jans.as.model.crypto.signature.SignatureAlgorithm;
import io.jans.as.model.error.ErrorResponseFactory;
import io.jans.as.model.jwk.Algorithm;
import io.jans.as.model.jwk.JSONWebKeySet;
import io.jans.as.model.jwk.Use;
import io.jans.as.model.jwt.JwtClaimName;
import io.jans.as.model.token.JsonWebResponse;
import io.jans.as.model.util.JwtUtil;
import io.jans.as.model.util.Util;
import io.jans.as.persistence.model.Par;
import io.jans.as.server.audit.ApplicationAuditLogger;
import io.jans.as.server.ciba.CIBAPingCallbackService;
import io.jans.as.server.ciba.CIBAPushTokenDeliveryService;
import io.jans.as.server.model.audit.Action;
import io.jans.as.server.model.audit.OAuth2AuditLog;
import io.jans.as.server.model.authorize.*;
import io.jans.as.server.model.common.*;
import io.jans.as.server.model.config.ConfigurationFactory;
import io.jans.as.server.model.config.Constants;
import io.jans.as.server.model.exception.AcrChangedException;
import io.jans.as.server.model.exception.InvalidSessionStateException;
import io.jans.as.server.model.ldap.ClientAuthorization;
import io.jans.as.server.model.token.JwrService;
import io.jans.as.server.par.ws.rs.ParService;
import io.jans.as.server.security.Identity;
import io.jans.as.server.service.*;
import io.jans.as.server.service.ciba.CibaRequestService;
import io.jans.as.server.service.external.ExternalPostAuthnService;
import io.jans.as.server.service.external.ExternalUpdateTokenService;
import io.jans.as.server.service.external.context.ExternalPostAuthnContext;
import io.jans.as.server.service.external.context.ExternalUpdateTokenContext;
import io.jans.as.server.service.external.session.SessionEvent;
import io.jans.as.server.service.external.session.SessionEventType;
import io.jans.as.server.util.QueryStringDecoder;
import io.jans.as.server.util.RedirectUtil;
import io.jans.as.server.util.ServerUtil;
import io.jans.orm.exception.EntryPersistenceException;
import io.jans.util.StringHelper;
import org.apache.commons.collections.CollectionUtils;
import org.apache.commons.lang.ArrayUtils;
import org.apache.commons.lang.StringUtils;
import org.json.JSONObject;
import org.slf4j.Logger;

import javax.inject.Inject;
import javax.servlet.http.HttpServletRequest;
import javax.servlet.http.HttpServletResponse;
import javax.ws.rs.HttpMethod;
import javax.ws.rs.Path;
import javax.ws.rs.WebApplicationException;
import javax.ws.rs.core.Context;
import javax.ws.rs.core.MediaType;
import javax.ws.rs.core.Response;
import javax.ws.rs.core.Response.ResponseBuilder;
import javax.ws.rs.core.SecurityContext;
import java.net.URI;
import java.nio.charset.StandardCharsets;
import java.util.*;
import java.util.Map.Entry;
import java.util.function.Function;

import static io.jans.as.model.util.StringUtils.implode;
import static org.apache.commons.lang3.BooleanUtils.isTrue;

/**
 * Implementation for request authorization through REST web services.
 *
 * @author Javier Rojas Blum
<<<<<<< HEAD
 * @version October 21, 2021
=======
 * @version September 30, 2021
>>>>>>> 820dd5b3
 */
@Path("/")
public class AuthorizeRestWebServiceImpl implements AuthorizeRestWebService {

    @Inject
    private Logger log;

    @Inject
    private ApplicationAuditLogger applicationAuditLogger;

    @Inject
    private ErrorResponseFactory errorResponseFactory;

    @Inject
    private AuthorizationGrantList authorizationGrantList;

    @Inject
    private ClientService clientService;

    @Inject
    private UserService userService;

    @Inject
    private Identity identity;

    @Inject
    private AuthenticationFilterService authenticationFilterService;

    @Inject
    private SessionIdService sessionIdService;

    @Inject
    CookieService cookieService;

    @Inject
    private ScopeChecker scopeChecker;

    @Inject
    private ClientAuthorizationsService clientAuthorizationsService;

    @Inject
    private RequestParameterService requestParameterService;

    @Inject
    private AppConfiguration appConfiguration;

    @Inject
    private ConfigurationFactory сonfigurationFactory;

    @Inject
    private WebKeysConfiguration webKeysConfiguration;

    @Inject
    private AbstractCryptoProvider cryptoProvider;

    @Inject
    private AuthorizeRestWebServiceValidator authorizeRestWebServiceValidator;

    @Inject
    private CIBAPushTokenDeliveryService cibaPushTokenDeliveryService;

    @Inject
    private CIBAPingCallbackService cibaPingCallbackService;

    @Inject
    private ExternalPostAuthnService externalPostAuthnService;

    @Inject
    private CibaRequestService cibaRequestService;

    @Inject
    private DeviceAuthorizationService deviceAuthorizationService;

    @Inject
    private AttributeService attributeService;

    @Inject
    private ExternalUpdateTokenService externalUpdateTokenService;

    @Inject
    private ParService parService;

    @Context
    private HttpServletRequest servletRequest;

    @Override
    public Response requestAuthorizationGet(
            String scope, String responseType, String clientId, String redirectUri, String state, String responseMode,
            String nonce, String display, String prompt, Integer maxAge, String uiLocales, String idTokenHint,
            String loginHint, String acrValues, String amrValues, String request, String requestUri,
            String sessionId, String originHeaders,
            String codeChallenge, String codeChallengeMethod, String customResponseHeaders, String claims, String authReqId,
            HttpServletRequest httpRequest, HttpServletResponse httpResponse, SecurityContext securityContext) {
        return requestAuthorization(scope, responseType, clientId, redirectUri, state, responseMode, nonce, display,
                prompt, maxAge, uiLocales, idTokenHint, loginHint, acrValues, amrValues, request, requestUri,
                sessionId, HttpMethod.GET, originHeaders, codeChallenge, codeChallengeMethod,
                customResponseHeaders, claims, authReqId, httpRequest, httpResponse, securityContext);
    }

    @Override
    public Response requestAuthorizationPost(
            String scope, String responseType, String clientId, String redirectUri, String state, String responseMode,
            String nonce, String display, String prompt, Integer maxAge, String uiLocales, String idTokenHint,
            String loginHint, String acrValues, String amrValues, String request, String requestUri,
            String sessionId, String originHeaders,
            String codeChallenge, String codeChallengeMethod, String customResponseHeaders, String claims,
            HttpServletRequest httpRequest, HttpServletResponse httpResponse, SecurityContext securityContext) {
        return requestAuthorization(scope, responseType, clientId, redirectUri, state, responseMode, nonce, display,
                prompt, maxAge, uiLocales, idTokenHint, loginHint, acrValues, amrValues, request, requestUri,
                sessionId, HttpMethod.POST, originHeaders, codeChallenge, codeChallengeMethod,
                customResponseHeaders, claims, null, httpRequest, httpResponse, securityContext);
    }

    private Response requestAuthorization(
            String scope, String responseType, String clientId, String redirectUri, String state, String respMode,
            String nonce, String display, String prompt, Integer maxAge, String uiLocalesStr, String idTokenHint,
            String loginHint, String acrValuesStr, String amrValuesStr, String request, String requestUri,
            String sessionId, String method, String originHeaders, String codeChallenge, String codeChallengeMethod,
            String customRespHeaders, String claims, String authReqId,
            HttpServletRequest httpRequest, HttpServletResponse httpResponse, SecurityContext securityContext) {
        scope = ServerUtil.urlDecode(scope); // it may be encoded in uma case

        String tokenBindingHeader = httpRequest.getHeader("Sec-Token-Binding");

        OAuth2AuditLog oAuth2AuditLog = new OAuth2AuditLog(ServerUtil.getIpAddress(httpRequest), Action.USER_AUTHORIZATION);
        oAuth2AuditLog.setClientId(clientId);
        oAuth2AuditLog.setScope(scope);

        // ATTENTION : please do not add more parameter in this debug method because it will not work with Seam 2.2.2.Final ,
        // there is limit of 10 parameters (hardcoded), see: org.jboss.seam.core.Interpolator#interpolate
        log.debug("Attempting to request authorization: "
                        + "responseType = {}, clientId = {}, scope = {}, redirectUri = {}, nonce = {}, "
                        + "state = {}, request = {}, isSecure = {}, sessionId = {}",
                responseType, clientId, scope, redirectUri, nonce,
                state, request, securityContext.isSecure(), sessionId);

        log.debug("Attempting to request authorization: "
                        + "acrValues = {}, amrValues = {}, originHeaders = {}, codeChallenge = {}, codeChallengeMethod = {}, "
                        + "customRespHeaders = {}, claims = {}, tokenBindingHeader = {}",
                acrValuesStr, amrValuesStr, originHeaders, codeChallenge, codeChallengeMethod, customRespHeaders, claims, tokenBindingHeader);

        ResponseBuilder builder = null;

        Map<String, String> customParameters = requestParameterService.getCustomParameters(QueryStringDecoder.decode(httpRequest.getQueryString()));

        boolean isPar = Util.isPar(requestUri);
        if (!isPar && isTrue(appConfiguration.getRequirePar())) {
            log.debug("Server configured for PAR only (via requirePar conf property). Failed to find PAR by request_uri (id): {}", requestUri);
            throw new WebApplicationException(Response
                    .status(Response.Status.BAD_REQUEST)
                    .entity(errorResponseFactory.getErrorAsJson(AuthorizeErrorResponseType.INVALID_REQUEST, state, "Failed to find par by request_uri"))
                    .type(MediaType.APPLICATION_JSON_TYPE)
                    .build());
        }

        if (isPar) {
            final Par par = parService.getParAndValidateForAuthorizationRequest(requestUri, state, clientId);

            requestUri = null; // set it to null, we don't want to follow request uri for PAR
            request = null; // request is validated and parameters parsed by PAR endpoint before PAR persistence

            log.debug("Setting request parameters from PAR - {}", par);

            responseType = par.getAttributes().getResponseType();
            respMode = par.getAttributes().getResponseMode();
            scope = par.getAttributes().getScope();
            prompt = par.getAttributes().getPrompt();
            redirectUri = par.getAttributes().getRedirectUri();
            acrValuesStr = par.getAttributes().getAcrValuesStr();
            amrValuesStr = par.getAttributes().getAmrValuesStr();
            codeChallenge = par.getAttributes().getCodeChallenge();
            codeChallengeMethod = par.getAttributes().getCodeChallengeMethod();

            if (StringUtils.isNotBlank(par.getAttributes().getState())) {
                state = par.getAttributes().getState();
            } else {
                state = "";
            }

            if (StringUtils.isNotBlank(par.getAttributes().getNonce()))
                nonce = par.getAttributes().getNonce();
            if (StringUtils.isNotBlank(par.getAttributes().getSessionId()))
                sessionId = par.getAttributes().getSessionId();
            if (StringUtils.isNotBlank(par.getAttributes().getCustomResponseHeaders()))
                customRespHeaders = par.getAttributes().getCustomResponseHeaders();
            if (StringUtils.isNotBlank(par.getAttributes().getClaims()))
                claims = par.getAttributes().getClaims();
            if (StringUtils.isNotBlank(par.getAttributes().getOriginHeaders()))
                originHeaders = par.getAttributes().getOriginHeaders();
            if (StringUtils.isNotBlank(par.getAttributes().getUiLocales()))
                uiLocalesStr = par.getAttributes().getUiLocales();
            if (!par.getAttributes().getCustomParameters().isEmpty())
                customParameters.putAll(par.getAttributes().getCustomParameters());
        }

        List<String> uiLocales = Util.splittedStringAsList(uiLocalesStr, " ");
        List<ResponseType> responseTypes = ResponseType.fromString(responseType, " ");
        List<Prompt> prompts = Prompt.fromString(prompt, " ");
        List<String> acrValues = Util.splittedStringAsList(acrValuesStr, " ");
        List<String> amrValues = Util.splittedStringAsList(amrValuesStr, " ");
        ResponseMode responseMode = ResponseMode.getByValue(respMode);

        SessionId sessionUser = identity.getSessionId();
        User user = sessionIdService.getUser(sessionUser);

        try {
            Map<String, String> customResponseHeaders = Util.jsonObjectArrayStringAsMap(customRespHeaders);

            updateSessionForROPC(httpRequest, sessionUser);

            Client client = authorizeRestWebServiceValidator.validateClient(clientId, state, isPar);
            String deviceAuthzUserCode = deviceAuthorizationService.getUserCodeFromSession(httpRequest);
            redirectUri = authorizeRestWebServiceValidator.validateRedirectUri(client, redirectUri, state, deviceAuthzUserCode, httpRequest);
            checkAcrChanged(acrValuesStr, prompts, sessionUser); // check after redirect uri is validated

            RedirectUriResponse redirectUriResponse = new RedirectUriResponse(new RedirectUri(redirectUri, responseTypes, responseMode), state, httpRequest, errorResponseFactory);
            redirectUriResponse.setFapiCompatible(appConfiguration.isFapi());

            // JARM
            if (responseMode == ResponseMode.QUERY_JWT || responseMode == ResponseMode.FRAGMENT_JWT ||
                    responseMode == ResponseMode.JWT || responseMode == ResponseMode.FORM_POST_JWT) {
                redirectUriResponse.getRedirectUri().setIssuer(appConfiguration.getIssuer());
                redirectUriResponse.getRedirectUri().setAudience(clientId);
                redirectUriResponse.getRedirectUri().setAuthorizationCodeLifetime(appConfiguration.getAuthorizationCodeLifetime());
                redirectUriResponse.getRedirectUri().setSignatureAlgorithm(SignatureAlgorithm.fromString(client.getAttributes().getAuthorizationSignedResponseAlg()));
                redirectUriResponse.getRedirectUri().setKeyEncryptionAlgorithm(KeyEncryptionAlgorithm.fromName(client.getAttributes().getAuthorizationEncryptedResponseAlg()));
                redirectUriResponse.getRedirectUri().setBlockEncryptionAlgorithm(BlockEncryptionAlgorithm.fromName(client.getAttributes().getAuthorizationEncryptedResponseEnc()));
                redirectUriResponse.getRedirectUri().setCryptoProvider(cryptoProvider);

                String keyId = null;
                if (client.getAttributes().getAuthorizationEncryptedResponseAlg() != null && client.getAttributes().getAuthorizationEncryptedResponseEnc() != null) {
                    if (client.getAttributes().getAuthorizationSignedResponseAlg() != null) { // Signed then Encrypted response
                        SignatureAlgorithm signatureAlgorithm = SignatureAlgorithm.fromString(client.getAttributes().getAuthorizationSignedResponseAlg());

                        String nestedKeyId = new ServerCryptoProvider(cryptoProvider).getKeyId(webKeysConfiguration,
                                Algorithm.fromString(signatureAlgorithm.getName()), Use.SIGNATURE);

                        JSONObject jsonWebKeys = JwtUtil.getJSONWebKeys(client.getJwksUri());
                        redirectUriResponse.getRedirectUri().setNestedJsonWebKeys(jsonWebKeys);

                        String clientSecret = clientService.decryptSecret(client.getClientSecret());
                        redirectUriResponse.getRedirectUri().setNestedSharedSecret(clientSecret);
                        redirectUriResponse.getRedirectUri().setNestedKeyId(nestedKeyId);
                    }

                    // Encrypted response
                    JSONObject jsonWebKeys = JwtUtil.getJSONWebKeys(client.getJwksUri());
                    if (jsonWebKeys != null) {
                        keyId = new ServerCryptoProvider(cryptoProvider).getKeyId(JSONWebKeySet.fromJSONObject(jsonWebKeys),
                                Algorithm.fromString(client.getAttributes().getAuthorizationEncryptedResponseAlg()),
                                Use.ENCRYPTION);
                    }
                    String sharedSecret = clientService.decryptSecret(client.getClientSecret());
                    byte[] sharedSymmetricKey = sharedSecret.getBytes(StandardCharsets.UTF_8);
                    redirectUriResponse.getRedirectUri().setSharedSymmetricKey(sharedSymmetricKey);
                    redirectUriResponse.getRedirectUri().setJsonWebKeys(jsonWebKeys);
                    redirectUriResponse.getRedirectUri().setKeyId(keyId);
                } else { // Signed response
                    SignatureAlgorithm signatureAlgorithm = SignatureAlgorithm.RS256;
                    if (client.getAttributes().getAuthorizationSignedResponseAlg() != null) {
                        signatureAlgorithm = SignatureAlgorithm.fromString(client.getAttributes().getAuthorizationSignedResponseAlg());
                    }

                    keyId = new ServerCryptoProvider(cryptoProvider).getKeyId(webKeysConfiguration,
                            Algorithm.fromString(signatureAlgorithm.getName()), Use.SIGNATURE);

                    JSONObject jsonWebKeys = JwtUtil.getJSONWebKeys(client.getJwksUri());
                    redirectUriResponse.getRedirectUri().setJsonWebKeys(jsonWebKeys);

                    String clientSecret = clientService.decryptSecret(client.getClientSecret());
                    redirectUriResponse.getRedirectUri().setSharedSecret(clientSecret);
                    redirectUriResponse.getRedirectUri().setKeyId(keyId);
                }
            }

            Set<String> scopes = scopeChecker.checkScopesPolicy(client, scope);

            JwtAuthorizationRequest jwtRequest = null;
            if (StringUtils.isNotBlank(request) || StringUtils.isNotBlank(requestUri)) {
                try {
                    jwtRequest = JwtAuthorizationRequest.createJwtRequest(request, requestUri, client, redirectUriResponse, cryptoProvider, appConfiguration);

                    if (jwtRequest == null) {
                        throw authorizeRestWebServiceValidator.createInvalidJwtRequestException(redirectUriResponse, "Failed to parse jwt.");
                    }
                    if (StringUtils.isNotBlank(jwtRequest.getState())) {
                        state = jwtRequest.getState();
                        redirectUriResponse.setState(state);
                    }
                    if (appConfiguration.isFapi() && StringUtils.isBlank(jwtRequest.getState())) {
                        state = ""; // #1250 - FAPI : discard state if in JWT we don't have state
                        redirectUriResponse.setState("");
                    }

                    authorizeRestWebServiceValidator.validateRequestObject(jwtRequest, redirectUriResponse);

                    // MUST be equal
                    if (!jwtRequest.getResponseTypes().containsAll(responseTypes) || !responseTypes.containsAll(jwtRequest.getResponseTypes())) {
                        throw authorizeRestWebServiceValidator.createInvalidJwtRequestException(redirectUriResponse, "The responseType parameter is not the same in the JWT");
                    }
                    if (StringUtils.isBlank(jwtRequest.getClientId()) || !jwtRequest.getClientId().equals(clientId)) {
                        throw authorizeRestWebServiceValidator.createInvalidJwtRequestException(redirectUriResponse, "The clientId parameter is not the same in the JWT");
                    }

                    // JWT wins
                    if (!jwtRequest.getScopes().isEmpty()) {
                        if (!scopes.contains("openid")) { // spec: Even if a scope parameter is present in the Request Object value, a scope parameter MUST always be passed using the OAuth 2.0 request syntax containing the openid scope value
                            throw new WebApplicationException(Response
                                    .status(Response.Status.BAD_REQUEST)
                                    .entity(errorResponseFactory.getErrorAsJson(AuthorizeErrorResponseType.INVALID_SCOPE, state, "scope parameter does not contain openid value which is required."))
                                    .build());
                        }
                        scopes = scopeChecker.checkScopesPolicy(client, Lists.newArrayList(jwtRequest.getScopes()));
                    }
                    if (jwtRequest.getRedirectUri() != null && !jwtRequest.getRedirectUri().equals(redirectUri)) {
                        throw authorizeRestWebServiceValidator.createInvalidJwtRequestException(redirectUriResponse, "The redirect_uri parameter is not the same in the JWT");
                    }
                    if (StringUtils.isNotBlank(jwtRequest.getNonce())) {
                        nonce = jwtRequest.getNonce();
                    }
                    if (StringUtils.isNotBlank(jwtRequest.getCodeChallenge())) {
                        codeChallenge = jwtRequest.getCodeChallenge();
                    }
                    if (StringUtils.isNotBlank(jwtRequest.getCodeChallengeMethod())) {
                        codeChallengeMethod = jwtRequest.getCodeChallengeMethod();
                    }
                    if (jwtRequest.getDisplay() != null && StringUtils.isNotBlank(jwtRequest.getDisplay().getParamName())) {
                        display = jwtRequest.getDisplay().getParamName();
                    }
                    if (!jwtRequest.getPrompts().isEmpty()) {
                        prompts = Lists.newArrayList(jwtRequest.getPrompts());
                    }
                    if (jwtRequest.getResponseMode() != null) {
                        redirectUriResponse.getRedirectUri().setResponseMode(jwtRequest.getResponseMode());
                        responseMode = jwtRequest.getResponseMode();
                    }

                    final IdTokenMember idTokenMember = jwtRequest.getIdTokenMember();
                    if (idTokenMember != null) {
                        if (idTokenMember.getMaxAge() != null) {
                            maxAge = idTokenMember.getMaxAge();
                        }
                        final Claim acrClaim = idTokenMember.getClaim(JwtClaimName.AUTHENTICATION_CONTEXT_CLASS_REFERENCE);
                        if (acrClaim != null && acrClaim.getClaimValue() != null) {
                            acrValuesStr = acrClaim.getClaimValue().getValueAsString();
                            acrValues = Util.splittedStringAsList(acrValuesStr, " ");
                        }

                        Claim userIdClaim = idTokenMember.getClaim(JwtClaimName.SUBJECT_IDENTIFIER);
                        if (userIdClaim != null && userIdClaim.getClaimValue() != null
                                && userIdClaim.getClaimValue().getValue() != null) {
                            String userIdClaimValue = userIdClaim.getClaimValue().getValue();

                            if (user != null) {
                                String userId = user.getUserId();

                                if (!userId.equalsIgnoreCase(userIdClaimValue)) {
                                    builder = redirectUriResponse.createErrorBuilder(AuthorizeErrorResponseType.USER_MISMATCHED);
                                    applicationAuditLogger.sendMessage(oAuth2AuditLog);
                                    return builder.build();
                                }
                            }
                        }
                    }
                    requestParameterService.getCustomParameters(jwtRequest, customParameters);
                } catch (WebApplicationException e) {
                    throw e;
                } catch (Exception e) {
                    log.error("Invalid JWT authorization request. Message : " + e.getMessage(), e);
                    throw authorizeRestWebServiceValidator.createInvalidJwtRequestException(redirectUriResponse, "Invalid JWT authorization request");
                }
            }
            if (!cibaRequestService.hasCibaCompatibility(client) && !isPar) {
                if (appConfiguration.isFapi() && jwtRequest == null) {
                    throw redirectUriResponse.createWebException(AuthorizeErrorResponseType.INVALID_REQUEST);
                }
                authorizeRestWebServiceValidator.validateRequestJwt(request, requestUri, redirectUriResponse);
            }

            authorizeRestWebServiceValidator.validate(responseTypes, prompts, nonce, state, redirectUri, httpRequest, client, responseMode);
            authorizeRestWebServiceValidator.validatePkce(codeChallenge, redirectUriResponse);

            if (CollectionUtils.isEmpty(acrValues) && !ArrayUtils.isEmpty(client.getDefaultAcrValues())) {
                acrValues = Lists.newArrayList(client.getDefaultAcrValues());
            }

            if (scopes.contains(ScopeConstants.OFFLINE_ACCESS) && !client.getTrustedClient()) {
                if (!responseTypes.contains(ResponseType.CODE)) {
                    log.trace("Removed (ignored) offline_scope. Can't find `code` in response_type which is required.");
                    scopes.remove(ScopeConstants.OFFLINE_ACCESS);
                }

                if (scopes.contains(ScopeConstants.OFFLINE_ACCESS) && !prompts.contains(Prompt.CONSENT)) {
                    log.error("Removed offline_access. Can't find prompt=consent. Consent is required for offline_access.");
                    scopes.remove(ScopeConstants.OFFLINE_ACCESS);
                }
            }

            final boolean isResponseTypeValid = AuthorizeParamsValidator.validateResponseTypes(responseTypes, client)
                    && AuthorizeParamsValidator.validateGrantType(responseTypes, client.getGrantTypes(), appConfiguration);

            if (!isResponseTypeValid) {
                throw new WebApplicationException(Response
                        .status(Response.Status.BAD_REQUEST)
                        .entity(errorResponseFactory.getErrorAsJson(AuthorizeErrorResponseType.UNSUPPORTED_RESPONSE_TYPE, state, ""))
                        .build());
            }

            AuthorizationGrant authorizationGrant = null;

            if (user == null) {
                identity.logout();
                if (prompts.contains(Prompt.NONE)) {
                    if (authenticationFilterService.isEnabled()) {
                        Map<String, String> params;
                        if (method.equals(HttpMethod.GET)) {
                            params = QueryStringDecoder.decode(httpRequest.getQueryString());
                        } else {
                            params = getGenericRequestMap(httpRequest);
                        }

                        String userDn = authenticationFilterService.processAuthenticationFilters(params);
                        if (userDn != null) {
                            Map<String, String> genericRequestMap = getGenericRequestMap(httpRequest);

                            Map<String, String> parameterMap = Maps.newHashMap(genericRequestMap);
                            Map<String, String> requestParameterMap = requestParameterService.getAllowedParameters(parameterMap);

                            sessionUser = sessionIdService.generateAuthenticatedSessionId(httpRequest, userDn, prompt);
                            sessionUser.setSessionAttributes(requestParameterMap);

                            cookieService.createSessionIdCookie(sessionUser, httpRequest, httpResponse, false);
                            sessionIdService.updateSessionId(sessionUser);
                            user = userService.getUserByDn(sessionUser.getUserDn());
                        } else {
                            builder = redirectUriResponse.createErrorBuilder(AuthorizeErrorResponseType.LOGIN_REQUIRED);
                            applicationAuditLogger.sendMessage(oAuth2AuditLog);
                            return builder.build();
                        }
                    } else {
                        builder = redirectUriResponse.createErrorBuilder(AuthorizeErrorResponseType.LOGIN_REQUIRED);
                        applicationAuditLogger.sendMessage(oAuth2AuditLog);
                        return builder.build();
                    }
                } else {
                    if (prompts.contains(Prompt.LOGIN)) {
                        unauthenticateSession(sessionId, httpRequest);
                        sessionId = null;
                        prompts.remove(Prompt.LOGIN);
                    }

                    return redirectToAuthorizationPage(redirectUriResponse.getRedirectUri(), responseTypes, scope, clientId,
                            redirectUri, state, responseMode, nonce, display, prompts, maxAge, uiLocales,
                            idTokenHint, loginHint, acrValues, amrValues, request, requestUri, originHeaders,
                            codeChallenge, codeChallengeMethod, sessionId, claims, authReqId, customParameters, oAuth2AuditLog, httpRequest);
                }
            }

            boolean validAuthenticationMaxAge = authorizeRestWebServiceValidator.validateAuthnMaxAge(maxAge, sessionUser, client);
            if (!validAuthenticationMaxAge) {
                unauthenticateSession(sessionId, httpRequest);
                sessionId = null;

                return redirectToAuthorizationPage(redirectUriResponse.getRedirectUri(), responseTypes, scope, clientId,
                        redirectUri, state, responseMode, nonce, display, prompts, maxAge, uiLocales,
                        idTokenHint, loginHint, acrValues, amrValues, request, requestUri, originHeaders,
                        codeChallenge, codeChallengeMethod, sessionId, claims, authReqId, customParameters, oAuth2AuditLog, httpRequest);
            }

            oAuth2AuditLog.setUsername(user != null ? user.getUserId() : "");

            ExternalPostAuthnContext postAuthnContext = new ExternalPostAuthnContext(client, sessionUser, httpRequest, httpResponse);
            final boolean forceReAuthentication = externalPostAuthnService.externalForceReAuthentication(client, postAuthnContext);
            if (forceReAuthentication) {
                unauthenticateSession(sessionId, httpRequest);
                sessionId = null;

                return redirectToAuthorizationPage(redirectUriResponse.getRedirectUri(), responseTypes, scope, clientId,
                        redirectUri, state, responseMode, nonce, display, prompts, maxAge, uiLocales,
                        idTokenHint, loginHint, acrValues, amrValues, request, requestUri, originHeaders,
                        codeChallenge, codeChallengeMethod, sessionId, claims, authReqId, customParameters, oAuth2AuditLog, httpRequest);
            }

            final boolean forceAuthorization = externalPostAuthnService.externalForceAuthorization(client, postAuthnContext);
            if (forceAuthorization) {
                return redirectToAuthorizationPage(redirectUriResponse.getRedirectUri(), responseTypes, scope, clientId,
                        redirectUri, state, responseMode, nonce, display, prompts, maxAge, uiLocales,
                        idTokenHint, loginHint, acrValues, amrValues, request, requestUri, originHeaders,
                        codeChallenge, codeChallengeMethod, sessionId, claims, authReqId, customParameters, oAuth2AuditLog, httpRequest);
            }

            ClientAuthorization clientAuthorization = null;
            boolean clientAuthorizationFetched = false;
            if (!scopes.isEmpty()) {
                if (prompts.contains(Prompt.CONSENT)) {
                    return redirectToAuthorizationPage(redirectUriResponse.getRedirectUri(), responseTypes, scope, clientId,
                            redirectUri, state, responseMode, nonce, display, prompts, maxAge, uiLocales,
                            idTokenHint, loginHint, acrValues, amrValues, request, requestUri, originHeaders,
                            codeChallenge, codeChallengeMethod, sessionId, claims, authReqId, customParameters, oAuth2AuditLog, httpRequest);
                }
                if (client.getTrustedClient()) {
                    sessionUser.addPermission(clientId, true);
                    sessionIdService.updateSessionId(sessionUser);
                } else {
                    clientAuthorization = clientAuthorizationsService.find(user.getAttribute("inum"), client.getClientId());
                    clientAuthorizationFetched = true;
                    if (clientAuthorization != null && clientAuthorization.getScopes() != null) {
                        if (log.isTraceEnabled())
                            log.trace("ClientAuthorization - scope: {}, dn: {}, requestedScope: {}", scope, clientAuthorization.getDn(),  scopes);
                        if (Arrays.asList(clientAuthorization.getScopes()).containsAll(scopes)) {
                            sessionUser.addPermission(clientId, true);
                            sessionIdService.updateSessionId(sessionUser);
                        } else {
                            return redirectToAuthorizationPage(redirectUriResponse.getRedirectUri(), responseTypes, scope, clientId,
                                    redirectUri, state, responseMode, nonce, display, prompts, maxAge, uiLocales,
                                    idTokenHint, loginHint, acrValues, amrValues, request, requestUri, originHeaders,
                                    codeChallenge, codeChallengeMethod, sessionId, claims, authReqId, customParameters, oAuth2AuditLog, httpRequest);
                        }
                    }
                }
            }

            if (prompts.contains(Prompt.LOGIN)) {

                //  workaround for #1030 - remove only authenticated session, for set up acr we set it unauthenticated and then drop in AuthorizeAction
                if (identity.getSessionId().getState() == SessionIdState.AUTHENTICATED) {
                    unauthenticateSession(sessionId, httpRequest);
                }
                sessionId = null;
                prompts.remove(Prompt.LOGIN);

                return redirectToAuthorizationPage(redirectUriResponse.getRedirectUri(), responseTypes, scope, clientId,
                        redirectUri, state, responseMode, nonce, display, prompts, maxAge, uiLocales,
                        idTokenHint, loginHint, acrValues, amrValues, request, requestUri, originHeaders,
                        codeChallenge, codeChallengeMethod, sessionId, claims, authReqId, customParameters, oAuth2AuditLog, httpRequest);
            }

            if (prompts.contains(Prompt.CONSENT) || !isTrue(sessionUser.isPermissionGrantedForClient(clientId))) {
                if (!clientAuthorizationFetched) {
                    clientAuthorization = clientAuthorizationsService.find(user.getAttribute("inum"), client.getClientId());
                }
                clientAuthorizationsService.clearAuthorizations(clientAuthorization, client.getPersistClientAuthorizations());

                prompts.remove(Prompt.CONSENT);

                return redirectToAuthorizationPage(redirectUriResponse.getRedirectUri(), responseTypes, scope, clientId,
                        redirectUri, state, responseMode, nonce, display, prompts, maxAge, uiLocales,
                        idTokenHint, loginHint, acrValues, amrValues, request, requestUri, originHeaders,
                        codeChallenge, codeChallengeMethod, sessionId, claims, authReqId, customParameters, oAuth2AuditLog, httpRequest);
            }

            if (prompts.contains(Prompt.SELECT_ACCOUNT)) {
                return redirectToSelectAccountPage(redirectUriResponse.getRedirectUri(), responseTypes, scope, clientId,
                        redirectUri, state, responseMode, nonce, display, prompts, maxAge, uiLocales,
                        idTokenHint, loginHint, acrValues, amrValues, request, requestUri, originHeaders,
                        codeChallenge, codeChallengeMethod, sessionId, claims, authReqId, customParameters, oAuth2AuditLog, httpRequest);
            }

            AuthorizationCode authorizationCode = null;
            if (responseTypes.contains(ResponseType.CODE)) {
                authorizationGrant = authorizationGrantList.createAuthorizationCodeGrant(user, client,
                        sessionUser.getAuthenticationTime());
                authorizationGrant.setNonce(nonce);
                authorizationGrant.setJwtAuthorizationRequest(jwtRequest);
                authorizationGrant.setTokenBindingHash(TokenBindingMessage.getTokenBindingIdHashFromTokenBindingMessage(tokenBindingHeader, client.getIdTokenTokenBindingCnf()));
                authorizationGrant.setScopes(scopes);
                authorizationGrant.setCodeChallenge(codeChallenge);
                authorizationGrant.setCodeChallengeMethod(codeChallengeMethod);
                authorizationGrant.setClaims(claims);

                // Store acr_values
                authorizationGrant.setAcrValues(getAcrForGrant(acrValuesStr, sessionUser));
                authorizationGrant.setSessionDn(sessionUser.getDn());
                authorizationGrant.save(); // call save after object modification!!!

                authorizationCode = authorizationGrant.getAuthorizationCode();

                redirectUriResponse.getRedirectUri().addResponseParameter("code", authorizationCode.getCode());
            }

            AccessToken newAccessToken = null;
            if (responseTypes.contains(ResponseType.TOKEN)) {
                if (authorizationGrant == null) {
                    authorizationGrant = authorizationGrantList.createImplicitGrant(user, client,
                            sessionUser.getAuthenticationTime());
                    authorizationGrant.setNonce(nonce);
                    authorizationGrant.setJwtAuthorizationRequest(jwtRequest);
                    authorizationGrant.setScopes(scopes);
                    authorizationGrant.setClaims(claims);

                    // Store acr_values
                    authorizationGrant.setAcrValues(getAcrForGrant(acrValuesStr, sessionUser));
                    authorizationGrant.setSessionDn(sessionUser.getDn());
                    authorizationGrant.save(); // call save after object modification!!!
                }
                newAccessToken = authorizationGrant.createAccessToken(null, httpRequest.getHeader("X-ClientCert"), new ExecutionContext(httpRequest, httpResponse));

                redirectUriResponse.getRedirectUri().addResponseParameter(AuthorizeResponseParam.ACCESS_TOKEN, newAccessToken.getCode());
                redirectUriResponse.getRedirectUri().addResponseParameter(AuthorizeResponseParam.TOKEN_TYPE, newAccessToken.getTokenType().toString());
                redirectUriResponse.getRedirectUri().addResponseParameter(AuthorizeResponseParam.EXPIRES_IN, newAccessToken.getExpiresIn() + "");
            }

            if (responseTypes.contains(ResponseType.ID_TOKEN)) {
                boolean includeIdTokenClaims = Boolean.TRUE.equals(appConfiguration.getLegacyIdTokenClaims());
                if (authorizationGrant == null) {
                    includeIdTokenClaims = true;
                    authorizationGrant = authorizationGrantList.createImplicitGrant(user, client,
                            sessionUser.getAuthenticationTime());
                    authorizationGrant.setNonce(nonce);
                    authorizationGrant.setJwtAuthorizationRequest(jwtRequest);
                    authorizationGrant.setScopes(scopes);
                    authorizationGrant.setClaims(claims);

                    // Store authentication acr values
                    authorizationGrant.setAcrValues(getAcrForGrant(acrValuesStr, sessionUser));
                    authorizationGrant.setSessionDn(sessionUser.getDn());
                    authorizationGrant.save(); // call save after object modification, call is asynchronous!!!
                }

                ExternalUpdateTokenContext context = new ExternalUpdateTokenContext(httpRequest, authorizationGrant, client, appConfiguration, attributeService);
                Function<JsonWebResponse, Void> postProcessor = externalUpdateTokenService.buildModifyIdTokenProcessor(context);

                IdToken idToken = authorizationGrant.createIdToken(
                        nonce, authorizationCode, newAccessToken, null,
                        state, authorizationGrant, includeIdTokenClaims,
                        JwrService.wrapWithSidFunction(TokenBindingMessage.createIdTokenTokingBindingPreprocessing(tokenBindingHeader, client.getIdTokenTokenBindingCnf()), sessionUser.getOutsideSid()),
                        postProcessor);

                redirectUriResponse.getRedirectUri().addResponseParameter(AuthorizeResponseParam.ID_TOKEN, idToken.getCode());
            }

            if (authorizationGrant != null && StringHelper.isNotEmpty(acrValuesStr) && !appConfiguration.isFapi()) {
                redirectUriResponse.getRedirectUri().addResponseParameter(AuthorizeResponseParam.ACR_VALUES, acrValuesStr);
            }

            if (sessionUser.getId() == null) {
                final SessionId newSessionUser = sessionIdService.generateAuthenticatedSessionId(httpRequest, sessionUser.getUserDn(), prompt);
                String newSessionId = newSessionUser.getId();
                sessionUser.setId(newSessionId);
                log.trace("newSessionId = {}", newSessionId);
            }
            if (!appConfiguration.isFapi() && isTrue(appConfiguration.getSessionIdRequestParameterEnabled())) {
                redirectUriResponse.getRedirectUri().addResponseParameter(AuthorizeResponseParam.SESSION_ID, sessionUser.getId());
            }
            if (isTrue(appConfiguration.getIncludeSidInResponse())) { // by defalut we do not include sid in response. It should be read by RP from id_token
                redirectUriResponse.getRedirectUri().addResponseParameter(AuthorizeResponseParam.SID, sessionUser.getOutsideSid());
            }
            redirectUriResponse.getRedirectUri().addResponseParameter(AuthorizeResponseParam.SESSION_STATE, sessionIdService.computeSessionState(sessionUser, clientId, redirectUri));
            redirectUriResponse.getRedirectUri().addResponseParameter(AuthorizeResponseParam.STATE, state);
            if (scope != null && !scope.isEmpty() && authorizationGrant != null && !appConfiguration.isFapi()) {
                scope = authorizationGrant.checkScopesPolicy(scope);

                redirectUriResponse.getRedirectUri().addResponseParameter(AuthorizeResponseParam.SCOPE, scope);
            }

            clientService.updateAccessTime(client, false);
            oAuth2AuditLog.setSuccess(true);

            builder = RedirectUtil.getRedirectResponseBuilder(redirectUriResponse.getRedirectUri(), httpRequest);

            if (isTrue(appConfiguration.getCustomHeadersWithAuthorizationResponse())) {
                for (Entry<String, String> entry : customResponseHeaders.entrySet()) {
                    builder.header(entry.getKey(), entry.getValue());
                }
            }

            if (StringUtils.isNotBlank(authReqId)) {
                runCiba(authReqId, client, httpRequest, httpResponse);
            }
            if (StringUtils.isNotBlank(deviceAuthzUserCode)) {
                processDeviceAuthorization(deviceAuthzUserCode, user);
            }
        } catch (WebApplicationException e) {
            applicationAuditLogger.sendMessage(oAuth2AuditLog);
            if (log.isErrorEnabled())
                log.error(e.getMessage(), e);
            throw e;
        } catch (AcrChangedException e) { // Acr changed
            log.error("ACR is changed, please provide a supported and enabled acr value");
            log.error(e.getMessage(), e);

            RedirectUri redirectUriResponse = new RedirectUri(redirectUri, responseTypes, responseMode);
            redirectUriResponse.parseQueryString(errorResponseFactory.getErrorAsQueryString(
                    AuthorizeErrorResponseType.SESSION_SELECTION_REQUIRED, state));
            redirectUriResponse.addResponseParameter("hint", "Use prompt=login in order to alter existing session.");
            applicationAuditLogger.sendMessage(oAuth2AuditLog);
            return RedirectUtil.getRedirectResponseBuilder(redirectUriResponse, httpRequest).build();
        } catch (EntryPersistenceException e) { // Invalid clientId
            builder = Response.status(Response.Status.UNAUTHORIZED.getStatusCode())
                    .entity(errorResponseFactory.getErrorAsJson(AuthorizeErrorResponseType.UNAUTHORIZED_CLIENT, state, ""))
                    .type(MediaType.APPLICATION_JSON_TYPE);
            log.error(e.getMessage(), e);
        } catch (InvalidSessionStateException ex) { // Allow to handle it via GlobalExceptionHandler
            throw ex;
        } catch (Exception e) {
            builder = Response.status(Response.Status.INTERNAL_SERVER_ERROR.getStatusCode()); // 500
            log.error(e.getMessage(), e);
        }

        applicationAuditLogger.sendMessage(oAuth2AuditLog);
        return builder.build();
    }

    private String getAcrForGrant(String acrValuesStr, SessionId sessionUser) {
        final String acr = sessionIdService.getAcr(sessionUser);
        return StringUtils.isNotBlank(acr) ? acr : acrValuesStr;
    }

    private void runCiba(String authReqId, Client client, HttpServletRequest httpRequest, HttpServletResponse httpResponse) {
        CibaRequestCacheControl cibaRequest = cibaRequestService.getCibaRequest(authReqId);

        if (cibaRequest == null || cibaRequest.getStatus() == CibaRequestStatus.EXPIRED) {
            log.trace("User responded too late and the grant {} has expired, {}", authReqId, cibaRequest);
            return;
        }

        cibaRequestService.removeCibaRequest(authReqId);
        CIBAGrant cibaGrant = authorizationGrantList.createCIBAGrant(cibaRequest);

        AccessToken accessToken = cibaGrant.createAccessToken(null, httpRequest.getHeader("X-ClientCert"), new ExecutionContext(httpRequest, httpResponse));
        log.debug("Issuing access token: {}", accessToken.getCode());

        ExternalUpdateTokenContext context = new ExternalUpdateTokenContext(httpRequest, cibaGrant, client, appConfiguration, attributeService);
        Function<JsonWebResponse, Void> postProcessor = externalUpdateTokenService.buildModifyIdTokenProcessor(context);

        final int refreshTokenLifetimeInSeconds = externalUpdateTokenService.getRefreshTokenLifetimeInSeconds(context);
        final RefreshToken refreshToken;
        if (refreshTokenLifetimeInSeconds > 0) {
            refreshToken = cibaGrant.createRefreshToken(null, refreshTokenLifetimeInSeconds);
        } else {
            refreshToken = cibaGrant.createRefreshToken(null);
        }
        log.debug("Issuing refresh token: {}", (refreshToken != null ? refreshToken.getCode() : ""));

        IdToken idToken = cibaGrant.createIdToken(
                null, null, accessToken, refreshToken,
                null, cibaGrant, false, null, postProcessor);

        cibaGrant.setTokensDelivered(true);
        cibaGrant.save();

        if (cibaRequest.getClient().getBackchannelTokenDeliveryMode() == BackchannelTokenDeliveryMode.PUSH) {
            cibaPushTokenDeliveryService.pushTokenDelivery(
                    cibaGrant.getAuthReqId(),
                    cibaGrant.getClient().getBackchannelClientNotificationEndpoint(),
                    cibaRequest.getClientNotificationToken(),
                    accessToken.getCode(),
                    refreshToken != null ? refreshToken.getCode() : null,
                    idToken.getCode(),
                    accessToken.getExpiresIn()
            );
        } else if (cibaGrant.getClient().getBackchannelTokenDeliveryMode() == BackchannelTokenDeliveryMode.PING) {
            cibaGrant.setTokensDelivered(false);
            cibaGrant.save();

            cibaPingCallbackService.pingCallback(
                    cibaGrant.getAuthReqId(),
                    cibaGrant.getClient().getBackchannelClientNotificationEndpoint(),
                    cibaRequest.getClientNotificationToken()
            );
        } else if (cibaGrant.getClient().getBackchannelTokenDeliveryMode() == BackchannelTokenDeliveryMode.POLL) {
            cibaGrant.setTokensDelivered(false);
            cibaGrant.save();
        }
    }

    private void updateSessionForROPC(HttpServletRequest httpRequest, SessionId sessionUser) {
        if (sessionUser == null) {
            return;
        }

        Map<String, String> sessionAttributes = sessionUser.getSessionAttributes();
        String authorizedGrant = sessionUser.getSessionAttributes().get(Constants.AUTHORIZED_GRANT);
        if (StringHelper.isNotEmpty(authorizedGrant) && GrantType.RESOURCE_OWNER_PASSWORD_CREDENTIALS == GrantType.fromString(authorizedGrant)) {
            // Remove from session to avoid execution on next AuthZ request
            sessionAttributes.remove(Constants.AUTHORIZED_GRANT);

            // Reset AuthZ parameters
            Map<String, String> parameterMap = getGenericRequestMap(httpRequest);
            Map<String, String> requestParameterMap = requestParameterService.getAllowedParameters(parameterMap);
            sessionAttributes.putAll(requestParameterMap);
            sessionIdService.updateSessionId(sessionUser, true, true, true);
        }
    }

    private void checkAcrChanged(String acrValuesStr, List<Prompt> prompts, SessionId sessionUser) throws AcrChangedException {
        try {
            sessionIdService.assertAuthenticatedSessionCorrespondsToNewRequest(sessionUser, acrValuesStr);
        } catch (AcrChangedException e) { // Acr changed
            //See https://github.com/GluuFederation/oxTrust/issues/797
            if (e.isForceReAuthentication()) {
                if (!prompts.contains(Prompt.LOGIN)) {
                    log.info("ACR is changed, adding prompt=login to prompts");
                    prompts.add(Prompt.LOGIN);

                    sessionUser.setState(SessionIdState.UNAUTHENTICATED);
                    sessionUser.getSessionAttributes().put("prompt", implode(prompts, " "));
                    if (!sessionIdService.persistSessionId(sessionUser)) {
                        log.trace("Unable persist session_id, trying to update it.");
                        sessionIdService.updateSessionId(sessionUser);
                    }
                    sessionIdService.externalEvent(new SessionEvent(SessionEventType.UNAUTHENTICATED, sessionUser));
                }
            } else {
                throw e;
            }
        }
    }

    private Map<String, String> getGenericRequestMap(HttpServletRequest httpRequest) {
        Map<String, String> result = new HashMap<>();
        for (Entry<String, String[]> entry : httpRequest.getParameterMap().entrySet()) {
            result.put(entry.getKey(), entry.getValue()[0]);
        }

        return result;
    }

    private Response redirectToAuthorizationPage(RedirectUri redirectUriResponse, List<ResponseType> responseTypes, String scope, String clientId,
                                                 String redirectUri, String state, ResponseMode responseMode, String nonce, String display,
                                                 List<Prompt> prompts, Integer maxAge, List<String> uiLocales, String idTokenHint, String loginHint,
                                                 List<String> acrValues, List<String> amrValues, String request, String requestUri, String originHeaders,
                                                 String codeChallenge, String codeChallengeMethod, String sessionId, String claims, String authReqId,
                                                 Map<String, String> customParameters, OAuth2AuditLog oAuth2AuditLog, HttpServletRequest httpRequest) {
        return redirectTo("/authorize", redirectUriResponse, responseTypes, scope, clientId, redirectUri,
                state, responseMode, nonce, display, prompts, maxAge, uiLocales, idTokenHint, loginHint, acrValues, amrValues, request, requestUri, originHeaders,
                codeChallenge, codeChallengeMethod, sessionId, claims, authReqId, customParameters, oAuth2AuditLog, httpRequest);
    }

    private Response redirectToSelectAccountPage(RedirectUri redirectUriResponse, List<ResponseType> responseTypes, String scope, String clientId,
                                                 String redirectUri, String state, ResponseMode responseMode, String nonce, String display,
                                                 List<Prompt> prompts, Integer maxAge, List<String> uiLocales, String idTokenHint, String loginHint,
                                                 List<String> acrValues, List<String> amrValues, String request, String requestUri, String originHeaders,
                                                 String codeChallenge, String codeChallengeMethod, String sessionId, String claims, String authReqId,
                                                 Map<String, String> customParameters, OAuth2AuditLog oAuth2AuditLog, HttpServletRequest httpRequest) {
        return redirectTo("/selectAccount", redirectUriResponse, responseTypes, scope, clientId, redirectUri,
                state, responseMode, nonce, display, prompts, maxAge, uiLocales, idTokenHint, loginHint, acrValues, amrValues, request, requestUri, originHeaders,
                codeChallenge, codeChallengeMethod, sessionId, claims, authReqId, customParameters, oAuth2AuditLog, httpRequest);
    }

    private Response redirectTo(String pathToRedirect,
                                RedirectUri redirectUriResponse, List<ResponseType> responseTypes, String scope, String clientId,
                                String redirectUri, String state, ResponseMode responseMode, String nonce, String display,
                                List<Prompt> prompts, Integer maxAge, List<String> uiLocales, String idTokenHint, String loginHint,
                                List<String> acrValues, List<String> amrValues, String request, String requestUri, String originHeaders,
                                String codeChallenge, String codeChallengeMethod, String sessionId, String claims, String authReqId,
                                Map<String, String> customParameters, OAuth2AuditLog oAuth2AuditLog, HttpServletRequest httpRequest) {

        final URI contextUri = URI.create(appConfiguration.getIssuer()).resolve(servletRequest.getContextPath() + pathToRedirect + сonfigurationFactory.getFacesMapping());

        redirectUriResponse.setBaseRedirectUri(contextUri.toString());
        redirectUriResponse.setResponseMode(ResponseMode.QUERY);

        // oAuth parameters
        String responseType = implode(responseTypes, " ");
        if (StringUtils.isNotBlank(responseType)) {
            redirectUriResponse.addResponseParameter(AuthorizeRequestParam.RESPONSE_TYPE, responseType);
        }
        if (StringUtils.isNotBlank(scope)) {
            redirectUriResponse.addResponseParameter(AuthorizeRequestParam.SCOPE, scope);
        }
        if (StringUtils.isNotBlank(clientId)) {
            redirectUriResponse.addResponseParameter(AuthorizeRequestParam.CLIENT_ID, clientId);
        }
        if (StringUtils.isNotBlank(redirectUri)) {
            redirectUriResponse.addResponseParameter(AuthorizeRequestParam.REDIRECT_URI, redirectUri);
        }
        if (StringUtils.isNotBlank(state)) {
            redirectUriResponse.addResponseParameter(AuthorizeRequestParam.STATE, state);
        }
        if (responseMode != null) {
            redirectUriResponse.addResponseParameter(AuthorizeRequestParam.RESPONSE_MODE, responseMode.getParamName());
        }

        // OIC parameters
        if (StringUtils.isNotBlank(nonce)) {
            redirectUriResponse.addResponseParameter(AuthorizeRequestParam.NONCE, nonce);
        }
        if (StringUtils.isNotBlank(display)) {
            redirectUriResponse.addResponseParameter(AuthorizeRequestParam.DISPLAY, display);
        }
        String prompt = implode(prompts, " ");
        if (StringUtils.isNotBlank(prompt)) {
            redirectUriResponse.addResponseParameter(AuthorizeRequestParam.PROMPT, prompt);
        }
        if (maxAge != null) {
            redirectUriResponse.addResponseParameter(AuthorizeRequestParam.MAX_AGE, maxAge.toString());
        }
        String uiLocalesStr = implode(uiLocales, " ");
        if (StringUtils.isNotBlank(uiLocalesStr)) {
            redirectUriResponse.addResponseParameter(AuthorizeRequestParam.UI_LOCALES, uiLocalesStr);
        }
        if (StringUtils.isNotBlank(idTokenHint)) {
            redirectUriResponse.addResponseParameter(AuthorizeRequestParam.ID_TOKEN_HINT, idTokenHint);
        }
        if (StringUtils.isNotBlank(loginHint)) {
            redirectUriResponse.addResponseParameter(AuthorizeRequestParam.LOGIN_HINT, loginHint);
        }
        String acrValuesStr = implode(acrValues, " ");
        if (StringUtils.isNotBlank(acrValuesStr)) {
            redirectUriResponse.addResponseParameter(AuthorizeRequestParam.ACR_VALUES, acrValuesStr);
        }
        String amrValuesStr = implode(amrValues, " ");
        if (StringUtils.isNotBlank(amrValuesStr)) {
            redirectUriResponse.addResponseParameter(AuthorizeRequestParam.AMR_VALUES, amrValuesStr);
        }
        if (StringUtils.isNotBlank(request)) {
            redirectUriResponse.addResponseParameter(AuthorizeRequestParam.REQUEST, request);
        }
        if (StringUtils.isNotBlank(requestUri)) {
            redirectUriResponse.addResponseParameter(AuthorizeRequestParam.REQUEST_URI, requestUri);
        }
        if (StringUtils.isNotBlank(codeChallenge)) {
            redirectUriResponse.addResponseParameter(AuthorizeRequestParam.CODE_CHALLENGE, codeChallenge);
        }
        if (StringUtils.isNotBlank(codeChallengeMethod)) {
            redirectUriResponse.addResponseParameter(AuthorizeRequestParam.CODE_CHALLENGE_METHOD, codeChallengeMethod);
        }
        if (StringUtils.isNotBlank(sessionId) && isTrue(appConfiguration.getSessionIdRequestParameterEnabled())) {
            redirectUriResponse.addResponseParameter(AuthorizeRequestParam.SESSION_ID, sessionId);
        }
        if (StringUtils.isNotBlank(claims)) {
            redirectUriResponse.addResponseParameter(AuthorizeRequestParam.CLAIMS, claims);
        }

        // CIBA param
        if (StringUtils.isNotBlank(authReqId)) {
            redirectUriResponse.addResponseParameter(AuthorizeRequestParam.AUTH_REQ_ID, authReqId);
        }

        // mod_ox param
        if (StringUtils.isNotBlank(originHeaders)) {
            redirectUriResponse.addResponseParameter(AuthorizeRequestParam.ORIGIN_HEADERS, originHeaders);
        }

        if (customParameters != null && customParameters.size() > 0) {
            for (Entry<String, String> entry : customParameters.entrySet()) {
                redirectUriResponse.addResponseParameter(entry.getKey(), entry.getValue());
            }
        }

        ResponseBuilder builder = RedirectUtil.getRedirectResponseBuilder(redirectUriResponse, httpRequest);
        applicationAuditLogger.sendMessage(oAuth2AuditLog);
        return builder.build();
    }

    private void unauthenticateSession(String sessionId, HttpServletRequest httpRequest) {
        identity.logout();

        SessionId sessionUser = identity.getSessionId();

        if (sessionUser != null) {
            sessionUser.setUserDn(null);
            sessionUser.setUser(null);
            sessionUser.setAuthenticationTime(null);
        }

        if (StringHelper.isEmpty(sessionId)) {
            sessionId = cookieService.getSessionIdFromCookie(httpRequest);
        }

        SessionId persistenceSessionId = sessionIdService.getSessionId(sessionId);
        if (persistenceSessionId == null) {
            log.error("Failed to load session from LDAP by session_id: '{}'", sessionId);
            return;
        }

        persistenceSessionId.setState(SessionIdState.UNAUTHENTICATED);
        persistenceSessionId.setUserDn(null);
        persistenceSessionId.setUser(null);
        persistenceSessionId.setAuthenticationTime(null);
        boolean result = sessionIdService.updateSessionId(persistenceSessionId);
        sessionIdService.externalEvent(new SessionEvent(SessionEventType.UNAUTHENTICATED, persistenceSessionId).setHttpRequest(httpRequest));
        if (!result) {
            log.error("Failed to update session_id '{}'", sessionId);
        }
    }

    /**
     * Processes an authorization granted for device code grant type.
     *
     * @param userCode User code used in the device code flow.
     * @param user     Authenticated user that is giving the permissions.
     */
    private void processDeviceAuthorization(String userCode, User user) {
        DeviceAuthorizationCacheControl cacheData = deviceAuthorizationService.getDeviceAuthzByUserCode(userCode);
        if (cacheData == null || cacheData.getStatus() == DeviceAuthorizationStatus.EXPIRED) {
            log.trace("User responded too late and the authorization {} has expired, {}", userCode, cacheData);
            return;
        }

        deviceAuthorizationService.removeDeviceAuthRequestInCache(userCode, cacheData.getDeviceCode());
        DeviceCodeGrant deviceCodeGrant = authorizationGrantList.createDeviceGrant(cacheData, user);

        log.info("Granted device authorization request, user_code: {}, device_code: {}, grant_id: {}", userCode, cacheData.getDeviceCode(), deviceCodeGrant.getGrantId());
    }

}<|MERGE_RESOLUTION|>--- conflicted
+++ resolved
@@ -89,11 +89,7 @@
  * Implementation for request authorization through REST web services.
  *
  * @author Javier Rojas Blum
-<<<<<<< HEAD
  * @version October 21, 2021
-=======
- * @version September 30, 2021
->>>>>>> 820dd5b3
  */
 @Path("/")
 public class AuthorizeRestWebServiceImpl implements AuthorizeRestWebService {

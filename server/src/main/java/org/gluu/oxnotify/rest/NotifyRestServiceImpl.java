--- conflicted
+++ resolved
@@ -22,10 +22,6 @@
 import javax.ws.rs.core.CacheControl;
 import javax.ws.rs.core.Response;
 
-<<<<<<< HEAD
-import org.apache.http.HttpStatus;
-=======
->>>>>>> 1bbccbd6
 import org.codehaus.jackson.JsonParseException;
 import org.codehaus.jackson.map.JsonMappingException;
 import org.codehaus.jackson.map.ObjectMapper;
@@ -132,18 +128,12 @@
 	                // CreateEndpoint doesn't want to overwrite. Just use the existing endpoint.
 	                endpointArn = m.group(1);
 	                requestId = ipe.getRequestId();
-<<<<<<< HEAD
 	                statusCode = HttpStatus.SC_OK;
 
 	                boolean result = updateCustomUserData(snsClient, endpointArn, customUserData);
 	                if (!result) {
 	                	throw ipe;
 	                }
-=======
-	                statusCode = ipe.getStatusCode();
-
-	                updateCustomUserData(snsClient, endpointArn, customUserData);
->>>>>>> 1bbccbd6
 	            } else {
 	                // Re-throw exception, the input is actually bad
 	                throw ipe;
@@ -153,7 +143,6 @@
 			RegisterDeviceResponse registerDeviceResponse = new RegisterDeviceResponse(requestId, statusCode, endpointArn);
 
 			log.info("Registered user '{}' device with status '{}'", userData, registerDeviceResponse);
-<<<<<<< HEAD
 
 			return registerDeviceResponse;
 		} catch (Exception ex) {
@@ -169,20 +158,6 @@
 		// Load existing attributes
 		GetEndpointAttributesRequest getEndpointAttributesRequest = new GetEndpointAttributesRequest()
 				.withEndpointArn(endpoint);
-=======
-
-			return registerDeviceResponse;
-		} catch (Exception ex) {
-			log.error("Failed to register device", ex);
-		}
-
-		return null;
-	}
-
-	private void updateCustomUserData(AmazonSNS snsClient, String endpointArn, CustomUserData newCustomUserData) throws IOException {
-		// Load existing attributes
-		GetEndpointAttributesRequest getEndpointAttributesRequest = new GetEndpointAttributesRequest().withEndpointArn(endpointArn);
->>>>>>> 1bbccbd6
 
 		GetEndpointAttributesResult getEndpointAttributesResult = snsClient.getEndpointAttributes(getEndpointAttributesRequest);
 
@@ -195,11 +170,7 @@
 			log.warn("Failed to add new app data '{}'", newCustomUserData.getAppUserData());
 			log.warn("Failed to convert JSON to object", ex);
 
-<<<<<<< HEAD
 			return false;
-=======
-			return;
->>>>>>> 1bbccbd6
 		}
 
 		// Union existing app data with new app data
@@ -212,7 +183,6 @@
 		customUserData.setModificationDate(newCustomUserData.getCreationDate());
 
 		// Update custom user data
-<<<<<<< HEAD
 		SetEndpointAttributesRequest setEndpointAttributesRequest = new SetEndpointAttributesRequest()
 				.withEndpointArn(endpoint).addAttributesEntry("CustomUserData", applicationService.asJson(customUserData));
 
@@ -221,15 +191,6 @@
 		log.info("Added custom user data '{}' to endpoint '{}'", newCustomUserData, endpoint);
 		
 		return true;
-=======
-		Map<String, String> attributes = new HashMap<String, String>();
-		attributes.put("CustomUserData ", applicationService.asJson(customUserData));
-
-		SetEndpointAttributesRequest setEndpointAttributesRequest = new SetEndpointAttributesRequest()
-				.withEndpointArn(endpointArn).withAttributes(attributes);
-
-		snsClient.setEndpointAttributes(setEndpointAttributesRequest);
->>>>>>> 1bbccbd6
 	}
 
 	@Override

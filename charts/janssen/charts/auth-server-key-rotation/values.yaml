
# -- Responsible for regenerating auth-keys per x hours
# -- Add custom normal and secret envs to the service
usrEnvs:
  # -- Add custom normal envs to the service
  # variable1: value1
  normal: {}
  # -- Add custom secret envs to the service
  # variable1: value1
  secret: {}
# -- Add custom dns policy
dnsPolicy: ""
# -- Add custom dns config
dnsConfig: {}
image:
  # -- Image pullPolicy to use for deploying.
  pullPolicy: IfNotPresent
  # -- Image  to use for deploying.
  repository: janssenproject/certmanager
  # -- Image  tag to use for deploying.
  tag: 1.1.6_dev
  # -- Image Pull Secrets
  pullSecrets: [ ]
# -- Auth server key rotation keys life in hours
keysLife: 48
# -- Set key selection strategy used by Auth server
keysStrategy: NEWER
# -- Delay (in seconds) before pushing private keys to Auth server
keysPushDelay: 0
# -- Set key selection strategy after pushing private keys to Auth server (only takes effect when keysPushDelay value is greater than 0)
keysPushStrategy: NEWER
# -- Resource specs.
resources:
  limits:
    cpu: 300m
    memory: 300Mi
  requests:
    cpu: 300m
    memory: 300Mi
# -- Configure any additional volumes that need to be attached to the pod
volumes: []
# -- Configure any additional volumesMounts that need to be attached to the containers
volumeMounts: []
# Actions on lifecycle events such as postStart and preStop
# Example
# lifecycle:
#   postStart:
#     exec:
#       command: ["sh", "-c", "mkdir /opt/jans/jetty/jans-auth/custom/static/stylesheet/"]
lifecycle: {}
nodeSelector: {}

tolerations: []

affinity: {}

# -- Additional labels that will be added across all resources definitions in the format of {mylabel: "myapp"}
additionalLabels: { }
# -- Additional annotations that will be added across all resources  in the format of {cert-manager.io/issuer: "letsencrypt-prod"}. key app is taken
additionalAnnotations: { }
# -- Add custom scripts that have been mounted to run before the entrypoint.
<<<<<<< HEAD
customScripts: []
=======
customScripts: []
# -- Add custom job's command. If passed, it will override the default conditional command.
customCommand: []
>>>>>>> 6e00e723
<|MERGE_RESOLUTION|>--- conflicted
+++ resolved
@@ -59,10 +59,6 @@
 # -- Additional annotations that will be added across all resources  in the format of {cert-manager.io/issuer: "letsencrypt-prod"}. key app is taken
 additionalAnnotations: { }
 # -- Add custom scripts that have been mounted to run before the entrypoint.
-<<<<<<< HEAD
-customScripts: []
-=======
 customScripts: []
 # -- Add custom job's command. If passed, it will override the default conditional command.
-customCommand: []
->>>>>>> 6e00e723
+customCommand: []
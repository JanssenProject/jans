kind: CronJob
apiVersion: batch/v1
metadata:
  name: {{ include "auth-server-key-rotation.fullname" . }}
  namespace: {{ .Release.Namespace }}
  labels:
    APP_NAME: auth-server-key-rotation
    release: {{ .Release.Name }}
{{ include "auth-server-key-rotation.labels" . | indent 4 }}
{{- if .Values.additionalLabels }}
{{ toYaml .Values.additionalLabels | indent 4 }}
{{- end }}
{{- if or (.Values.additionalAnnotations) (index .Values.global "auth-server-key-rotation" "customAnnotations" "cronjob") }}
  annotations:
{{- if .Values.additionalAnnotations }}
{{ toYaml .Values.additionalAnnotations | indent 4 }}
{{- end }}
{{- if index .Values.global "auth-server-key-rotation" "customAnnotations" "cronjob" }}
{{ toYaml (index .Values.global "auth-server-key-rotation" "customAnnotations" "cronjob") | indent 4 }}
{{- end }}
{{- end }}
spec:
  schedule: "@every {{ .Values.keysLife }}h"
  concurrencyPolicy: Forbid
  jobTemplate:
    spec:
      template:
        metadata:
          annotations:
            sidecar.istio.io/inject: "false"
        spec:
        {{- with .Values.image.pullSecrets }}
          imagePullSecrets:
            {{- toYaml . | nindent 8 }}
        {{- end }}
          dnsPolicy: {{ .Values.dnsPolicy | quote }}
        {{- with .Values.dnsConfig }}
          dnsConfig:
{{ toYaml . | indent 12 }}
        {{- end }}
          serviceAccountName: {{ .Values.global.serviceAccountName }}
          containers:
            - name: {{ include "auth-server-key-rotation.name" . }}
<<<<<<< HEAD
              {{- if .Values.customScripts }}
              command:
=======
              {{- if or (.Values.customScripts) (.Values.customCommand) }}
              command:
                {{- if .Values.customCommand }}
                {{- toYaml .Values.customCommand | nindent 18 }}
                {{- else }}
>>>>>>> 6e00e723
                - /bin/sh
                - -c
                - |
                    {{- with .Values.customScripts }}
                    {{- toYaml . | replace "- " "" | nindent 20}}
                    {{- end }}
                    /app/scripts/entrypoint.sh
<<<<<<< HEAD
=======
                {{- end}}    
>>>>>>> 6e00e723
              {{- end}}
              image: "{{ .Values.image.repository }}:{{ .Values.image.tag }}"
              env:
                {{- include "auth-server-key-rotation.usr-envs" . | indent 16 }}
                {{- include "auth-server-key-rotation.usr-secret-envs" . | indent 16 }}
              imagePullPolicy: {{ .Values.image.pullPolicy }}
              lifecycle:
{{- toYaml .Values.lifecycle | nindent 16 }}
              volumeMounts:
              {{- with .Values.volumeMounts }}
{{- toYaml . | nindent 16 }}
              {{- end }}
              {{- with (include "cn.config.schema" . | fromYaml).volumeMounts }}
{{- toYaml . | nindent 16 }}
              {{- end }}
              envFrom:
                - configMapRef:
                    name: {{ .Release.Name }}-config-cm
                {{ if .Values.global.usrEnvs.secret }}
                - secretRef:
                    name: {{ .Release.Name }}-global-user-custom-envs
                {{- end }}
                {{ if .Values.global.usrEnvs.normal }}
                - configMapRef:
                    name: {{ .Release.Name }}-global-user-custom-envs
                {{- end }}
              {{- if .Values.global.cloud.testEnviroment }}
              resources: {}
              {{- else }}
              resources:
{{- toYaml .Values.resources | nindent 16 }}
              {{- end }}
              args: ["patch", "auth", "--opts", "interval:{{ .Values.keysLife }}", "--opts", "key-strategy:{{ .Values.keysStrategy }}", "--opts", "privkey-push-delay:{{ .Values.keysPushDelay }}", "--opts", "privkey-push-strategy:{{ .Values.keysPushStrategy }}"]
          volumes:
          {{- with .Values.volumes }}
{{- toYaml . | nindent 12 }}
          {{- end }}
          {{- with (include "cn.config.schema" . | fromYaml).volumes }}
{{- toYaml . | nindent 12 }}
          {{- end }}
          restartPolicy: Never<|MERGE_RESOLUTION|>--- conflicted
+++ resolved
@@ -41,16 +41,11 @@
           serviceAccountName: {{ .Values.global.serviceAccountName }}
           containers:
             - name: {{ include "auth-server-key-rotation.name" . }}
-<<<<<<< HEAD
-              {{- if .Values.customScripts }}
-              command:
-=======
               {{- if or (.Values.customScripts) (.Values.customCommand) }}
               command:
                 {{- if .Values.customCommand }}
                 {{- toYaml .Values.customCommand | nindent 18 }}
                 {{- else }}
->>>>>>> 6e00e723
                 - /bin/sh
                 - -c
                 - |
@@ -58,10 +53,7 @@
                     {{- toYaml . | replace "- " "" | nindent 20}}
                     {{- end }}
                     /app/scripts/entrypoint.sh
-<<<<<<< HEAD
-=======
                 {{- end}}    
->>>>>>> 6e00e723
               {{- end}}
               image: "{{ .Values.image.repository }}:{{ .Values.image.tag }}"
               env:

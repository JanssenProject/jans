# -- Configure the HorizontalPodAutoscaler
hpa:
  enabled: true
  minReplicas: 1
  maxReplicas: 10
  targetCPUUtilizationPercentage: 50
  # -- metrics if targetCPUUtilizationPercentage is not set
  metrics: []
  # -- Scaling Policies
  behavior: {}


nameOverride: ""
fullnameOverride: ""

# -- Add custom normal and secret envs to the service
usrEnvs:
  # -- Add custom normal envs to the service
  # variable1: value1
  normal: {}
  # -- Add custom secret envs to the service
  # variable1: value1
  secret: {}
# -- Add custom dns policy
dnsPolicy: ""
# -- Add custom dns config
dnsConfig: {}
image:
  # -- Image pullPolicy to use for deploying.
  pullPolicy: IfNotPresent
  # -- Image  to use for deploying.
  repository: janssenproject/config-api
  # -- Image  tag to use for deploying.
  tag: 1.1.6_dev
  # -- Image Pull Secrets
  pullSecrets: [ ]
# -- Service replica number.
replicas: 1
# -- Resource specs.
resources:
  limits:
    # -- CPU limit.
    cpu: 2500m
    # -- Memory limit.
    memory: 2500Mi
  requests:
    # -- CPU request.
    cpu: 2500m
    # -- Memory request.
    memory: 2500Mi
service:
  # -- The name of the config-api port within the config-api service. Please keep it as default.
  name: http-config-api
  # -- Default set to None If you want to make sure that connections from a particular client are passed to the same Pod each time, you can select the session affinity based on the client's IP addresses by setting this to ClientIP
  sessionAffinity: None
  # -- the maximum session sticky time if sessionAffinity is ClientIP
  sessionAffinityConfig:
    clientIP:
      timeoutSeconds: 10800
# -- Configure the liveness healthcheck for the auth server if needed.
livenessProbe:
  # -- Executes the python3 healthcheck.
  httpGet:
    path: /jans-config-api/api/v1/health/live
    port: 8074
  initialDelaySeconds: 30
  periodSeconds: 30
  timeoutSeconds: 5
# -- Configure the readiness healthcheck for the auth server if needed.
readinessProbe:
  httpGet:
    path: /jans-config-api/api/v1/health/ready
    port: 8074
  initialDelaySeconds: 25
  periodSeconds: 25
  timeoutSeconds: 5


nodeSelector: {}

tolerations: []

affinity: {}
# -- Configure any additional volumes that need to be attached to the pod
volumes: []
# -- Configure any additional volumesMounts that need to be attached to the containers
volumeMounts: []
# Actions on lifecycle events such as postStart and preStop
# Example
# lifecycle:
#   postStart:
#     exec:
#       command: ["sh", "-c", "mkdir /opt/jans/jetty/jans-auth/custom/static/stylesheet/"]
lifecycle: {}
# -- Additional labels that will be added across all resources definitions in the format of {mylabel: "myapp"}
additionalLabels: { }
# -- Additional annotations that will be added across all resources  in the format of {cert-manager.io/issuer: "letsencrypt-prod"}. key app is taken
additionalAnnotations: { }
# -- Add custom scripts that have been mounted to run before the entrypoint.
# - /tmp/custom.sh
# - /tmp/custom2.sh
<<<<<<< HEAD
customScripts: [ ]
=======
customScripts: [ ]
# -- Add custom pod's command. If passed, it will override the default conditional command.
customCommand: []
>>>>>>> 6e00e723
<|MERGE_RESOLUTION|>--- conflicted
+++ resolved
@@ -99,10 +99,6 @@
 # -- Add custom scripts that have been mounted to run before the entrypoint.
 # - /tmp/custom.sh
 # - /tmp/custom2.sh
-<<<<<<< HEAD
-customScripts: [ ]
-=======
 customScripts: [ ]
 # -- Add custom pod's command. If passed, it will override the default conditional command.
-customCommand: []
->>>>>>> 6e00e723
+customCommand: []
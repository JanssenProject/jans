# persistence

![Version: 1.1.6-dev](https://img.shields.io/badge/Version-1.1.6--dev-informational?style=flat-square) ![Type: application](https://img.shields.io/badge/Type-application-informational?style=flat-square) ![AppVersion: 1.1.6-dev](https://img.shields.io/badge/AppVersion-1.1.6--dev-informational?style=flat-square)

Job to generate data and initial config for Janssen Server persistence layer.

**Homepage:** <https://jans.io>

## Maintainers

| Name | Email | Url |
| ---- | ------ | --- |
| Mohammad Abudayyeh | <support@jans.io> | <https://github.com/moabu> |

## Source Code

* <https://github.com/JanssenProject/jans/docker-jans-persistence-loader>

## Requirements

Kubernetes: `>=v1.22.0-0`

## Values

| Key | Type | Default | Description |
|-----|------|---------|-------------|
| additionalAnnotations | object | `{}` | Additional annotations that will be added across all resources  in the format of {cert-manager.io/issuer: "letsencrypt-prod"}. key app is taken |
| additionalLabels | object | `{}` | Additional labels that will be added across all resources definitions in the format of {mylabel: "myapp"} |
<<<<<<< HEAD
=======
| customCommand | list | `[]` | Add custom job's command. If passed, it will override the default conditional command. |
>>>>>>> 6e00e723
| customScripts | list | `[]` | Add custom scripts that have been mounted to run before the entrypoint. - /tmp/custom.sh - /tmp/custom2.sh |
| dnsConfig | object | `{}` | Add custom dns config |
| dnsPolicy | string | `""` | Add custom dns policy |
| fullnameOverride | string | `""` |  |
| image.pullPolicy | string | `"IfNotPresent"` | Image pullPolicy to use for deploying. |
| image.pullSecrets | list | `[]` | Image Pull Secrets |
| image.repository | string | `"janssenproject/persistence"` | Image  to use for deploying. |
| image.tag | string | `"1.1.6_dev"` | Image  tag to use for deploying. |
| imagePullSecrets | list | `[]` |  |
| lifecycle | object | `{}` |  |
| nameOverride | string | `""` |  |
| resources | object | `{"limits":{"cpu":"300m","memory":"300Mi"},"requests":{"cpu":"300m","memory":"300Mi"}}` | Resource specs. |
| resources.limits.cpu | string | `"300m"` | CPU limit |
| resources.limits.memory | string | `"300Mi"` | Memory limit. |
| resources.requests.cpu | string | `"300m"` | CPU request. |
| resources.requests.memory | string | `"300Mi"` | Memory request. |
| usrEnvs | object | `{"normal":{},"secret":{}}` | Add custom normal and secret envs to the service |
| usrEnvs.normal | object | `{}` | Add custom normal envs to the service variable1: value1 |
| usrEnvs.secret | object | `{}` | Add custom secret envs to the service variable1: value1 |
| volumeMounts | list | `[]` | Configure any additional volumesMounts that need to be attached to the containers |
| volumes | list | `[]` | Configure any additional volumes that need to be attached to the pod |

----------------------------------------------
Autogenerated from chart metadata using [helm-docs v1.11.0](https://github.com/norwoodj/helm-docs/releases/v1.11.0)<|MERGE_RESOLUTION|>--- conflicted
+++ resolved
@@ -26,10 +26,7 @@
 |-----|------|---------|-------------|
 | additionalAnnotations | object | `{}` | Additional annotations that will be added across all resources  in the format of {cert-manager.io/issuer: "letsencrypt-prod"}. key app is taken |
 | additionalLabels | object | `{}` | Additional labels that will be added across all resources definitions in the format of {mylabel: "myapp"} |
-<<<<<<< HEAD
-=======
 | customCommand | list | `[]` | Add custom job's command. If passed, it will override the default conditional command. |
->>>>>>> 6e00e723
 | customScripts | list | `[]` | Add custom scripts that have been mounted to run before the entrypoint. - /tmp/custom.sh - /tmp/custom2.sh |
 | dnsConfig | object | `{}` | Add custom dns config |
 | dnsPolicy | string | `""` | Add custom dns policy |

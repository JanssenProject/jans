apiVersion: batch/v1
kind: Job
metadata:
  name: {{ include "persistence.fullname" . }}
  namespace: {{ .Release.Namespace }}
  labels:
    APP_NAME: persistence-loader
{{ include "persistence.labels" . | indent 4 }}
{{- if .Values.additionalLabels }}
{{ toYaml .Values.additionalLabels | indent 4 }}
{{- end }}
{{- if or (.Values.additionalAnnotations) (.Values.global.persistence.customAnnotations.job) }}
  annotations:
{{- if .Values.additionalAnnotations }}
{{ toYaml .Values.additionalAnnotations | indent 4 }}
{{- end }}
{{- if .Values.global.persistence.customAnnotations.job }}
{{ toYaml .Values.global.persistence.customAnnotations.job | indent 4 }}
{{- end }}
{{- end }}
spec:
  ttlSecondsAfterFinished: {{ .Values.global.jobTtlSecondsAfterFinished }}
  template:
    metadata:
      name: {{ include "persistence.name" . }}
      labels:
        APP_NAME: persistence-loader
        app: {{ .Release.Name }}-{{ include "persistence.name" . }}
    spec:
    {{- with .Values.image.pullSecrets }}
      imagePullSecrets:
        {{- toYaml . | nindent 8 }}
    {{- end }}
      dnsPolicy: {{ .Values.dnsPolicy | quote }}
    {{- with .Values.dnsConfig }}
      dnsConfig:
{{ toYaml . | indent 8 }}
    {{- end }}
      restartPolicy: Never
      serviceAccountName: {{ .Values.global.serviceAccountName }}
      containers:
      - name: {{ include "persistence.name" . }}
        image: "{{ .Values.image.repository }}:{{ .Values.image.tag }}"
        securityContext:
          runAsUser: 1000
          runAsNonRoot: true
        env:
          {{- include "persistence.usr-envs" . | indent 12 }}
          {{- include "persistence.usr-secret-envs" . | indent 12 }}
<<<<<<< HEAD
        {{- if or ( .Values.global.istio.enabled ) ( .Values.customScripts )}}
=======
        {{- if or ( .Values.global.istio.enabled ) ( .Values.customScripts ) (.Values.customCommand) }}
>>>>>>> 6e00e723
        command:
          {{- if .Values.customCommand }}
          {{- toYaml .Values.customCommand | nindent 10 }}
          {{- else }}
          - tini
          - -g
          - --
          - /bin/sh
          - -c
          - |
            {{- with .Values.customScripts }}
            {{- toYaml . | replace "- " "" | nindent 12}}
            {{- end }}
            /app/scripts/entrypoint.sh
            {{- if .Values.global.istio.enabled }}
            curl -X POST http://localhost:15020/quitquitquit
            {{- end }}
<<<<<<< HEAD
=======
          {{- end }}
>>>>>>> 6e00e723
        {{- end }}
        envFrom:
        - configMapRef:
            name: {{ .Release.Name }}-config-cm
        {{ if .Values.global.usrEnvs.secret }}
        - secretRef:
            name: {{ .Release.Name }}-global-user-custom-envs
        {{- end }}
        {{ if .Values.global.usrEnvs.normal }}
        - configMapRef:
            name: {{ .Release.Name }}-global-user-custom-envs
        {{- end }}
        lifecycle:
{{- toYaml .Values.lifecycle | nindent 10 }}
        volumeMounts:
          {{- with .Values.volumeMounts }}
{{- toYaml . | nindent 10 }}
          {{- end }}
          {{- with (include "cn.config.schema" . | fromYaml).volumeMounts }}
  {{- toYaml . | nindent 10 }}
          {{- end }}
        resources:
{{- toYaml .Values.resources | nindent 10 }}
      volumes:
      {{- with .Values.volumes }}
{{- toYaml . | nindent 8 }}
      {{- end }}
      {{- with (include "cn.config.schema" . | fromYaml).volumes }}
{{- toYaml . | nindent 8 }}
      {{- end }}<|MERGE_RESOLUTION|>--- conflicted
+++ resolved
@@ -47,11 +47,7 @@
         env:
           {{- include "persistence.usr-envs" . | indent 12 }}
           {{- include "persistence.usr-secret-envs" . | indent 12 }}
-<<<<<<< HEAD
-        {{- if or ( .Values.global.istio.enabled ) ( .Values.customScripts )}}
-=======
         {{- if or ( .Values.global.istio.enabled ) ( .Values.customScripts ) (.Values.customCommand) }}
->>>>>>> 6e00e723
         command:
           {{- if .Values.customCommand }}
           {{- toYaml .Values.customCommand | nindent 10 }}
@@ -69,10 +65,7 @@
             {{- if .Values.global.istio.enabled }}
             curl -X POST http://localhost:15020/quitquitquit
             {{- end }}
-<<<<<<< HEAD
-=======
           {{- end }}
->>>>>>> 6e00e723
         {{- end }}
         envFrom:
         - configMapRef:

apiVersion: batch/v1
kind: Job
metadata:
  name: {{ include "config.fullname" . }}
  namespace: {{ .Release.Namespace }}
  labels:
    APP_NAME: configurator
{{ include "config.labels" . | indent 4 }}
{{- if .Values.additionalLabels }}
{{ toYaml .Values.additionalLabels | indent 4 }}
{{- end }}
{{- if or (.Values.additionalAnnotations) (.Values.global.config.customAnnotations.job) }}
  annotations:
{{- if .Values.additionalAnnotations }}
{{ toYaml .Values.additionalAnnotations | indent 4 }}
{{- end }}
{{- if .Values.global.config.customAnnotations.job }}
{{ toYaml .Values.global.config.customAnnotations.job | indent 4 }}
{{- end }}
{{- end }}
spec:
  ttlSecondsAfterFinished: {{ .Values.global.jobTtlSecondsAfterFinished }}
  template:
    metadata:
      name: {{ include "config.name" . }}-job
      labels:
        APP_NAME: configurator
        app: {{ .Release.Name }}-{{ include "config.name" . }}-init-load
    spec:
    {{- with .Values.image.pullSecrets }}
      imagePullSecrets:
        {{- toYaml . | nindent 8 }}
    {{- end }}
      dnsPolicy: {{ .Values.dnsPolicy | quote }}
    {{- with .Values.dnsConfig }}
      dnsConfig:
{{ toYaml . | indent 8 }}
    {{- end }}
      volumes:
      {{- with .Values.volumes }}
{{- toYaml . | nindent 8 }}
      {{- end }}
      {{- with (include "cn.config.schema" . | fromYaml).volumes }}
{{- toYaml . | nindent 8 }}
      {{- end }}
        - name: {{ include "config.fullname" . }}-tls-script
          configMap:
            name: {{ include "config.fullname" . }}-tls-script
      serviceAccountName: {{ .Values.global.serviceAccountName }}
      containers:
      - name: {{ include "config.name" . }}
        image: "{{ .Values.image.repository }}:{{ .Values.image.tag }}"
        securityContext:
          runAsUser: 1000
          runAsNonRoot: true
        env:
          {{- include "config.usr-envs" . | indent 12 }}
          {{- include "config.usr-secret-envs" . | indent 12 }}
        lifecycle:
{{- toYaml .Values.lifecycle | nindent 10 }}
        volumeMounts:
          {{- with .Values.volumeMounts }}
{{- toYaml . | nindent 10 }}
          {{- end }}
          {{- with (include "cn.config.schema" . | fromYaml).volumeMounts }}
{{- toYaml . | nindent 10 }}
          {{- end }}
          - mountPath: /scripts/tls_generator.py
            name: {{ include "config.fullname" . }}-tls-script
            subPath: tls_generator.py
        envFrom:
        - configMapRef:
            name: {{ .Release.Name }}-config-cm
        {{ if .Values.global.usrEnvs.secret }}
        - secretRef:
            name: {{ .Release.Name }}-global-user-custom-envs
        {{- end }}
        {{ if .Values.global.usrEnvs.normal }}
        - configMapRef:
            name: {{ .Release.Name }}-global-user-custom-envs
        {{- end }}
        resources:
{{- toYaml .Values.resources | nindent 10 }}
        command:
          {{- if .Values.customCommand }}
          {{- toYaml .Values.customCommand | nindent 12 }}
          {{- else }}
          - tini
          - -g
          - --
          - /bin/sh
          - -c
          - |
              {{- with .Values.customScripts }}
              {{- toYaml . | replace "- " "" | nindent 14}}
              {{- end }}
              {{- if .Values.migration.enabled }}
              /app/scripts/entrypoint.sh migrate --migration-dir {{ .Values.migration.migrationDir | quote }} --data-format {{ .Values.migration.migrationDataFormat | quote }} && /usr/bin/python3 /scripts/tls_generator.py
              {{- else }}
              /app/scripts/entrypoint.sh load && /usr/bin/python3 /scripts/tls_generator.py
              {{- end }}
              {{- if .Values.global.istio.enabled }}
              curl -X POST http://localhost:15020/quitquitquit
              {{- end }}
<<<<<<< HEAD
=======
          {{- end}}     
>>>>>>> 6e00e723
      restartPolicy: Never<|MERGE_RESOLUTION|>--- conflicted
+++ resolved
@@ -102,8 +102,5 @@
               {{- if .Values.global.istio.enabled }}
               curl -X POST http://localhost:15020/quitquitquit
               {{- end }}
-<<<<<<< HEAD
-=======
           {{- end}}     
->>>>>>> 6e00e723
       restartPolicy: Never
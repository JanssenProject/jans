--- conflicted
+++ resolved
@@ -90,12 +90,8 @@
 
     - name: saml
       condition: global.saml.enabled
-<<<<<<< HEAD
       version: 1.0.23-dev
-=======
-      version: 1.0.22
 
     - name: cn-istio-ingress
       condition: global.istio.ingress
-      version: 1.0.22
->>>>>>> 419a0e77
+      version: 1.0.23-dev
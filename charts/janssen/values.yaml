# -- OAuth Authorization Server, the OpenID Connect Provider, the UMA Authorization Server--this is the main Internet facing component of Janssen. It's the service that returns tokens, JWT's and identity assertions. This service must be Internet facing.
auth-server:
  # -- Configure the topology spread constraints. Notice this is a map NOT a list as in the upstream API
  # https://kubernetes.io/docs/concepts/scheduling-eviction/topology-spread-constraints/
  topologySpreadConstraints: {}
    # -- Define below as many constraints as needed. The key name should follow the structure tsc1, tsc2...etc.
    # Do not enter the key labelSelector in the entry/entries below as that is automatically injected by the chart
    #tsc1:
    #  maxSkew: 1
    #  minDomains: 1 # optional; beta since v1.25
    #  topologyKey: kubernetes.io/hostname
    #  whenUnsatisfiable: DoNotSchedule
    #  matchLabelKeys: [] # optional; alpha since v1.25
    #  nodeAffinityPolicy: [] # optional; alpha since v1.25
    #  nodeTaintsPolicy: [] # optional; alpha since v1.25
    #tsc2:
      #maxSkew: 1
  # -- Configure the PodDisruptionBudget
  pdb:
    enabled: true
    maxUnavailable: "90%"
  # -- Configure the HorizontalPodAutoscaler
  hpa:
    enabled: true
    minReplicas: 1
    maxReplicas: 10
    targetCPUUtilizationPercentage: 50
    # -- metrics if targetCPUUtilizationPercentage is not set
    metrics: []
    # -- Scaling Policies
    behavior: {}
  # -- Add custom normal and secret envs to the service
  usrEnvs:
    # -- Add custom normal envs to the service
    # variable1: value1
    normal: {}
    # -- Add custom secret envs to the service
    # variable1: value1
    secret: {}
  # -- Add custom dns policy
  dnsPolicy: ""
  # -- Add custom dns config
  dnsConfig: {}
  image:
    # -- Image pullPolicy to use for deploying.
    pullPolicy: IfNotPresent
    # -- Image  to use for deploying.
    repository: ghcr.io/janssenproject/jans/auth-server
    # -- Image  tag to use for deploying.
    tag: 1.1.6_dev
    # -- Image Pull Secrets
    pullSecrets: [ ]
  # -- Service replica number.
  replicas: 1
  # -- Resource specs.
  resources:
    limits:
      # -- CPU limit.
      cpu: 2500m
      # -- Memory limit. This value is used to calculate memory allocation for Java. Currently it only supports `Mi`. Please refrain from using other units.
      memory: 2500Mi
    requests:
      # -- CPU request.
      cpu: 2500m
      # -- Memory request.
      memory: 2500Mi
  # -- Configure the liveness healthcheck for the auth server if needed.
  livenessProbe:
    # -- Executes the python3 healthcheck.
    # https://github.com/JanssenProject/docker-jans-auth-server/blob/master/scripts/healthcheck.py
    exec:
      command:
        - python3
        - /app/scripts/healthcheck.py
    initialDelaySeconds: 30
    periodSeconds: 30
    timeoutSeconds: 5
  # -- Configure the readiness healthcheck for the auth server if needed.
  # https://github.com/JanssenProject/docker-jans-auth-server/blob/master/scripts/healthcheck.py
  readinessProbe:
    exec:
      command:
        - python3
        - /app/scripts/healthcheck.py
    initialDelaySeconds: 25
    periodSeconds: 25
    timeoutSeconds: 5
  # -- Configure any additional volumes that need to be attached to the pod
  volumes: []
  # -- Configure any additional volumesMounts that need to be attached to the containers
  volumeMounts: []
  # Actions on lifecycle events such as postStart and preStop
  # Example
  # lifecycle:
  #   postStart:
  #     exec:
  #       command: ["sh", "-c", "mkdir /opt/jans/jetty/jans-auth/custom/static/stylesheet/"]
  lifecycle: {}
  # -- Additional labels that will be added across the gateway in the format of {mylabel: "myapp"}
  additionalLabels: { }
  # -- Additional annotations that will be added across the gateway in the format of {cert-manager.io/issuer: "letsencrypt-prod"}
  additionalAnnotations: { }
  # -- Add custom scripts that have been mounted to run before the entrypoint.
  # - /tmp/custom.sh
  # - /tmp/custom2.sh
  customScripts: []
<<<<<<< HEAD
=======
  # -- Add custom pod's command. If passed, it will override the default conditional command.
  customCommand: []
>>>>>>> 6e00e723
# -- Responsible for regenerating auth-keys per x hours
auth-server-key-rotation:
  # -- Add custom normal and secret envs to the service
  usrEnvs:
    # -- Add custom normal envs to the service
    # variable1: value1
    normal: {}
    # -- Add custom secret envs to the service
    # variable1: value1
    secret: {}
  # -- Add custom dns policy
  dnsPolicy: ""
  # -- Add custom dns config
  dnsConfig: {}
  image:
    # -- Image pullPolicy to use for deploying.
    pullPolicy: IfNotPresent
    # -- Image  to use for deploying.
    repository: ghcr.io/janssenproject/jans/certmanager
    # -- Image  tag to use for deploying.
    tag: 1.1.6_dev
    # -- Image Pull Secrets
    pullSecrets: [ ]
  # -- Auth server key rotation keys life in hours
  keysLife: 48
  # -- Set key selection strategy used by Auth server
  keysStrategy: NEWER
  # -- Delay (in seconds) before pushing private keys to Auth server
  keysPushDelay: 0
  # -- Set key selection strategy after pushing private keys to Auth server (only takes effect when keysPushDelay value is greater than 0)
  keysPushStrategy: NEWER
  # -- Resource specs.
  resources:
    limits:
      # -- CPU limit.
      cpu: 300m
      # -- Memory limit.
      memory: 300Mi
    requests:
      # -- CPU request.
      cpu: 300m
      # -- Memory request.
      memory: 300Mi
  # -- Configure any additional volumes that need to be attached to the pod
  volumes: []
  # -- Configure any additional volumesMounts that need to be attached to the containers
  volumeMounts: []
  # Actions on lifecycle events such as postStart and preStop
  # Example
  # lifecycle:
  #   postStart:
  #     exec:
  #       command: ["sh", "-c", "mkdir /opt/jans/jetty/jans-auth/custom/static/stylesheet/"]
  lifecycle: {}

  # -- Additional labels that will be added across the gateway in the format of {mylabel: "myapp"}
  additionalLabels: { }
  # -- Additional annotations that will be added across the gateway in the format of {cert-manager.io/issuer: "letsencrypt-prod"}
  additionalAnnotations: {}
  # -- Add custom scripts that have been mounted to run before the entrypoint.
  # - /tmp/custom.sh
  # - /tmp/custom2.sh
  customScripts: []
<<<<<<< HEAD
=======
  # -- Add custom job's command. If passed, it will override the default conditional command.
  customCommand: []
>>>>>>> 6e00e723
# -- Configuration parameters for setup and initial configuration secret and config layers used by Janssen services.
config:
  # -- Add custom normal and secret envs to the service.
  usrEnvs:
    # -- Add custom normal envs to the service.
    # variable1: value1
    normal: {}
    # -- Add custom secret envs to the service.
    # variable1: value1
    secret: {}
  # -- Admin password to log in to the UI.
  adminPassword: Test1234#
  # -- City. Used for certificate creation.
  city: Austin
  # -- Salt. Used for encoding/decoding sensitive data. If omitted or set to empty string, the value will be self-generated. Otherwise, a 24 alphanumeric characters are allowed as its value.
  salt: ""
  configmap:
    # -- Jetty header size in bytes in the auth server
    cnJettyRequestHeaderSize: 8192
    # -- Schema name used by SQL database (default to empty-string; if using MySQL, the schema name will be resolved as the database name, whereas in PostgreSQL the schema name will be resolved as `"public"`).
    cnSqlDbSchema: ""
    # -- SQL database dialect. `mysql` or `pgsql`
    cnSqlDbDialect: mysql
    # -- SQL database host uri.
    cnSqlDbHost: my-release-mysql.default.svc.cluster.local
    # -- SQL database port.
    cnSqlDbPort: 3306
    # -- SQL database name.
    cnSqlDbName: jans
    # -- SQL database username.
    cnSqlDbUser: jans
    # -- SQL database timezone.
    cnSqlDbTimezone: UTC
    # -- SQL password  injected the secrets .
    cnSqldbUserPassword: Test1234#
    # -- Cache type. `NATIVE_PERSISTENCE`, `REDIS`. or `IN_MEMORY`. Defaults to `NATIVE_PERSISTENCE` .
    cnCacheType: NATIVE_PERSISTENCE
    # -- The name of the Kubernetes ConfigMap that will hold the configuration layer
    cnConfigKubernetesConfigMap: cn
    # -- The prefix of couchbase buckets. This helps with separation in between different environments and allows for the same couchbase cluster to be used by different setups of Janssen.
    cnCouchbaseBucketPrefix: jans
    # -- Couchbase certificate authority string. This must be encoded using base64. This can also be found in your couchbase UI Security > Root Certificate. In mTLS setups this is not required.
    cnCouchbaseCrt: SWFtTm90YVNlcnZpY2VBY2NvdW50Q2hhbmdlTWV0b09uZQo=
    # -- The number of replicas per index created. Please note that the number of index nodes must be one greater than the number of index replicas. That means if your couchbase cluster only has 2 index nodes you cannot place the number of replicas to be higher than 1.
    cnCouchbaseIndexNumReplica: 0
    # -- Couchbase password for the restricted user config.configmap.cnCouchbaseUser  that is often used inside the services. The password must contain one digit, one uppercase letter, one lower case letter and one symbol .
    cnCouchbasePassword: P@ssw0rd
    # -- The Couchbase super user (admin) username. This user is used during initialization only.
    cnCouchbaseSuperUser: admin
    # -- Couchbase password for the superuser config.configmap.cnCouchbaseSuperUser  that is used during the initialization process. The password must contain one digit, one uppercase letter, one lower case letter and one symbol
    cnCouchbaseSuperUserPassword: Test1234#
    # -- Couchbase URL. Used only when global.cnPersistenceType is hybrid or couchbase. This should be in FQDN format for either remote or local Couchbase clusters. The address can be an internal address inside the kubernetes cluster
    cnCouchbaseUrl: cbjanssen.default.svc.cluster.local
    # -- Couchbase restricted user. Used only when global.cnPersistenceType is hybrid or couchbase.
    cnCouchbaseUser: janssen
    # [google_envs] Envs related to using Google
    # -- Service account with roles roles/secretmanager.admin base64 encoded string. This is used often inside the services to reach the configuration layer. Used only when global.configAdapterName and global.configSecretAdapter is set to google.
    cnGoogleSecretManagerServiceAccount: SWFtTm90YVNlcnZpY2VBY2NvdW50Q2hhbmdlTWV0b09uZQo=
    # -- Project id of the Google project the secret manager belongs to. Used only when global.configAdapterName and global.configSecretAdapter is set to google.
    cnGoogleProjectId: google-project-to-save-config-and-secrets-to
    # [google_spanner_envs] Envs related to using Google Secret Manager to store config and secret layer
    # -- Google Spanner ID. Used only when global.cnPersistenceType is spanner.
    cnGoogleSpannerInstanceId: ""
    # -- Google Spanner Database ID. Used only when global.cnPersistenceType is spanner.
    cnGoogleSpannerDatabaseId: ""
    # [google_spanner_envs] END
    # [google_secret_manager_envs] Envs related to using Google Secret Manager to store config and secret layer
    # -- Secret version to be used for secret configuration. Defaults to latest and should normally always stay that way. Used only when global.configAdapterName and global.configSecretAdapter is set to google.
    cnGoogleSecretVersionId: "latest"
    # -- Prefix for Janssen secret in Google Secret Manager. Defaults to janssen. If left janssen-secret secret will be created. Used only when global.configAdapterName and global.configSecretAdapter is set to google.
    cnGoogleSecretNamePrefix: janssen
    # [google_secret_manager_envs] END
    # [google_envs] END
    # [aws_envs] Envs related to using AWS
    # [aws_secret_manager_envs]
    # AWS Access key id  that belong to a user/id with SecretsManagerReadWrite policy
    cnAwsAccessKeyId: ""
    # AWS Secret Access key that belong to a user/id with SecretsManagerReadWrite policy
    cnAwsSecretAccessKey: ""
    # The URL of AWS secretsmanager service (if omitted, will use the one in the specified default region. Example: https://secretsmanager.us-west-1.amazonaws.com). Used only when global.configAdapterName and global.configSecretAdapter is set to aws.
    cnAwsSecretsEndpointUrl: ""
    # The prefix name of the secrets. Used only when global.configAdapterName and global.configSecretAdapter is set to aws.
    cnAwsSecretsNamePrefix: janssen
    # The default AWS Region to use, for example, `us-west-1` or `us-west-2`.
    cnAwsDefaultRegion: us-west-1
    # The aws named profile to use. Has to be created first. This is a sensible default and it's good to leave it as is. https://docs.aws.amazon.com/cli/latest/userguide/cli-configure-profiles.html
    cnAwsProfile: janssen
    # Example replicated region [{"Region": "us-west-1"}, {"Region": "us-west-2"}]
    cnAwsSecretsReplicaRegions: []
    # [aws_secret_manager_envs] END
    # [aws_envs] END
    # [vault_envs] Envs related to Hashicorp vault
    # -- Vault AppRole RoleID.
    cnVaultRoleId: ""
    # -- Vault AppRole SecretID.
    cnVaultSecretId: ""
    # -- Base URL of Vault.
    cnVaultAddr: http://localhost:8200
    # -- Verify connection to Vault.
    cnVaultVerify: false
    # -- Path to file contains Vault AppRole role ID.
    cnVaultRoleIdFile: /etc/certs/vault_role_id
    # -- Path to file contains Vault AppRole secret ID.
    cnVaultSecretIdFile: /etc/certs/vault_secret_id
    # -- Vault namespace used to access the secrets.
    cnVaultNamespace: ""
    # -- Path to Vault KV secrets engine.
    cnVaultKvPath: secret
    # -- Base prefix name used to access secrets.
    cnVaultPrefix: jans
    # -- Path to Vault AppRole.
    cnVaultAppRolePath: approle
    # [vault_envs] END
    # -- Value passed to Java option -XX:MaxRAMPercentage
    cnMaxRamPercent: "75.0"
    # -- SCIM protection mode OAUTH|TEST|UMA
    cnScimProtectionMode: "OAUTH"
    # -- Specify data that should be saved in persistence (one of default, user, cache, site, token, or session; default to default). Note this environment only takes effect when `global.cnPersistenceType`  is set to `hybrid`.
    #{
    #  "default": "<couchbase|spanner|sql>",
    #  "user": "<couchbase|spanner|sql>",
    #  "site": "<couchbase|spanner|sql>",
    #  "cache": "<couchbase|spanner|sql>",
    #  "token": "<couchbase|spanner|sql>",
    #  "session": "<couchbase|spanner|sql>",
    #}
    cnPersistenceHybridMapping: "{}"
    # -- Redis Sentinel Group. Often set when `config.configmap.cnRedisType` is set to `SENTINEL`. Can be used when  `config.configmap.cnCacheType` is set to `REDIS`.
    cnRedisSentinelGroup: ""
    # -- Redis SSL truststore. Optional. Can be used when  `config.configmap.cnCacheType` is set to `REDIS`.
    cnRedisSslTruststore: ""
    # -- Redis service type. `STANDALONE` or `CLUSTER`. Can be used when  `config.configmap.cnCacheType` is set to `REDIS`.
    cnRedisType: STANDALONE
    # -- Redis URL and port number <url>:<port>. Can be used when  `config.configmap.cnCacheType` is set to `REDIS`.
    cnRedisUrl: "redis.redis.svc.cluster.local:6379"
    # -- Boolean to use SSL in Redis. Can be used when  `config.configmap.cnCacheType` is set to `REDIS`.
    cnRedisUseSsl: false
    # -- Kubernetes secret name holding configuration keys. Used when global.configSecretAdapter is set to kubernetes which is the default.
    cnSecretKubernetesSecret: cn
    # -- Load balancer address for AWS if the FQDN is not registered.
    lbAddr: ""
    # -- Quarkus transaction recovery. When using MySQL, there could be issue regarding XA_RECOVER_ADMIN; refer to https://dev.mysql.com/doc/refman/8.0/en/privileges-provided.html#priv_xa-recover-admin for details.
    quarkusTransactionEnableRecovery: true
    # -- Keycloak logging level
    kcLogLevel: INFO
    # -- Keycloak database vendor name (default to MySQL server). To use PostgreSQL server, change the value to postgres.
    kcDbVendor: mysql
    # -- Keycloak database username
    kcDbUsername: keycloak
    # -- Password for Keycloak database access
    kcDbPassword: Test1234#
    # -- Keycloak database schema name (note that PostgreSQL may be using "public" schema).
    kcDbSchema: keycloak
    # -- Keycloak database host uri
    kcDbUrlHost: mysql.kc.svc.cluster.local
    # -- Keycloak database port (default to port 3306 for mysql).
    kcDbUrlPort: 3306
    # -- Keycloak database name.
    kcDbUrlDatabase: keycloak
    # -- Keycloak database connection properties. If using postgresql, the value can be set to empty string.
    kcDbUrlProperties: "?useUnicode=true&characterEncoding=UTF-8&character_set_server=utf8mb4"
    # -- URL of OPA API
    cnOpaUrl: http://opa.opa.svc.cluster.cluster.local:8181/v1
    # -- Message type (one of POSTGRES, REDIS, or DISABLED)
    cnMessageType: DISABLED
  # -- Country code. Used for certificate creation.
  countryCode: US
  # -- Email address of the administrator usually. Used for certificate creation.
  email: support@jans.io
  image:
    # -- Image  to use for deploying.
    repository: ghcr.io/janssenproject/jans/configurator
    # -- Image  tag to use for deploying.
    tag: 1.1.6_dev
    # -- Image Pull Secrets
    pullSecrets: [ ]
  # -- Organization name. Used for certificate creation.
  orgName: Janssen
  # -- Redis admin password if `config.configmap.cnCacheType` is set to `REDIS`.
  redisPassword: P@assw0rd
  # -- Resource specs.
  resources:
    limits:
      # -- CPU limit.
      cpu: 300m
      # -- Memory limit.
      memory: 300Mi
    requests:
      # -- CPU request.
      cpu: 300m
      # -- Memory request.
      memory: 300Mi
  # -- State code. Used for certificate creation.
  state: TX
  # -- Configure any additional volumes that need to be attached to the pod
  volumes: []
  # -- Configure any additional volumesMounts that need to be attached to the containers
  volumeMounts: []
  # Actions on lifecycle events such as postStart and preStop
  # Example
  # lifecycle:
  #   postStart:
  #     exec:
  #       command: ["sh", "-c", "mkdir /opt/jans/jetty/jans-auth/custom/static/stylesheet/"]
  lifecycle: {}
  # -- Add custom dns policy
  dnsPolicy: ""
  # -- Add custom dns config
  dnsConfig: {}
  additionalLabels: { }
  # -- Additional annotations that will be added across the gateway in the format of {cert-manager.io/issuer: "letsencrypt-prod"}
  additionalAnnotations: { }
  # -- Add custom scripts that have been mounted to run before the entrypoint.
  # - /tmp/custom.sh
  # - /tmp/custom2.sh
  customScripts: [ ]
<<<<<<< HEAD
=======
  # -- Add custom job's command. If passed, it will override the default conditional command.
  customCommand: []
>>>>>>> 6e00e723
# -- Config Api endpoints can be used to configure the auth-server, which is an open-source OpenID Connect Provider (OP) and UMA Authorization Server (AS).
config-api:
  # -- Configure the topology spread constraints. Notice this is a map NOT a list as in the upstream API
  # https://kubernetes.io/docs/concepts/scheduling-eviction/topology-spread-constraints/
  topologySpreadConstraints: {}
    # -- Define below as many constraints as needed. The key name should follow the structure tsc1, tsc2...etc.
    # Do not enter the key labelSelector in the entry/entries below as that is automatically injected by the chart
    #tsc1:
    #  maxSkew: 1
    #  minDomains: 1 # optional; beta since v1.25
    #  topologyKey: kubernetes.io/hostname
    #  whenUnsatisfiable: DoNotSchedule
    #  matchLabelKeys: [] # optional; alpha since v1.25
    #  nodeAffinityPolicy: [] # optional; alpha since v1.25
    #  nodeTaintsPolicy: [] # optional; alpha since v1.25
    #tsc2:
      #maxSkew: 1
  # -- Configure the PodDisruptionBudget
  pdb:
    enabled: true
    maxUnavailable: "90%"
  # -- Configure the HorizontalPodAutoscaler
  hpa:
    enabled: true
    minReplicas: 1
    maxReplicas: 10
    targetCPUUtilizationPercentage: 50
    # -- metrics if targetCPUUtilizationPercentage is not set
    metrics: []
    # -- Scaling Policies
    behavior: {}
  # -- Add custom normal and secret envs to the service
  usrEnvs:
    # -- Add custom normal envs to the service
    # variable1: value1
    normal: {}
    # -- Add custom secret envs to the service
    # variable1: value1
    secret: {}
  # -- Add custom dns policy
  dnsPolicy: ""
  # -- Add custom dns config
  dnsConfig: {}
  image:
    # -- Image pullPolicy to use for deploying.
    pullPolicy: IfNotPresent
    # -- Image  to use for deploying.
    repository: ghcr.io/janssenproject/jans/config-api
    # -- Image  tag to use for deploying.
    tag: 1.1.6_dev
    # -- Image Pull Secrets
    pullSecrets: [ ]
  # -- Service replica number.
  replicas: 1
  # -- Resource specs.
  resources:
    limits:
      # -- CPU limit.
      cpu: 1000m
      # -- Memory limit. This value is used to calculate memory allocation for Java. Currently it only supports `Mi`. Please refrain from using other units.
      memory: 1200Mi
    requests:
      # -- CPU request.
      cpu: 1000m
      # -- Memory request.
      memory: 1200Mi
  # -- Configure the liveness healthcheck for the auth server if needed.
  livenessProbe:
    # -- http liveness probe endpoint
    httpGet:
      path: /jans-config-api/api/v1/health/live
      port: 8074
    initialDelaySeconds: 30
    periodSeconds: 30
    timeoutSeconds: 5
  readinessProbe:
    # -- http readiness probe endpoint
    httpGet:
      path: jans-config-api/api/v1/health/ready
      port: 8074
    initialDelaySeconds: 25
    periodSeconds: 25
    timeoutSeconds: 5
  # -- Configure any additional volumes that need to be attached to the pod
  volumes: []
  # -- Configure any additional volumesMounts that need to be attached to the containers
  volumeMounts: []
  # Actions on lifecycle events such as postStart and preStop
  # Example
  # lifecycle:
  #   postStart:
  #     exec:
  #       command: ["sh", "-c", "mkdir /opt/jans/jetty/jans-auth/custom/static/stylesheet/"]
  lifecycle: {}

  # -- Additional labels that will be added across the gateway in the format of {mylabel: "myapp"}
  additionalLabels: { }
  # -- Additional annotations that will be added across the gateway in the format of {cert-manager.io/issuer: "letsencrypt-prod"}
  additionalAnnotations: { }
  # -- Add custom scripts that have been mounted to run before the entrypoint.
  # - /tmp/custom.sh
  # - /tmp/custom2.sh
  customScripts: [ ]
<<<<<<< HEAD
=======
  # -- Add custom pod's command. If passed, it will override the default conditional command.
  customCommand: []
>>>>>>> 6e00e723
# -- FIDO 2.0 (FIDO2) is an open authentication standard that enables leveraging common devices to authenticate to online services in both mobile and desktop environments.
fido2:
  # -- Configure the topology spread constraints. Notice this is a map NOT a list as in the upstream API
  # https://kubernetes.io/docs/concepts/scheduling-eviction/topology-spread-constraints/
  topologySpreadConstraints: {}
    # -- Define below as many constraints as needed. The key name should follow the structure tsc1, tsc2...etc.
    # Do not enter the key labelSelector in the entry/entries below as that is automatically injected by the chart
    #tsc1:
    #  maxSkew: 1
    #  minDomains: 1 # optional; beta since v1.25
    #  topologyKey: kubernetes.io/hostname
    #  whenUnsatisfiable: DoNotSchedule
    #  matchLabelKeys: [] # optional; alpha since v1.25
    #  nodeAffinityPolicy: [] # optional; alpha since v1.25
    #  nodeTaintsPolicy: [] # optional; alpha since v1.25
    #tsc2:
      #maxSkew: 1
  # -- Configure the PodDisruptionBudget
  pdb:
    enabled: true
    maxUnavailable: "90%"
  # -- Configure the HorizontalPodAutoscaler
  hpa:
    enabled: true
    minReplicas: 1
    maxReplicas: 10
    targetCPUUtilizationPercentage: 50
    # -- metrics if targetCPUUtilizationPercentage is not set
    metrics: []
    # -- Scaling Policies
    behavior: {}
  # -- Add custom normal and secret envs to the service
  usrEnvs:
    # -- Add custom normal envs to the service
    # variable1: value1
    normal: {}
    # -- Add custom secret envs to the service
    # variable1: value1
    secret: {}
  # -- Add custom dns policy
  dnsPolicy: ""
  # -- Add custom dns config
  dnsConfig: {}
  image:
    # -- Image pullPolicy to use for deploying.
    pullPolicy: IfNotPresent
    # -- Image  to use for deploying.
    repository: ghcr.io/janssenproject/jans/fido2
    # -- Image  tag to use for deploying.
    tag: 1.1.6_dev
    # -- Image Pull Secrets
    pullSecrets: [ ]
  # -- Service replica number.
  replicas: 1
  # -- Resource specs.
  resources:
    limits:
      # -- CPU limit.
      cpu: 500m
      # -- Memory limit. This value is used to calculate memory allocation for Java. Currently it only supports `Mi`. Please refrain from using other units.
      memory: 500Mi
    requests:
      # -- CPU request.
      cpu: 500m
      # -- Memory request.
      memory: 500Mi
  service:
    # -- The name of the fido2 port within the fido2 service. Please keep it as default.
    name: http-fido2
    # -- Port of the fido2 service. Please keep it as default.
    port: 8080
  # -- Configure the liveness healthcheck for the fido2 if needed.
  livenessProbe:
    # -- http liveness probe endpoint
    httpGet:
      path: /jans-fido2/sys/health-check
      port: http-fido2
    initialDelaySeconds: 25
    periodSeconds: 25
    timeoutSeconds: 5
  # -- Configure the readiness healthcheck for the fido2 if needed.
  readinessProbe:
    httpGet:
      path: /jans-fido2/sys/health-check
      port: http-fido2
    initialDelaySeconds: 30
    periodSeconds: 30
    timeoutSeconds: 5
  # -- Configure any additional volumes that need to be attached to the pod
  volumes: []
  # -- Configure any additional volumesMounts that need to be attached to the containers
  volumeMounts: []
  # Actions on lifecycle events such as postStart and preStop
  # Example
  # lifecycle:
  #   postStart:
  #     exec:
  #       command: ["sh", "-c", "mkdir /opt/jans/jetty/jans-auth/custom/static/stylesheet/"]
  lifecycle: {}

  # -- Additional labels that will be added across the gateway in the format of {mylabel: "myapp"}
  additionalLabels: { }
  # -- Additional annotations that will be added across the gateway in the format of {cert-manager.io/issuer: "letsencrypt-prod"}
  additionalAnnotations: { }
  # -- Add custom scripts that have been mounted to run before the entrypoint.
  # - /tmp/custom.sh
  # - /tmp/custom2.sh
  customScripts: [ ]
<<<<<<< HEAD
=======
  # -- Add custom pod's command. If passed, it will override the default conditional command.
  customCommand: []
>>>>>>> 6e00e723
# -- Janssen Casa ("Casa") is a self-service web portal for end-users to manage authentication and authorization preferences for their account in a Janssen Auth Server.
casa:
  # -- Configure the topology spread constraints. Notice this is a map NOT a list as in the upstream API
  # https://kubernetes.io/docs/concepts/scheduling-eviction/topology-spread-constraints/
  topologySpreadConstraints: {}
    # -- Define below as many constraints as needed. The key name should follow the structure tsc1, tsc2...etc.
    # Do not enter the key labelSelector in the entry/entries below as that is automatically injected by the chart
    #tsc1:
    #  maxSkew: 1
    #  minDomains: 1 # optional; beta since v1.25
    #  topologyKey: kubernetes.io/hostname
    #  whenUnsatisfiable: DoNotSchedule
    #  matchLabelKeys: [] # optional; alpha since v1.25
    #  nodeAffinityPolicy: [] # optional; alpha since v1.25
    #  nodeTaintsPolicy: [] # optional; alpha since v1.25
    #tsc2:
      #maxSkew: 1
  # -- Configure the PodDisruptionBudget
  pdb:
    enabled: true
    maxUnavailable: "90%"
  # -- Configure the HorizontalPodAutoscaler
  hpa:
    enabled: true
    minReplicas: 1
    maxReplicas: 10
    targetCPUUtilizationPercentage: 50
    # -- metrics if targetCPUUtilizationPercentage is not set
    metrics: []
    # -- Scaling Policies
    behavior: {}
  # -- Add custom normal and secret envs to the service
  usrEnvs:
    # -- Add custom normal envs to the service
    # variable1: value1
    normal: {}
    # -- Add custom secret envs to the service
    # variable1: value1
    secret: {}
  # -- Add custom dns policy
  dnsPolicy: ""
  # -- Add custom dns config
  dnsConfig: {}
  image:
    # -- Image pullPolicy to use for deploying.
    pullPolicy: IfNotPresent
    # -- Image  to use for deploying.
    repository: ghcr.io/janssenproject/jans/casa
    # -- Image  tag to use for deploying.
    tag: 1.1.6_dev
    # -- Image Pull Secrets
    pullSecrets: [ ]
  # -- Service replica number.
  replicas: 1
  # -- Resource specs.
  resources:
    limits:
      # -- CPU limit.
      cpu: 500m
      # -- Memory limit. This value is used to calculate memory allocation for Java. Currently it only supports `Mi`. Please refrain from using other units.
      memory: 500Mi
    requests:
      # -- CPU request.
      cpu: 500m
      # -- Memory request.
      memory: 500Mi
  # -- Configure the liveness healthcheck for casa if needed.
  livenessProbe:
    httpGet:
      # -- http liveness probe endpoint
      path: /jans-casa/health-check
      port: http-casa
    initialDelaySeconds: 25
    periodSeconds: 25
    timeoutSeconds: 5
  # -- Configure the readiness healthcheck for the casa if needed.
  readinessProbe:
    httpGet:
      # -- http readiness probe endpoint
      path: /jans-casa/health-check
      port: http-casa
    initialDelaySeconds: 30
    periodSeconds: 30
    timeoutSeconds: 5
  # -- Configure any additional volumes that need to be attached to the pod
  volumes: []
  # -- Configure any additional volumesMounts that need to be attached to the containers
  volumeMounts: []
  # Actions on lifecycle events such as postStart and preStop
  # Example
  # lifecycle:
  #   postStart:
  #     exec:
  #       command: ["sh", "-c", "mkdir /opt/jans/jetty/jans-auth/custom/static/stylesheet/"]
  lifecycle: {}

  # -- Additional labels that will be added across the gateway in the format of {mylabel: "myapp"}
  additionalLabels: { }
  # -- Additional annotations that will be added across the gateway in the format of {cert-manager.io/issuer: "letsencrypt-prod"}
  additionalAnnotations: { }
  # -- Add custom scripts that have been mounted to run before the entrypoint.
  # - /tmp/custom.sh
  # - /tmp/custom2.sh
  customScripts: []
<<<<<<< HEAD
=======
  # -- Add custom pod's command. If passed, it will override the default conditional command.
  customCommand: []
>>>>>>> 6e00e723
# -- Parameters used globally across all services helm charts.
global:
  # -- Add custom normal and secret envs to the service.
  # Envs defined in global.userEnvs will be globally available to all services
  usrEnvs:
    # -- Add custom normal envs to the service.
    # variable1: value1
    normal: {}
    # -- Add custom secret envs to the service.
    # variable1: value1
    secret: {}
  alb:
    # -- Activates ALB ingress
    ingress: false

  auth-server:
    # — Add custom annotations for kubernetes resources for the service
    customAnnotations:
      destinationRule: {}
      podDisruptionBudget: {}
      virtualService: {}
<<<<<<< HEAD
=======
      pod: {}
>>>>>>> 6e00e723
      deployment: {}
      horizontalPodAutoscaler: {}
      service: {}
      secret: {}
    # -- Name of the auth-server service. Please keep it as default.
    authServerServiceName: auth-server
    # -- Boolean flag to enable/disable auth-server chart. You should never set this to false.
    enabled: true
    # -- passing custom java options to auth-server. Notice you do not need to pass in any loggers options as they are introduced below in appLoggers. DO NOT PASS JAVA_OPTIONS in envs.
    cnCustomJavaOptions: ""
    # -- App loggers can be configured to define where the logs will be redirected to and the level of each in which it should be displayed.
    appLoggers:
      # -- Enable log prefixing which enables prepending the STDOUT logs with the file name. i.e auth-server-script ===> 2022-12-20 17:49:55,744 INFO
      enableStdoutLogPrefix: "true"
      # -- jans-auth.log target
      authLogTarget: "STDOUT"
      # -- jans-auth.log level
      authLogLevel: "INFO"
      # -- http_request_response.log target
      httpLogTarget: "FILE"
      # -- http_request_response.log level
      httpLogLevel: "INFO"
      # -- jans-auth_persistence.log target
      persistenceLogTarget: "FILE"
      # -- jans-auth_persistence.log level
      persistenceLogLevel: "INFO"
      # -- jans-auth_persistence_duration.log target
      persistenceDurationLogTarget: "FILE"
      # -- jans-auth_persistence_duration.log level
      persistenceDurationLogLevel: "INFO"
      # -- jans-auth_script.log target
      scriptLogTarget: "FILE"
      # -- jans-auth_script.log level
      scriptLogLevel: "INFO"
      # -- jans-auth_script.log target
      auditStatsLogTarget: "FILE"
      # -- jans-auth_audit.log level
      auditStatsLogLevel: "INFO"
    # -- space-separated key algorithm for signing (default to `RS256 RS384 RS512 ES256 ES384 ES512 PS256 PS384 PS512`)
    authSigKeys: "RS256 RS384 RS512 ES256 ES384 ES512 PS256 PS384 PS512"
    # -- space-separated key algorithm for encryption (default to `RSA1_5 RSA-OAEP`)
    authEncKeys: "RSA1_5 RSA-OAEP"
    # -- Enable endpoints in either istio or nginx ingress depending on users choice
    ingress:
      # -- Enable Auth server endpoints /jans-auth
      authServerEnabled: true
      # -- Enable endpoint /.well-known/openid-configuration
      openidConfigEnabled: true
      # -- Enable endpoint /device-code
      deviceCodeEnabled: true
      # -- Enable endpoint /firebase-messaging-sw.js
      firebaseMessagingEnabled: true
      # -- Enable endpoint /.well-known/uma2-configuration
      uma2ConfigEnabled: true
      # -- Enable endpoint /.well-known/webfinger
      webfingerEnabled: true
      # -- Enable endpoint /.well-known/simple-web-discovery
      webdiscoveryEnabled: true
      # -- Enable endpoint /.well-known/fido-configuration
      u2fConfigEnabled: true
      # -- Enable endpoint /.well-known/lock-server-configuration
      lockConfigEnabled: false
      # -- Enable endpoint /jans-lock
      lockEnabled: false
      # -- Lock config ingress resource labels. key app is taken
      lockConfigLabels: { }
      # -- Lock config ingress resource additional annotations.
      lockConfigAdditionalAnnotations: { }
      # -- Lock ingress resource labels. key app is taken
      lockLabels: { }
      # -- Lock ingress resource additional annotations.
      lockAdditionalAnnotations: { }
      # -- openid-configuration ingress resource labels. key app is taken
      openidConfigLabels: { }
      # -- openid-configuration ingress resource additional annotations.
      openidAdditionalAnnotations: { }
      # -- device-code ingress resource labels. key app is taken
      deviceCodeLabels: { }
      # -- device-code ingress resource additional annotations.
      deviceCodeAdditionalAnnotations: { }
      # -- Firebase Messaging ingress resource labels. key app is taken
      firebaseMessagingLabels: { }
      # -- Firebase Messaging ingress resource additional annotations.
      firebaseMessagingAdditionalAnnotations: { }
      # -- uma2 config ingress resource labels. key app is taken
      uma2ConfigLabels: { }
      # -- uma2 config ingress resource additional annotations.
      uma2AdditionalAnnotations: { }
      # -- webfinger ingress resource labels. key app is taken
      webfingerLabels: { }
      # -- webfinger ingress resource additional annotations.
      webfingerAdditionalAnnotations: { }
      # -- webdiscovery ingress resource labels. key app is taken
      webdiscoveryLabels: { }
      # -- webdiscovery ingress resource additional annotations.
      webdiscoveryAdditionalAnnotations: { }
      # -- u2f config ingress resource labels. key app is taken
      u2fConfigLabels: { }
      # -- u2f config ingress resource additional annotations.
      u2fAdditionalAnnotations: { }
      # -- Auth server ingress resource labels. key app is taken
      authServerLabels: { }
      # -- Auth server ingress resource additional annotations.
      authServerAdditionalAnnotations: { }


    # -- Enable jans-lock as service running inside auth-server
    lockEnabled: false

  auth-server-key-rotation:
    # -- Boolean flag to enable/disable the auth-server-key rotation cronjob chart.
    enabled: true
    # — Add custom annotations for kubernetes resources for the service
    customAnnotations:
      cronjob: {}
      service: {}
      secret: {}
    # -- The initial auth server key rotation keys life in hours
    initKeysLife: 48
  # -- Volume storage type if using AWS volumes.
  awsStorageType: io1
  # -- Volume storage type if using Azure disks.
  azureStorageAccountType: Standard_LRS
  # -- Azure storage kind if using Azure disks
  azureStorageKind: Managed
  casa:
    # — Add custom annotations for kubernetes resources for the service
    customAnnotations:
      destinationRule: {}
      podDisruptionBudget: {}
      virtualService: {}
<<<<<<< HEAD
=======
      pod: {}
>>>>>>> 6e00e723
      deployment: {}
      horizontalPodAutoscaler: {}
      service: {}
      secret: {}
    # -- passing custom java options to casa. Notice you do not need to pass in any loggers options as they are introduced below in appLoggers. DO NOT PASS JAVA_OPTIONS in envs.
    cnCustomJavaOptions: ""
    # -- App loggers can be configured to define where the logs will be redirected to and the level of each in which it should be displayed.
    appLoggers:
      # -- Enable log prefixing which enables prepending the STDOUT logs with the file name. i.e casa ===> 2022-12-20 17:49:55,744 INFO
      enableStdoutLogPrefix: "true"
      # -- casa.log target
      casaLogTarget: "STDOUT"
      # -- casa.log level
      casaLogLevel: "INFO"
      # -- casa timer log target
      timerLogTarget: "FILE"
      # -- casa timer log level
      timerLogLevel: "INFO"
    # -- Name of the casa service. Please keep it as default.
    casaServiceName: casa
    # -- Boolean flag to enable/disable the casa chart.
    enabled: true
    # -- Enable endpoints in either istio or nginx ingress depending on users choice
    ingress:
      # -- Enable casa endpoints /casa
      casaEnabled: false
      # -- Casa ingress resource labels. key app is taken
      casaLabels: { }
      # -- Casa ingress resource additional annotations.
      casaAdditionalAnnotations: { }
  cloud:
    # -- Boolean flag if enabled will strip resources requests and limits from all services.
    testEnviroment: false
  # -- Port used by Prometheus JMX agent (default to empty string). To enable Prometheus JMX agent, set the value to a number.
  cnPrometheusPort: ""
  # -- Document store type to use for shibboleth files DB.
  cnDocumentStoreType: DB
  # -- Persistence backend to run Janssen with couchbase|hybrid|sql|spanner.
  cnPersistenceType: sql
  config:
    # — Add custom annotations for kubernetes resources for the service
    customAnnotations:
      clusterRoleBinding: {}
      configMap: {}
      job: {}
      roleBinding: {}
      role: {}
      secret: {}
      service: {}
      serviceAccount: {}
    # -- Boolean flag to enable/disable the configuration chart. This normally should never be false
    enabled: true
  # -- https://kubernetes.io/docs/concepts/workloads/controllers/ttlafterfinished/
  jobTtlSecondsAfterFinished: 300
  # -- The config backend adapter that will hold Janssen configuration layer. aws|google|kubernetes
  configAdapterName: kubernetes
  # -- The config backend adapter that will hold Janssen secret layer. vault|aws|google|kubernetes
  configSecretAdapter: kubernetes
  # -- Base64 encoded service account. The sa must have roles/secretmanager.admin to use Google secrets and roles/spanner.databaseUser to use Spanner. Leave as this is a sensible default.
  cnGoogleApplicationCredentials: /etc/jans/conf/google-credentials.json
  # The location of the shared credentials file used by the client (see https://docs.aws.amazon.com/cli/latest/userguide/cli-configure-files.html).Leave as this is a sensible default.
  cnAwsSharedCredentialsFile: /etc/jans/conf/aws_shared_credential_file
  # The location of the config file used by the client (see https://docs.aws.amazon.com/cli/latest/userguide/cli-configure-files.html). Leave as this is a sensible default.
  cnAwsConfigFile: /etc/jans/conf/aws_config_file
  # The location of file contains replica regions definition (if any). This file is mostly used in primary region. Example of contents of the file: `[{"Region": "us-west-1"}]`.  Used only when global.configAdapterName and global.configSecretAdapter is set to aws. Leave as this is a sensible default.
  cnAwsSecretsReplicaRegionsFile: /etc/jans/conf/aws_secrets_replica_regions
  config-api:
    # — Add custom annotations for kubernetes resources for the service
    customAnnotations:
      destinationRule: {}
      podDisruptionBudget: {}
      virtualService: {}
<<<<<<< HEAD
=======
      pod: {}
>>>>>>> 6e00e723
      deployment: {}
      horizontalPodAutoscaler: {}
      service: {}
    # -- Name of the config-api service. Please keep it as default.
    configApiServerServiceName: config-api
    # -- Boolean flag to enable/disable the config-api chart.
    enabled: true
    # -- passing custom java options to config-api. Notice you do not need to pass in any loggers options as they are introduced below in appLoggers. DO NOT PASS JAVA_OPTIONS in envs.
    cnCustomJavaOptions: ""
    # -- App loggers can be configured to define where the logs will be redirected to and the level of each in which it should be displayed.
    appLoggers:
      # -- Enable log prefixing which enables prepending the STDOUT logs with the file name. i.e config-api_persistence ===> 2022-12-20 17:49:55,744 INFO
      enableStdoutLogPrefix: "true"
      # -- configapi.log target
      configApiLogTarget: "STDOUT"
      # -- configapi.log level
      configApiLogLevel: "INFO"
      # -- config-api_persistence.log target
      persistenceLogTarget: "FILE"
      # -- config-api_persistence.log level
      persistenceLogLevel: "INFO"
      # -- config-api_persistence_duration.log target
      persistenceDurationLogTarget: "FILE"
      # -- config-api_persistence_duration.log level
      persistenceDurationLogLevel: "INFO"
      # -- config-api_script.log target
      scriptLogTarget: "FILE"
      # -- config-api_script.log level
      scriptLogLevel: "INFO"
    # -- Enable endpoints in either istio or nginx ingress depending on users choice
    ingress:
      # Enable config API endpoints /jans-config-api
      configApiEnabled: true
      # -- configAPI ingress resource labels. key app is taken
      configApiLabels: { }
      # -- ConfigAPI ingress resource additional annotations.
      configApiAdditionalAnnotations: { }
    # -- Comma-separated values of enabled plugins (supported plugins are "admin-ui","fido2","scim","user-mgt","jans-link","kc-saml")
    plugins: "fido2,scim,user-mgt"
  # -- Fully qualified domain name to be used for Janssen installation. This address will be used to reach Janssen services.
  fqdn: demoexample.jans.io
  fido2:
    # — Add custom annotations for kubernetes resources for the service
    customAnnotations:
      destinationRule: {}
      podDisruptionBudget: {}
      virtualService: {}
<<<<<<< HEAD
=======
      pod: {}
>>>>>>> 6e00e723
      deployment: {}
      horizontalPodAutoscaler: {}
      service: {}
      secret: {}
    # -- Name of the fido2 service. Please keep it as default.
    fido2ServiceName: fido2
    # -- Boolean flag to enable/disable the fido2 chart.
    enabled: true
    # -- passing custom java options to fido2. Notice you do not need to pass in any loggers options as they are introduced below in appLoggers. DO NOT PASS JAVA_OPTIONS in envs.
    cnCustomJavaOptions: ""
    # -- App loggers can be configured to define where the logs will be redirected to and the level of each in which it should be displayed.
    appLoggers:
      # -- Enable log prefixing which enables prepending the STDOUT logs with the file name. i.e fido2 ===> 2022-12-20 17:49:55,744 INFO
      enableStdoutLogPrefix: "true"
      # -- fido2.log target
      fido2LogTarget: "STDOUT"
      # -- fido2.log level
      fido2LogLevel: "INFO"
      # -- fido2_persistence.log target
      persistenceLogTarget: "FILE"
      # -- fido2_persistence.log level
      persistenceLogLevel: "INFO"
      # -- fido2_persistence_duration.log target
      persistenceDurationLogTarget: "FILE"
      # -- fido2_persistence_duration.log level
      persistenceDurationLogLevel: "INFO"
      # -- fido2_script.log target
      scriptLogTarget: "FILE"
      # -- fido2_script.log level
      scriptLogLevel: "INFO"
    # -- Enable endpoints in either istio or nginx ingress depending on users choice
    ingress:
      # -- Enable endpoint /.well-known/fido2-configuration
      fido2ConfigEnabled: false
      # -- Enable endpoint /jans-fido2
      fido2Enabled: false
      # -- fido2 config ingress resource labels. key app is taken
      fido2ConfigLabels: { }
      # -- fido2 config ingress resource additional annotations.
      fido2ConfigAdditionalAnnotations: { }
      # -- fido2 ingress resource labels. key app is taken
      fido2Labels: { }
      # -- fido2 ingress resource additional annotations.
      fido2AdditionalAnnotations: { }
  # -- GCE storage kind if using Google disks
  gcePdStorageType: pd-standard
  # -- Boolean flag to enable mapping global.lbIp  to global.fqdn inside pods on clouds that provide static ip for load balancers. On cloud that provide only addresses to the LB this flag will enable a script to actively scan config.configmap.lbAddr and update the hosts file inside the pods automatically.
  isFqdnRegistered: false
  istio:
    # -- Boolean flag that enables using istio side-cars with Janssen services.
    enabled: false
    # -- Boolean flag that enables using istio gateway for Janssen. This assumes istio ingress is installed and hence the LB is available.
    ingress: false
    # -- The namespace istio is deployed in. The is normally istio-system.
    namespace: istio-system
    # -- Additional labels that will be added across the gateway in the format of {mylabel: "myapp"}
    additionalLabels: { }
    # -- Additional annotations that will be added across the gateway in the format of {cert-manager.io/issuer: "letsencrypt-prod"}
    additionalAnnotations: { }
    # -- Override the gateway that can be created by default. This is used when istio ingress has already been setup and the gateway exists.
    gateways: [ ]
  # -- The Loadbalancer IP created by nginx or istio on clouds that provide static IPs. This is not needed if `global.fqdn` is globally resolvable.
  lbIp: 22.22.22.22
  nginx-ingress:
    # -- Boolean flag to enable/disable the nginx-ingress definitions chart.
    enabled: true
  persistence:
    # — Add custom annotations for kubernetes resources for the service
    customAnnotations:
      job: {}
      service: {}
      secret: {}
    # -- Boolean flag to enable/disable the persistence chart.
    enabled: true
  # -- service account used by Kubernetes resources
  serviceAccountName: default
  scim:
    # — Add custom annotations for kubernetes resources for the service
    customAnnotations:
      destinationRule: {}
      podDisruptionBudget: {}
      virtualService: {}
<<<<<<< HEAD
=======
      pod: {}
>>>>>>> 6e00e723
      deployment: {}
      horizontalPodAutoscaler: {}
      service: {}
      secret: {}
    # -- Name of the scim service. Please keep it as default.
    scimServiceName: scim
    # -- Boolean flag to enable/disable the SCIM chart.
    enabled: true
    # -- passing custom java options to scim. Notice you do not need to pass in any loggers options as they are introduced below in appLoggers. DO NOT PASS JAVA_OPTIONS in envs.
    cnCustomJavaOptions: ""
    # -- App loggers can be configured to define where the logs will be redirected to and the level of each in which it should be displayed.
    appLoggers:
      # -- Enable log prefixing which enables prepending the STDOUT logs with the file name. i.e jans-scim ===> 2022-12-20 17:49:55,744 INFO
      enableStdoutLogPrefix: "true"
      # -- jans-scim.log target
      scimLogTarget: "STDOUT"
      # -- jans-scim.log level
      scimLogLevel: "INFO"
      # -- jans-scim_persistence.log target
      persistenceLogTarget: "FILE"
      # -- jans-scim_persistence.log level
      persistenceLogLevel: "INFO"
      # -- jans-scim_persistence_duration.log target
      persistenceDurationLogTarget: "FILE"
      # -- jans-scim_persistence_duration.log level
      persistenceDurationLogLevel: "INFO"
      # -- jans-scim_script.log target
      scriptLogTarget: "FILE"
      # -- jans-scim_script.log level
      scriptLogLevel: "INFO"
    # -- Enable endpoints in either istio or nginx ingress depending on users choice
    ingress:
      # -- Enable endpoint /.well-known/scim-configuration
      scimConfigEnabled: false
      # -- Enable SCIM endpoints /jans-scim
      scimEnabled: false
      # -- SCIM config ingress resource labels. key app is taken
      scimConfigLabels: { }
      # -- SCIM config ingress resource additional annotations.
      scimConfigAdditionalAnnotations: { }
      # -- SCIM config ingress resource labels. key app is taken
      scimLabels: { }
      # -- SCIM ingress resource additional annotations.
      scimAdditionalAnnotations: { }
  # -- StorageClass section. This is not currently used by the openbanking distribution. You may specify custom parameters as needed.
  storageClass:
    allowVolumeExpansion: true
    allowedTopologies: []
    mountOptions:
    - debug
    # -- parameters:
    #fsType: ""
    #kind: ""
    #pool: ""
    #storageAccountType: ""
    #type: ""
    parameters: {}
    provisioner: microk8s.io/hostpath
    reclaimPolicy: Retain
    volumeBindingMode: WaitForFirstConsumer
  link:
    # — Add custom annotations for kubernetes resources for the service
    customAnnotations:
      destinationRule: {}
      podDisruptionBudget: {}
      virtualService: {}
<<<<<<< HEAD
=======
      pod: {}
>>>>>>> 6e00e723
      deployment: {}
      horizontalPodAutoscaler: {}
      service: {}
    # -- Name of the link service. Please keep it as default.
    linkServiceName: link
    # -- Boolean flag to enable/disable the link chart.
    enabled: false
    # -- passing custom java options to link. Notice you do not need to pass in any loggers options as they are introduced below in appLoggers. DO NOT PASS JAVA_OPTIONS in envs.
    cnCustomJavaOptions: ""
    # -- App loggers can be configured to define where the logs will be redirected to and the level of each in which it should be displayed.
    appLoggers:
      # -- Enable log prefixing which enables prepending the STDOUT logs with the file name. i.e link-persistence ===> 2022-12-20 17:49:55,744 INFO
      enableStdoutLogPrefix: "true"
      # -- cacherefresh.log target
      linkLogTarget: "STDOUT"
      # -- cacherefresh.log level
      linkLogLevel: "INFO"
      # -- cacherefresh_persistence.log target
      persistenceLogTarget: "FILE"
      # -- cacherefresh_persistence.log level
      persistenceLogLevel: "INFO"
      # -- cacherefresh_persistence_duration.log target
      persistenceDurationLogTarget: "FILE"
      # -- cacherefresh_persistence_duration.log level
      persistenceDurationLogLevel: "INFO"
      # -- cacherefresh_script.log target
      scriptLogTarget: "FILE"
      # -- cacherefresh_script.log level
      scriptLogLevel: "INFO"
    # -- Enable endpoints in either istio or nginx ingress depending on users choice
    ingress:
      # Enable link endpoints /jans-link
      linkEnabled: true
  saml:
    # — Add custom annotations for kubernetes resources for the service
    customAnnotations:
      destinationRule: {}
      podDisruptionBudget: {}
      virtualService: {}
<<<<<<< HEAD
=======
      pod: {}
>>>>>>> 6e00e723
      deployment: {}
      horizontalPodAutoscaler: {}
      service: {}
      secret: {}
    # -- Name of the saml service. Please keep it as default.
    samlServiceName: saml
    # -- Boolean flag to enable/disable the saml chart.
    enabled: false
    # -- Enable endpoints in either istio or nginx ingress depending on users choice
    ingress:
      # Enable saml endpoints /kc
      samlEnabled: false
      # -- SAML config ingress resource labels. key app is taken
      samlLabels: { }
      # -- SAML ingress resource additional annotations.
      samlAdditionalAnnotations: { }
    # -- passing custom java options to saml. DO NOT PASS JAVA_OPTIONS in envs.
    cnCustomJavaOptions: ""
  # -- Path to SQL password file
  cnSqlPasswordFile: /etc/jans/conf/sql_password
  # -- Path to Couchbase password file
  cnCouchbasePasswordFile: /etc/jans/conf/couchbase_password
  # -- Path to Couchbase superuser password file
  cnCouchbaseSuperuserPasswordFile: /etc/jans/conf/couchbase_superuser_password
  # -- Path to file contains password for database access
  kcDbPasswordFile: /etc/jans/conf/kc_db_password
  # -- Path to file contains Keycloak admin credentials (username and password)
  kcAdminCredentialsFile: /etc/jans/conf/kc_admin_creds
  kc-scheduler:
    # -- Boolean flag to enable/disable the kc-scheduler cronjob chart.
    enabled: false
  # -- Path to configuration schema file
  cnConfiguratorConfigurationFile: /etc/jans/conf/configuration.json
  # -- Path to dumped configuration schema file
  cnConfiguratorDumpFile: /etc/jans/conf/configuration.out.json
  # -- Use custom configuration schema in existing secrets. Note, the secrets has to contain the key configuration.json or any basename as specified in cnConfiguratorConfigurationFile.
  cnConfiguratorCustomSchema:
    # -- The name of the secrets used for storing custom configuration schema.
    secretName: ""

# -- Nginx ingress definitions chart
nginx-ingress:
  ingress:
    # -- Additional labels that will be added across all ingress definitions in the format of {mylabel: "myapp"}
    additionalLabels: { }
    # -- Additional annotations that will be added across all ingress definitions in the format of {cert-manager.io/issuer: "letsencrypt-prod"}
    # Enable client certificate authentication
    # nginx.ingress.kubernetes.io/auth-tls-verify-client: "optional"
    # Create the secret containing the trusted ca certificates
    # nginx.ingress.kubernetes.io/auth-tls-secret: "janssen/tls-certificate"
    # Specify the verification depth in the client certificates chain
    # nginx.ingress.kubernetes.io/auth-tls-verify-depth: "1"
    # Specify if certificates are passed to upstream server
    # nginx.ingress.kubernetes.io/auth-tls-pass-certificate-to-upstream: "true"
    additionalAnnotations: {}
    # Change ingressClassName to "public" if using microk8s
    ingressClassName: nginx
    path: /
    hosts:
      - demoexample.jans.io
    # -- Secrets holding HTTPS CA cert and key.
    tls:
      - secretName: tls-certificate
        hosts:
          - demoexample.jans.io

# -- Job to generate data and initial config for Janssen Server persistence layer.
persistence:
  # -- Add custom normal and secret envs to the service
  usrEnvs:
    # -- Add custom normal envs to the service
    # variable1: value1
    normal: {}
    # -- Add custom secret envs to the service
    # variable1: value1
    secret: {}
  # -- Add custom dns policy
  dnsPolicy: ""
  # -- Add custom dns config
  dnsConfig: {}
  image:
    # -- Image pullPolicy to use for deploying.
    pullPolicy: IfNotPresent
    # -- Image  to use for deploying.
    repository: ghcr.io/janssenproject/jans/persistence-loader
    # -- Image  tag to use for deploying.
    tag: 1.1.6_dev
    # -- Image Pull Secrets
    pullSecrets: [ ]
  # -- Resource specs.
  resources:
    limits:
      # -- CPU limit
      cpu: 300m
      # -- Memory limit.
      memory: 300Mi
    requests:
      # -- CPU request.
      cpu: 300m
      # -- Memory request.
      memory: 300Mi
  # -- Configure any additional volumes that need to be attached to the pod
  volumes: []
  # -- Configure any additional volumesMounts that need to be attached to the containers
  volumeMounts: []
  # Actions on lifecycle events such as postStart and preStop
  # Example
  # lifecycle:
  #   postStart:
  #     exec:
  #       command: ["sh", "-c", "mkdir /opt/jans/jetty/jans-auth/custom/static/stylesheet/"]
  lifecycle: {}

  # -- Additional labels that will be added across the gateway in the format of {mylabel: "myapp"}
  additionalLabels: { }
  # -- Additional annotations that will be added across the gateway in the format of {cert-manager.io/issuer: "letsencrypt-prod"}
  additionalAnnotations: { }
  # -- Add custom scripts that have been mounted to run before the entrypoint.
  # - /tmp/custom.sh
  # - /tmp/custom2.sh
  customScripts: [ ]
<<<<<<< HEAD
=======
  # -- Add custom job's command. If passed, it will override the default conditional command.
  customCommand: []
>>>>>>> 6e00e723
# -- System for Cross-domain Identity Management (SCIM) version 2.0
scim:
  # -- Configure the topology spread constraints. Notice this is a map NOT a list as in the upstream API
  # https://kubernetes.io/docs/concepts/scheduling-eviction/topology-spread-constraints/
  topologySpreadConstraints: {}
    # -- Define below as many constraints as needed. The key name should follow the structure tsc1, tsc2...etc.
    # Do not enter the key labelSelector in the entry/entries below as that is automatically injected by the chart
    #tsc1:
    #  maxSkew: 1
    #  minDomains: 1 # optional; beta since v1.25
    #  topologyKey: kubernetes.io/hostname
    #  whenUnsatisfiable: DoNotSchedule
    #  matchLabelKeys: [] # optional; alpha since v1.25
    #  nodeAffinityPolicy: [] # optional; alpha since v1.25
    #  nodeTaintsPolicy: [] # optional; alpha since v1.25
    #tsc2:
      #maxSkew: 1
  # -- Configure the PodDisruptionBudget
  pdb:
    enabled: true
    maxUnavailable: "90%"
  # -- Configure the HorizontalPodAutoscaler
  hpa:
    enabled: true
    minReplicas: 1
    maxReplicas: 10
    targetCPUUtilizationPercentage: 50
    # -- metrics if targetCPUUtilizationPercentage is not set
    metrics: []
    # -- Scaling Policies
    behavior: {}
  # -- Add custom normal and secret envs to the service
  usrEnvs:
    # -- Add custom normal envs to the service
    # variable1: value1
    normal: {}
    # -- Add custom secret envs to the service
    # variable1: value1
    secret: {}
  # -- Add custom dns policy
  dnsPolicy: ""
  # -- Add custom dns config
  dnsConfig: {}
  image:
    # -- Image pullPolicy to use for deploying.
    pullPolicy: IfNotPresent
    # -- Image  to use for deploying.
    repository: ghcr.io/janssenproject/jans/scim
    # -- Image  tag to use for deploying.
    tag: 1.1.6_dev
    # -- Image Pull Secrets
    pullSecrets: [ ]
  # -- Service replica number.
  replicas: 1
  resources:
    limits:
      # -- CPU limit.
      cpu: 1000m
      # -- Memory limit. This value is used to calculate memory allocation for Java. Currently it only supports `Mi`. Please refrain from using other units.
      memory: 1200Mi
    requests:
      # -- CPU request.
      cpu: 1000m
      # -- Memory request.
      memory: 1200Mi
  service:
    # -- The name of the scim port within the scim service. Please keep it as default.
    name: http-scim
    # -- Port of the scim service. Please keep it as default.
    port: 8080
  # -- Configure the liveness healthcheck for SCIM if needed.
  livenessProbe:
    httpGet:
      # -- http liveness probe endpoint
      path: /jans-scim/sys/health-check
      port: 8080
    initialDelaySeconds: 30
    periodSeconds: 30
    timeoutSeconds: 5
  # -- Configure the readiness healthcheck for the SCIM if needed.
  readinessProbe:
    httpGet:
      # -- http readiness probe endpoint
      path: /jans-scim/sys/health-check
      port: 8080
    initialDelaySeconds: 25
    periodSeconds: 25
    timeoutSeconds: 5
  # -- Configure any additional volumes that need to be attached to the pod
  volumes: []
  # -- Configure any additional volumesMounts that need to be attached to the containers
  volumeMounts: []
  # Actions on lifecycle events such as postStart and preStop
  # Example
  # lifecycle:
  #   postStart:
  #     exec:
  #       command: ["sh", "-c", "mkdir /opt/jans/jetty/jans-auth/custom/static/stylesheet/"]
  lifecycle: {}

  # -- Additional labels that will be added across the gateway in the format of {mylabel: "myapp"}
  additionalLabels: { }
  # -- Additional annotations that will be added across the gateway in the format of {cert-manager.io/issuer: "letsencrypt-prod"}
  additionalAnnotations: { }
  # -- Add custom scripts that have been mounted to run before the entrypoint.
  # - /tmp/custom.sh
  # - /tmp/custom2.sh
  customScripts: [ ]
<<<<<<< HEAD
=======
  # -- Add custom pod's command. If passed, it will override the default conditional command.
  customCommand: []
>>>>>>> 6e00e723
# -- Link.
link:
  # -- Configure the topology spread constraints. Notice this is a map NOT a list as in the upstream API
  # https://kubernetes.io/docs/concepts/scheduling-eviction/topology-spread-constraints/
  topologySpreadConstraints: {}
    # -- Define below as many constraints as needed. The key name should follow the structure tsc1, tsc2...etc.
    # Do not enter the key labelSelector in the entry/entries below as that is automatically injected by the chart
    #tsc1:
    #  maxSkew: 1
    #  minDomains: 1 # optional; beta since v1.25
    #  topologyKey: kubernetes.io/hostname
    #  whenUnsatisfiable: DoNotSchedule
    #  matchLabelKeys: [] # optional; alpha since v1.25
    #  nodeAffinityPolicy: [] # optional; alpha since v1.25
    #  nodeTaintsPolicy: [] # optional; alpha since v1.25
    #tsc2:
      #maxSkew: 1
  # -- Configure the PodDisruptionBudget
  pdb:
    enabled: true
    maxUnavailable: "90%"
  # -- Configure the HorizontalPodAutoscaler
  hpa:
    enabled: true
    minReplicas: 1
    maxReplicas: 10
    targetCPUUtilizationPercentage: 50
    # -- metrics if targetCPUUtilizationPercentage is not set
    metrics: []
    # -- Scaling Policies
    behavior: {}
  # -- Add custom normal and secret envs to the service
  usrEnvs:
    # -- Add custom normal envs to the service
    # variable1: value1
    normal: {}
    # -- Add custom secret envs to the service
    # variable1: value1
    secret: {}
  # -- Add custom dns policy
  dnsPolicy: ""
  # -- Add custom dns config
  dnsConfig: {}
  image:
    # -- Image pullPolicy to use for deploying.
    pullPolicy: IfNotPresent
    # -- Image  to use for deploying.
    repository: ghcr.io/janssenproject/jans/link
    # -- Image  tag to use for deploying.
    tag: 1.1.6_dev
    # -- Image Pull Secrets
    pullSecrets: [ ]
  # -- Service replica number.
  replicas: 1
  # -- Resource specs.
  resources:
    limits:
      # -- CPU limit.
      cpu: 500m
      # -- Memory limit. This value is used to calculate memory allocation for Java. Currently it only supports `Mi`. Please refrain from using other units.
      memory: 1200Mi
    requests:
      # -- CPU request.
      cpu: 500m
      # -- Memory request.
      memory: 1200Mi
  # -- Configure the liveness healthcheck for the auth server if needed.
  livenessProbe:
    # -- http liveness probe endpoint
    exec:
      command:
        - python3
        - /app/scripts/healthcheck.py
    initialDelaySeconds: 30
    periodSeconds: 30
    timeoutSeconds: 5
  readinessProbe:
    # -- http readiness probe endpoint
    exec:
      command:
        - python3
        - /app/scripts/healthcheck.py
    initialDelaySeconds: 25
    periodSeconds: 25
    timeoutSeconds: 5


  # -- Configure any additional volumes that need to be attached to the pod
  volumes: []
  # -- Configure any additional volumesMounts that need to be attached to the containers
  volumeMounts: []
  # Actions on lifecycle events such as postStart and preStop
  # Example
  # lifecycle:
  #   postStart:
  #     exec:
  #       command: ["sh", "-c", "mkdir /opt/jans/jetty/jans-auth/custom/static/stylesheet/"]
  lifecycle: {}

  # -- Additional labels that will be added across the gateway in the format of {mylabel: "myapp"}
  additionalLabels: { }
  # -- Additional annotations that will be added across the gateway in the format of {cert-manager.io/issuer: "letsencrypt-prod"}
  additionalAnnotations: { }
  # -- Add custom scripts that have been mounted to run before the entrypoint.
  # - /tmp/custom.sh
  # - /tmp/custom2.sh
  customScripts: [ ]
<<<<<<< HEAD
=======
  # -- Add custom pod's command. If passed, it will override the default conditional command.
  customCommand: []
>>>>>>> 6e00e723
# -- SAML.
saml:
  # -- Configure the topology spread constraints. Notice this is a map NOT a list as in the upstream API
  # https://kubernetes.io/docs/concepts/scheduling-eviction/topology-spread-constraints/
  topologySpreadConstraints: {}
    # -- Define below as many constraints as needed. The key name should follow the structure tsc1, tsc2...etc.
    # Do not enter the key labelSelector in the entry/entries below as that is automatically injected by the chart
    #tsc1:
    #  maxSkew: 1
    #  minDomains: 1 # optional; beta since v1.25
    #  topologyKey: kubernetes.io/hostname
    #  whenUnsatisfiable: DoNotSchedule
    #  matchLabelKeys: [] # optional; alpha since v1.25
    #  nodeAffinityPolicy: [] # optional; alpha since v1.25
    #  nodeTaintsPolicy: [] # optional; alpha since v1.25
    #tsc2:
      #maxSkew: 1
  # -- Configure the PodDisruptionBudget
  pdb:
    enabled: true
    maxUnavailable: "90%"
  # -- Configure the HorizontalPodAutoscaler
  hpa:
    enabled: true
    minReplicas: 1
    maxReplicas: 10
    targetCPUUtilizationPercentage: 50
    # -- metrics if targetCPUUtilizationPercentage is not set
    metrics: []
    # -- Scaling Policies
    behavior: {}
  # -- Add custom normal and secret envs to the service
  usrEnvs:
    # -- Add custom normal envs to the service
    # variable1: value1
    normal: {}
    # -- Add custom secret envs to the service
    # variable1: value1
    secret: {}
  # -- Add custom dns policy
  dnsPolicy: ""
  # -- Add custom dns config
  dnsConfig: {}
  image:
    # -- Image pullPolicy to use for deploying.
    pullPolicy: IfNotPresent
    # -- Image  to use for deploying.
    repository: ghcr.io/janssenproject/jans/saml
    # -- Image  tag to use for deploying.
    tag: 1.1.6_dev
    # -- Image Pull Secrets
    pullSecrets: [ ]
  # -- Service replica number.
  replicas: 1
  # -- Resource specs.
  resources:
    limits:
      # -- CPU limit.
      cpu: 500m
      # -- Memory limit. This value is used to calculate memory allocation for Java. Currently it only supports `Mi`. Please refrain from using other units.
      memory: 1200Mi
    requests:
      # -- CPU request.
      cpu: 500m
      # -- Memory request.
      memory: 1200Mi
  # -- Configure the liveness healthcheck for the auth server if needed.
  livenessProbe:
    # -- http liveness probe endpoint
    exec:
      command:
        - python3
        - /app/scripts/healthcheck.py
    initialDelaySeconds: 30
    periodSeconds: 30
    timeoutSeconds: 5
    failureThreshold: 10
  readinessProbe:
    # -- http readiness probe endpoint
    exec:
      command:
        - python3
        - /app/scripts/healthcheck.py
    initialDelaySeconds: 25
    periodSeconds: 25
    timeoutSeconds: 5
    failureThreshold: 10
  # -- Configure any additional volumes that need to be attached to the pod
  volumes: []
  # -- Configure any additional volumesMounts that need to be attached to the containers
  volumeMounts: []
  # Actions on lifecycle events such as postStart and preStop
  # Example
  # lifecycle:
  #   postStart:
  #     exec:
  #       command: ["sh", "-c", "mkdir /opt/jans/jetty/jans-auth/custom/static/stylesheet/"]
  lifecycle: {}

  # -- Additional labels that will be added across the gateway in the format of {mylabel: "myapp"}
  additionalLabels: { }
  # -- Additional annotations that will be added across the gateway in the format of {cert-manager.io/issuer: "letsencrypt-prod"}
  additionalAnnotations: { }
  # -- Add custom scripts that have been mounted to run before the entrypoint.
  # - /tmp/custom.sh
  # - /tmp/custom2.sh
  customScripts: [ ]
<<<<<<< HEAD
=======
  # -- Add custom pod's command. If passed, it will override the default conditional command.
  customCommand: []
>>>>>>> 6e00e723

# -- Responsible for synchronizing Keycloak SAML clients
kc-scheduler:
  # -- Add custom normal and secret envs to the service
  usrEnvs:
    # -- Add custom normal envs to the service
    # variable1: value1
    normal: {}
    # -- Add custom secret envs to the service
    # variable1: value1
    secret: {}
  # -- Add custom dns policy
  dnsPolicy: ""
  # -- Add custom dns config
  dnsConfig: {}
  image:
    # -- Image pullPolicy to use for deploying.
    pullPolicy: IfNotPresent
    # -- Image  to use for deploying.
    repository: ghcr.io/janssenproject/jans/kc-scheduler
    # -- Image  tag to use for deploying.
    tag: 1.1.6_dev
    # -- Image Pull Secrets
    pullSecrets: [ ]
  # -- Resource specs.
  resources:
    limits:
      # -- CPU limit.
      cpu: 300m
      # -- Memory limit.
      memory: 300Mi
    requests:
      # -- CPU request.
      cpu: 300m
      # -- Memory request.
      memory: 300Mi
  # -- Interval of running the scheduler (in minutes)
  interval: 10
  # -- Configure any additional volumes that need to be attached to the pod
  volumes: []
  # -- Configure any additional volumesMounts that need to be attached to the containers
  volumeMounts: []
  # Actions on lifecycle events such as postStart and preStop
  # Example
  # lifecycle:
  #   postStart:
  #     exec:
  #       command: ["sh", "-c", "mkdir /opt/jans/jetty/jans-auth/custom/static/stylesheet/"]
  lifecycle: {}
  # -- Additional labels that will be added across the gateway in the format of {mylabel: "myapp"}
  additionalLabels: { }
  # -- Additional annotations that will be added across the gateway in the format of {cert-manager.io/issuer: "letsencrypt-prod"}
  additionalAnnotations: {}
  # -- Add custom scripts that have been mounted to run before the entrypoint.
  # - /tmp/custom.sh
  # - /tmp/custom2.sh
<<<<<<< HEAD
  customScripts: []
=======
  customScripts: []
  # -- Add custom job's command. If passed, it will override the default conditional command.
  customCommand: []
>>>>>>> 6e00e723
<|MERGE_RESOLUTION|>--- conflicted
+++ resolved
@@ -104,11 +104,8 @@
   # - /tmp/custom.sh
   # - /tmp/custom2.sh
   customScripts: []
-<<<<<<< HEAD
-=======
   # -- Add custom pod's command. If passed, it will override the default conditional command.
   customCommand: []
->>>>>>> 6e00e723
 # -- Responsible for regenerating auth-keys per x hours
 auth-server-key-rotation:
   # -- Add custom normal and secret envs to the service
@@ -172,11 +169,8 @@
   # - /tmp/custom.sh
   # - /tmp/custom2.sh
   customScripts: []
-<<<<<<< HEAD
-=======
   # -- Add custom job's command. If passed, it will override the default conditional command.
   customCommand: []
->>>>>>> 6e00e723
 # -- Configuration parameters for setup and initial configuration secret and config layers used by Janssen services.
 config:
   # -- Add custom normal and secret envs to the service.
@@ -393,11 +387,8 @@
   # - /tmp/custom.sh
   # - /tmp/custom2.sh
   customScripts: [ ]
-<<<<<<< HEAD
-=======
   # -- Add custom job's command. If passed, it will override the default conditional command.
   customCommand: []
->>>>>>> 6e00e723
 # -- Config Api endpoints can be used to configure the auth-server, which is an open-source OpenID Connect Provider (OP) and UMA Authorization Server (AS).
 config-api:
   # -- Configure the topology spread constraints. Notice this is a map NOT a list as in the upstream API
@@ -501,11 +492,8 @@
   # - /tmp/custom.sh
   # - /tmp/custom2.sh
   customScripts: [ ]
-<<<<<<< HEAD
-=======
   # -- Add custom pod's command. If passed, it will override the default conditional command.
   customCommand: []
->>>>>>> 6e00e723
 # -- FIDO 2.0 (FIDO2) is an open authentication standard that enables leveraging common devices to authenticate to online services in both mobile and desktop environments.
 fido2:
   # -- Configure the topology spread constraints. Notice this is a map NOT a list as in the upstream API
@@ -614,11 +602,8 @@
   # - /tmp/custom.sh
   # - /tmp/custom2.sh
   customScripts: [ ]
-<<<<<<< HEAD
-=======
   # -- Add custom pod's command. If passed, it will override the default conditional command.
   customCommand: []
->>>>>>> 6e00e723
 # -- Janssen Casa ("Casa") is a self-service web portal for end-users to manage authentication and authorization preferences for their account in a Janssen Auth Server.
 casa:
   # -- Configure the topology spread constraints. Notice this is a map NOT a list as in the upstream API
@@ -723,11 +708,8 @@
   # - /tmp/custom.sh
   # - /tmp/custom2.sh
   customScripts: []
-<<<<<<< HEAD
-=======
   # -- Add custom pod's command. If passed, it will override the default conditional command.
   customCommand: []
->>>>>>> 6e00e723
 # -- Parameters used globally across all services helm charts.
 global:
   # -- Add custom normal and secret envs to the service.
@@ -749,10 +731,7 @@
       destinationRule: {}
       podDisruptionBudget: {}
       virtualService: {}
-<<<<<<< HEAD
-=======
       pod: {}
->>>>>>> 6e00e723
       deployment: {}
       horizontalPodAutoscaler: {}
       service: {}
@@ -884,10 +863,7 @@
       destinationRule: {}
       podDisruptionBudget: {}
       virtualService: {}
-<<<<<<< HEAD
-=======
       pod: {}
->>>>>>> 6e00e723
       deployment: {}
       horizontalPodAutoscaler: {}
       service: {}
@@ -960,10 +936,7 @@
       destinationRule: {}
       podDisruptionBudget: {}
       virtualService: {}
-<<<<<<< HEAD
-=======
       pod: {}
->>>>>>> 6e00e723
       deployment: {}
       horizontalPodAutoscaler: {}
       service: {}
@@ -1011,10 +984,7 @@
       destinationRule: {}
       podDisruptionBudget: {}
       virtualService: {}
-<<<<<<< HEAD
-=======
       pod: {}
->>>>>>> 6e00e723
       deployment: {}
       horizontalPodAutoscaler: {}
       service: {}
@@ -1097,10 +1067,7 @@
       destinationRule: {}
       podDisruptionBudget: {}
       virtualService: {}
-<<<<<<< HEAD
-=======
       pod: {}
->>>>>>> 6e00e723
       deployment: {}
       horizontalPodAutoscaler: {}
       service: {}
@@ -1167,10 +1134,7 @@
       destinationRule: {}
       podDisruptionBudget: {}
       virtualService: {}
-<<<<<<< HEAD
-=======
       pod: {}
->>>>>>> 6e00e723
       deployment: {}
       horizontalPodAutoscaler: {}
       service: {}
@@ -1210,10 +1174,7 @@
       destinationRule: {}
       podDisruptionBudget: {}
       virtualService: {}
-<<<<<<< HEAD
-=======
       pod: {}
->>>>>>> 6e00e723
       deployment: {}
       horizontalPodAutoscaler: {}
       service: {}
@@ -1335,11 +1296,8 @@
   # - /tmp/custom.sh
   # - /tmp/custom2.sh
   customScripts: [ ]
-<<<<<<< HEAD
-=======
   # -- Add custom job's command. If passed, it will override the default conditional command.
   customCommand: []
->>>>>>> 6e00e723
 # -- System for Cross-domain Identity Management (SCIM) version 2.0
 scim:
   # -- Configure the topology spread constraints. Notice this is a map NOT a list as in the upstream API
@@ -1448,11 +1406,8 @@
   # - /tmp/custom.sh
   # - /tmp/custom2.sh
   customScripts: [ ]
-<<<<<<< HEAD
-=======
   # -- Add custom pod's command. If passed, it will override the default conditional command.
   customCommand: []
->>>>>>> 6e00e723
 # -- Link.
 link:
   # -- Configure the topology spread constraints. Notice this is a map NOT a list as in the upstream API
@@ -1560,11 +1515,8 @@
   # - /tmp/custom.sh
   # - /tmp/custom2.sh
   customScripts: [ ]
-<<<<<<< HEAD
-=======
   # -- Add custom pod's command. If passed, it will override the default conditional command.
   customCommand: []
->>>>>>> 6e00e723
 # -- SAML.
 saml:
   # -- Configure the topology spread constraints. Notice this is a map NOT a list as in the upstream API
@@ -1672,11 +1624,8 @@
   # - /tmp/custom.sh
   # - /tmp/custom2.sh
   customScripts: [ ]
-<<<<<<< HEAD
-=======
   # -- Add custom pod's command. If passed, it will override the default conditional command.
   customCommand: []
->>>>>>> 6e00e723
 
 # -- Responsible for synchronizing Keycloak SAML clients
 kc-scheduler:
@@ -1733,10 +1682,6 @@
   # -- Add custom scripts that have been mounted to run before the entrypoint.
   # - /tmp/custom.sh
   # - /tmp/custom2.sh
-<<<<<<< HEAD
-  customScripts: []
-=======
   customScripts: []
   # -- Add custom job's command. If passed, it will override the default conditional command.
-  customCommand: []
->>>>>>> 6e00e723
+  customCommand: []
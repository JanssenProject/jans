/*
 * Janssen Project software is available under the MIT License (2008). See http://opensource.org/licenses/MIT for full text.
 *
 * Copyright (c) 2020, Janssen Project
 */

package io.jans.fido2.ws.rs.controller;

import com.fasterxml.jackson.databind.JsonNode;
import io.jans.fido2.model.attestation.AttestationOptions;
import io.jans.fido2.model.attestation.AttestationResult;
import io.jans.fido2.model.attestation.PublicKeyCredentialCreationOptions;
import io.jans.fido2.model.common.AttestationOrAssertionResponse;
import io.jans.fido2.model.conf.AppConfiguration;
import io.jans.fido2.model.error.ErrorResponseFactory;
import io.jans.fido2.service.DataMapperService;
import io.jans.fido2.service.operation.AttestationService;
<<<<<<< HEAD
import io.jans.fido2.service.sg.converter.AttestationSuperGluuController;
=======
>>>>>>> 6b34de0a
import io.jans.fido2.service.util.CommonUtilService;
import io.jans.fido2.service.verifier.CommonVerifiers;
import jakarta.enterprise.context.ApplicationScoped;
import jakarta.inject.Inject;
import jakarta.ws.rs.*;
import jakarta.ws.rs.core.Response;
import jakarta.ws.rs.core.Response.ResponseBuilder;
import org.slf4j.Logger;

import javax.validation.constraints.NotNull;
import java.io.IOException;

/**
 * serves request for /attestation endpoint exposed by FIDO2 sever
 *
 * @author Yuriy Movchan
 * @version May 08, 2020
 */
@ApplicationScoped
@Path("/attestation")
public class AttestationController {

    @Inject
    private Logger log;

    @Inject
    private AttestationService attestationService;

    @Inject
    private DataMapperService dataMapperService;

    @Inject
    private CommonVerifiers commonVerifiers;

    @Inject
    private AppConfiguration appConfiguration;

    @Inject
    private ErrorResponseFactory errorResponseFactory;

    @POST
    @Consumes({"application/json"})
    @Produces({"application/json"})
    @Path("/options")
    public Response register(@NotNull AttestationOptions attestationOptions) {
        return processRequest(() -> {
            if (appConfiguration.getFido2Configuration() == null) {
                throw errorResponseFactory.forbiddenException();
            }
<<<<<<< HEAD
            commonVerifiers.verifyNotUseGluuParameters(CommonUtilService.toJsonNode(attestationOptions));
=======
>>>>>>> 6b34de0a
            PublicKeyCredentialCreationOptions result = attestationService.options(attestationOptions);
            return Response.ok().entity(result).build();
        });
    }

    @POST
    @Consumes({"application/json"})
    @Produces({"application/json"})
    @Path("/result")
    public Response verify(@NotNull AttestationResult attestationResult) {
        return processRequest(() -> {
            if (appConfiguration.getFido2Configuration() == null) {
                throw errorResponseFactory.forbiddenException();
            }
<<<<<<< HEAD
            commonVerifiers.verifyNotUseGluuParameters(CommonUtilService.toJsonNode(attestationResult));
=======
>>>>>>> 6b34de0a
            AttestationOrAssertionResponse result = attestationService.verify(attestationResult);
            return Response.ok().entity(result).build();
        });
    }

<<<<<<< HEAD
    @GET
    @Produces({"application/json"})
    @Path("/registration")
    public Response startRegistration(@QueryParam("username") String userName,
                                      @QueryParam("application") String appId,
                                      @QueryParam("session_id") String sessionId,
                                      @QueryParam("enrollment_code") String enrollmentCode) {
        return processRequest(() -> {
            if ((appConfiguration.getFido2Configuration() == null) && !appConfiguration.isSuperGluuEnabled()) {
                throw errorResponseFactory.forbiddenException();
            }
            log.debug("Start registration: username = {}, application = {}, session_id = {}, enrollment_code = {}", userName, appId, sessionId, enrollmentCode);
            JsonNode result = attestationSuperGluuController.startRegistration(userName, appId, sessionId, enrollmentCode);
            log.debug("Prepared U2F_V2 registration options request: {}", result.toString());
            return Response.ok().entity(result).build();
        });
    }

    @POST
    @Produces({"application/json"})
    @Path("/registration")
    public Response finishRegistration(@FormParam("username") String userName, @FormParam("tokenResponse") String registerResponseString) {
        return processRequest(() -> {
            if ((appConfiguration.getFido2Configuration() == null) && !appConfiguration.isSuperGluuEnabled()) {
                throw errorResponseFactory.forbiddenException();
            }
            log.debug("Finish registration: username = {}, tokenResponse = {}", userName, registerResponseString);
            JsonNode result = attestationSuperGluuController.finishRegistration(userName, registerResponseString);
            log.debug("Prepared U2F_V2 registration verify request: {}", result.toString());
            return Response.ok().entity(result).build();
        });
    }

    private Response processRequest(RequestProcessor processor) {
        try {
            return processor.process();
        } catch (WebApplicationException e) {
            throw e;
        } catch (Exception e) {
            log.error("Unknown Error: {}", e.getMessage(), e);
            throw errorResponseFactory.unknownError(e.getMessage());
        }
=======
   

    

    private Response processRequest(RequestProcessor processor) {
        try {
            return processor.process();
        } catch (WebApplicationException e) {
            throw e;
        } catch (Exception e) {
            log.error("Unknown Error: {}", e.getMessage(), e);
            throw errorResponseFactory.unknownError(e.getMessage());
        }
    }

    @FunctionalInterface
    private interface RequestProcessor {
        Response process() throws Exception;
>>>>>>> 6b34de0a
    }

    @FunctionalInterface
    private interface RequestProcessor {
        Response process() throws Exception;
    }
}<|MERGE_RESOLUTION|>--- conflicted
+++ resolved
@@ -15,10 +15,6 @@
 import io.jans.fido2.model.error.ErrorResponseFactory;
 import io.jans.fido2.service.DataMapperService;
 import io.jans.fido2.service.operation.AttestationService;
-<<<<<<< HEAD
-import io.jans.fido2.service.sg.converter.AttestationSuperGluuController;
-=======
->>>>>>> 6b34de0a
 import io.jans.fido2.service.util.CommonUtilService;
 import io.jans.fido2.service.verifier.CommonVerifiers;
 import jakarta.enterprise.context.ApplicationScoped;
@@ -68,10 +64,6 @@
             if (appConfiguration.getFido2Configuration() == null) {
                 throw errorResponseFactory.forbiddenException();
             }
-<<<<<<< HEAD
-            commonVerifiers.verifyNotUseGluuParameters(CommonUtilService.toJsonNode(attestationOptions));
-=======
->>>>>>> 6b34de0a
             PublicKeyCredentialCreationOptions result = attestationService.options(attestationOptions);
             return Response.ok().entity(result).build();
         });
@@ -86,59 +78,11 @@
             if (appConfiguration.getFido2Configuration() == null) {
                 throw errorResponseFactory.forbiddenException();
             }
-<<<<<<< HEAD
-            commonVerifiers.verifyNotUseGluuParameters(CommonUtilService.toJsonNode(attestationResult));
-=======
->>>>>>> 6b34de0a
             AttestationOrAssertionResponse result = attestationService.verify(attestationResult);
             return Response.ok().entity(result).build();
         });
     }
 
-<<<<<<< HEAD
-    @GET
-    @Produces({"application/json"})
-    @Path("/registration")
-    public Response startRegistration(@QueryParam("username") String userName,
-                                      @QueryParam("application") String appId,
-                                      @QueryParam("session_id") String sessionId,
-                                      @QueryParam("enrollment_code") String enrollmentCode) {
-        return processRequest(() -> {
-            if ((appConfiguration.getFido2Configuration() == null) && !appConfiguration.isSuperGluuEnabled()) {
-                throw errorResponseFactory.forbiddenException();
-            }
-            log.debug("Start registration: username = {}, application = {}, session_id = {}, enrollment_code = {}", userName, appId, sessionId, enrollmentCode);
-            JsonNode result = attestationSuperGluuController.startRegistration(userName, appId, sessionId, enrollmentCode);
-            log.debug("Prepared U2F_V2 registration options request: {}", result.toString());
-            return Response.ok().entity(result).build();
-        });
-    }
-
-    @POST
-    @Produces({"application/json"})
-    @Path("/registration")
-    public Response finishRegistration(@FormParam("username") String userName, @FormParam("tokenResponse") String registerResponseString) {
-        return processRequest(() -> {
-            if ((appConfiguration.getFido2Configuration() == null) && !appConfiguration.isSuperGluuEnabled()) {
-                throw errorResponseFactory.forbiddenException();
-            }
-            log.debug("Finish registration: username = {}, tokenResponse = {}", userName, registerResponseString);
-            JsonNode result = attestationSuperGluuController.finishRegistration(userName, registerResponseString);
-            log.debug("Prepared U2F_V2 registration verify request: {}", result.toString());
-            return Response.ok().entity(result).build();
-        });
-    }
-
-    private Response processRequest(RequestProcessor processor) {
-        try {
-            return processor.process();
-        } catch (WebApplicationException e) {
-            throw e;
-        } catch (Exception e) {
-            log.error("Unknown Error: {}", e.getMessage(), e);
-            throw errorResponseFactory.unknownError(e.getMessage());
-        }
-=======
    
 
     
@@ -157,11 +101,5 @@
     @FunctionalInterface
     private interface RequestProcessor {
         Response process() throws Exception;
->>>>>>> 6b34de0a
-    }
-
-    @FunctionalInterface
-    private interface RequestProcessor {
-        Response process() throws Exception;
     }
 }
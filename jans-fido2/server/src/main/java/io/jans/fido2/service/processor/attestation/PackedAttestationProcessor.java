--- conflicted
+++ resolved
@@ -95,27 +95,11 @@
         String signature = commonVerifiers.verifyBase64String(attStmt.get("sig"));
 
         if (attStmt.hasNonNull("x5c")) {
-<<<<<<< HEAD
-            if (appConfiguration.getFido2Configuration().isSkipAttestation()) {
-                log.warn("SkipValidateMdsInAttestation is enabled");
-            } else {
-                List<X509Certificate> attestationCertificates = getAttestationCertificates(attStmt);
-                X509TrustManager tm = attestationCertificateService.populateTrustManager(authData, attestationCertificates);
-                if ((tm == null) || (tm.getAcceptedIssuers().length == 0)) {
-                    throw errorResponseFactory.badRequestException(AttestationErrorResponseType.PACKED_ERROR, "Packed full attestation but no certificates in metadata for authenticator " + Hex.encodeHexString(authData.getAaguid()));
-                }
-                X509Certificate verifiedCert = certificateVerifier.verifyAttestationCertificates(attestationCertificates, Arrays.asList(tm.getAcceptedIssuers()));
-                authenticatorDataVerifier.verifyPackedAttestationSignature(authData.getAuthDataDecoded(), clientDataHash, signature, verifiedCert, alg);
-                if (certificateVerifier.isSelfSigned(verifiedCert)) {
-                    throw errorResponseFactory.badRequestException(AttestationErrorResponseType.PACKED_ERROR, "Self signed certificate");
-                }
-=======
 
             List<X509Certificate> attestationCertificates = getAttestationCertificates(attStmt);
             X509TrustManager tm = attestationCertificateService.populateTrustManager(authData, attestationCertificates);
             if ((tm == null) || (tm.getAcceptedIssuers().length == 0)) {
                 throw errorResponseFactory.badRequestException(AttestationErrorResponseType.PACKED_ERROR, "Packed full attestation but no certificates in metadata for authenticator " + Hex.encodeHexString(authData.getAaguid()));
->>>>>>> 6b34de0a
             }
             X509Certificate verifiedCert = certificateVerifier.verifyAttestationCertificates(attestationCertificates, Arrays.asList(tm.getAcceptedIssuers()));
             authenticatorDataVerifier.verifyPackedAttestationSignature(authData.getAuthDataDecoded(), clientDataHash, signature, verifiedCert, alg);

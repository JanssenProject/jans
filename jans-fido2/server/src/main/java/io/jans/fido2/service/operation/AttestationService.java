--- conflicted
+++ resolved
@@ -10,10 +10,7 @@
 import com.fasterxml.jackson.databind.node.ObjectNode;
 import com.google.common.base.Strings;
 import io.jans.entry.PublicKeyCredentialHints;
-<<<<<<< HEAD
-=======
 import io.jans.entry.Transports;
->>>>>>> 6b34de0a
 import io.jans.fido2.ctap.AttestationConveyancePreference;
 import io.jans.fido2.ctap.AuthenticatorAttachment;
 import io.jans.fido2.ctap.CoseEC2Algorithm;
@@ -99,9 +96,6 @@
 
 	@Inject
     private ErrorResponseFactory errorResponseFactory;
-	
-	@Inject
-    private NetworkService networkService;
 
 	@Inject
     private NetworkService networkService;
@@ -126,11 +120,6 @@
 
         // Verify request parameters
         commonVerifiers.verifyAttestationOptions(attestationOptions);
-<<<<<<< HEAD
-
-		boolean oneStep = commonVerifiers.isSuperGluuOneStepMode(CommonUtilService.toJsonNode(attestationOptions));
-=======
->>>>>>> 6b34de0a
 
 		// Create result object
 		PublicKeyCredentialCreationOptions credentialCreationOptions = new PublicKeyCredentialCreationOptions();
@@ -147,22 +136,10 @@
 		pubKeyCredParams.stream().forEach(ele -> log.debug("Put pubKeyCredParam {}", ele.toString()));
 
 		// Put RP
-<<<<<<< HEAD
-		
-		
-		
-		
-		String documentDomain = commonVerifiers.verifyRpDomain(attestationOptions.getDocumentDomain(), appConfiguration.getIssuer());
-		RelyingParty relyingParty = createRpDomain(documentDomain);
-		log.debug("Relying Party: "+relyingParty);
-		
-		
-=======
 		String origin = commonVerifiers.verifyRpDomain(attestationOptions.getOrigin(), appConfiguration.getIssuer());
 		RelyingParty relyingParty = createRpDomain(origin);
 		log.debug("Relying Party: "+relyingParty);
 		
->>>>>>> 6b34de0a
 		if (relyingParty != null) {
 			credentialCreationOptions.setRp(relyingParty);
 			log.debug("Put rp {}", relyingParty.toString());
@@ -175,12 +152,11 @@
 		log.debug("Put user {}", user.toString());
 
 		// Put excludeCredentials
-<<<<<<< HEAD
-		if (!oneStep) {
-			Set<PublicKeyCredentialDescriptor> excludedCredentials = prepareExcludeCredentials(documentDomain, attestationOptions.getUsername());
-			credentialCreationOptions.setExcludeCredentials(excludedCredentials);
-			excludedCredentials.stream().forEach(ele -> log.debug("Put excludeCredentials {}", ele.toString()));
-		}
+		
+		Set<PublicKeyCredentialDescriptor> excludedCredentials = prepareExcludeCredentials(origin, attestationOptions.getUsername());
+		credentialCreationOptions.setExcludeCredentials(excludedCredentials);
+		excludedCredentials.stream().forEach(ele -> log.debug("Put excludeCredentials {}", ele.toString()));
+		
 		
 		// Put authenticatorSelection
 		credentialCreationOptions.setAuthenticatorSelection(new AuthenticatorSelection());
@@ -189,7 +165,8 @@
 		List<String> hints = appConfiguration.getFido2Configuration().getHints();
 		
 		credentialCreationOptions.setHints(new HashSet<String>(hints));
-		if(hints.contains(PublicKeyCredentialHints.CLIENT_DEVICE))
+		// only platform 
+		if(hints.contains(PublicKeyCredentialHints.CLIENT_DEVICE) && hints.size() == 1)
 		{
 			credentialCreationOptions.getAuthenticatorSelection().setAuthenticatorAttachment(AuthenticatorAttachment.PLATFORM);
 			credentialCreationOptions.getAuthenticatorSelection().setUserVerification(UserVerification.preferred); 
@@ -203,36 +180,6 @@
 			credentialCreationOptions.getAuthenticatorSelection().setUserVerification(UserVerification.required); 
 			credentialCreationOptions.getAuthenticatorSelection().setRequireResidentKey(false);
 		}
-=======
-		
-		Set<PublicKeyCredentialDescriptor> excludedCredentials = prepareExcludeCredentials(origin, attestationOptions.getUsername());
-		credentialCreationOptions.setExcludeCredentials(excludedCredentials);
-		excludedCredentials.stream().forEach(ele -> log.debug("Put excludeCredentials {}", ele.toString()));
-		
-		
-		// Put authenticatorSelection
-		credentialCreationOptions.setAuthenticatorSelection(new AuthenticatorSelection());
-		
-		//set hints - client-device, security key, hybrid
-		List<String> hints = appConfiguration.getFido2Configuration().getHints();
-		
-		credentialCreationOptions.setHints(new HashSet<String>(hints));
-		// only platform 
-		if(hints.contains(PublicKeyCredentialHints.CLIENT_DEVICE) && hints.size() == 1)
-		{
-			credentialCreationOptions.getAuthenticatorSelection().setAuthenticatorAttachment(AuthenticatorAttachment.PLATFORM);
-			credentialCreationOptions.getAuthenticatorSelection().setUserVerification(UserVerification.preferred); 
-			credentialCreationOptions.getAuthenticatorSelection().setRequireResidentKey(true);
-			credentialCreationOptions.getAuthenticatorSelection().setResidentKey(UserVerification.preferred);
-			
-		}
-		else
-		{
-			credentialCreationOptions.getAuthenticatorSelection().setAuthenticatorAttachment(AuthenticatorAttachment.CROSS_PLATFORM);
-			credentialCreationOptions.getAuthenticatorSelection().setUserVerification(UserVerification.required); 
-			credentialCreationOptions.getAuthenticatorSelection().setRequireResidentKey(false);
-		}
->>>>>>> 6b34de0a
 		log.debug("Put authenticatorSelection {}", credentialCreationOptions.getAuthenticatorSelection());
 		// set attestation - enterprise, none, direct
 		boolean enterpriseAttestation = appConfiguration.getFido2Configuration().isEnterpriseAttestation();
@@ -245,11 +192,7 @@
 		{
 			credentialCreationOptions.setAttestation(AttestationConveyancePreference.none);
 		}
-<<<<<<< HEAD
-		else if(appConfiguration.getFido2Configuration().isSkipAttestation())
-=======
 		else if(appConfiguration.getFido2Configuration().getAttestationMode().equals(AttestationMode.DISABLED.getValue()))
->>>>>>> 6b34de0a
 		{
 			credentialCreationOptions.setAttestation(AttestationConveyancePreference.none);
 		}
@@ -273,22 +216,6 @@
 
 			log.debug("Put extensions {}", attestationOptions.getExtensions());
 		}
-		
-		//TODO: this should be deleted ater testing
-		/*
-		 * // incase of Apple's Touch ID and Window's Hello; timeout,status and error
-		 * message cause a NotAllowedError on the browser, so skipping these attributes
-		 * if (attestationOptions.getAuthenticatorAttachment() != null) { if
-		 * (AuthenticatorAttachment.CROSS_PLATFORM.getAttachment().equals(
-		 * attestationOptions.getAuthenticatorAttachment().getAttachment())) { // Put
-		 * timeout long timeout =
-		 * commonVerifiers.verifyTimeout(attestationOptions.getTimeout());
-		 * credentialCreationOptions.setTimeout(timeout); log.debug("Put timeout {}",
-		 * timeout);
-		 * 
-		 * credentialCreationOptions.setStatus("ok");
-		 * credentialCreationOptions.setErrorMessage(""); } }
-		 */
 		
 		// Store request in DB
 		Fido2RegistrationData entity = new Fido2RegistrationData();
@@ -297,29 +224,15 @@
 		entity.setChallenge(challenge);
 		entity.setOrigin(origin);
 		entity.setStatus(Fido2RegistrationStatus.pending);
-<<<<<<< HEAD
-		//if (params.hasNonNull(CommonVerifiers.SUPER_GLUU_APP_ID)) {
-		/*
-		 * if (!Strings.isNullOrEmpty(attestationOptions.getSuperGluuAppId())) {
-		 * entity.setApplicationId(attestationOptions.getSuperGluuAppId()); } else {
-		 */
-		// TODO: this can be removed out in the future
-			entity.setApplicationId(documentDomain);
-=======
 		
 		// TODO: this can be removed out in the future
 			entity.setRpId(origin);
->>>>>>> 6b34de0a
 		//}
 
 		// Store original requests
 		entity.setAttestationRequest(CommonUtilService.toJsonNode(attestationOptions).toString());
 
-<<<<<<< HEAD
-		Fido2RegistrationEntry registrationEntry = registrationPersistenceService.buildFido2RegistrationEntry(entity, oneStep);
-=======
 		Fido2RegistrationEntry registrationEntry = registrationPersistenceService.buildFido2RegistrationEntry(entity);
->>>>>>> 6b34de0a
 		//if (params.hasNonNull("session_id")) {
 		if (attestationOptions.getSessionId() != null) {
 			registrationEntry.setSessionStateId(attestationOptions.getSessionId());
@@ -336,10 +249,7 @@
 		externalFido2InterceptionContext.addToContext(registrationEntry, null);
 		externalFido2InterceptionService.registerAttestationFinish(CommonUtilService.toJsonNode(attestationOptions), externalFido2InterceptionContext);
 
-<<<<<<< HEAD
-=======
 		log.debug("Returning from options: "+credentialCreationOptions.toString());
->>>>>>> 6b34de0a
 		return credentialCreationOptions;
 	}
 
@@ -349,34 +259,15 @@
         // Apply external custom scripts
         ExternalFido2Context externalFido2InterceptionContext = new ExternalFido2Context(CommonUtilService.toJsonNode(attestationResult), httpRequest, httpResponse);
         boolean externalInterceptContext = externalFido2InterceptionService.verifyAttestationStart(CommonUtilService.toJsonNode(attestationResult), externalFido2InterceptionContext);
-<<<<<<< HEAD
-
-        boolean superGluu = commonVerifiers.hasSuperGluu(CommonUtilService.toJsonNode(attestationResult));
-        boolean oneStep = commonVerifiers.isSuperGluuOneStepMode(CommonUtilService.toJsonNode(attestationResult));
-        boolean cancelRequest = commonVerifiers.isSuperGluuCancelRequest(CommonUtilService.toJsonNode(attestationResult));
-=======
->>>>>>> 6b34de0a
 
        
 		// Verify if there are mandatory request parameters
 		commonVerifiers.verifyBasicAttestationResultRequest(attestationResult);
 		commonVerifiers.verifyAssertionType(attestationResult.getType());
-<<<<<<< HEAD
-
-		// Get response
-		//JsonNode responseNode = params.get("response");
 
 		// Verify client data
 		JsonNode clientDataJSONNode = commonVerifiers.verifyClientJSON(attestationResult.getResponse().getClientDataJSON());
-		if (!superGluu) {
-			commonVerifiers.verifyClientJSONTypeIsCreate(clientDataJSONNode);
-		}
-=======
-
-		// Verify client data
-		JsonNode clientDataJSONNode = commonVerifiers.verifyClientJSON(attestationResult.getResponse().getClientDataJSON());
-		
->>>>>>> 6b34de0a
+		
 
 		// Get challenge
 		String challenge = commonVerifiers.getChallenge(clientDataJSONNode);
@@ -404,17 +295,6 @@
 		registrationData.setType(PublicKeyCredentialType.PUBLIC_KEY.getKeyName());
 		registrationData.setAttestationType(attestationData.getAttestationType());
 
-<<<<<<< HEAD
-		registrationData.setBackupEligibilityFlag(attestationData.getBackupEligibilityFlag());
-		registrationData.setBackupStateFlag(attestationData.getBackupStateFlag());
-
-        // Support cancel request
-        if (cancelRequest) {
-        	registrationData.setStatus(Fido2RegistrationStatus.canceled);
-        } else {
-        	registrationData.setStatus(Fido2RegistrationStatus.registered);
-        }
-=======
 		// all flags being set
 		registrationData.setBackupEligibilityFlag(attestationData.getBackupEligibilityFlag());
 		registrationData.setBackupStateFlag(attestationData.getBackupStateFlag());
@@ -423,7 +303,6 @@
 		registrationData.setUserVerifiedFlag(attestationData.isUserVerifiedFlag());
 
 		registrationData.setStatus(Fido2RegistrationStatus.registered);
->>>>>>> 6b34de0a
 
 		// Store original response
 		registrationData.setAttestationResponse(CommonUtilService.toJsonNode(attestationResult).toString());
@@ -432,11 +311,7 @@
 		// Fido2RegistrationData to minimize DB updates
 		registrationData.setCounter(registrationEntry.getCounter());
 
-<<<<<<< HEAD
-		String deviceDataFromReq = attestationResult.getResponse().getDeviceData();
-=======
 	/*	String deviceDataFromReq = attestationResult.getResponse().getDeviceData();
->>>>>>> 6b34de0a
 		if (!Strings.isNullOrEmpty(deviceDataFromReq)) {
             try {
 				Fido2DeviceData deviceData = dataMapperService.readValue(
@@ -558,34 +433,20 @@
 		return credentialParametersSets;
 	}
 
-<<<<<<< HEAD
-	private RelyingParty createRpDomain(String documentDomain) {
-=======
 	public RelyingParty createRpDomain(String origin) {
->>>>>>> 6b34de0a
 		List<RequestedParty> requestedParties = appConfiguration.getFido2Configuration().getRequestedParties();
 		
 		if ((requestedParties == null) || requestedParties.isEmpty()) {
 			// Add entry for default RP
-<<<<<<< HEAD
-			return RelyingParty.createRelyingParty(documentDomain, appConfiguration.getIssuer());
-=======
 			return RelyingParty.createRelyingParty(origin, appConfiguration.getIssuer());
->>>>>>> 6b34de0a
 		} else {
 			for (RequestedParty requestedParty : requestedParties) {
 
 				for (String domain : requestedParty.getOrigins()) {
 
-<<<<<<< HEAD
-					if (StringHelper.equalsIgnoreCase(documentDomain, domain)) {
-						// Add entry for supported RP
-						return RelyingParty.createRelyingParty(documentDomain, requestedParty.getId());
-=======
 					if (StringHelper.equalsIgnoreCase(origin, domain)) {
 						// Add entry for supported RP
 						return RelyingParty.createRelyingParty(origin, requestedParty.getId());
->>>>>>> 6b34de0a
 					}
 				}
 			}
@@ -602,18 +463,6 @@
 	}
 
 
-<<<<<<< HEAD
-		return credentialUserEntityNode;
-	}
-
-	private Set<PublicKeyCredentialDescriptor> prepareExcludeCredentials(String documentDomain, String username) {
-		List<Fido2RegistrationEntry> existingRegistrations = registrationPersistenceService
-				.findByRpRegisteredUserDevices(username, documentDomain);
-		Set<PublicKeyCredentialDescriptor> excludedKeys = existingRegistrations.parallelStream()
-				.filter(f -> StringHelper.isNotEmpty(f.getRegistrationData().getPublicKeyId()))
-				.map(f -> new PublicKeyCredentialDescriptor(
-						new String[] { "usb", "ble", "nfc", "internal", "net", "qr" },
-=======
 	private Set<PublicKeyCredentialDescriptor> prepareExcludeCredentials(String origin, String username) {
 		List<Fido2RegistrationEntry> existingRegistrations = registrationPersistenceService
 				.findByRpRegisteredUserDevices(username, origin);
@@ -621,7 +470,6 @@
 				.filter(f -> StringHelper.isNotEmpty(f.getRegistrationData().getPublicKeyId()))
 				.map(f -> new PublicKeyCredentialDescriptor(
 						new String[] { Transports.USB.getValue(),Transports.BLE.getValue() ,Transports.NFC.getValue() ,Transports.INTERNAL.getValue(), Transports.HYBRID.getValue() },
->>>>>>> 6b34de0a
 						f.getRegistrationData().getPublicKeyId()))
 				.collect(Collectors.toSet());
 

--- conflicted
+++ resolved
@@ -6,24 +6,17 @@
 
 package io.jans.fido2.service.operation;
 
-import com.fasterxml.jackson.core.JsonProcessingException;
 import com.fasterxml.jackson.databind.JsonNode;
-import com.fasterxml.jackson.databind.node.ArrayNode;
 import com.fasterxml.jackson.databind.node.ObjectNode;
-<<<<<<< HEAD
 import com.google.common.base.Strings;
 import io.jans.fido2.ctap.AttestationConveyancePreference;
 import io.jans.fido2.ctap.AuthenticatorAttachment;
 import io.jans.fido2.ctap.CoseEC2Algorithm;
 import io.jans.fido2.ctap.CoseRSAAlgorithm;
+import io.jans.fido2.ctap.CoseEdDSAAlgorithm;
 import io.jans.fido2.model.attestation.*;
+import io.jans.fido2.model.auth.CredAndCounterData;
 import io.jans.fido2.model.common.*;
-=======
-import io.jans.fido2.ctap.*;
-import io.jans.fido2.exception.Fido2RuntimeException;
-import io.jans.fido2.model.attestation.AttestationErrorResponseType;
->>>>>>> e7f31f7f
-import io.jans.fido2.model.auth.CredAndCounterData;
 import io.jans.fido2.model.conf.AppConfiguration;
 import io.jans.fido2.model.conf.RequestedParty;
 import io.jans.fido2.model.error.ErrorResponseFactory;
@@ -45,7 +38,6 @@
 import jakarta.servlet.http.HttpServletRequest;
 import jakarta.servlet.http.HttpServletResponse;
 import jakarta.ws.rs.core.Context;
-import org.python.jline.internal.Log;
 import org.slf4j.Logger;
 
 import java.nio.charset.StandardCharsets;
@@ -359,50 +351,26 @@
 	private Set<PublicKeyCredentialParameters> preparePublicKeyCredentialSelection() {
 		List<String> requestedCredentialTypes = appConfiguration.getFido2Configuration().getRequestedCredentialTypes();
 
-<<<<<<< HEAD
 		Set<PublicKeyCredentialParameters> credentialParametersSets = new HashSet<>();
-=======
-		ArrayNode credentialParametersNode = dataMapperService.createArrayNode();
-
->>>>>>> e7f31f7f
 		if ((requestedCredentialTypes == null) || requestedCredentialTypes.isEmpty()) {
 			// Add default requested credential types
 			// FIDO2 RS256
 			credentialParametersSets.add(PublicKeyCredentialParameters.createPublicKeyCredentialParameters(CoseRSAAlgorithm.RS256.getNumericValue()));
 			// FIDO2 ES256
-<<<<<<< HEAD
 			credentialParametersSets.add(PublicKeyCredentialParameters.createPublicKeyCredentialParameters(CoseEC2Algorithm.ES256.getNumericValue()));
-=======
-			ObjectNode credentialParametersNodeES256 = credentialParametersNode.addObject();
-			credentialParametersNodeES256.arrayNode().addObject();
-			credentialParametersNodeES256.put("type", "public-key");
-			credentialParametersNodeES256.put("alg", CoseEC2Algorithm.ES256.getNumericValue());
-
 			// FIDO2 Ed25519
-			ObjectNode credentialParametersNodEd25519 = credentialParametersNode.addObject();
-			credentialParametersNodEd25519.arrayNode().addObject();
-			credentialParametersNodEd25519.put("type", "public-key");
-			credentialParametersNodEd25519.put("alg", CoseEdDSAAlgorithm.Ed25519.getNumericValue());
->>>>>>> e7f31f7f
+			credentialParametersSets.add(PublicKeyCredentialParameters.createPublicKeyCredentialParameters(CoseEdDSAAlgorithm.Ed25519.getNumericValue()));
 		} else {
 			for (String requestedCredentialType : requestedCredentialTypes) {
 				CoseRSAAlgorithm coseRSAAlgorithm = null;
 				try {
 					coseRSAAlgorithm = CoseRSAAlgorithm.valueOf(requestedCredentialType);
-
 				} catch (IllegalArgumentException ex) {
 				}
+
 				if (coseRSAAlgorithm != null) {
-<<<<<<< HEAD
 					credentialParametersSets.add(PublicKeyCredentialParameters.createPublicKeyCredentialParameters(coseRSAAlgorithm.getNumericValue()));
 					break;
-=======
-					ObjectNode credentialParametersObjNode = credentialParametersNode.addObject();
-					credentialParametersObjNode.arrayNode().addObject();
-					credentialParametersObjNode.put("type", "public-key");
-					credentialParametersObjNode.put("alg", coseRSAAlgorithm.getNumericValue());
-					continue;
->>>>>>> e7f31f7f
 				}
 			}
 
@@ -418,6 +386,7 @@
 					break;
 				}
 			}
+
 			for (String requestedCredentialType : requestedCredentialTypes) {
 				CoseEdDSAAlgorithm coseEdDSAAlgorithm = null;
 				try {
@@ -425,20 +394,14 @@
 				} catch (IllegalArgumentException ex) {
 				}
 
-<<<<<<< HEAD
+				if (coseEdDSAAlgorithm != null) {
+					credentialParametersSets.add(PublicKeyCredentialParameters.createPublicKeyCredentialParameters(coseEdDSAAlgorithm.getNumericValue()));
+					break;
+				}
+			}
+		}
+
 		return credentialParametersSets;
-=======
-				if (coseEdDSAAlgorithm != null) {
-					ObjectNode credentialParametersNodeRS256 = credentialParametersNode.addObject();
-					credentialParametersNodeRS256.arrayNode().addObject();
-					credentialParametersNodeRS256.put("type", "public-key");
-					credentialParametersNodeRS256.put("alg", coseEdDSAAlgorithm.getNumericValue());
-					break;
-				}
-			}
-		}
-		return credentialParametersNode;
->>>>>>> e7f31f7f
 	}
 
 	private RelyingParty createRpDomain(String documentDomain) {

--- conflicted
+++ resolved
@@ -113,12 +113,6 @@
     }
 
     public void verifyAttestationOptions(AttestationOptions params) {
-<<<<<<< HEAD
-        long count = Arrays.asList(!Strings.isNullOrEmpty(params.getUsername()),
-                !Strings.isNullOrEmpty(params.getDisplayName()),
-                params.getAttestation() != null)
-                        .parallelStream().filter(f -> !f).count();
-=======
     	if(Strings.isNullOrEmpty(params.getUsername()))
     	{
     		throw new Fido2RuntimeException("Username is a mandatory parameter");
@@ -134,29 +128,11 @@
     public void verifyAssertionOptions(AssertionOptions assertionOptions) {
         long count = Collections.singletonList(!Strings.isNullOrEmpty(assertionOptions.getUsername()))
                 .parallelStream().filter(f -> !f).count();
->>>>>>> 6b34de0a
         if (count != 0) {
             throw errorResponseFactory.invalidRequest("Invalid parameters");
         }
     }
 
-<<<<<<< HEAD
-    public void verifyAssertionOptions(AssertionOptions assertionOptions) {
-        long count = Collections.singletonList(!Strings.isNullOrEmpty(assertionOptions.getUsername()))
-                .parallelStream().filter(f -> !f).count();
-=======
-    public void verifyBasicPayload(AssertionResult assertionResult) {
-        long count = Arrays.asList(assertionResult.getResponse() != null,
-                !Strings.isNullOrEmpty(assertionResult.getType()),
-                !Strings.isNullOrEmpty(assertionResult.getId())
-        ).parallelStream().filter(f -> !f).count();
->>>>>>> 6b34de0a
-        if (count != 0) {
-            throw errorResponseFactory.invalidRequest("Invalid parameters");
-        }
-    }
-
-<<<<<<< HEAD
     public void verifyBasicPayload(AssertionResult assertionResult) {
         long count = Arrays.asList(assertionResult.getResponse() != null,
                 !Strings.isNullOrEmpty(assertionResult.getType()),
@@ -167,8 +143,6 @@
         }
     }
 
-=======
->>>>>>> 6b34de0a
     public void verifyBasicAttestationResultRequest(AttestationResult attestationResult) {
         long count = Arrays.asList(attestationResult.getResponse() != null,
                 !Strings.isNullOrEmpty(attestationResult.getType()),

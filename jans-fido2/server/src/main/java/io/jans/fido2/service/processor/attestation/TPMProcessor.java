/*
 * Janssen Project software is available under the MIT License (2008). See http://opensource.org/licenses/MIT for full text.
 *
 * Copyright (c) 2020, Janssen Project
 */

/*
 * Copyright (c) 2018 Mastercard
 *
 * Licensed under the Apache License, Version 2.0 (the "License"); you may not use this file except in compliance with the License.
 * You may obtain a copy of the License at
 *
 * http://www.apache.org/licenses/LICENSE-2.0
 *
 * Unless required by applicable law or agreed to in writing, software distributed under the License is distributed on an "AS IS" BASIS, WITHOUT WARRANTIES OR CONDITIONS OF ANY KIND, either express or implied.
 * See the License for the specific language governing permissions and limitations under the License.
 */

package io.jans.fido2.service.processor.attestation;

import java.io.IOException;
import java.nio.charset.Charset;
import java.security.InvalidKeyException;
import java.security.MessageDigest;
import java.security.NoSuchAlgorithmException;
import java.security.NoSuchProviderException;
import java.security.SignatureException;
import java.security.cert.CertificateException;
import java.security.cert.X509Certificate;
import java.util.ArrayList;
import java.util.Arrays;
import java.util.Iterator;
import java.util.List;

import io.jans.fido2.model.attestation.AttestationErrorResponseType;
import io.jans.fido2.model.conf.AppConfiguration;
import io.jans.fido2.model.error.ErrorResponseFactory;
import jakarta.enterprise.context.ApplicationScoped;
import jakarta.inject.Inject;

import org.apache.commons.codec.digest.DigestUtils;
import io.jans.fido2.ctap.AttestationFormat;
import io.jans.fido2.model.auth.AuthData;
import io.jans.fido2.model.auth.CredAndCounterData;
import io.jans.orm.model.fido2.Fido2RegistrationData;
import io.jans.fido2.service.Base64Service;
import io.jans.fido2.service.CertificateService;
import io.jans.fido2.service.DataMapperService;
import io.jans.fido2.service.mds.AttestationCertificateService;
import io.jans.fido2.service.processors.AttestationFormatProcessor;
import io.jans.fido2.service.verifier.CertificateVerifier;
import io.jans.fido2.service.verifier.CommonVerifiers;
import io.jans.fido2.service.verifier.SignatureVerifier;
import org.slf4j.Logger;

import com.fasterxml.jackson.databind.JsonNode;

import tss.tpm.TPMS_ATTEST;
import tss.tpm.TPMS_CERTIFY_INFO;
import tss.tpm.TPMT_PUBLIC;
import tss.tpm.TPM_GENERATED;

/**
 * Attestation processor for attestations of fmt = tpm
 *
 */
@ApplicationScoped
public class TPMProcessor implements AttestationFormatProcessor {

    @Inject
    private Logger log;

    @Inject
    private CertificateService certificateService;

    @Inject
    private CommonVerifiers commonVerifiers;

    @Inject
    private AttestationCertificateService attestationCertificateService;
    
    @Inject
    private SignatureVerifier signatureVerifier;

    @Inject
    private CertificateVerifier certificateVerifier;

    @Inject
    private DataMapperService dataMapperService;

    @Inject
    private Base64Service base64Service;

    @Inject
    private AppConfiguration appConfiguration;

    @Inject
    private ErrorResponseFactory errorResponseFactory;

    @Override
    public AttestationFormat getAttestationFormat() {
        return AttestationFormat.tpm;
    }

    @Override
    public void process(JsonNode attStmt, AuthData authData, Fido2RegistrationData credential, byte[] clientDataHash,
            CredAndCounterData credIdAndCounters) {
        JsonNode cborPublicKey;
        try {
            cborPublicKey = dataMapperService.cborReadTree(authData.getCosePublicKey());
        } catch (IOException e) {
            throw errorResponseFactory.badRequestException(AttestationErrorResponseType.TPM_ERROR, "Problem with TPM attestation: " + e.getMessage());
        }

        verifyVersion2(attStmt);
        int alg = verifyAlg(attStmt);

        byte[] hashedBuffer = getHashedBuffer(alg, authData.getAttestationBuffer(), clientDataHash);
        byte[] keyBufferFromAuthData = base64Service.decode(cborPublicKey.get("-1").asText());

        Iterator<JsonNode> i = attStmt.get("x5c").elements();

        String pubArea = attStmt.get("pubArea").asText();
        String certInfo = attStmt.get("certInfo").asText();

        if (i.hasNext()) {
            ArrayList<String> aikCertificatePath = new ArrayList<String>();
            aikCertificatePath.add(i.next().asText());
            ArrayList<String> certificatePath = new ArrayList<String>();

            while (i.hasNext()) {
                certificatePath.add(i.next().asText());
            }

            List<X509Certificate> certificates = certificateService.getCertificates(certificatePath);
            List<X509Certificate> aikCertificates = certificateService.getCertificates(aikCertificatePath);
            List<X509Certificate> trustAnchorCertificates = attestationCertificateService.getAttestationRootCertificates(authData, aikCertificates);
            X509Certificate aikCertificate = aikCertificates.get(0);

<<<<<<< HEAD
            if (appConfiguration.getFido2Configuration().isSkipAttestation()) {
                log.warn("SkipValidateMdsInAttestation is enabled");
            } else {
=======

>>>>>>> 6b34de0a
//                try {
//
//                } catch (Fido2RuntimeException e) {
//                    log.error("Error on verify attestation certificates: {}", e.getMessage(), e);
//                    throw e;
//                }
            X509Certificate verifiedCert = certificateVerifier.verifyAttestationCertificates(certificates, trustAnchorCertificates);
            verifyAIKCertificate(aikCertificate, verifiedCert);


            verifyTPMCertificateExtenstion(aikCertificate, authData);

            String signature = commonVerifiers.verifyBase64String(attStmt.get("sig"));
            byte[] certInfoBuffer = base64Service.decode(certInfo);
            byte[] signatureBytes = base64Service.decode(signature.getBytes());

            signatureVerifier.verifySignature(signatureBytes, certInfoBuffer, aikCertificate, alg);

            byte[] pubAreaBuffer = base64Service.decode(pubArea);
            TPMT_PUBLIC tpmtPublic = commonVerifiers.tpmParseToPublic(pubAreaBuffer);
            TPMS_ATTEST tpmsAttest = commonVerifiers.tpmParseToAttest(certInfoBuffer);

            verifyMagicInTpms(tpmsAttest);
            verifyTPMSCertificateName(tpmtPublic, tpmsAttest, pubAreaBuffer);
            verifyTPMSExtraData(hashedBuffer, tpmsAttest.extraData);
            verifyThatKeysAreSame(tpmtPublic, keyBufferFromAuthData);

            credIdAndCounters.setAttestationType(getAttestationFormat().getFmt());
            credIdAndCounters.setCredId(base64Service.urlEncodeToString(authData.getCredId()));
            credIdAndCounters.setUncompressedEcPoint(base64Service.urlEncodeToString(authData.getCosePublicKey()));
            credIdAndCounters.setSignatureAlgorithm(alg);
        } else {
            throw errorResponseFactory.badRequestException(AttestationErrorResponseType.TPM_ERROR, "Problem with TPM attestation. Unsupported");
        }
    }

    private void verifyThatKeysAreSame(TPMT_PUBLIC tpmtPublic, byte[] keyBufferFromAuthData) {
        byte[] tmp = tpmtPublic.unique.toTpm();
        byte[] keyBufferFromTPM = Arrays.copyOfRange(tmp, 2, tmp.length);

        if (!Arrays.equals(keyBufferFromTPM, keyBufferFromAuthData)) {
            throw errorResponseFactory.badRequestException(AttestationErrorResponseType.TPM_ERROR, "Problem with TPM attestation.");
        }
    }

    private void verifyTPMSExtraData(byte[] hashedBuffer, byte[] extraData) {
        if (!Arrays.equals(hashedBuffer, extraData)) {
            throw errorResponseFactory.badRequestException(AttestationErrorResponseType.TPM_ERROR, "Problem with TPM attestation.");
        }
    }

    private void verifyTPMSCertificateName(TPMT_PUBLIC tpmtPublic, TPMS_ATTEST tpmsAttest, byte[] pubAreaBuffer) {

        byte[] pubAreaDigest;
        switch (tpmtPublic.nameAlg.asEnum()) {
        case SHA1:
        case     SHA256: {
            pubAreaDigest = DigestUtils.getSha256Digest().digest(pubAreaBuffer);
        }
            break;
        default:
            throw errorResponseFactory.badRequestException(AttestationErrorResponseType.TPM_ERROR, "Problem with TPM attestation");
        }
        // this is not really certificate info but nameAlgID + hex.encode(pubAreaDigest)
        // reverse engineered from FIDO Certification tool

        TPMS_CERTIFY_INFO certifyInfo = (TPMS_CERTIFY_INFO) tpmsAttest.attested;
        byte[] certificateName = Arrays.copyOfRange(certifyInfo.name, 2, certifyInfo.name.length);
        if (!Arrays.equals(certificateName, pubAreaDigest)) {
            throw errorResponseFactory.badRequestException(AttestationErrorResponseType.TPM_ERROR, "Problem with TPM attestation.");
        }
    }

    private void verifyMagicInTpms(TPMS_ATTEST tpmsAttest) {
        if (tpmsAttest.magic.toInt() != TPM_GENERATED.VALUE.toInt()) {
            throw errorResponseFactory.badRequestException(AttestationErrorResponseType.TPM_ERROR, "Problem with TPM attestation");
        }
    }

    private byte[] getHashedBuffer(int digestAlgorith, byte[] authenticatorDataBuffer, byte[] clientDataHashBuffer) {
        MessageDigest hashedBufferDigester = signatureVerifier.getDigest(digestAlgorith);
        hashedBufferDigester.update(authenticatorDataBuffer);
        hashedBufferDigester.update(clientDataHashBuffer);
        return hashedBufferDigester.digest();
    }

    private void verifyTPMCertificateExtenstion(X509Certificate aikCertificate, AuthData authData) {
        byte[] ext = aikCertificate.getExtensionValue("1 3 6 1 4 1 45724 1 1 4");
        if (ext != null && ext.length > 0) {
            String fidoAAGUID = new String(ext, Charset.forName("UTF-8"));
            if (!authData.getAaguid().equals(fidoAAGUID)) {
                throw errorResponseFactory.badRequestException(AttestationErrorResponseType.TPM_ERROR, "Problem with TPM attestation");
            }
        }
    }

    private void verifyAIKCertificate(X509Certificate aikCertificate, X509Certificate rootCertificate) {
        try {
            aikCertificate.verify(rootCertificate.getPublicKey());
        } catch (CertificateException | NoSuchAlgorithmException | InvalidKeyException | NoSuchProviderException | SignatureException e) {
            log.warn("Problem with AIK certificate {}", e.getMessage());
            throw errorResponseFactory.badRequestException(AttestationErrorResponseType.TPM_ERROR, "Problem with TPM attestation");
        }
    }

    private void verifyVersion2(JsonNode attStmt) {
        if (!attStmt.has("ver")) {
            log.error("TPM does not contain the ver");
            throw errorResponseFactory.badRequestException(AttestationErrorResponseType.TPM_ERROR, "TPM does not contain the 'ver'");
        }
        String version = attStmt.get("ver").asText();
        if (!version.equals("2.0")) {
            log.error("TPM invalid version, ver 2.0 is required");
            throw errorResponseFactory.badRequestException(AttestationErrorResponseType.TPM_ERROR, "TPM invalid version, ver 2.0 is required");
        }
    }

    private int verifyAlg(JsonNode attStmt) {
        if (!attStmt.has("alg")) {
            log.error("TPM does not contain the alg");
            throw errorResponseFactory.badRequestException(AttestationErrorResponseType.TPM_ERROR, "TPM does not contain the 'alg'");
        }
        int alg = attStmt.get("alg").asInt();
        log.trace("TPM attStmt 'alg': {}", alg);
        return alg;
    }
}<|MERGE_RESOLUTION|>--- conflicted
+++ resolved
@@ -137,13 +137,7 @@
             List<X509Certificate> trustAnchorCertificates = attestationCertificateService.getAttestationRootCertificates(authData, aikCertificates);
             X509Certificate aikCertificate = aikCertificates.get(0);
 
-<<<<<<< HEAD
-            if (appConfiguration.getFido2Configuration().isSkipAttestation()) {
-                log.warn("SkipValidateMdsInAttestation is enabled");
-            } else {
-=======
-
->>>>>>> 6b34de0a
+
 //                try {
 //
 //                } catch (Fido2RuntimeException e) {

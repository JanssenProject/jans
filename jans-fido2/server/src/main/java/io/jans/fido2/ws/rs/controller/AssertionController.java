/*
 * Janssen Project software is available under the MIT License (2008). See http://opensource.org/licenses/MIT for full text.
 *
 * Copyright (c) 2020, Janssen Project
 */

package io.jans.fido2.ws.rs.controller;

import com.fasterxml.jackson.databind.JsonNode;
import io.jans.fido2.model.assertion.*;
import io.jans.fido2.model.common.AttestationOrAssertionResponse;
import io.jans.fido2.model.conf.AppConfiguration;
import io.jans.fido2.model.error.ErrorResponseFactory;
import io.jans.fido2.service.DataMapperService;
import io.jans.fido2.service.operation.AssertionService;
import jakarta.validation.constraints.NotNull;
import io.jans.fido2.service.util.CommonUtilService;
import io.jans.fido2.service.verifier.CommonVerifiers;
import jakarta.enterprise.context.ApplicationScoped;
import jakarta.inject.Inject;
import jakarta.ws.rs.*;
import jakarta.ws.rs.core.Response;
import org.slf4j.Logger;

<<<<<<< HEAD

=======
import jakarta.validation.constraints.NotNull;
>>>>>>> a71e866b

/**
 * serves request for /assertion endpoint exposed by FIDO2 sever
 *
 * @author Yuriy Movchan
 * @version May 08, 2020
 */
@ApplicationScoped
@Path("/assertion")
public class AssertionController {

    @Inject
    private Logger log;

    @Inject
    private AssertionService assertionService;

    @Inject
    private DataMapperService dataMapperService;

    @Inject
    private AppConfiguration appConfiguration;

    @Inject
    private CommonVerifiers commonVerifiers;

    @Inject
    private ErrorResponseFactory errorResponseFactory;

    @POST
    @Consumes({"application/json"})
    @Produces({"application/json"})
    @Path("/options")
    public Response authenticate(@NotNull AssertionOptions assertionOptions) {
        return processRequest(() -> {
            if (appConfiguration.getFido2Configuration() == null) {
                throw errorResponseFactory.forbiddenException();
            }
            AssertionOptionsResponse result = assertionService.options(assertionOptions);
            return Response.ok().entity(result).build();
        });
    }

    //TODO: delete this when checking issue related to isAssertionOptionsGenerateEndpointEnabled
    /*@POST
    @Consumes({"application/json"})
    @Produces({"application/json"})
    @Path("/options/generate")
    public Response generateAuthenticate(@NotNull AssertionOptionsGenerate assertionOptionsGenerate) {
        return processRequest(() -> {
            if (appConfiguration.getFido2Configuration() == null || !appConfiguration.getFido2Configuration().isAssertionOptionsGenerateEndpointEnabled()) {
                throw errorResponseFactory.forbiddenException();
            }
            AsserOptGenerateResponse result = assertionService.generateOptions(assertionOptionsGenerate);
            return Response.ok().entity(result).build();
        });
    }*/

    @POST
    @Consumes({"application/json"})
    @Produces({"application/json"})
    @Path("/result")
    public Response verify(@NotNull AssertionResult assertionResult) {
        return processRequest(() -> {
            if (appConfiguration.getFido2Configuration() == null) {
                throw errorResponseFactory.forbiddenException();
            }
            AttestationOrAssertionResponse result = assertionService.verify(assertionResult);
            return Response.ok().entity(result).build();
        });
    }

   

   
    private Response processRequest(RequestProcessor processor) {
        try {
            return processor.process();
        } catch (WebApplicationException e) {
            throw e;
        } catch (Exception e) {
            log.error("Unknown Error: {}", e.getMessage(), e);
            throw errorResponseFactory.unknownError(e.getMessage());
        }
    }

    @FunctionalInterface
    private interface RequestProcessor {
        Response process() throws Exception;
    }
}<|MERGE_RESOLUTION|>--- conflicted
+++ resolved
@@ -22,11 +22,9 @@
 import jakarta.ws.rs.core.Response;
 import org.slf4j.Logger;
 
-<<<<<<< HEAD
 
-=======
 import jakarta.validation.constraints.NotNull;
->>>>>>> a71e866b
+
 
 /**
  * serves request for /assertion endpoint exposed by FIDO2 sever

--- conflicted
+++ resolved
@@ -84,38 +84,19 @@
             }
 
             PKIXParameters params = new PKIXParameters(trustAnchors);
-<<<<<<< HEAD
             CertPathValidator cpv = CertPathValidator.getInstance("PKIX", SecurityProviderUtility.getBCProvider());
-=======
-            CertPathValidator cpv = certificateService.instanceCertPathValidatorPKIX();
->>>>>>> f217e31a
 
             params.setRevocationEnabled(false);
             params.addCertPathChecker(null);
 
-<<<<<<< HEAD
             CertificateFactory certFactory = CertificateFactory.getInstance("X.509", SecurityProviderUtility.getBCProvider());
-=======
-            CertificateFactory certFactory = certificateService.instanceCertificateFactoryX509();
->>>>>>> f217e31a
             CertPath certPath = certFactory.generateCertPath(certs);
 
             X509Certificate cert = verifyPath(cpv, certPath, params);
             if (cert != null) {
                 return cert;
             } else {
-<<<<<<< HEAD
                 throw new Fido2RuntimeException("Problem with certificate");
-=======
-                params = new PKIXParameters(trustAnchors);
-                cpv = certificateService.instanceCertPathValidatorPKIX();
-                rc = (PKIXRevocationChecker) cpv.getRevocationChecker();
-                rc.setOptions(Collections.emptySet());
-                params.setRevocationEnabled(false);
-                params.addCertPathChecker(null);
-
-                return verifyPath(cpv, certPath, params);
->>>>>>> f217e31a
             }
         } catch (InvalidAlgorithmParameterException | CertificateException e) {
             log.warn("Cert verification problem {}", e.getMessage(), e);

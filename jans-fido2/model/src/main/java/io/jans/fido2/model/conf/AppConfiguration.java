--- conflicted
+++ resolved
@@ -71,11 +71,6 @@
 	@DocProperty(description = "Custom object class list for dynamic person enrolment")
     private List<String> personCustomObjectClassList;
 	
-<<<<<<< HEAD
-	@DocProperty(description = "Boolean value to enable disable Super Gluu extension")
-    private boolean superGluuEnabled;
-=======
->>>>>>> 6b34de0a
 	
     @DocProperty(description = "Boolean value specifying whether to persist session_id in cache", defaultValue = "false")
     private Boolean sessionIdPersistInCache = false;

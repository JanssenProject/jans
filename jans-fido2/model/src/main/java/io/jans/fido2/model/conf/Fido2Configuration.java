--- conflicted
+++ resolved
@@ -33,8 +33,6 @@
 	private boolean userAutoEnrollment = false;
 	@DocProperty(description = "Expiration time in seconds for pending enrollment/authentication requests")
 	private int unfinishedRequestExpiration = 120; // 120 seconds
-    @DocProperty(description = "Authentication History Expiration time in seconds for pending enrollment/authentication requests")
-    private int authenticationHistoryExpiration;
 	@DocProperty(description = "Expiration time in seconds for approved authentication requests")
 	private int authenticationHistoryExpiration = 15 * 24 * 3600; // 15 days
 
@@ -87,16 +85,8 @@
 	public void setUnfinishedRequestExpiration(int unfinishedRequestExpiration) {
 		this.unfinishedRequestExpiration = unfinishedRequestExpiration;
 	}
-	
-	public int getAuthenticationHistoryExpiration() {
-        return authenticationHistoryExpiration;
-    }
-
-    public void setAuthenticationHistoryExpiration(int authenticationHistoryExpiration) {
-        this.authenticationHistoryExpiration = authenticationHistoryExpiration;
-    }
-
-    public String getServerMetadataFolder() {
+
+	public String getServerMetadataFolder() {
 		return serverMetadataFolder;
 	}
 
@@ -180,10 +170,34 @@
 		this.attestationMode = attestationMode;
 	}
 
+	public Fido2Configuration(String authenticatorCertsFolder, String mdsAccessToken, String mdsCertsFolder,
+			String mdsTocsFolder, boolean checkU2fAttestations, boolean debugUserAutoEnrollment,
+			int unfinishedRequestExpiration, int authenticationHistoryExpiration, String serverMetadataFolder,
+			List<String> enabledFidoAlgorithms, List<RequestedParty> requestedParties,
+			List<MetadataServer> metadataServers, boolean disableMetadataService, String attestationMode,
+			List<String> hints, boolean enterpriseAttestation) {
+		super();
+		this.authenticatorCertsFolder = authenticatorCertsFolder;
+
+		this.mdsCertsFolder = mdsCertsFolder;
+		this.mdsTocsFolder = mdsTocsFolder;
+
+		this.userAutoEnrollment = debugUserAutoEnrollment;
+		this.unfinishedRequestExpiration = unfinishedRequestExpiration;
+		this.authenticationHistoryExpiration = authenticationHistoryExpiration;
+		this.serverMetadataFolder = serverMetadataFolder;
+		this.enabledFidoAlgorithms = enabledFidoAlgorithms;
+		this.requestedParties = requestedParties;
+		this.metadataServers = metadataServers;
+		this.disableMetadataService = disableMetadataService;
+		this.attestationMode = attestationMode;
+		this.hints = hints;
+		this.enterpriseAttestation = enterpriseAttestation;
+	}
+
 	public Fido2Configuration() {
 	}
 
-<<<<<<< HEAD
 	@Override
 	public String toString() {
 		return "Fido2Configuration [authenticatorCertsFolder=" + authenticatorCertsFolder + ", mdsCertsFolder="
@@ -195,18 +209,5 @@
 				+ disableMetadataService + ", hints=" + hints + ", enterpriseAttestation=" + enterpriseAttestation
 				+ ", attestationMode=" + attestationMode + "]";
 	}
-=======
-    @Override
-    public String toString() {
-        return "Fido2Configuration [authenticatorCertsFolder=" + authenticatorCertsFolder + ", mdsCertsFolder="
-                + mdsCertsFolder + ", mdsTocsFolder=" + mdsTocsFolder + ", userAutoEnrollment=" + userAutoEnrollment
-                + ", unfinishedRequestExpiration=" + unfinishedRequestExpiration + ", authenticationHistoryExpiration="
-                + authenticationHistoryExpiration + ", metadataRefreshInterval=" + metadataRefreshInterval
-                + ", serverMetadataFolder=" + serverMetadataFolder + ", enabledFidoAlgorithms=" + enabledFidoAlgorithms
-                + ", requestedParties=" + requestedParties + ", metadataServers=" + metadataServers
-                + ", disableMetadataService=" + disableMetadataService + ", hints=" + hints + ", enterpriseAttestation="
-                + enterpriseAttestation + ", attestationMode=" + attestationMode + "]";
-    }
->>>>>>> 75d33dfb
 
 }
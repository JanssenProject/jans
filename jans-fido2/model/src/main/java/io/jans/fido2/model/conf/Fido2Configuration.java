/*
 * Janssen Project software is available under the MIT License (2008). See http://opensource.org/licenses/MIT for full text.
 *
 * Copyright (c) 2020, Janssen Project
 */

package io.jans.fido2.model.conf;

import java.util.ArrayList;
import java.util.List;

import com.fasterxml.jackson.annotation.JsonIgnoreProperties;
import com.fasterxml.jackson.annotation.JsonProperty;
import io.jans.doc.annotation.DocProperty;

/**
 * FIDO 2 configuration
 *
 * @author Yuriy Movchan Date: 11/05/2018
 */
@JsonIgnoreProperties(ignoreUnknown = true)

public class Fido2Configuration {

    @DocProperty(description = "Authenticators certificates folder")
    private String authenticatorCertsFolder;
    @DocProperty(description = "MDS access token")
    private String mdsAccessToken;
    @DocProperty(description = "MDS TOC root certificates folder")
    private String mdsCertsFolder;
    @DocProperty(description = "MDS TOC files folder")
    private String mdsTocsFolder;
    @DocProperty(description = "Boolean value indicating if U2f attestation needs to be checked")
    private boolean checkU2fAttestations = false;
    @DocProperty(description = "Allow to enroll users on enrollment/authentication requests")
<<<<<<< HEAD
    private boolean userAutoEnrollment = false;
=======
    private boolean debugUserAutoEnrollment = false;

>>>>>>> b21ab670
    @DocProperty(description = "Expiration time in seconds for pending enrollment/authentication requests")
    private int unfinishedRequestExpiration = 120; // 120 seconds

    @DocProperty(description = "Expiration time in seconds for approved authentication requests")
    private int metadataRefreshInterval= 15 * 24 * 3600; // 15 days
    @DocProperty(description = "Authenticators metadata in json format")
    private String serverMetadataFolder;
    @DocProperty(description = "List of Requested Credential Types")
    private List<String> enabledFidoAlgorithms = new ArrayList<String>();
    @DocProperty(description = "Authenticators metadata in json format")
    @JsonProperty(value = "rp")
    private List<RequestedParty> requestedParties = new ArrayList<RequestedParty>();

    @DocProperty(description = "String value to provide source of URLs with external metadata")
    private List<MetadataServer> metadataServers = new ArrayList<MetadataServer>();
    @DocProperty(description = "Boolean value indicating whether the MDS download should be omitted")
    private boolean disableMetadataService = false;
    @DocProperty(description = "Boolean value indicating whether MDS validation should be omitted during attestation")
    private boolean skipAttestation = false;
    @DocProperty(description = "Hints to the RP - security-key, client-device, hybrid")
    private List<String> hints = new ArrayList<String>();
    @DocProperty(description = "If authenticators have been enabled for use in a specific protected envt (enterprise authenticators)")
    private boolean enterpriseAttestation = false;
    
    
    public String getAuthenticatorCertsFolder() {
        return authenticatorCertsFolder;
    }

    public void setAuthenticatorCertsFolder(String authenticatorCertsFolder) {
        this.authenticatorCertsFolder = authenticatorCertsFolder;
    }

    public String getMdsAccessToken() {
        return mdsAccessToken;
    }

    public void setMdsAccessToken(String mdsAccessToken) {
        this.mdsAccessToken = mdsAccessToken;
    }

    public String getMdsCertsFolder() {
        return mdsCertsFolder;
    }

    public void setMdsCertsFolder(String mdsCertsFolder) {
        this.mdsCertsFolder = mdsCertsFolder;
    }

    public String getMdsTocsFolder() {
        return mdsTocsFolder;
    }

    public void setMdsTocsFolder(String mdsTocsFolder) {
        this.mdsTocsFolder = mdsTocsFolder;
    }

    public boolean isCheckU2fAttestations() {
		return checkU2fAttestations;
	}

	public void setCheckU2fAttestations(boolean checkU2fAttestations) {
		this.checkU2fAttestations = checkU2fAttestations;
	}

    public int getUnfinishedRequestExpiration() {
        return unfinishedRequestExpiration;
    }

    public void setUnfinishedRequestExpiration(int unfinishedRequestExpiration) {
        this.unfinishedRequestExpiration = unfinishedRequestExpiration;
    }

    public String getServerMetadataFolder() {
        return serverMetadataFolder;
    }

    public void setServerMetadataFolder(String serverMetadataFolder) {
        this.serverMetadataFolder = serverMetadataFolder;
    }
	public List<RequestedParty> getRequestedParties() {
		return requestedParties;
	}

	public void setRequestedParties(List<RequestedParty> requestedParties) {
		this.requestedParties = requestedParties;
	}

<<<<<<< HEAD
    public String getMetadataUrlsProvider() {
        return metadataUrlsProvider;
    }

    public void setMetadataUrlsProvider(String metadataUrlsProvider) {
        this.metadataUrlsProvider = metadataUrlsProvider;
    }

    public boolean isSkipDownloadMdsEnabled() {
        return skipDownloadMdsEnabled;
    }

    public void setSkipDownloadMdsEnabled(boolean skipDownloadMdsEnabled) {
        this.skipDownloadMdsEnabled = skipDownloadMdsEnabled;
    }

	public boolean isSkipAttestation() {
		return skipAttestation;
	}
=======
    public boolean isSkipValidateMdsInAttestationEnabled() {
        return skipValidateMdsInAttestationEnabled;
    }
>>>>>>> b21ab670

	public void setSkipAttestation(boolean skipAttestation) {
		this.skipAttestation = skipAttestation;
	}

	public List<String> getHints() {
		return hints;
	}

<<<<<<< HEAD
	public void setHints(List<String> hints) {
		this.hints = hints;
	}

	public boolean isEnterpriseAttestation() {
		return enterpriseAttestation;
	}

	public void setEnterpriseAttestation(boolean enterpriseOnly) {
		this.enterpriseAttestation = enterpriseOnly;
	}

	@Override
	public String toString() {
		return "Fido2Configuration [authenticatorCertsFolder=" + authenticatorCertsFolder + ", mdsAccessToken="
				+ mdsAccessToken + ", mdsCertsFolder=" + mdsCertsFolder + ", mdsTocsFolder=" + mdsTocsFolder
				+ ", checkU2fAttestations=" + checkU2fAttestations + ", userAutoEnrollment=" + userAutoEnrollment
				+ ", unfinishedRequestExpiration=" + unfinishedRequestExpiration + ", authenticationHistoryExpiration="
				+ authenticationHistoryExpiration + ", serverMetadataFolder=" + serverMetadataFolder
				+ ", requestedCredentialTypes=" + requestedCredentialTypes + ", requestedParties=" + requestedParties
				+ ", metadataUrlsProvider=" + metadataUrlsProvider + ", skipDownloadMdsEnabled="
				+ skipDownloadMdsEnabled + ", skipAttestation=" + skipAttestation + ", hints=" + hints
				+ ", enterpriseAttestation=" + enterpriseAttestation + "]";
	}

	

	
 }
=======
    public void setAssertionOptionsGenerateEndpointEnabled(boolean assertionOptionsGenerateEndpointEnabled) {
        this.assertionOptionsGenerateEndpointEnabled = assertionOptionsGenerateEndpointEnabled;
    }

    public int getMetadataRefreshInterval() {
        return metadataRefreshInterval;
    }

    public void setMetadataRefreshInterval(int metadataRefreshInterval) {
        this.metadataRefreshInterval = metadataRefreshInterval;
    }

    public boolean isDebugUserAutoEnrollment() {
        return debugUserAutoEnrollment;
    }

    public void setDebugUserAutoEnrollment(boolean debugUserAutoEnrollment) {
        this.debugUserAutoEnrollment = debugUserAutoEnrollment;
    }

    public List<String> getEnabledFidoAlgorithms() {
        return enabledFidoAlgorithms;
    }

    public void setEnabledFidoAlgorithms(List<String> enabledFidoAlgorithms) {
        this.enabledFidoAlgorithms = enabledFidoAlgorithms;
    }

    public boolean isDisableMetadataService() {
        return disableMetadataService;
    }

    public void setDisableMetadataService(boolean disableMetadataService) {
        this.disableMetadataService = disableMetadataService;
    }

    public List<MetadataServer> getMetadataServers() {
        return metadataServers;
    }

    public void setMetadataServers(List<MetadataServer> metadataServers) {
        this.metadataServers = metadataServers;
    }
}
>>>>>>> b21ab670
<|MERGE_RESOLUTION|>--- conflicted
+++ resolved
@@ -33,15 +33,9 @@
     @DocProperty(description = "Boolean value indicating if U2f attestation needs to be checked")
     private boolean checkU2fAttestations = false;
     @DocProperty(description = "Allow to enroll users on enrollment/authentication requests")
-<<<<<<< HEAD
-    private boolean userAutoEnrollment = false;
-=======
     private boolean debugUserAutoEnrollment = false;
-
->>>>>>> b21ab670
     @DocProperty(description = "Expiration time in seconds for pending enrollment/authentication requests")
     private int unfinishedRequestExpiration = 120; // 120 seconds
-
     @DocProperty(description = "Expiration time in seconds for approved authentication requests")
     private int metadataRefreshInterval= 15 * 24 * 3600; // 15 days
     @DocProperty(description = "Authenticators metadata in json format")
@@ -51,7 +45,6 @@
     @DocProperty(description = "Authenticators metadata in json format")
     @JsonProperty(value = "rp")
     private List<RequestedParty> requestedParties = new ArrayList<RequestedParty>();
-
     @DocProperty(description = "String value to provide source of URLs with external metadata")
     private List<MetadataServer> metadataServers = new ArrayList<MetadataServer>();
     @DocProperty(description = "Boolean value indicating whether the MDS download should be omitted")
@@ -127,31 +120,13 @@
 		this.requestedParties = requestedParties;
 	}
 
-<<<<<<< HEAD
-    public String getMetadataUrlsProvider() {
-        return metadataUrlsProvider;
-    }
-
-    public void setMetadataUrlsProvider(String metadataUrlsProvider) {
-        this.metadataUrlsProvider = metadataUrlsProvider;
-    }
-
-    public boolean isSkipDownloadMdsEnabled() {
-        return skipDownloadMdsEnabled;
-    }
-
-    public void setSkipDownloadMdsEnabled(boolean skipDownloadMdsEnabled) {
-        this.skipDownloadMdsEnabled = skipDownloadMdsEnabled;
-    }
+
+   
 
 	public boolean isSkipAttestation() {
 		return skipAttestation;
 	}
-=======
-    public boolean isSkipValidateMdsInAttestationEnabled() {
-        return skipValidateMdsInAttestationEnabled;
-    }
->>>>>>> b21ab670
+
 
 	public void setSkipAttestation(boolean skipAttestation) {
 		this.skipAttestation = skipAttestation;
@@ -161,7 +136,7 @@
 		return hints;
 	}
 
-<<<<<<< HEAD
+
 	public void setHints(List<String> hints) {
 		this.hints = hints;
 	}
@@ -174,28 +149,7 @@
 		this.enterpriseAttestation = enterpriseOnly;
 	}
 
-	@Override
-	public String toString() {
-		return "Fido2Configuration [authenticatorCertsFolder=" + authenticatorCertsFolder + ", mdsAccessToken="
-				+ mdsAccessToken + ", mdsCertsFolder=" + mdsCertsFolder + ", mdsTocsFolder=" + mdsTocsFolder
-				+ ", checkU2fAttestations=" + checkU2fAttestations + ", userAutoEnrollment=" + userAutoEnrollment
-				+ ", unfinishedRequestExpiration=" + unfinishedRequestExpiration + ", authenticationHistoryExpiration="
-				+ authenticationHistoryExpiration + ", serverMetadataFolder=" + serverMetadataFolder
-				+ ", requestedCredentialTypes=" + requestedCredentialTypes + ", requestedParties=" + requestedParties
-				+ ", metadataUrlsProvider=" + metadataUrlsProvider + ", skipDownloadMdsEnabled="
-				+ skipDownloadMdsEnabled + ", skipAttestation=" + skipAttestation + ", hints=" + hints
-				+ ", enterpriseAttestation=" + enterpriseAttestation + "]";
-	}
-
 	
-
-	
- }
-=======
-    public void setAssertionOptionsGenerateEndpointEnabled(boolean assertionOptionsGenerateEndpointEnabled) {
-        this.assertionOptionsGenerateEndpointEnabled = assertionOptionsGenerateEndpointEnabled;
-    }
-
     public int getMetadataRefreshInterval() {
         return metadataRefreshInterval;
     }
@@ -235,5 +189,32 @@
     public void setMetadataServers(List<MetadataServer> metadataServers) {
         this.metadataServers = metadataServers;
     }
+
+	public Fido2Configuration(String authenticatorCertsFolder, String mdsAccessToken, String mdsCertsFolder,
+			String mdsTocsFolder, boolean checkU2fAttestations, boolean debugUserAutoEnrollment,
+			int unfinishedRequestExpiration, int metadataRefreshInterval, String serverMetadataFolder,
+			List<String> enabledFidoAlgorithms, List<RequestedParty> requestedParties,
+			List<MetadataServer> metadataServers, boolean disableMetadataService, boolean skipAttestation,
+			List<String> hints, boolean enterpriseAttestation) {
+		super();
+		this.authenticatorCertsFolder = authenticatorCertsFolder;
+		this.mdsAccessToken = mdsAccessToken;
+		this.mdsCertsFolder = mdsCertsFolder;
+		this.mdsTocsFolder = mdsTocsFolder;
+		this.checkU2fAttestations = checkU2fAttestations;
+		this.debugUserAutoEnrollment = debugUserAutoEnrollment;
+		this.unfinishedRequestExpiration = unfinishedRequestExpiration;
+		this.metadataRefreshInterval = metadataRefreshInterval;
+		this.serverMetadataFolder = serverMetadataFolder;
+		this.enabledFidoAlgorithms = enabledFidoAlgorithms;
+		this.requestedParties = requestedParties;
+		this.metadataServers = metadataServers;
+		this.disableMetadataService = disableMetadataService;
+		this.skipAttestation = skipAttestation;
+		this.hints = hints;
+		this.enterpriseAttestation = enterpriseAttestation;
+	}
+    
+   
+
 }
->>>>>>> b21ab670

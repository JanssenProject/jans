--- conflicted
+++ resolved
@@ -157,12 +157,9 @@
     CN_AWS_SECRETS_ENDPOINT_URL="" \
     CN_AWS_SECRETS_PREFIX=jans \
     CN_AWS_SECRETS_REPLICA_FILE="" \
-<<<<<<< HEAD
     CN_DUO_ENABLED=true \
     CN_CACHE_REFRESH_ENABLED=false
-=======
-    CN_DUO_ENABLED=true
->>>>>>> 6a2b4088
+
 
 # ====
 # misc

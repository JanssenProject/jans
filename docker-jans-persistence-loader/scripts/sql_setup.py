import json
import logging.config
import os
import re
from collections import defaultdict
from string import Template
from pathlib import Path

from sqlalchemy import text
from sqlalchemy.exc import OperationalError

from jans.pycloudlib.persistence.sql import SqlClient
from jans.pycloudlib.utils import as_boolean

from settings import LOGGING_CONFIG
from utils import prepare_template_ctx
from hooks import get_ldif_mappings_hook

FIELD_RE = re.compile(r"[^0-9a-zA-Z\s]+")

logging.config.dictConfig(LOGGING_CONFIG)
logger = logging.getLogger("persistence-loader")


class SQLBackend:
    def __init__(self, manager):
        self.manager = manager
        self.client = SqlClient(manager)

        if self.client.dialect == "mysql":
            index_fn = "mysql_index.json"
        else:
            index_fn = "pgsql_index.json"

        with open(f"/app/static/rdbm/{index_fn}") as f:
            self.sql_indexes = json.loads(f.read())

        # add missing index determined from opendj indexes
        with open("/app/static/rdbm/opendj_index.json") as f:
            opendj_indexes = [attr["attribute"] for attr in json.loads(f.read())]

        for attr in self.client.attr_types:
            if not attr.get("multivalued"):
                continue
            for attr_name in attr["names"]:
                if attr_name in opendj_indexes and attr_name not in self.sql_indexes["__common__"]["fields"]:
                    self.sql_indexes["__common__"]["fields"].append(attr_name)

    def get_data_type(self, attr, table=None):
        # check from SQL data types first
        if type_def := self.client.sql_data_types.get(f"{table}:{attr}") or self.client.sql_data_types.get(attr):
            type_ = type_def.get(self.client.dialect) or type_def["mysql"]

            if table in type_.get("tables", {}):
                type_ = type_["tables"][table]

            data_type = type_["type"]
            if "size" in type_:
                data_type = f"{data_type}({type_['size']})"
            return data_type  # noqa: R504

        # probably JSON-like data type
        if attr in self.client.sql_json_types:
            return self.client.sql_json_types[attr][self.client.dialect]["type"]

        # data type is undefined, hence check from syntax
        syntax = self.client.get_attr_syntax(attr)
        syntax_def = self.client.sql_data_types_mapping[syntax]
        type_ = syntax_def.get(self.client.dialect) or syntax_def["mysql"]

        char_type = "VARCHAR"

        if type_["type"] != char_type:
            data_type = type_["type"]
        else:
            if type_["size"] <= 127:
                data_type = f"{char_type}({type_['size']})"
            elif type_["size"] <= 255:
                data_type = "TINYTEXT" if self.client.dialect == "mysql" else "TEXT"
            else:
                data_type = "TEXT"
        return data_type  # noqa: R504

    def create_tables(self):
        table_columns = self.table_mapping_from_schema()

        for table, attr_mapping in table_columns.items():
            self.client.create_table(table, attr_mapping, "doc_id")

        # for name, attr in attrs.items():
        #     table = attr.get("sql", {}).get("add_table")
        #     logger.info(name)
        #     logger.info(table)
        #     if not table:
        #         continue

        #     data_type = self.get_data_type(name, table)
        #     col_def = f"{attr} {data_type}"

        #     sql_cmd = f"ALTER TABLE {table} ADD {col_def};"
        #     logger.info(sql_cmd)

    def get_index_fields(self, table_name):
        fields = self.sql_indexes.get(table_name, {}).get("fields", [])
        fields += self.sql_indexes["__common__"]["fields"]

        # make unique fields
        return list(set(fields))

    def create_mysql_indexes(self, table_name: str, column_mapping: dict):
        fields = self.get_index_fields(table_name)

        for column_name, column_type in column_mapping.items():
            if column_name == "doc_id" or column_name not in fields:
                continue

            index_name = f"{table_name}_{FIELD_RE.sub('_', column_name)}"

            if column_type == "TEXT":
<<<<<<< HEAD
                # set key length to 768 to accomodate charset utf8mb4
                query = f"CREATE INDEX {self.client.quoted_id(index_name)} ON {self.client.quoted_id(table_name)} ({self.client.quoted_id(column_name)} (768))"
=======
                # set key length to 255
                query = f"CREATE INDEX {self.client.quoted_id(index_name)} ON {self.client.quoted_id(table_name)} ({self.client.quoted_id(column_name)} (255))"
>>>>>>> 6e00e723
                self.client.create_index(query)
            elif column_type.lower() != "json":
                query = f"CREATE INDEX {self.client.quoted_id(index_name)} ON {self.client.quoted_id(table_name)} ({self.client.quoted_id(column_name)})"
                self.client.create_index(query)
            else:
                if self.client.get_server_version() < (8, 0):
                    # prior to MySQL 8.0, CASTing on index creation will raise SQL syntax error;
                    # switch to virtual column instead
                    for i in range(4):
                        index_str_fmt = f"{column_name}_mem_idx_{i}"
                        query = " ".join([
                            f"ALTER TABLE {self.client.quoted_id(table_name)}",
                            f"ADD COLUMN {self.client.quoted_id(index_str_fmt)} CHAR(128) AS ({column_name}->'$.v[{i}]')",
                            f", ADD INDEX ({self.client.quoted_id(index_str_fmt)})"
                        ])
                        try:
                            self.client.create_index(query)
                        except OperationalError as exc:
                            # re-raise exception if the code isn't one of the following code
                            # 1060 - duplicate column error
                            if exc.orig.args[0] not in [1060]:
                                raise exc
                else:
                    for i, index_str in enumerate(self.sql_indexes["__common__"]["JSON"], start=1):
                        index_str_fmt = Template(index_str).safe_substitute({
                            "field": column_name,  # "data_type": column_type,
                        })
                        name = f"{table_name}_json_{i}"
                        query = f"ALTER TABLE {self.client.quoted_id(table_name)} ADD INDEX {self.client.quoted_id(name)} (({index_str_fmt}))"
                        self.client.create_index(query)

        for i, custom in enumerate(self.sql_indexes.get(table_name, {}).get("custom", []), start=1):
            # jansPerson table has unsupported custom index expressions that need to be skipped if mysql < 8.0
<<<<<<< HEAD
            # if table_name == "jansPerson" and self.client.server_version < "8.0":
=======
>>>>>>> 6e00e723
            if table_name == "jansPerson" and self.client.get_server_version() < (8, 0):
                continue
            name = f"{table_name}_CustomIdx{i}"
            query = f"CREATE INDEX {self.client.quoted_id(name)} ON {self.client.quoted_id(table_name)} ({custom})"
            self.client.create_index(query)

    def create_pgsql_indexes(self, table_name: str, column_mapping: dict):
        fields = self.get_index_fields(table_name)

        for column_name, column_type in column_mapping.items():
            if column_name == "doc_id" or column_name not in fields:
                continue

            index_name = f"{table_name}_{FIELD_RE.sub('_', column_name)}"

            if column_type.lower() != "jsonb":
                query = f"CREATE INDEX {self.client.quoted_id(index_name)} ON {self.client.quoted_id(table_name)} ({self.client.quoted_id(column_name)})"
                self.client.create_index(query)
            else:
                for i, index_str in enumerate(self.sql_indexes["__common__"]["JSON"], start=1):
                    index_str_fmt = Template(index_str).safe_substitute({
                        "field": column_name, "data_type": column_type,
                    })
                    name = f"{table_name}_json_{i}"
                    query = f"CREATE INDEX {self.client.quoted_id(name)} ON {self.client.quoted_id(table_name)} {index_str_fmt}"
                    self.client.create_index(query)

        for i, custom in enumerate(self.sql_indexes.get(table_name, {}).get("custom", []), start=1):
            name = f"{table_name}_custom_{i}"
            query = f"CREATE INDEX {self.client.quoted_id(name)} ON {self.client.quoted_id(table_name)} {custom}"
            self.client.create_index(query)

    def create_indexes(self):
        for table_name, column_mapping in self.client.get_table_mapping().items():
            if self.client.dialect == "pgsql":
                index_func = self.create_pgsql_indexes
            else:
                index_func = self.create_mysql_indexes
            # run the callback
            index_func(table_name, column_mapping)

    def create_unique_indexes(self):
        for table_name, column in [
            ("jansPerson", "mail"),
            ("jansPerson", "uid"),
        ]:
            index_name = f"{table_name.lower()}_{column.lower()}_unique_idx"

            if self.client.dialect == "mysql":
                query = f"ALTER TABLE {self.client.quoted_id(table_name)} ADD UNIQUE INDEX {self.client.quoted_id(index_name)} ({self.client.quoted_id(column)})"
            else:
                query = f"CREATE UNIQUE INDEX {self.client.quoted_id(index_name)} ON {self.client.quoted_id(table_name)} ({self.client.quoted_id(column)})"
            self.client.create_index(query)

    def import_builtin_ldif(self, ctx):
        optional_scopes = json.loads(self.manager.config.get("optional_scopes", "[]"))
        ldif_mappings = get_ldif_mappings_hook("sql", optional_scopes)

        for _, files in ldif_mappings.items():
            for file_ in files:
                self._import_ldif(f"/app/templates/{file_}", ctx)

    def initialize(self):
        logger.info("Creating tables (if not exist)")
        self.create_tables()

        logger.info("Updating schema (if required)")
        self.update_schema()

        # force-reload metadata as we may have changed the schema
        self.client._metadata = None

        logger.info("Creating indexes (if not exist)")
        self.create_indexes()
        self.create_unique_indexes()

        ctx = prepare_template_ctx(self.manager)

        if as_boolean(os.environ.get("CN_PERSISTENCE_IMPORT_BUILTIN_LDIF", "true")):
            logger.info("Importing builtin LDIF files")
            self.import_builtin_ldif(ctx)
        else:
            logger.warning(
                "The builtin LDIF files will not be imported as the feature is disabled. "
                "To enable the feature, set the environment variable CN_PERSISTENCE_IMPORT_BUILTIN_LDIF=true"
            )

        logger.info("Importing custom LDIF files (if any)")
        self.import_custom_ldif(ctx)

    def update_schema(self):
        """Updates schema (may include data migration)"""

        table_mapping = self.client.get_table_mapping()

        def column_to_multivalued(table_name, col_name):
            old_data_type = table_mapping[table_name][col_name]
            data_type = self.get_data_type(col_name, table_name)

            if data_type == old_data_type:
                return

            # get the value first before updating column type
            values = {
                row["doc_id"]: row[col_name]
                for row in self.client.search(table_name, ["doc_id", col_name])
            }

            # to change the storage format of a JSON column, drop the column and
            # add the column back specifying the new storage format
            with self.client.engine.connect() as conn:
                conn.execute(f"ALTER TABLE {self.client.quoted_id(table_name)} DROP COLUMN {self.client.quoted_id(col_name)}")
                conn.execute(f"ALTER TABLE {self.client.quoted_id(table_name)} ADD COLUMN {self.client.quoted_id(col_name)} {data_type}")

            # force-reload metadata as we may have changed the schema before migrating old data
            self.client._metadata = None

            # pre-populate the modified column
            for doc_id, value in values.items():
                if not value:
                    new_value = []
                else:
                    new_value = [value]

<<<<<<< HEAD
                if self.client.dialect == "mysql":
=======
                if not self.client.use_simple_json:
>>>>>>> 6e00e723
                    new_value = {"v": new_value}
                self.client.update(table_name, doc_id, {col_name: new_value})

        def add_column(table_name, col_name):
            if col_name in table_mapping[table_name]:
                return

            data_type = self.get_data_type(col_name, table_name)
            with self.client.engine.connect() as conn:
                conn.execute(f"ALTER TABLE {self.client.quoted_id(table_name)} ADD COLUMN {self.client.quoted_id(col_name)} {data_type}")

        def change_column_type(table_name, col_name, old_data_type, data_type):
            if self.client.dialect == "mysql":
                query = f"ALTER TABLE {self.client.quoted_id(table_name)} " \
                        f"MODIFY COLUMN {self.client.quoted_id(col_name)} {data_type}"
            else:
                query = f"ALTER TABLE {self.client.quoted_id(table_name)} " \
                        f"ALTER COLUMN {self.client.quoted_id(col_name)} TYPE {data_type}"

            with self.client.engine.connect() as conn:
                # mysql will raise error if changing type to text but the column already indexed without explicit key length
                # hence the associated index must be dropped first
                if self.client.dialect == "mysql" and old_data_type.startswith("VARCHAR") and data_type == "TEXT":
                    for idx in conn.execute(
                        text(
                            "SELECT index_name "
                            "FROM information_schema.statistics "
                            "WHERE table_name = :table_name "
                            "AND index_name LIKE :index_name "
                            "AND column_name = :col_name;"
                        ),
                        {
                            "table_name": table_name,
                            "index_name": f"{table_name}_{col_name}",
                            "col_name": col_name
                        },
                    ):
                        conn.execute(f"ALTER TABLE {table_name} DROP INDEX {idx[0]}")

                # change the type
                conn.execute(query)

        def column_from_multivalued(table_name, col_name):
            old_data_type = table_mapping[table_name][col_name]
            data_type = self.get_data_type(col_name, table_name)

            if data_type == old_data_type:
                return

            # get the value first before updating column type
            values = {
                row["doc_id"]: row[col_name]
                for row in self.client.search(table_name, ["doc_id", col_name])
            }

            with self.client.engine.connect() as conn:
                # mysql will raise error if dropping column which has functional index,
                # hence the associated index must be dropped first
                if self.client.dialect == "mysql":
                    for idx in conn.execute(
                        text(
                            "SELECT index_name "
                            "FROM information_schema.statistics "
                            "WHERE table_name = :table_name "
                            "AND index_name LIKE :index_name '%' "
                            "AND expression LIKE '%' :col_name '%';"
                        ),
                        {
                            "table_name": table_name,
                            "index_name": f"{table_name}_json_",
                            "col_name": col_name
                        },
                    ):
                        conn.execute(f"ALTER TABLE {table_name} DROP INDEX {idx[0]}")

                # to change the storage format of a JSON column, drop the column and
                # add the column back specifying the new storage format
                conn.execute(f"ALTER TABLE {self.client.quoted_id(table_name)} DROP COLUMN {self.client.quoted_id(col_name)}")
                conn.execute(f"ALTER TABLE {self.client.quoted_id(table_name)} ADD COLUMN {self.client.quoted_id(col_name)} {data_type}")

            # force-reload metadata as we may have changed the schema before migrating old data
            self.client._metadata = None

            # pre-populate the modified column
            for doc_id, value in values.items():
<<<<<<< HEAD
                if self.client.dialect == "mysql" and value and value.get("v", []):
                    new_value = value["v"][0]
                elif self.client.dialect == "pgsql" and value:
=======
                simple_json = self.client.use_simple_json

                if not simple_json and value and value.get("v", []):
                    new_value = value["v"][0]
                elif simple_json and value:
>>>>>>> 6e00e723
                    new_value = value[0]
                else:
                    new_value = ""
                self.client.update(table_name, doc_id, {col_name: new_value})

        table_columns = self.table_mapping_from_schema()

        if self.client.dialect == "mysql":
            multivalued_type = "JSON"
        else:
            multivalued_type = "JSONB"

        for table_name, columns in table_columns.items():
            for column, data_type in columns.items():
                if column not in table_mapping[table_name]:
                    logger.info(f"Adding new column {table_name}.{column}")
                    add_column(table_name, column)

                else:
                    old_data_type = table_mapping[table_name][column]

                    if any([
                        # same type
                        data_type == old_data_type,
                        # same type (different alias)
                        data_type == "INT" and old_data_type == "INTEGER",
                        # same type (different alias) in Postgres
                        data_type == "TIMESTAMP" and old_data_type == "TIMESTAMP WITHOUT TIME ZONE",
                        # builtin columns
                        column in ("doc_id", "objectClass", "dn"),
                    ]):
                        # no-ops
                        continue

                    if data_type != multivalued_type and old_data_type != multivalued_type:
                        # change non-multivalued type
                        logger.info(f"Converting {table_name}.{column} column type from {old_data_type} to {data_type}")
                        change_column_type(table_name, column, old_data_type, data_type)

                    elif data_type == multivalued_type and old_data_type != multivalued_type:
                        # change type to multivalued (JSON type)
                        logger.info(f"Converting {table_name}.{column} column type from {old_data_type} to multivalued {data_type}")
                        column_to_multivalued(table_name, column)

                    elif data_type != multivalued_type and old_data_type == multivalued_type:
                        # change type from multivalued (JSON type)
                        logger.info(f"Converting {table_name}.{column} column type from multivalued {old_data_type} to {data_type}")
                        column_from_multivalued(table_name, column)

    def import_custom_ldif(self, ctx):
        custom_dir = Path("/app/custom_ldif")

        for file_ in custom_dir.rglob("*.ldif"):
            self._import_ldif(file_, ctx, self.safe_column_mapping)

    def _import_ldif(self, path, ctx, transform_column_mapping=None):
        logger.info(f"Importing {path} file")
        self.client.create_from_ldif(path, ctx, transform_column_mapping)

    def table_mapping_from_schema(self):
        schemas = {}
        attrs = {}
        # cached schemas that holds table's column and its type
        table_mapping = defaultdict(dict)

        for fn in self.client.schema_files:
            with open(fn) as f:
                schema = json.loads(f.read())

            for oc in schema["objectClasses"]:
                schemas[oc["names"][0]] = oc

            for attr in schema["attributeTypes"]:
                attrs[attr["names"][0]] = attr

        for table, oc in schemas.items():
            if oc.get("sql", {}).get("ignore"):
                continue

            # ``oc["may"]`` contains list of attributes
            if "sql" in oc:
                oc["may"] += oc["sql"].get("include", [])

                for inc_oc in oc["sql"].get("includeObjectClass", []):
                    oc["may"] += schemas[inc_oc]["may"]

            doc_id_type = self.get_data_type("doc_id", table)
            table_mapping[table].update({
                "doc_id": doc_id_type,
                "objectClass": "VARCHAR(48)",
                "dn": "VARCHAR(128)",
            })

            # make sure ``oc["may"]`` doesn't have duplicate attribute
            for attr in set(oc["may"]):
                data_type = self.get_data_type(attr, table)
                table_mapping[table].update({attr: data_type})
        return table_mapping

    def safe_column_mapping(self, table_name, column_mapping):
        if table_name == "jansToken" and "jansUsrId" in column_mapping:
            column_mapping["usrId"] = column_mapping.pop("jansUsrId", "")
        return column_mapping<|MERGE_RESOLUTION|>--- conflicted
+++ resolved
@@ -117,13 +117,8 @@
             index_name = f"{table_name}_{FIELD_RE.sub('_', column_name)}"
 
             if column_type == "TEXT":
-<<<<<<< HEAD
-                # set key length to 768 to accomodate charset utf8mb4
-                query = f"CREATE INDEX {self.client.quoted_id(index_name)} ON {self.client.quoted_id(table_name)} ({self.client.quoted_id(column_name)} (768))"
-=======
                 # set key length to 255
                 query = f"CREATE INDEX {self.client.quoted_id(index_name)} ON {self.client.quoted_id(table_name)} ({self.client.quoted_id(column_name)} (255))"
->>>>>>> 6e00e723
                 self.client.create_index(query)
             elif column_type.lower() != "json":
                 query = f"CREATE INDEX {self.client.quoted_id(index_name)} ON {self.client.quoted_id(table_name)} ({self.client.quoted_id(column_name)})"
@@ -157,10 +152,6 @@
 
         for i, custom in enumerate(self.sql_indexes.get(table_name, {}).get("custom", []), start=1):
             # jansPerson table has unsupported custom index expressions that need to be skipped if mysql < 8.0
-<<<<<<< HEAD
-            # if table_name == "jansPerson" and self.client.server_version < "8.0":
-=======
->>>>>>> 6e00e723
             if table_name == "jansPerson" and self.client.get_server_version() < (8, 0):
                 continue
             name = f"{table_name}_CustomIdx{i}"
@@ -285,11 +276,7 @@
                 else:
                     new_value = [value]
 
-<<<<<<< HEAD
-                if self.client.dialect == "mysql":
-=======
                 if not self.client.use_simple_json:
->>>>>>> 6e00e723
                     new_value = {"v": new_value}
                 self.client.update(table_name, doc_id, {col_name: new_value})
 
@@ -375,17 +362,11 @@
 
             # pre-populate the modified column
             for doc_id, value in values.items():
-<<<<<<< HEAD
-                if self.client.dialect == "mysql" and value and value.get("v", []):
-                    new_value = value["v"][0]
-                elif self.client.dialect == "pgsql" and value:
-=======
                 simple_json = self.client.use_simple_json
 
                 if not simple_json and value and value.get("v", []):
                     new_value = value["v"][0]
                 elif simple_json and value:
->>>>>>> 6e00e723
                     new_value = value[0]
                 else:
                     new_value = ""

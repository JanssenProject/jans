import contextlib
import json
import logging.config
import os
from collections import namedtuple

from ldif import LDIFParser

from jans.pycloudlib import get_manager
from jans.pycloudlib.persistence.couchbase import CouchbaseClient
from jans.pycloudlib.persistence.spanner import SpannerClient
from jans.pycloudlib.persistence.sql import SqlClient
from jans.pycloudlib.persistence.sql import doc_id_from_dn
from jans.pycloudlib.persistence.couchbase import id_from_dn
from jans.pycloudlib.persistence.utils import PersistenceMapper
from jans.pycloudlib.persistence.sql import get_sql_password
from jans.pycloudlib.utils import as_boolean
from jans.pycloudlib.utils import encode_text

from settings import LOGGING_CONFIG
from utils import get_role_scope_mappings
from hooks import transform_auth_dynamic_config_hook

logging.config.dictConfig(LOGGING_CONFIG)
logger = logging.getLogger("persistence-loader")

Entry = namedtuple("Entry", ["id", "attrs"])

manager = get_manager()

#: ID of jans-auth config
JANS_AUTH_CONFIG_DN = "ou=jans-auth,ou=configuration,o=jans"

#: View profile scope
JANS_PROFILE_SCOPE_DN = "inum=43F1,ou=scopes,o=jans"

#: SCIM script DN
JANS_SCIM_SCRIPT_DN = "inum=2DAF-F9A5,ou=scripts,o=jans"

#: Basic script DN
JANS_BASIC_SCRIPT_DN = "inum=A51E-76DA,ou=scripts,o=jans"

#: SCIM users.read scope
JANS_SCIM_USERS_READ_SCOPE_DN = "inum=1200.2B7428,ou=scopes,o=jans"

#: SCIM users.write scope
JANS_SCIM_USERS_WRITE_SCOPE_DN = "inum=1200.0A0198,ou=scopes,o=jans"

DEFAULT_JANS_ATTRS = '{"spontaneousClientId":null,"spontaneousClientScopes":null,"showInConfigurationEndpoint":true}'

#: jans_stat scope
JANS_STAT_SCOPE_DN = "inum=C4F7,ou=scopes,o=jans"


def _transform_token_server_client(attrs):
    should_update = False

    with contextlib.suppress(ValueError):
        attrs["introspectionScripts"].remove("inum=BFD5-C87D,ou=scripts,o=jans")
        attrs["introspectionScripts"].append("inum=A44E-4F3D,ou=scripts,o=jans")
        should_update = True

    # returns the modified attributes and flag to determine whether it needs update or not
    return attrs, should_update


def _transform_profile_scope(attrs):
    def modify_claims(claims):
        should_update = False

        # remove deprecated claim
        old_attr = "inum=0A01,ou=attributes,o=jans"
        if old_attr in claims:
            claims.remove(old_attr)
            should_update = True

        # new AdminUI role attribute
        new_attr = "inum=4CF1,ou=attributes,o=jans"
        if new_attr not in claims:
            claims.append(new_attr)
            should_update = True

        # returns modified claims and the flag
        return claims, should_update

    # special case for SQL-based attrs
    if isinstance(attrs["jansClaim"], dict):
        attrs["jansClaim"]["v"], should_update = modify_claims(attrs["jansClaim"]["v"])
    else:
        attrs["jansClaim"], should_update = modify_claims(attrs["jansClaim"])

    # returns the modified attributes and flag to determine whether it needs update or not
    return attrs, should_update


def collect_claim_names(ldif_file="/app/templates/attributes.ldif"):
    rows = {}
    with open("/app/templates/attributes.ldif", "rb") as fd:
        parser = LDIFParser(fd)

        for dn, entry in parser.parse():
            if "jansClaimName" not in entry:
                continue
            rows[dn] = entry["jansClaimName"][0]
    return rows


class SQLBackend:
    def __init__(self, manager):
        self.manager = manager
        self.client = SqlClient(manager)
        self.type = "sql"

    def get_entry(self, key, filter_="", attrs=None, **kwargs):
        table_name = kwargs.get("table_name")
        entry = self.client.get(table_name, key, attrs)

        if not entry:
            return None
        return Entry(key, entry)

    def modify_entry(self, key, attrs=None, **kwargs):
        attrs = attrs or {}
        table_name = kwargs.get("table_name")
        return self.client.update(table_name, key, attrs), ""

    def delete_entry(self, key, **kwargs):
        table_name = kwargs.get("table_name")
        return self.client.delete(table_name, key)


class CouchbaseBackend:
    def __init__(self, manager):
        self.manager = manager
        self.client = CouchbaseClient(manager)
        self.type = "couchbase"

    def get_entry(self, key, filter_="", attrs=None, **kwargs):
        bucket = kwargs.get("bucket")
        req = self.client.exec_query(
            f"SELECT META().id, {bucket}.* FROM {bucket} USE KEYS '{key}'"  # nosec: B608
        )
        if not req.ok:
            return None

        try:
            _attrs = req.json()["results"][0]
            id_ = _attrs.pop("id")
            entry = Entry(id_, _attrs)
        except IndexError:
            entry = None
        return entry

    def modify_entry(self, key, attrs=None, **kwargs):
        bucket = kwargs.get("bucket")
        del_flag = kwargs.get("delete_attr", False)
        attrs = attrs or {}

        if del_flag:
            kv = ",".join(attrs.keys())
            mod_kv = f"UNSET {kv}"
        else:
            kv = ",".join([
                "{}={}".format(k, json.dumps(v))
                for k, v in attrs.items()
            ])
            mod_kv = f"SET {kv}"

        query = f"UPDATE {bucket} USE KEYS '{key}' {mod_kv}"
        req = self.client.exec_query(query)

        if req.ok:
            resp = req.json()
            status = bool(resp["status"] == "success")
            message = resp["status"]
        else:
            status = False
            message = req.text or req.reason
        return status, message

    def update_misc(self):
        # 1 - fix objectclass for scim and config-api where it has lowecased objectclass instead of objectClass
        bucket = os.environ.get("CN_COUCHBASE_BUCKET_PREFIX", "jans")

        # create the index for query
        self.client.exec_query(f'CREATE INDEX `def_jans_fix_oc` ON `{bucket}`(`objectclass`)')

        # get all scopes that has objectclass instead of objectClass
        req = self.client.exec_query(f"SELECT META().id, {bucket}.* FROM {bucket} WHERE `objectclass` IS NOT MISSING")
        if req.ok:
            resp = req.json()
            for doc in resp["results"]:
                id_ = doc.pop("id")
                doc["objectClass"] = doc["objectclass"][-1]
                self.modify_entry(id_, doc, **{"bucket": bucket})
                # remove the objectclass attribute so the query above wont return results
                self.modify_entry(id_, {"objectclass": []}, **{"bucket": bucket, "delete_attr": True})

        # drop the index
        self.client.exec_query(f'DROP INDEX `{bucket}`.`def_jans_fix_oc`')

    def delete_entry(self, key, **kwargs):
        bucket = kwargs.get("bucket")
        return self.client.delete(bucket, key)


class SpannerBackend:
    def __init__(self, manager):
        self.manager = manager
        self.client = SpannerClient(manager)
        self.type = "spanner"

    def get_entry(self, key, filter_="", attrs=None, **kwargs):
        table_name = kwargs.get("table_name")
        entry = self.client.get(table_name, key, attrs)

        if not entry:
            return None
        return Entry(key, entry)

    def modify_entry(self, key, attrs=None, **kwargs):
        attrs = attrs or {}
        table_name = kwargs.get("table_name")
        return self.client.update(table_name, key, attrs), ""

    def delete_entry(self, key, **kwargs):
        table_name = kwargs.get("table_name")
        return self.client.delete(table_name, key)


BACKEND_CLASSES = {
    "sql": SQLBackend,
    "couchbase": CouchbaseBackend,
    "spanner": SpannerBackend,
}


class Upgrade:
    def __init__(self, manager):
        self.manager = manager

        mapper = PersistenceMapper()

        backend_cls = BACKEND_CLASSES[mapper.mapping["default"]]
        self.backend = backend_cls(manager)

        user_backend_cls = BACKEND_CLASSES[mapper.mapping["user"]]
        self.user_backend = user_backend_cls(manager)

    def invoke(self):
        logger.info("Running upgrade process (if required)")

        self.update_people_entries()
        self.update_scopes_entries()
        self.update_clients_entries()
        self.update_scim_scopes_entries()

        if hasattr(self.backend, "update_misc"):
            self.backend.update_misc()

        if as_boolean(os.environ.get("CN_PERSISTENCE_UPDATE_AUTH_DYNAMIC_CONFIG", "true")):
            self.update_auth_dynamic_config()

        self.update_auth_errors_config()
        self.update_auth_static_config()
        self.update_attributes_entries()
        self.update_scripts_entries()
        self.update_admin_ui_config()
        self.update_tui_client()
        self.update_config()

    def update_scripts_entries(self):
        kwargs = {}
        scim_id = JANS_SCIM_SCRIPT_DN
        basic_id = JANS_BASIC_SCRIPT_DN
        duo_id = "inum=5018-F9CF,ou=scripts,o=jans"
        agama_id = "inum=BADA-BADA,ou=scripts,o=jans"

        if self.backend.type in ("sql", "spanner"):
            kwargs = {"table_name": "jansCustomScr"}
            scim_id = doc_id_from_dn(scim_id)
            basic_id = doc_id_from_dn(basic_id)
            duo_id = doc_id_from_dn(duo_id)
            agama_id = doc_id_from_dn(agama_id)
        elif self.backend.type == "couchbase":
            kwargs = {"bucket": os.environ.get("CN_COUCHBASE_BUCKET_PREFIX", "jans")}
            scim_id = id_from_dn(scim_id)
            basic_id = id_from_dn(basic_id)
            duo_id = id_from_dn(duo_id)
            agama_id = id_from_dn(agama_id)

        # toggle scim script
        scim_entry = self.backend.get_entry(scim_id, **kwargs)
        scim_enabled = as_boolean(os.environ.get("CN_SCIM_ENABLED", False))

        if scim_entry and scim_entry.attrs["jansEnabled"] != scim_enabled:
            scim_entry.attrs["jansEnabled"] = scim_enabled
            scim_entry.attrs["jansRevision"] += 1
            self.backend.modify_entry(scim_entry.id, scim_entry.attrs, **kwargs)

        # always enable basic script
        basic_entry = self.backend.get_entry(basic_id, **kwargs)

        if basic_entry and not as_boolean(basic_entry.attrs["jansEnabled"]):
            basic_entry.attrs["jansEnabled"] = True
            basic_entry.attrs["jansRevision"] += 1
            self.backend.modify_entry(basic_entry.id, basic_entry.attrs, **kwargs)

        # delete DUO entry
        duo_entry = self.backend.get_entry(duo_id, **kwargs)
        if duo_entry and not as_boolean(os.environ.get("CN_DUO_ENABLED")):
            self.backend.delete_entry(duo_entry.id, **kwargs)

        agama_entry = self.backend.get_entry(agama_id, **kwargs)
        if agama_entry:
<<<<<<< HEAD
            if self.backend.type == "sql" and self.backend.client.dialect == "mysql":
=======
            if not self.backend.client.use_simple_json:
>>>>>>> 6e00e723
                props = agama_entry.attrs["jansConfProperty"]["v"]
            else:
                props = agama_entry.attrs["jansConfProperty"]

            if not isinstance(props, list):
                props = [props]

            props = [json.loads(prop) for prop in props]

            # filter out unwanted properties
            new_props = [
                prop for prop in props
                if prop["value1"] != "default_flow_name" and prop["value2"] != "agama_flow"
            ]

            if new_props != props:
                new_props = [json.dumps(prop) for prop in new_props]

<<<<<<< HEAD
                if self.backend.type == "sql" and self.backend.client.dialect == "mysql":
=======
                if not self.backend.client.use_simple_json:
>>>>>>> 6e00e723
                    agama_entry.attrs["jansConfProperty"]["v"] = new_props
                else:
                    agama_entry.attrs["jansConfProperty"] = new_props

                agama_entry.attrs["jansRevision"] += 1
                self.backend.modify_entry(agama_entry.id, agama_entry.attrs, **kwargs)

    def update_auth_dynamic_config(self):
        kwargs = {}
        id_ = JANS_AUTH_CONFIG_DN

        if self.backend.type in ("sql", "spanner"):
            kwargs = {"table_name": "jansAppConf"}
            id_ = doc_id_from_dn(id_)
        elif self.backend.type == "couchbase":
            kwargs = {"bucket": os.environ.get("CN_COUCHBASE_BUCKET_PREFIX", "jans")}
            id_ = id_from_dn(id_)

        entry = self.backend.get_entry(id_, **kwargs)

        if not entry:
            return

        if self.backend.type != "couchbase":
            entry.attrs["jansConfDyn"] = json.loads(entry.attrs["jansConfDyn"])

        conf, should_update = transform_auth_dynamic_config_hook(entry.attrs["jansConfDyn"], self.manager)

        if should_update:
            if self.backend.type != "couchbase":
                entry.attrs["jansConfDyn"] = json.dumps(conf)

            entry.attrs["jansRevision"] += 1
            self.backend.modify_entry(entry.id, entry.attrs, **kwargs)

    def update_attributes_entries(self):
        def _update_claim_names():
            kwargs = {}
            rows = collect_claim_names()

            for id_, claim_name in rows.items():
                if self.backend.type in ("sql", "spanner"):
                    id_ = doc_id_from_dn(id_)
                    kwargs = {"table_name": "jansAttr"}
                elif self.backend.type == "couchbase":
                    id_ = id_from_dn(id_)
                    kwargs = {"bucket": os.environ.get("CN_COUCHBASE_BUCKET_PREFIX", "jans")}

                entry = self.backend.get_entry(id_, **kwargs)

                if not entry:
                    return

                # jansClaimName already set
                if "jansClaimName" in entry.attrs and entry.attrs["jansClaimName"]:
                    continue

                entry.attrs["jansClaimName"] = claim_name
                self.backend.modify_entry(entry.id, entry.attrs, **kwargs)

        def _update_mobile_attr():
            kwargs = {}
            id_ = "inum=6DA6,ou=attributes,o=jans"

            if self.backend.type in ("sql", "spanner"):
                id_ = doc_id_from_dn(id_)
                kwargs = {"table_name": "jansAttr"}
            elif self.backend.type == "couchbase":
                id_ = id_from_dn(id_)
                kwargs = {"bucket": os.environ.get("CN_COUCHBASE_BUCKET_PREFIX", "jans")}

            entry = self.backend.get_entry(id_, **kwargs)

            if not entry:
                return

            if not entry.attrs.get("jansMultivaluedAttr"):
                entry.attrs["jansMultivaluedAttr"] = True
                self.backend.modify_entry(entry.id, entry.attrs, **kwargs)

        _update_claim_names()
        _update_mobile_attr()

    def update_scim_scopes_entries(self):
        kwargs = {}

        # add jansAttrs to SCIM users.read and users.write scopes
        for id_ in [JANS_SCIM_USERS_READ_SCOPE_DN, JANS_SCIM_USERS_WRITE_SCOPE_DN]:
            if self.backend.type in ("sql", "spanner"):
                kwargs = {"table_name": "jansScope"}
                id_ = doc_id_from_dn(id_)
            elif self.backend.type == "couchbase":
                kwargs = {"bucket": os.environ.get("CN_COUCHBASE_BUCKET_PREFIX", "jans")}
                id_ = id_from_dn(id_)

            entry = self.backend.get_entry(id_, **kwargs)

            if not entry:
                continue

            if "jansAttrs" not in entry.attrs:
                entry.attrs["jansAttrs"] = DEFAULT_JANS_ATTRS
                self.backend.modify_entry(entry.id, entry.attrs, **kwargs)

    def update_scopes_entries(self):
        kwargs = {}
        id_ = JANS_PROFILE_SCOPE_DN

        if self.backend.type in ("sql", "spanner"):
            kwargs = {"table_name": "jansScope"}
            id_ = doc_id_from_dn(id_)
        elif self.backend.type == "couchbase":
            kwargs = {"bucket": os.environ.get("CN_COUCHBASE_BUCKET_PREFIX", "jans")}
            id_ = id_from_dn(id_)

        entry = self.backend.get_entry(id_, **kwargs)

        if not entry:
            return

        attrs, should_update = _transform_profile_scope(entry.attrs)
        if should_update:
            self.backend.modify_entry(entry.id, attrs, **kwargs)

    def update_people_entries(self):
        admin_inum = self.manager.config.get("admin_inum")

        id_ = f"inum={admin_inum},ou=people,o=jans"
        kwargs = {}

        if self.user_backend.type in ("sql", "spanner"):
            id_ = doc_id_from_dn(id_)
            kwargs = {"table_name": "jansPerson"}
        elif self.user_backend.type == "couchbase":
            id_ = id_from_dn(id_)
            bucket = os.environ.get("CN_COUCHBASE_BUCKET_PREFIX", "jans")
            kwargs = {"bucket": f"{bucket}_user"}

        entry = self.user_backend.get_entry(id_, **kwargs)

        if not entry:
            return

        should_update = False

        # add jansAdminUIRole and role to default admin user
        for attr_name, role_name in [
            ("jansAdminUIRole", "api-admin"),
            ("role", "CasaAdmin"),
        ]:
<<<<<<< HEAD
            if self.user_backend.type == "sql" and self.user_backend.client.dialect == "mysql" and not entry.attrs[attr_name]["v"]:
                entry.attrs[attr_name] = {"v": [role_name]}
                should_update = True
            if self.user_backend.type == "sql" and self.user_backend.client.dialect == "pgsql" and not entry.attrs[attr_name]:
                entry.attrs[attr_name] = [role_name]
                should_update = True
            elif self.user_backend.type == "spanner" and not entry.attrs[attr_name]:
                entry.attrs[attr_name] = [role_name]
                should_update = True
            else:  # couchbase
                if attr_name not in entry.attrs:
                    entry.attrs[attr_name] = [role_name]
                    should_update = True
=======
            if not self.user_backend.client.use_simple_json:
                old_roles = entry.attrs.get(attr_name, {}).get("v", [])
                new_roles = {"v": [role_name]}
            else:
                old_roles = entry.attrs.get(attr_name, [])
                new_roles = [role_name]

            if not old_roles:
                entry.attrs[attr_name] = roles
                should_update = True
>>>>>>> 6e00e723

        # set lowercased jansStatus
        if entry.attrs["jansStatus"] == "ACTIVE":
            entry.attrs["jansStatus"] = "active"
            should_update = True

        if should_update:
            self.user_backend.modify_entry(entry.id, entry.attrs, **kwargs)

    def update_clients_entries(self):
        # modify introspection script for token server client
        def _update_token_server_client():
            kwargs = {}
            token_server_admin_ui_client_id = self.manager.config.get("token_server_admin_ui_client_id")

            # admin-ui is not available
            if not token_server_admin_ui_client_id:
                return

            id_ = f"inum={token_server_admin_ui_client_id},ou=clients,o=jans"

            if self.backend.type in ("sql", "spanner"):
                kwargs = {"table_name": "jansClnt"}
                id_ = doc_id_from_dn(id_)
            elif self.backend.type == "couchbase":
                kwargs = {"bucket": os.environ.get("CN_COUCHBASE_BUCKET_PREFIX", "jans")}
                id_ = id_from_dn(id_)

            entry = self.backend.get_entry(id_, **kwargs)

            if not entry:
                return

            attrs, should_update = _transform_token_server_client(json.loads(entry.attrs["jansAttrs"]))
            if should_update:
                entry.attrs["jansAttrs"] = json.dumps(attrs)
                self.backend.modify_entry(entry.id, entry.attrs, **kwargs)

        _update_token_server_client()

    def update_admin_ui_config(self):
        kwargs = {}
        id_ = "ou=admin-ui,ou=configuration,o=jans"

        if self.backend.type in ("sql", "spanner"):
            kwargs = {"table_name": "jansAppConf"}
            id_ = doc_id_from_dn(id_)
        elif self.backend.type == "couchbase":
            kwargs = {"bucket": os.environ.get("CN_COUCHBASE_BUCKET_PREFIX", "jans")}
            id_ = id_from_dn(id_)

        entry = self.backend.get_entry(id_, **kwargs)

        if not entry:
            return

        role_mapping = get_role_scope_mappings()

        try:
            conf = json.loads(entry.attrs["jansConfDyn"])
        except TypeError:
            conf = entry.attrs["jansConfDyn"]

        should_update = False

        if conf != role_mapping:
            conf = role_mapping
            should_update = True

        # licenseSpringCredentials must be removed in favor of SCAN license credentials
        if "licenseSpringCredentials" in conf:
            conf.pop("licenseSpringCredentials", None)
            should_update = True

        if should_update:
            entry.attrs["jansConfDyn"] = json.dumps(conf)
            entry.attrs["jansRevision"] += 1
            self.backend.modify_entry(entry.id, entry.attrs, **kwargs)

    def update_auth_errors_config(self):
        kwargs = {}
        id_ = JANS_AUTH_CONFIG_DN

        if self.backend.type in ("sql", "spanner"):
            kwargs = {"table_name": "jansAppConf"}
            id_ = doc_id_from_dn(id_)
        elif self.backend.type == "couchbase":
            kwargs = {"bucket": os.environ.get("CN_COUCHBASE_BUCKET_PREFIX", "jans")}
            id_ = id_from_dn(id_)

        entry = self.backend.get_entry(id_, **kwargs)

        if not entry:
            return

        if self.backend.type != "couchbase":
            entry.attrs["jansConfErrors"] = json.loads(entry.attrs["jansConfErrors"])
<<<<<<< HEAD

        should_update = False

=======

        should_update = False

>>>>>>> 6e00e723
        # compare config from persistence with the ones from assets
        with open("/app/templates/jans-auth/jans-auth-errors.json") as f:
            new_conf = json.loads(f.read())

            if entry.attrs["jansConfErrors"] != new_conf:
                entry.attrs["jansConfErrors"] = new_conf
                should_update = True

        if should_update:
            if self.backend.type != "couchbase":
                entry.attrs["jansConfErrors"] = json.dumps(entry.attrs["jansConfErrors"])

            entry.attrs["jansRevision"] += 1
            self.backend.modify_entry(entry.id, entry.attrs, **kwargs)

    def update_auth_static_config(self):
        kwargs = {}
        id_ = JANS_AUTH_CONFIG_DN

        if self.backend.type in ("sql", "spanner"):
            kwargs = {"table_name": "jansAppConf"}
            id_ = doc_id_from_dn(id_)
        elif self.backend.type == "couchbase":
            kwargs = {"bucket": os.environ.get("CN_COUCHBASE_BUCKET_PREFIX", "jans")}
            id_ = id_from_dn(id_)

        entry = self.backend.get_entry(id_, **kwargs)
<<<<<<< HEAD

        if not entry:
            return

=======

        if not entry:
            return

>>>>>>> 6e00e723
        if self.backend.type != "couchbase":
            entry.attrs["jansConfStatic"] = json.loads(entry.attrs["jansConfStatic"])

        should_update = False

        # compare config from persistence with the ones from assets
        with open("/app/templates/jans-auth/jans-auth-static-conf.json") as f:
            new_conf = json.loads(f.read())

            if entry.attrs["jansConfStatic"] != new_conf:
                entry.attrs["jansConfStatic"] = new_conf
                should_update = True

        if should_update:
            if self.backend.type != "couchbase":
                entry.attrs["jansConfStatic"] = json.dumps(entry.attrs["jansConfStatic"])

            entry.attrs["jansRevision"] += 1
            self.backend.modify_entry(entry.id, entry.attrs, **kwargs)

    def update_tui_client(self):
        kwargs = {}
        tui_client_id = self.manager.config.get("tui_client_id")
        id_ = f"inum={tui_client_id},ou=clients,o=jans"

        if self.backend.type in ("sql", "spanner"):
            kwargs = {"table_name": "jansClnt"}
            id_ = doc_id_from_dn(id_)
        elif self.backend.type == "couchbase":
            kwargs = {"bucket": os.environ.get("CN_COUCHBASE_BUCKET_PREFIX", "jans")}
            id_ = id_from_dn(id_)

        entry = self.backend.get_entry(id_, **kwargs)

        if not entry:
            return

        should_update = False

        # add SSA scope inum=B9D2-D6E5,ou=scopes,o=jans to tui client
        ssa_scope = "inum=B9D2-D6E5,ou=scopes,o=jans"

<<<<<<< HEAD
        if isinstance(entry.attrs["jansScope"], dict):  # likely mysql
=======
        if not self.backend.client.use_simple_json:
>>>>>>> 6e00e723
            if ssa_scope not in entry.attrs["jansScope"]["v"]:
                entry.attrs["jansScope"]["v"].append(ssa_scope)
                should_update = True
        else:
            if ssa_scope not in entry.attrs["jansScope"]:
                entry.attrs["jansScope"].append(ssa_scope)
                should_update = True

        # use token reference
        try:
            attrs = json.loads(entry.attrs["jansAttrs"])
        except TypeError:
            attrs = entry.attrs["jansAttrs"]
        finally:
            if attrs["runIntrospectionScriptBeforeJwtCreation"] is True:
                attrs["runIntrospectionScriptBeforeJwtCreation"] = False
                should_update = True
            if "inum=2D3E.5A04,ou=scripts,o=jans" not in attrs["updateTokenScriptDns"]:
                attrs["updateTokenScriptDns"].append("inum=2D3E.5A04,ou=scripts,o=jans")
                should_update = True
            if "inum=A44E-4F3D,ou=scripts,o=jans" in attrs["introspectionScripts"]:
                attrs["introspectionScripts"].remove("inum=A44E-4F3D,ou=scripts,o=jans")
                should_update = True
            entry.attrs["jansAttrs"] = json.dumps(attrs)

        if should_update:
            self.backend.modify_entry(entry.id, entry.attrs, **kwargs)

    def update_config(self):
        kwargs = {}
        id_ = "ou=configuration,o=jans"

        if self.backend.type in ("sql", "spanner"):
            kwargs = {"table_name": "jansAppConf"}
            id_ = doc_id_from_dn(id_)
        elif self.backend.type == "couchbase":
            kwargs = {"bucket": os.environ.get("CN_COUCHBASE_BUCKET_PREFIX", "jans")}
            id_ = id_from_dn(id_)

        entry = self.backend.get_entry(id_, **kwargs)

        if not entry:
            return

        should_update = False

        # set jansAuthMode if still empty
        if not entry.attrs.get("jansAuthMode"):
            entry.attrs["jansAuthMode"] = "simple_password_auth"
            should_update = True

        # default smtp config
        default_smtp_conf = {
            "key_store": "/etc/certs/smtp-keys.pkcs12",
            "key_store_password": self.manager.secret.get("smtp_jks_pass_enc"),
            "key_store_alias": self.manager.config.get("smtp_alias"),
            "signing_algorithm": self.manager.config.get("smtp_signing_alg"),
        }

        # set jansSmtpConf if still empty
        smtp_conf = entry.attrs.get("jansSmtpConf")

<<<<<<< HEAD
        if isinstance(smtp_conf, dict):  # likely mysql
=======
        if not self.backend.client.use_simple_json:
>>>>>>> 6e00e723
            if not smtp_conf["v"]:
                entry.attrs["jansSmtpConf"]["v"].append(json.dumps(default_smtp_conf))
                should_update = True
            else:
                if new_smtp_conf := _transform_smtp_config(default_smtp_conf, smtp_conf["v"]):
                    entry.attrs["jansSmtpConf"]["v"][0] = json.dumps(new_smtp_conf)
                    should_update = True

        # other persistence backends
        else:
            # ensure smtp_conf is a list
            if not isinstance(smtp_conf, list):
                smtp_conf = [smtp_conf]

            if not smtp_conf:
                entry.attrs["jansSmtpConf"].append(json.dumps(default_smtp_conf))
                should_update = True
            else:
                if new_smtp_conf := _transform_smtp_config(default_smtp_conf, smtp_conf):
                    entry.attrs["jansSmtpConf"][0] = json.dumps(new_smtp_conf)
                    should_update = True

        # scim support
        scim_enabled = as_boolean(os.environ.get("CN_SCIM_ENABLED", False))
        if as_boolean(entry.attrs["jansScimEnabled"]) != scim_enabled:
            entry.attrs["jansScimEnabled"] = scim_enabled
            should_update = True

        # message configuration
        message_conf = entry.attrs.get("jansMessageConf") or {}

        with contextlib.suppress(TypeError):
            message_conf = json.loads(message_conf)

        entry.attrs["jansMessageConf"], should_update = _transform_message_config(message_conf)

        # set document store
        doc_store_type = os.environ.get("CN_DOCUMENT_STORE_TYPE", "DB")

        with contextlib.suppress(TypeError):
            entry.attrs["jansDocStoreConf"] = json.loads(entry.attrs["jansDocStoreConf"])

        if entry.attrs["jansDocStoreConf"]["documentStoreType"] != doc_store_type:
            entry.attrs["jansDocStoreConf"]["documentStoreType"] = doc_store_type
            should_update = True

        if should_update:
            if self.backend.type != "couchbase":
                entry.attrs["jansMessageConf"] = json.dumps(entry.attrs["jansMessageConf"])
                entry.attrs["jansDocStoreConf"] = json.dumps(entry.attrs["jansDocStoreConf"])

            revision = entry.attrs.get("jansRevision") or 1
            entry.attrs["jansRevision"] = revision + 1
            self.backend.modify_entry(entry.id, entry.attrs, **kwargs)


def _transform_smtp_config(default_smtp_conf, smtp_conf):
    old_smtp_conf = json.loads(smtp_conf[0])
    new_smtp_conf = {}

    for k, v in default_smtp_conf.items():
        if k in old_smtp_conf:
            continue

        # rename key and migrate the value (fallback to default value)
        new_smtp_conf[k] = old_smtp_conf.pop(
            # old key uses `-` instead of `_` char
            k.replace("_", "-"), ""
        ) or v
    return new_smtp_conf


def _transform_message_config(conf):
    should_update = False
    provider_type = os.environ.get("CN_MESSAGE_TYPE", "DISABLED")

    if os.environ.get("CN_PERSISTENCE_TYPE", "sql") == "sql" and os.environ.get("CN_SQL_DB_DIALECT", "mysql") in ("pgsql", "postgresql"):
        pg_pw_encoded = encode_text(
            get_sql_password(manager),
            manager.secret.get("encoded_salt")
        ).decode()
        pg_host = os.environ.get("CN_SQL_DB_HOST", "localhost")
        pg_port = os.environ.get("CN_SQL_DB_PORT", "5432")
        pg_db = os.environ.get("CN_SQL_DB_NAME", "jans")
        pg_schema = os.environ.get("CN_SQL_DB_SCHEMA") or "public"
    else:
        pg_pw_encoded = ""
        pg_host = "localhost"
        pg_port = "5432"
        pg_db = "jans"
        pg_schema = "public"

    # backward-compat values
    pg_conf = conf.get("postgresConfiguration") or {}
    msg_wait_millis = pg_conf.get("messageWaitMillis") or pg_conf.get("message-wait-millis") or 100
    msg_sleep_thread = pg_conf.get("messageSleepThreadTime") or pg_conf.get("message-sleep-thread-millis") or 200
    new_conf = {
        "messageProviderType": provider_type,
        "postgresConfiguration": {
            "connectionUri": f"jdbc:postgresql://{pg_host}:{pg_port}/{pg_db}",
            "dbSchemaName": pg_schema,
            "authUserName": os.environ.get("CN_SQL_DB_USER", "jans"),
            "authUserPassword": pg_pw_encoded,
            "messageWaitMillis": msg_wait_millis,
            "messageSleepThreadTime": msg_sleep_thread,
        },
        "redisConfiguration": {
            "servers": os.environ.get("CN_REDIS_URL", "localhost:6379"),
        },
    }

    if new_conf != conf:
        conf = new_conf
        should_update = True
    return conf, should_update<|MERGE_RESOLUTION|>--- conflicted
+++ resolved
@@ -313,11 +313,7 @@
 
         agama_entry = self.backend.get_entry(agama_id, **kwargs)
         if agama_entry:
-<<<<<<< HEAD
-            if self.backend.type == "sql" and self.backend.client.dialect == "mysql":
-=======
             if not self.backend.client.use_simple_json:
->>>>>>> 6e00e723
                 props = agama_entry.attrs["jansConfProperty"]["v"]
             else:
                 props = agama_entry.attrs["jansConfProperty"]
@@ -336,11 +332,7 @@
             if new_props != props:
                 new_props = [json.dumps(prop) for prop in new_props]
 
-<<<<<<< HEAD
-                if self.backend.type == "sql" and self.backend.client.dialect == "mysql":
-=======
                 if not self.backend.client.use_simple_json:
->>>>>>> 6e00e723
                     agama_entry.attrs["jansConfProperty"]["v"] = new_props
                 else:
                     agama_entry.attrs["jansConfProperty"] = new_props
@@ -491,21 +483,6 @@
             ("jansAdminUIRole", "api-admin"),
             ("role", "CasaAdmin"),
         ]:
-<<<<<<< HEAD
-            if self.user_backend.type == "sql" and self.user_backend.client.dialect == "mysql" and not entry.attrs[attr_name]["v"]:
-                entry.attrs[attr_name] = {"v": [role_name]}
-                should_update = True
-            if self.user_backend.type == "sql" and self.user_backend.client.dialect == "pgsql" and not entry.attrs[attr_name]:
-                entry.attrs[attr_name] = [role_name]
-                should_update = True
-            elif self.user_backend.type == "spanner" and not entry.attrs[attr_name]:
-                entry.attrs[attr_name] = [role_name]
-                should_update = True
-            else:  # couchbase
-                if attr_name not in entry.attrs:
-                    entry.attrs[attr_name] = [role_name]
-                    should_update = True
-=======
             if not self.user_backend.client.use_simple_json:
                 old_roles = entry.attrs.get(attr_name, {}).get("v", [])
                 new_roles = {"v": [role_name]}
@@ -516,7 +493,6 @@
             if not old_roles:
                 entry.attrs[attr_name] = roles
                 should_update = True
->>>>>>> 6e00e723
 
         # set lowercased jansStatus
         if entry.attrs["jansStatus"] == "ACTIVE":
@@ -614,15 +590,9 @@
 
         if self.backend.type != "couchbase":
             entry.attrs["jansConfErrors"] = json.loads(entry.attrs["jansConfErrors"])
-<<<<<<< HEAD
 
         should_update = False
 
-=======
-
-        should_update = False
-
->>>>>>> 6e00e723
         # compare config from persistence with the ones from assets
         with open("/app/templates/jans-auth/jans-auth-errors.json") as f:
             new_conf = json.loads(f.read())
@@ -650,17 +620,10 @@
             id_ = id_from_dn(id_)
 
         entry = self.backend.get_entry(id_, **kwargs)
-<<<<<<< HEAD
 
         if not entry:
             return
 
-=======
-
-        if not entry:
-            return
-
->>>>>>> 6e00e723
         if self.backend.type != "couchbase":
             entry.attrs["jansConfStatic"] = json.loads(entry.attrs["jansConfStatic"])
 
@@ -703,11 +666,7 @@
         # add SSA scope inum=B9D2-D6E5,ou=scopes,o=jans to tui client
         ssa_scope = "inum=B9D2-D6E5,ou=scopes,o=jans"
 
-<<<<<<< HEAD
-        if isinstance(entry.attrs["jansScope"], dict):  # likely mysql
-=======
         if not self.backend.client.use_simple_json:
->>>>>>> 6e00e723
             if ssa_scope not in entry.attrs["jansScope"]["v"]:
                 entry.attrs["jansScope"]["v"].append(ssa_scope)
                 should_update = True
@@ -770,11 +729,7 @@
         # set jansSmtpConf if still empty
         smtp_conf = entry.attrs.get("jansSmtpConf")
 
-<<<<<<< HEAD
-        if isinstance(smtp_conf, dict):  # likely mysql
-=======
         if not self.backend.client.use_simple_json:
->>>>>>> 6e00e723
             if not smtp_conf["v"]:
                 entry.attrs["jansSmtpConf"]["v"].append(json.dumps(default_smtp_conf))
                 should_update = True

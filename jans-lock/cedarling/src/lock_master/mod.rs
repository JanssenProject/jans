use std::{
	borrow::Cow,
	collections::{BTreeMap, HashSet},
	sync::OnceLock,
};
use wasm_bindgen::prelude::*;
use web_sys::*;

use crate::{
	crypto,
	http::{self, ResponseEx},
	startup::types::PolicyStoreConfig,
};

mod sse;
pub mod types;

#[wasm_bindgen]
extern "C" {
	#[wasm_bindgen(js_name = btoa)]
	pub fn js_btoa(input: &str) -> String;
}

// Stores a status list referencing each JWT's `jti` claim
pub static mut STATUS_LISTS: OnceLock<BTreeMap<String, (u8, HashSet<String>)>> = OnceLock::new();

pub async fn init<'a, T: serde::de::DeserializeOwned>(policy_store_config: &PolicyStoreConfig, application_name: &str, decompress: bool) -> T {
	let PolicyStoreConfig::LockMaster {
		url,
		policy_store_id,
		enable_dynamic_configuration,
		ssa_jwt,
	} = policy_store_config
	else {
		unreachable!("We arrive here from the PolicyStoreConfig::LockMaster")
	};

	// Get LockMasterConfig
<<<<<<< HEAD
	let url = format!("{}/.well-known/lock-master-configuration", url);
	let res = http::get(&url, &[]).await.expect_throw("Unable to fetch LockMasterConfig from URL");
	let lock_master_config: types::LockMasterConfig = res.into_json().await.unwrap_throw();
=======
	let res = http::get(&format!("{}/.well-known/lock-server-configuration", url), &[])
		.await
		.expect_throw("Unable to fetch LockMasterConfig from URL");
	let lock_master_config: types::LockMasterConfig = res.into_json::<types::LockMasterConfig>().await.unwrap_throw();
>>>>>>> eafe3086

	// init sse updates
	if *enable_dynamic_configuration {
		sse::init(&lock_master_config.lock_sse_uri);
	}

	// Get OAuthConfig
	let res = http::get(&lock_master_config.oauth_as_well_known, &[]).await.expect_throw("Unable to fetch LockMasterConfig from URL");
	let openid_config = res.into_json::<types::OAuthConfig>().await.unwrap_throw();
	let iss = crypto::decode::get_issuer(ssa_jwt).expect_throw("SSA_JWT lacks `iss` field");

	let client: types::OAuthDynamicClient = {
		// OpenID dynamic client registration
		let client_req = types::OAuthDynamicClientRequest {
			client_name: application_name,
			application_type: "web",
			grant_types: &["client_credentials"],
			redirect_uris: &[&iss],
			token_endpoint_auth_method: "client_secret_basic",
			software_statement: ssa_jwt,
			contacts: &["newton@gluu.org"],
		};

		// send
		let url = openid_config.registration_endpoint.expect_throw("No registration endpoint found, issuer doesn't support DCR");
		let res = http::post(&url, http::PostBody::Json(client_req), &[]).await.expect_throw("Unable to register client");
		res.into_json().await.expect_throw("Unable to parse client registration response")
	};

	let grant: types::OAuthGrantResponse = {
		// https://docs.jans.io/v1.1.2/admin/auth-server/endpoints/token/
		let token = if let Some(client_secret) = client.client_secret {
			format!("{}:{}", client.client_id, client_secret)
		} else {
			console::warn_1(&JsValue::from_str("Client Secret is not provided"));
			client.client_id
		};

		let grant = types::OAuthGrantRequest {
			scope: &["https://jans.io/oauth/scopes/cedarling", "https://jans.io/oauth/scopes/lock_sse"],
			grant_type: "client_credentials authorization_code",
		};

		// send
		let auth = format!("Basic {}", js_btoa(&token));
		let headers = [("Authorization", auth.as_str())];
		let res = http::post(&openid_config.token_endpoint, http::PostBody::Form(&grant), &headers)
			.await
			.expect_throw("Unable to get Access Token");

		res.into_json().await.expect_throw("Unable to parse Access Token Response")
	};

	let buffer = {
		let url = format!("{}?policy_store_format=json&policy_store_id={}", lock_master_config.config_uri, policy_store_id);
		let auth = format!("Bearer {}", grant.access_token);

		let res = http::get(&url, &[("Authorization", &auth)]).await.expect_throw("Unable to fetch policies from remote location");
		let buffer = res.into_bytes().await.expect_throw("Unable to convert response to bytes");

		match decompress {
			true => Cow::Owned(miniz_oxide::inflate::decompress_to_vec_zlib(&buffer).unwrap_throw()),
			false => Cow::Owned(buffer),
		}
	};

	serde_json::from_slice(&buffer).unwrap_throw()
}<|MERGE_RESOLUTION|>--- conflicted
+++ resolved
@@ -36,16 +36,10 @@
 	};
 
 	// Get LockMasterConfig
-<<<<<<< HEAD
 	let url = format!("{}/.well-known/lock-master-configuration", url);
 	let res = http::get(&url, &[]).await.expect_throw("Unable to fetch LockMasterConfig from URL");
 	let lock_master_config: types::LockMasterConfig = res.into_json().await.unwrap_throw();
-=======
-	let res = http::get(&format!("{}/.well-known/lock-server-configuration", url), &[])
-		.await
-		.expect_throw("Unable to fetch LockMasterConfig from URL");
-	let lock_master_config: types::LockMasterConfig = res.into_json::<types::LockMasterConfig>().await.unwrap_throw();
->>>>>>> eafe3086
+
 
 	// init sse updates
 	if *enable_dynamic_configuration {

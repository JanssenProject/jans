--- conflicted
+++ resolved
@@ -16,6 +16,7 @@
 
 package io.jans.lock.model.config;
 
+import java.util.ArrayList;
 import java.util.List;
 import java.util.Map;
 
@@ -34,34 +35,8 @@
 @JsonIgnoreProperties(ignoreUnknown = true)
 public class AppConfiguration implements Configuration {
 
-    @DocProperty(description = "Entry Base distinguished name (DN) that identifies the starting point of a search")
-    @Schema(description = "Entry Base distinguished name (DN) that identifies the starting point of a search")
-	private String baseDN;
-<<<<<<< HEAD
-    
-    @DocProperty(description = "Issuer Identifier of Jans OpenID Connect Provider")
-    @Schema(description = "Issuer Identifier of Jans OpenID Connect Provider.")
-    private String issuerUrl;
-    	
-	@DocProperty(description = "Lock Client ID")
-    @Schema(description = "Lock Client ID")
-    private String clientId;
-
-	@DocProperty(description = "Lock client password")
-    @Schema(description = "Lock client password")
-    private String clientPassword;    
-
-	@DocProperty(description = "Jans URL of the OpenID Connect Provider's OAuth 2.0 Token Endpoint")
-    @Schema(description = "Jans URL of the OpenID Connect Provider's OAuth 2.0 Token Endpoint")
-    private String tokenUrl;
-    
-	@DocProperty(description = "Jans URL of config-api audit endpoints and corresponding scope details")
-    @Schema(description = "Jans URL of config-api audit endpoints and corresponding scope details")
-    private Map<String, List<String>> endpointDetails;
-	
-=======
-
->>>>>>> 2990cd82
+    private String baseDN;
+
     @DocProperty(description = "Lock base endpoint URL")
     @Schema(description = "Lock base endpoint URL")
     private String baseEndpoint;
@@ -72,15 +47,31 @@
 
     @DocProperty(description = "List of token channel names", defaultValue = "jans_token")
     @Schema(description = "List of token channel names")
-	private List<String> tokenChannels;
-
-	@DocProperty(description = "Choose whether to disable JDK loggers", defaultValue = "true")
-	@Schema(description = "Choose whether to disable JDK loggers")
-	private Boolean disableJdkLogger = true;
+    private List<String> tokenChannels;
+
+    @DocProperty(description = "Lock Client ID")
+    @Schema(description = "Lock Client ID")
+    private String clientId;
+
+    @DocProperty(description = "Lock client password")
+    @Schema(description = "Lock client password")
+    private String clientPassword;
+
+    @DocProperty(description = "Jans URL of the OpenID Connect Provider's OAuth 2.0 Token Endpoint")
+    @Schema(description = "Jans URL of the OpenID Connect Provider's OAuth 2.0 Token Endpoint")
+    private String tokenUrl;
+
+    @DocProperty(description = "Jans URL of config-api audit endpoints and corresponding scope details")
+    @Schema(description = "Jans URL of config-api audit endpoints and corresponding scope details")
+    private Map<String, List<String>> endpointDetails;
+
+    @DocProperty(description = "Choose whether to disable JDK loggers", defaultValue = "true")
+    @Schema(description = "Choose whether to disable JDK loggers")
+    private Boolean disableJdkLogger = true;
 
     @DocProperty(description = "Specify the logging level of loggers")
     @Schema(description = "Specify the logging level of loggers")
-	private String loggingLevel;
+    private String loggingLevel;
 
     @DocProperty(description = "Logging layout used for Jans Authorization Server loggers")
     @Schema(description = "Logging layout used for Jans Authorization Server loggers")
@@ -92,47 +83,47 @@
 
     @DocProperty(description = "Channel for metric reports", defaultValue = "jans_pdp_metric")
     @Schema(description = "Channel for metric reports")
-	private String metricChannel;
+    private String metricChannel;
 
     @DocProperty(description = "The interval for metric reporter in seconds")
     @Schema(description = "The interval for metric reporter in seconds")
-	private int metricReporterInterval;
+    private int metricReporterInterval;
 
     @DocProperty(description = "The days to keep metric reported data")
     @Schema(description = "The days to keep metric reported data")
-	private int metricReporterKeepDataDays;
+    private int metricReporterKeepDataDays;
 
     @DocProperty(description = "Enable metric reporter")
     @Schema(description = "Enable metric reporter")
-	private Boolean metricReporterEnabled;
-
-	// Period in seconds
+    private Boolean metricReporterEnabled;
+
+    // Period in seconds
     @DocProperty(description = "Time interval for the Clean Service in seconds")
     @Schema(description = "Time interval for the Clean Service in seconds")
-	private int cleanServiceInterval;
-	
+    private int cleanServiceInterval;
+
     @Schema(description = "Opa Configuration")
-	private OpaConfiguration opaConfiguration;
+    private OpaConfiguration opaConfiguration;
 
     @DocProperty(description = "PDP type")
     @Schema(description = "PDP type")
-	private String pdpType;
+    private String pdpType;
 
     @DocProperty(description = "Authorization token to access Json Uris")
     @Schema(description = "Authorization token to access Json Uris")
-	private String policiesJsonUrisAuthorizationToken;
+    private String policiesJsonUrisAuthorizationToken;
 
     @DocProperty(description = "List of Json Uris with link to Rego policies")
     @Schema(description = "List of Json Uris with link to Rego policies")
-	private List<String> policiesJsonUris;
+    private List<String> policiesJsonUris;
 
     @DocProperty(description = "Authorization token to access Zip Uris")
     @Schema(description = "Authorization token to access Zip Uris")
-	private String policiesZipUrisAuthorizationToken;
+    private String policiesZipUrisAuthorizationToken;
 
     @DocProperty(description = "List of Zip Uris with policies")
     @Schema(description = "List of Zip Uris with policies")
-	private List<String> policiesZipUris;
+    private List<String> policiesZipUris;
 
     public String getBaseDN() {
         return baseDN;
@@ -142,32 +133,33 @@
         this.baseDN = baseDN;
     }
 
-    public String getIssuerUrl() {
-        return issuerUrl;
-    }
-
-    public void setIssuerUrl(String issuerUrl) {
-        this.issuerUrl = issuerUrl;
-    }
-
-<<<<<<< HEAD
+    public String getBaseEndpoint() {
+        return baseEndpoint;
+    }
+
+    public void setBaseEndpoint(String baseEndpoint) {
+        this.baseEndpoint = baseEndpoint;
+    }
+
+    public String getOpenIdIssuer() {
+        return openIdIssuer;
+    }
+
+    public void setOpenIdIssuer(String openIdIssuer) {
+        this.openIdIssuer = openIdIssuer;
+    }
+
+    public List<String> getTokenChannels() {
+        return tokenChannels;
+    }
+
+    public void setTokenChannels(List<String> tokenChannels) {
+        this.tokenChannels = tokenChannels;
+    }
+
     public String getClientId() {
         return clientId;
     }
-=======
-	public String getOpenIdIssuer() {
-		return openIdIssuer;
-	}
-
-	public void setOpenIdIssuer(String openIdIssuer) {
-		this.openIdIssuer = openIdIssuer;
-	}
-
-	public List<String> getTokenChannels() {
-		if (tokenChannels == null) {
-			tokenChannels = new ArrayList<>();
-		}
->>>>>>> 2990cd82
 
     public void setClientId(String clientId) {
         this.clientId = clientId;
@@ -197,22 +189,6 @@
         this.endpointDetails = endpointDetails;
     }
 
-    public String getBaseEndpoint() {
-        return baseEndpoint;
-    }
-
-    public void setBaseEndpoint(String baseEndpoint) {
-        this.baseEndpoint = baseEndpoint;
-    }
-
-    public List<String> getTokenChannels() {
-        return tokenChannels;
-    }
-
-    public void setTokenChannels(List<String> tokenChannels) {
-        this.tokenChannels = tokenChannels;
-    }
-
     public Boolean getDisableJdkLogger() {
         return disableJdkLogger;
     }
@@ -335,9 +311,9 @@
 
     @Override
     public String toString() {
-        return "AppConfiguration [baseDN=" + baseDN + ", issuerUrl=" + issuerUrl + ", clientId=" + clientId
-                + ", clientPassword=" + clientPassword + ", tokenUrl=" + tokenUrl + ", endpointDetails="
-                + endpointDetails + ", baseEndpoint=" + baseEndpoint + ", tokenChannels=" + tokenChannels
+        return "AppConfiguration [baseDN=" + baseDN + ", baseEndpoint=" + baseEndpoint + ", openIdIssuer="
+                + openIdIssuer + ", tokenChannels=" + tokenChannels + ", clientId=" + clientId + ", clientPassword="
+                + clientPassword + ", tokenUrl=" + tokenUrl + ", endpointDetails=" + endpointDetails
                 + ", disableJdkLogger=" + disableJdkLogger + ", loggingLevel=" + loggingLevel + ", loggingLayout="
                 + loggingLayout + ", externalLoggerConfiguration=" + externalLoggerConfiguration + ", metricChannel="
                 + metricChannel + ", metricReporterInterval=" + metricReporterInterval + ", metricReporterKeepDataDays="
@@ -347,5 +323,5 @@
                 + ", policiesJsonUris=" + policiesJsonUris + ", policiesZipUrisAuthorizationToken="
                 + policiesZipUrisAuthorizationToken + ", policiesZipUris=" + policiesZipUris + "]";
     }
-    
+
 }
<?xml version="1.0" encoding="UTF-8"?>
<project xmlns="http://maven.apache.org/POM/4.0.0" xmlns:xsi="http://www.w3.org/2001/XMLSchema-instance" xsi:schemaLocation="http://maven.apache.org/POM/4.0.0 http://maven.apache.org/xsd/maven-4.0.0.xsd">

	<modelVersion>4.0.0</modelVersion>
	<groupId>io.jans</groupId>
	<artifactId>jans-scim</artifactId>
	<packaging>pom</packaging>
	<version>1.1.6-SNAPSHOT</version>
	<name>SCIM API</name>
	<url>http://www.gluu.org</url>

    <distributionManagement>
	  <repository>
          <id>github</id>
          <name>GitHub Packages</name>
          <url>https://maven.pkg.github.com/JanssenProject/jans</url>
      </repository>
    </distributionManagement>

	<properties>
		<project.build.sourceEncoding>UTF-8</project.build.sourceEncoding>

		<maven.min-version>3.0.3</maven.min-version>

		<maven.compiler.source>11</maven.compiler.source>
		<maven.compiler.target>11</maven.compiler.target>

		<jans.bom.version>${project.version}</jans.bom.version>
        
		<jacoco.version>0.8.12</jacoco.version>

		<sonar.projectKey>JanssenProject_jans-scim</sonar.projectKey>
		<sonar.moduleKey>${project.groupId}:${project.artifactId}</sonar.moduleKey>
		<sonar.organization>janssenproject</sonar.organization>
		<sonar.host.url>https://sonarcloud.io</sonar.host.url>
	</properties>

	<prerequisites>
		<maven>${maven.min-version}</maven>
	</prerequisites>

	<repositories>
		<repository>
			<id>repository.jboss.org</id>
			<name>JBoss Repository</name>
			<url>https://repository.jboss.org/nexus/content/groups/public-jboss/</url>
		</repository>
		<repository>
			<id>jans</id>
			<name>Janssen project repository</name>
			<url>https://maven.jans.io/maven</url>
		</repository>
		<repository>
			<id>gluu</id>
			<name>Gluu project repository</name>
			<url>https://maven.gluu.org/maven</url>
		</repository>
	</repositories>

	<scm>
		<url>https://github.com/JanssenProject/jans</url>
		<connection>scm:git:git://github.com/JanssenProject/jans.git</connection>
		<developerConnection>scm:git:git@github.com:JanssenProject/jans.git</developerConnection>
	</scm>

	<modules>
		<module>model</module>
		<module>client</module>
		<module>service</module>
		<module>server</module>
		<module>server-fips</module>
	</modules>
	
	<dependencyManagement>
		<dependencies>
			<!-- Janssen -->
			<dependency>
				<groupId>io.jans</groupId>
				<artifactId>jans-bom</artifactId>
				<version>${jans.bom.version}</version>
				<scope>import</scope>
				<type>pom</type>
			</dependency>
		</dependencies>
	</dependencyManagement>

	<build>
		<pluginManagement>
			<plugins>
				<plugin>
					<groupId>org.apache.maven.plugins</groupId>
					<artifactId>maven-compiler-plugin</artifactId>
					<version>3.11.0</version>
					<configuration>
						<annotationProcessors>
							<annotationProcessor>
								io.jans.doc.annotation.DocPropertyProcessor
							</annotationProcessor>
							<annotationProcessor>
								io.jans.doc.annotation.DocFeatureFlagProcessor
							</annotationProcessor>
						</annotationProcessors>
						<compilerArgs>
							<arg>-Amodule=SCIM</arg>
						</compilerArgs>
					</configuration>
				</plugin>
				<plugin>
					<groupId>org.apache.maven.plugins</groupId>
					<artifactId>maven-clean-plugin</artifactId>
					<version>3.4.0</version>
				</plugin>
				<plugin>
					<groupId>org.apache.maven.plugins</groupId>
					<artifactId>maven-deploy-plugin</artifactId>
					<version>3.1.3</version>
				</plugin>
				<plugin>
					<groupId>org.apache.maven.plugins</groupId>
					<artifactId>maven-dependency-plugin</artifactId>
					<version>3.8.1</version>
				</plugin>
				<plugin>
					<groupId>org.apache.maven.plugins</groupId>
					<artifactId>maven-install-plugin</artifactId>
					<version>3.1.3</version>
				</plugin>
				<plugin>
					<groupId>org.apache.maven.plugins</groupId>
					<artifactId>maven-jar-plugin</artifactId>
					<version>3.3.0</version>
					<executions>
						<execution>
							<goals>
								<goal>test-jar</goal>
							</goals>
						</execution>
					</executions>
				</plugin>
				<plugin>
					<groupId>org.apache.maven.plugins</groupId>
					<artifactId>maven-war-plugin</artifactId>
					<version>3.3.2</version>
				</plugin>
				<plugin>
					<groupId>org.apache.maven.plugins</groupId>
					<artifactId>maven-resources-plugin</artifactId>
					<version>3.3.1</version>
					<configuration>
						<encoding>UTF-8</encoding>
					</configuration>
				</plugin>
				<plugin>
					<groupId>org.apache.maven.plugins</groupId>
					<artifactId>maven-site-plugin</artifactId>
					<version>4.0.0-M16</version>
				</plugin>
				<plugin>
					<groupId>org.apache.maven.plugins</groupId>
					<artifactId>maven-source-plugin</artifactId>
					<version>3.2.1</version>
					<executions>
						<execution>
							<id>attach-sources</id>
							<goals>
								<goal>jar</goal>
							</goals>
						</execution>
					</executions>
				</plugin>
				<plugin>
					<groupId>org.apache.maven.plugins</groupId>
					<artifactId>maven-javadoc-plugin</artifactId>
<<<<<<< HEAD
					<version>3.10.1</version>
=======
					<version>3.11.1</version>
>>>>>>> 6e00e723
					<configuration>
						<failOnError>false</failOnError>
					</configuration>
				</plugin>
				<plugin>
					<groupId>com.github.spotbugs</groupId>
					<artifactId>spotbugs-maven-plugin</artifactId>
					<version>4.8.6.5</version>
				</plugin>
				<plugin>
					<groupId>org.jacoco</groupId>
					<artifactId>jacoco-maven-plugin</artifactId>
					<version>${jacoco.version}</version>
				</plugin>
				<plugin>
					<groupId>org.codehaus.mojo</groupId>
					<artifactId>buildnumber-maven-plugin</artifactId>
					<version>3.0.0</version>
				</plugin>
				<plugin>
					<groupId>org.apache.maven.plugins</groupId>
					<artifactId>maven-antrun-plugin</artifactId>
					<version>3.1.0</version>
				</plugin>
			</plugins>
		</pluginManagement>
	</build>
	
</project><|MERGE_RESOLUTION|>--- conflicted
+++ resolved
@@ -171,11 +171,7 @@
 				<plugin>
 					<groupId>org.apache.maven.plugins</groupId>
 					<artifactId>maven-javadoc-plugin</artifactId>
-<<<<<<< HEAD
-					<version>3.10.1</version>
-=======
 					<version>3.11.1</version>
->>>>>>> 6e00e723
 					<configuration>
 						<failOnError>false</failOnError>
 					</configuration>

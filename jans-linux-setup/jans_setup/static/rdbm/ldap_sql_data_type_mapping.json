{
  "1.3.6.1.4.1.1466.115.121.1.11": {
    "mysql": {
      "size": 2,
      "type": "VARCHAR"
    }
  },
  "1.3.6.1.4.1.1466.115.121.1.12": {
    "mysql": {
      "size": 128,
      "type": "VARCHAR"
    }
  },
  "1.3.6.1.4.1.1466.115.121.1.14": {
    "mysql": {
      "size": 50,
      "type": "VARCHAR"
    }
  },
  "1.3.6.1.4.1.1466.115.121.1.15": {
    "mysql": {
      "size": 64,
      "type": "VARCHAR"
    }
  },
  "1.3.6.1.4.1.1466.115.121.1.22": {
    "mysql": {
      "size": 20,
      "type": "VARCHAR"
    }
  },
  "1.3.6.1.4.1.1466.115.121.1.24": {
    "mysql": {
      "type": "DATETIME(3)"
    },
    "pgsql": {
      "type": "TIMESTAMP"
    }
  },
  "1.3.6.1.4.1.1466.115.121.1.26": {
    "mysql": {
      "size": 64,
      "type": "VARCHAR"
    }
  },
  "1.3.6.1.4.1.1466.115.121.1.27": {
    "mysql": {
      "type": "INT"
    }
  },
  "1.3.6.1.4.1.1466.115.121.1.40": {
    "mysql": {
      "type": "BINARY"
    },
    "pgsql": {
      "type": "BYTEA"
    }
  },
  "1.3.6.1.4.1.1466.115.121.1.41": {
    "mysql": {
      "size": 128,
      "type": "VARCHAR"
    }
  },
  "1.3.6.1.4.1.1466.115.121.1.50": {
    "mysql": {
      "size": 20,
      "type": "VARCHAR"
    }
  },
  "1.3.6.1.4.1.1466.115.121.1.7": {
    "mysql": {
      "type": "SMALLINT"
    },
    "pgsql": {
      "type": "BOOLEAN"
<<<<<<< HEAD
    },
    "spanner": {
      "type": "BOOL"
=======
>>>>>>> 6e00e723
    }
  },
  "1.3.6.1.4.1.1466.115.121.1.8": {
    "mysql": {
      "type": "BLOB"
    },
    "pgsql": {
      "type": "TEXT"
    }
  },
  "JSON": {
    "mysql": {
      "type": "JSON"
    },
    "pgsql": {
      "type": "JSONB"
<<<<<<< HEAD
    },
    "spanner": {
      "type": "ARRAY<STRING(MAX)>"
=======
>>>>>>> 6e00e723
    }
  }
}<|MERGE_RESOLUTION|>--- conflicted
+++ resolved
@@ -74,12 +74,6 @@
     },
     "pgsql": {
       "type": "BOOLEAN"
-<<<<<<< HEAD
-    },
-    "spanner": {
-      "type": "BOOL"
-=======
->>>>>>> 6e00e723
     }
   },
   "1.3.6.1.4.1.1466.115.121.1.8": {
@@ -96,12 +90,6 @@
     },
     "pgsql": {
       "type": "JSONB"
-<<<<<<< HEAD
-    },
-    "spanner": {
-      "type": "ARRAY<STRING(MAX)>"
-=======
->>>>>>> 6e00e723
     }
   }
 }
--- conflicted
+++ resolved
@@ -19,15 +19,6 @@
       "type": "VARCHAR"
     }
   },
-  "jansAttr:description": {
-    "mysql": {
-      "type": "TEXT"
-    },
-    "pgsql": {
-      "size": 768,
-      "type": "VARCHAR"
-    }
-  },
   "displayName": {
     "mysql": {
       "size": 128,
@@ -71,125 +62,74 @@
       "type": "JSONB"
     }
   },
-  "jansUmaResourcePermission:jansAttrs": {
+  "jansAuthData": {
+    "mysql": {
+      "type": "TEXT"
+    }
+  },
+  "jansCacheConf": {
+    "mysql": {
+      "type": "TEXT"
+    }
+  },
+  "jansMessageConf": {
+    "mysql": {
+      "type": "TEXT"
+    }
+  },
+  "jansConfApp": {
+    "mysql": {
+      "type": "TEXT"
+    }
+  },
+  "jansConfDyn": {
+    "mysql": {
+      "type": "TEXT"
+    }
+  },
+  "jansConfErrors": {
+    "mysql": {
+      "type": "TEXT"
+    }
+  },
+  "jansConfStatic": {
+    "mysql": {
+      "type": "TEXT"
+    }
+  },
+  "jansConfWebKeys": {
+    "mysql": {
+      "type": "TEXT"
+    }
+  },
+  "jansDocStoreConf": {
+    "mysql": {
+      "type": "TEXT"
+    }
+  },
+  "jansId": {
+    "mysql": {
+      "size": 128,
+      "type": "VARCHAR"
+    }
+  },
+  "jansScr": {
+    "mysql": {
+      "type": "TEXT"
+    }
+  },
+  "jansStatus": {
+    "mysql": {
+      "size": 16,
+      "type": "VARCHAR"
+    }
+  },
+  "member": {
     "mysql": {
       "type": "JSON"
     },
     "pgsql": {
       "type": "JSONB"
-    },
-   "spanner": {
-      "type": "ARRAY<STRING(MAX)>"
-    }
-  },
-  "jansAuthData": {
-    "mysql": {
-      "type": "TEXT"
-    }
-  },
-  "jansCacheConf": {
-    "mysql": {
-      "type": "TEXT"
-    }
-  },
-  "jansMessageConf": {
-    "mysql": {
-      "type": "TEXT"
-    }
-  },
-  "jansMessageConf": {
-    "mysql": {
-      "type": "TEXT"
-    }
-  },
-  "jansConfApp": {
-    "mysql": {
-      "type": "TEXT"
-    }
-  },
-  "jansConfDyn": {
-    "mysql": {
-      "type": "TEXT"
-    }
-  },
-  "jansConfErrors": {
-    "mysql": {
-      "type": "TEXT"
-    }
-  },
-  "jansConfStatic": {
-    "mysql": {
-      "type": "TEXT"
-<<<<<<< HEAD
-    },
-    "spanner": {
-      "type": "STRING(MAX)"
-    }
-  },
-  "jansConfWebKeys": {
-    "mysql": {
-      "type": "TEXT"
-    },
-    "spanner": {
-      "type": "STRING(MAX)"
-=======
->>>>>>> 6e00e723
-    }
-  },
-  "jansDocStoreConf": {
-    "mysql": {
-      "type": "TEXT"
-<<<<<<< HEAD
-    },
-    "spanner": {
-      "type": "STRING(MAX)"
-=======
->>>>>>> 6e00e723
-    }
-  },
-  "jansId": {
-    "mysql": {
-      "size": 128,
-      "type": "VARCHAR"
-<<<<<<< HEAD
-    },
-    "spanner": {
-      "size": 128,
-      "type": "STRING"
-=======
->>>>>>> 6e00e723
-    }
-  },
-  "jansScr": {
-    "mysql": {
-      "type": "TEXT"
-    }
-  },
-  "jansStatus": {
-    "mysql": {
-      "size": 16,
-      "type": "VARCHAR"
-<<<<<<< HEAD
-    },
-    "spanner": {
-      "size": 16,
-      "type": "STRING"
-=======
->>>>>>> 6e00e723
-    }
-  },
-  "member": {
-    "mysql": {
-      "type": "JSON"
-    },
-    "pgsql": {
-      "type": "JSONB"
-<<<<<<< HEAD
-    },
-    "spanner": {
-      "type": "ARRAY<STRING(MAX)>"
-=======
->>>>>>> 6e00e723
     }
   },
   "jansDeviceKeyHandle": {
@@ -202,13 +142,6 @@
     "mysql": {
       "size": 256,
       "type": "VARCHAR"
-<<<<<<< HEAD
-    },
-    "spanner": {
-      "size": 256,
-      "type": "STRING"
-=======
->>>>>>> 6e00e723
     }
   },
   "jansRegistrationData": {
@@ -217,12 +150,6 @@
     },
     "pgsql": {
       "type": "TEXT"
-<<<<<<< HEAD
-    },
-    "spanner": {
-      "type": "STRING(MAX)"
-=======
->>>>>>> 6e00e723
     }
   },
   "jansDeviceRegistrationConf": {
@@ -231,39 +158,19 @@
     },
     "pgsql": {
       "type": "TEXT"
-<<<<<<< HEAD
-    },
-    "spanner": {
-      "type": "STRING(MAX)"
-=======
->>>>>>> 6e00e723
     }
   },
   "jansDeviceData": {
     "mysql": {
       "type": "TEXT"
-<<<<<<< HEAD
-    },
-    "pgsql": {
-      "type": "TEXT"
-    },
-    "spanner": {
-      "type": "STRING(MAX)"
+    },
+    "pgsql": {
+      "type": "TEXT"
     }
   },
   "jansDeviceNotificationConf": {
     "mysql": {
       "type": "TEXT"
-=======
->>>>>>> 6e00e723
-    },
-    "pgsql": {
-      "type": "TEXT"
-    }
-  },
-  "jansDeviceNotificationConf": {
-    "mysql": {
-      "type": "TEXT"
     },
     "pgsql": {
       "type": "TEXT"
@@ -338,12 +245,6 @@
   "jansInvolvedClnts": {
     "mysql": {
       "type": "TEXT"
-<<<<<<< HEAD
-    },
-    "spanner": {
-      "type": "STRING(MAX)"
-=======
->>>>>>> 6e00e723
     }
   },
   "jansSessState": {
@@ -391,12 +292,6 @@
   "acr": {
     "mysql": {
       "size": 48,
-      "type": "VARCHAR"
-    }
-  },
-  "jansToken:acr": {
-    "mysql": {
-      "size": 1024,
       "type": "VARCHAR"
     }
   },
@@ -478,12 +373,6 @@
     },
     "pgsql": {
       "type": "JSONB"
-<<<<<<< HEAD
-    },
-    "spanner": {
-      "type": "ARRAY<STRING(MAX)>"
-=======
->>>>>>> 6e00e723
     }
   },
   "jansClntIdIssuedAt": {
@@ -610,20 +499,6 @@
       "type": "VARCHAR"
     }
   },
-  "jansApp": {
-    "mysql": {
-      "size": 96,
-      "type": "VARCHAR"
-    },
-    "pgsql": {
-      "size": 96,
-      "type": "VARCHAR"
-    },
-    "spanner": {
-      "size": 96,
-      "type": "STRING"
-    }
-  },
   "jansReq": {
     "mysql": {
       "type": "TEXT"
@@ -638,11 +513,6 @@
     },
     "pgsql": {
       "type": "JSONB"
-<<<<<<< HEAD
-    },
-    "spanner": {
-      "type": "ARRAY<STRING(MAX)>"
-=======
     }
   },
   "agFlowEncCont": {
@@ -823,278 +693,6 @@
     },
     "pgsql": {
       "type": "TEXT"
->>>>>>> 6e00e723
-    }
-  },
-  "agFlowEncCont": {
-    "mysql": {
-      "type": "MEDIUMTEXT"
-    },
-  "pgsql": {
-      "type": "TEXT"
-    },
-    "spanner": {
-      "type": "STRING(MAX)"
-    }
-  },
-  "agFlowMeta": {
-    "mysql": {
-      "type": "TEXT"
-    },
-    "pgsql": {
-      "type": "TEXT"
-    },
-    "spanner": {
-      "type": "STRING(MAX)"
-    }
-  },
-  "agFlowTrans": {
-    "mysql": {
-      "type": "TEXT"
-    },
-    "pgsql": {
-      "type": "TEXT"
-    },
-    "spanner": {
-      "type": "STRING(MAX)"
-    }
-  },
-  "agFlowSt": {
-    "mysql": {
-      "type": "TEXT"
-    },
-    "pgsql": {
-      "type": "TEXT"
-    },
-    "spanner": {
-      "type": "STRING(MAX)"
-    }
-  },
-  "jansCustomMessage": {
-    "mysql": {
-      "size": 128,
-      "type": "VARCHAR"
-    },
-    "pgsql": {
-      "size": 128,
-      "type": "VARCHAR"
-    },
-    "spanner": {
-      "size": 128,
-      "type": "STRING"
-    }      
-  },
-  "adsPrjAssets": {
-    "mysql": {
-      "type": "LONGTEXT"
-    },
-    "pgsql": {
-      "type": "TEXT"
-    },
-    "spanner": {
-      "type": "STRING(MAX)"
-    }
-  },
-  "adsPrjDeplDetails": {
-    "mysql": {
-      "type": "TEXT"
-    },
-    "pgsql": {
-      "type": "TEXT"
-    },
-    "spanner": {
-      "type": "STRING(MAX)"
-    }
-  },
-  "signingCertificate": {
-    "mysql": {
-      "type": "TEXT"
-    },
-    "spanner": {
-      "type": "STRING(MAX)"
-    }
-  },
-  "encryptionPublicKey": {
-    "mysql": {
-      "type": "TEXT"
-    },
-    "spanner": {
-      "type": "STRING(MAX)"
-    }
-  },
-  "singleLogoutServiceUrl": {
-    "mysql": {
-      "size": 128,
-      "type": "VARCHAR"
-    },
-    "spanner": {
-      "size": 128,
-      "type": "STRING"
-    }
-  },
-  "nameIDPolicyFormat": {
-    "mysql": {
-      "size": 128,
-      "type": "VARCHAR"
-    },
-    "spanner": {
-      "size": 128,
-      "type": "STRING"
-    }
-  },
-  "singleSignOnServiceUrl": {
-    "mysql": {
-      "size": 128,
-      "type": "VARCHAR"
-    },
-    "spanner": {
-      "size": 128,
-      "type": "STRING"
-    }
-  },
-  "jansSAMLspMetaDataURL": {
-    "mysql": {
-      "size": 128,
-      "type": "VARCHAR"
-    },
-    "spanner": {
-      "size": 128,
-      "type": "STRING"
-    }
-  },
-  "jansSAMLidpMetaDataURL": {
-    "mysql": {
-      "size": 128,
-      "type": "VARCHAR"
-    },
-    "spanner": {
-      "size": 128,
-      "type": "STRING"
-    }
-  },
-  "rootUrl": {
-    "mysql": {
-      "size": 128,
-      "type": "VARCHAR"
-    },
-    "spanner": {
-      "size": 128,
-      "type": "STRING"
-    }
-  },
-  "baseUrl": {
-    "mysql": {
-      "size": 128,
-      "type": "VARCHAR"
-    },
-    "spanner": {
-      "size": 128,
-      "type": "STRING"
-    }
-  },
-  "adminUrl": {
-    "mysql": {
-      "size": 128,
-      "type": "VARCHAR"
-    },
-    "spanner": {
-      "size": 128,
-      "type": "STRING"
-    }
-  },
-  "jansSAMLspMetaDataFN": {
-    "mysql": {
-      "size": 128,
-      "type": "VARCHAR"
-    },
-    "spanner": {
-      "size": 128,
-      "type": "STRING"
-    }
-  },
-  "jansSAMLidpMetaDataFN": {
-    "mysql": {
-      "size": 128,
-      "type": "VARCHAR"
-    },
-    "spanner": {
-      "size": 128,
-      "type": "STRING"
-    }
-  },
-  "jansSAMLspMetaLocation": {
-    "mysql": {
-      "size": 128,
-      "type": "VARCHAR"
-    },
-    "spanner": {
-      "size": 128,
-      "type": "STRING"
-    }
-  },
-  "jansSAMLidpMetaLocation": {
-    "mysql": {
-      "size": 128,
-      "type": "VARCHAR"
-    },
-    "spanner": {
-      "size": 128,
-      "type": "STRING"
-    }
-  },
-  "url": {
-    "mysql": {
-      "type": "TEXT"
-    },
-    "pgsql": {
-      "type": "TEXT"
-    },
-    "spanner": {
-      "type": "STRING(MAX)"
-    }
-  },
-  "httpRequestBody": {
-    "mysql": {
-      "type": "TEXT"
-    },
-    "pgsql": {
-      "type": "TEXT"
-    },
-    "spanner": {
-      "type": "STRING(MAX)"
-    }
-  },
-  "samlMetadata": {
-    "mysql": {
-      "type": "TINYTEXT"
-    },
-    "pgsql": {
-      "type": "TEXT"
-    },
-    "spanner": {
-      "type": "STRING(MAX)"
-    }
-  },
-  "document": {
-    "mysql": {
-      "type": "MEDIUMTEXT"
-    },
-    "pgsql": {
-      "type": "TEXT"
-    },
-    "spanner": {
-      "type": "STRING(MAX)"
-    }
-  },
-  "jansValidation": {
-    "mysql": {
-      "type": "MEDIUMTEXT"
-    },
-    "pgsql": {
-      "type": "TEXT"
-    },
-    "spanner": {
-      "type": "STRING(MAX)"
     }
   }
 }
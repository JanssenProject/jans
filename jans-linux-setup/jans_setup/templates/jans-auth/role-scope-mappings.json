{
  "roles": [
    {
      "role": "api-viewer",
      "description": "desc"
    },
    {
      "role": "api-editor",
      "description": ""
    },
    {
      "role": "api-manager",
      "description": ""
    },
    {
      "role": "api-admin",
      "description": ""
    }
  ],
  "permissions": [
    {
      "permission": "https://jans.io/oauth/config/attributes.readonly",
      "description": null,
      "defaultPermissionInToken": false,
      "tag": "attributes"
    },
    {
      "permission": "https://jans.io/oauth/config/attributes.write",
      "description": null,
      "defaultPermissionInToken": false,
      "tag": "attributes"
    },
    {
      "permission": "https://jans.io/oauth/config/attributes.delete",
      "description": null,
      "defaultPermissionInToken": false,
      "tag": "attributes"
    },
    {
      "permission": "https://jans.io/oauth/config/acrs.readonly",
      "description": null,
      "defaultPermissionInToken": false,
      "tag": "acrs"
    },
    {
      "permission": "https://jans.io/oauth/config/acrs.write",
      "description": null,
      "defaultPermissionInToken": false,
      "tag": "acrs"
    },
    {
      "permission": "https://jans.io/oauth/config/acrs.delete",
      "description": null,
      "defaultPermissionInToken": false,
      "tag": "acrs"
    },
    {
      "permission": "https://jans.io/oauth/config/scopes.readonly",
      "description": null,
      "defaultPermissionInToken": false,
      "tag": "scopes"
    },
    {
      "permission": "https://jans.io/oauth/config/scopes.write",
      "description": null,
      "defaultPermissionInToken": false,
      "tag": "scopes"
    },
    {
      "permission": "https://jans.io/oauth/config/scopes.delete",
      "description": null,
      "defaultPermissionInToken": false,
      "tag": "scopes"
    },
    {
      "permission": "https://jans.io/oauth/config/scripts.readonly",
      "description": null,
      "defaultPermissionInToken": false,
      "tag": "scripts"
    },
    {
      "permission": "https://jans.io/oauth/config/scripts.write",
      "description": null,
      "defaultPermissionInToken": false,
      "tag": "scripts"
    },
    {
      "permission": "https://jans.io/oauth/config/scripts.delete",
      "description": null,
      "defaultPermissionInToken": false,
      "tag": "scripts"
    },
    {
      "permission": "https://jans.io/oauth/config/openid/clients.readonly",
      "description": null,
      "defaultPermissionInToken": false,
      "tag": "clients"
    },
    {
      "permission": "https://jans.io/oauth/config/openid/clients.write",
      "description": null,
      "defaultPermissionInToken": false,
      "tag": "clients"
    },
    {
      "permission": "https://jans.io/oauth/config/openid/clients.delete",
      "description": null,
      "defaultPermissionInToken": false,
      "tag": "clients"
    },
    {
      "permission": "https://jans.io/oauth/config/smtp.readonly",
      "description": null,
      "defaultPermissionInToken": false,
      "tag": "smtp"
    },
    {
      "permission": "https://jans.io/oauth/config/smtp.write",
      "description": null,
      "defaultPermissionInToken": false,
      "tag": "smtp"
    },
    {
      "permission": "https://jans.io/oauth/config/smtp.delete",
      "description": null,
      "defaultPermissionInToken": false,
      "tag": "smtp"
    },
    {
      "permission": "https://jans.io/oauth/config/logging.readonly",
      "description": null,
      "defaultPermissionInToken": false,
      "tag": "logging"
    },
    {
      "permission": "https://jans.io/oauth/config/logging.write",
      "description": null,
      "defaultPermissionInToken": false,
      "tag": "logging"
    },
    {
      "permission": "https://jans.io/oauth/config/uma/resources.readonly",
      "description": null,
      "defaultPermissionInToken": false,
      "tag": "resources"
    },
    {
      "permission": "https://jans.io/oauth/config/uma/resources.write",
      "description": null,
      "defaultPermissionInToken": false,
      "tag": "resources"
    },
    {
      "permission": "https://jans.io/oauth/config/uma/resources.delete",
      "description": null,
      "defaultPermissionInToken": false,
      "tag": "resources"
    },
    {
      "permission": "https://jans.io/oauth/config/database/ldap.readonly",
      "description": null,
      "defaultPermissionInToken": false,
      "tag": "ldap"
    },
    {
      "permission": "https://jans.io/oauth/config/database/ldap.write",
      "description": null,
      "defaultPermissionInToken": false,
      "tag": "ldap"
    },
    {
      "permission": "https://jans.io/oauth/config/database/ldap.delete",
      "description": null,
      "defaultPermissionInToken": false,
      "tag": "ldap"
    },
    {
      "permission": "https://jans.io/oauth/config/jwks.readonly",
      "description": null,
      "defaultPermissionInToken": false,
      "tag": "jwks"
    },
    {
      "permission": "https://jans.io/oauth/config/jwks.write",
      "description": null,
      "defaultPermissionInToken": false,
      "tag": "jwks"
    },
    {
      "permission": "https://jans.io/oauth/config/fido2.readonly",
      "description": null,
      "defaultPermissionInToken": false,
      "tag": "fido2"
    },
    {
      "permission": "https://jans.io/oauth/config/fido2.write",
      "description": null,
      "defaultPermissionInToken": false,
      "tag": "fido2"
    },
    {
      "permission": "https://jans.io/oauth/config/message.readonly",
      "description": null,
      "defaultPermissionInToken": false,
      "tag": "cache"
    },
    {
      "permission": "https://jans.io/oauth/config/message.write",
      "description": null,
      "defaultPermissionInToken": false,
      "tag": "cache"
    },
    {
      "permission": "https://jans.io/oauth/config/cache.readonly",
      "description": null,
      "defaultPermissionInToken": false,
      "tag": "cache"
    },
    {
      "permission": "https://jans.io/oauth/config/cache.write",
      "description": null,
      "defaultPermissionInToken": false,
      "tag": "cache"
    },
    {
      "permission": "https://jans.io/oauth/config/database/couchbase.readonly",
      "description": null,
      "defaultPermissionInToken": false,
      "tag": "couchbase"
    },
    {
      "permission": "https://jans.io/oauth/config/database/couchbase.write",
      "description": null,
      "defaultPermissionInToken": false,
      "tag": "couchbase"
    },
    {
      "permission": "https://jans.io/oauth/config/database/sql.readonly",
      "description": null,
      "defaultPermissionInToken": false,
      "tag": "sql"
    },
    {
      "permission": "https://jans.io/oauth/config/database/sql.write",
      "description": null,
      "defaultPermissionInToken": false,
      "tag": "sql"
    },
    {
      "permission": "https://jans.io/oauth/jans-auth-server/config/properties.readonly",
      "description": null,
      "defaultPermissionInToken": false,
      "tag": "properties"
    },
    {
      "permission": "https://jans.io/oauth/jans-auth-server/config/properties.write",
      "description": null,
      "defaultPermissionInToken": false,
      "tag": "properties"
    },
    {
      "permission": "https://jans.io/oauth/config/stats.readonly",
      "description": null,
      "defaultPermissionInToken": true,
      "tag": "stats"
    },
    {
      "permission": "jans_stat",
      "description": null,
      "defaultPermissionInToken": true,
      "tag": "stats"
    },
    {
      "permission": "https://jans.io/oauth/jans-auth-server/config/adminui/user/role.readonly",
      "description": null,
      "defaultPermissionInToken": false,
      "tag": "role"
    },
    {
      "permission": "https://jans.io/oauth/jans-auth-server/config/adminui/user/role.write",
      "description": null,
      "defaultPermissionInToken": false,
      "tag": "role"
    },
    {
      "permission": "https://jans.io/oauth/jans-auth-server/config/adminui/user/permission.readonly",
      "description": null,
      "defaultPermissionInToken": false,
      "tag": "permission"
    },
    {
      "permission": "https://jans.io/oauth/jans-auth-server/config/adminui/user/permission.write",
      "description": null,
      "defaultPermissionInToken": false,
      "tag": "permission"
    },
    {
      "permission": "https://jans.io/oauth/jans-auth-server/config/adminui/user/rolePermissionMapping.readonly",
      "description": null,
      "defaultPermissionInToken": false,
      "tag": "rolePermissionMapping"
    },
    {
      "permission": "https://jans.io/oauth/jans-auth-server/config/adminui/user/rolePermissionMapping.write",
      "description": null,
      "defaultPermissionInToken": false,
      "tag": "rolePermissionMapping"
    },
    {
      "permission": "https://jans.io/oauth/jans-auth-server/config/adminui/license.readonly",
      "description": null,
      "defaultPermissionInToken": true,
      "tag": "license"
    },
    {
      "permission": "https://jans.io/oauth/jans-auth-server/config/adminui/license.write",
      "description": null,
      "defaultPermissionInToken": true,
      "tag": "license"
    },
    {
      "permission": "openid",
      "description": null,
      "defaultPermissionInToken": true,
      "tag": "openid"
    },
    {
      "permission": "https://jans.io/auth/ssa.admin",
      "description": "",
      "defaultPermissionInToken": false,
      "tag": "ssa"
    },
    {
      "permission": "https://jans.io/auth/ssa.portal",
      "description": "",
      "defaultPermissionInToken": false,
      "tag": "ssa"
    },
    {
      "permission": "https://jans.io/auth/ssa.developer",
      "description": "",
      "defaultPermissionInToken": false,
      "tag": "ssa"
    },
    {
      "permission": "https://jans.io/oauth/config/organization.readonly",
      "description": "",
      "defaultPermissionInToken": false,
      "tag": "organization"
    },
    {
      "permission": "https://jans.io/oauth/config/organization.write",
      "description": "",
      "defaultPermissionInToken": false,
      "tag": "organization"
    },
    {
      "permission": "https://jans.io/oauth/config/user.readonly",
      "description": "",
      "defaultPermissionInToken": false,
      "tag": "user"
    },
    {
      "permission": "https://jans.io/oauth/config/user.write",
      "description": "",
      "defaultPermissionInToken": false,
      "tag": "user"
    },
    {
      "permission": "https://jans.io/oauth/config/user.delete",
      "description": "",
      "defaultPermissionInToken": false,
      "tag": "user"
    },
    {
      "permission": "https://jans.io/oauth/config/agama.readonly",
      "description": "",
      "defaultPermissionInToken": false,
      "tag": "agama"
    },
    {
      "permission": "https://jans.io/oauth/config/agama.write",
      "description": "",
      "defaultPermissionInToken": false,
      "tag": "agama"
    },
    {
      "permission": "https://jans.io/oauth/config/agama.delete",
      "description": "",
      "defaultPermissionInToken": false,
      "tag": "agama"
    },
    {
      "permission": "https://jans.io/oauth/jans-auth-server/session.readonly",
      "description": "",
      "defaultPermissionInToken": false,
      "tag": "session"
    },
    {
      "permission": "https://jans.io/oauth/jans-auth-server/session.delete",
      "description": "",
      "defaultPermissionInToken": false,
      "tag": "session"
    },
    {
      "permission": "https://jans.io/oauth/config/plugin.readonly",
      "description": "",
      "defaultPermissionInToken": false,
      "tag": "plugin"
    },
    {
      "permission": "https://jans.io/oauth/config/properties.readonly",
      "description": "",
      "defaultPermissionInToken": false,
      "tag": "properties"
    },
    {
      "permission": "https://jans.io/oauth/config/properties.write",
      "description": "",
      "defaultPermissionInToken": false,
      "tag": "properties"
    },
    {
      "permission": "https://jans.io/oauth/client/authorizations.readonly",
      "description": "",
      "defaultPermissionInToken": false,
      "tag": "authorizations"
    },
    {
      "permission": "https://jans.io/oauth/client/authorizations.delete",
      "description": "",
      "defaultPermissionInToken": false,
      "tag": "authorizations"
    },
    {
      "permission":"https://jans.io/oauth/config/jans-link.readonly",
      "description": "",
      "defaultPermissionInToken": false,
      "tag": "jans-link"
    },
    {
      "permission": "https://jans.io/oauth/config/jans-link.write",
      "description": "",
      "defaultPermissionInToken": false,
      "tag": "jans-link"
    },
    {
      "permission": "https://jans.io/oauth/config/saml-config.readonly",
      "description": "",
      "defaultPermissionInToken": false,
      "tag": "saml-config"
    },
    {
      "permission": "https://jans.io/oauth/config/saml-config.write",
      "description": "",
      "defaultPermissionInToken": false,
      "tag": "saml-config"
    },
    {
      "permission": "https://jans.io/oauth/config/saml-scope.readonly",
      "description": "",
      "defaultPermissionInToken": false,
      "tag": "saml-scope"
    },
    {
      "permission": "https://jans.io/oauth/config/saml-scope.write",
      "description": "",
      "defaultPermissionInToken": false,
      "tag": "saml-scope"
    },
    {
<<<<<<< HEAD
      "permission": "https://jans.io/oauth/jans-auth-server/config/adminui/webhook.readonly",
      "description": "",
      "defaultPermissionInToken": false,
      "tag": "webhook"
    },
    {
      "permission": "https://jans.io/oauth/jans-auth-server/config/adminui/webhook.write",
      "description": "",
      "defaultPermissionInToken": false,
      "tag": "webhook"
    },
    {
      "permission": "https://jans.io/oauth/jans-auth-server/config/adminui/webhook.delete",
      "description": "",
      "defaultPermissionInToken": false,
      "tag": "webhook"
=======
      "permission": "https://jans.io/oauth/jans-auth-server/config/adminui/properties.readonly",
      "description": "",
      "defaultPermissionInToken": true,
      "tag": "properties"
    },
    {
      "permission": "https://jans.io/oauth/jans-auth-server/config/adminui/properties.write",
      "description": "",
      "defaultPermissionInToken": false,
      "tag": "properties"
>>>>>>> 50318e2e
    }
  ],
  "rolePermissionMapping": [
    {
      "role": "api-viewer",
      "permissions": [
        "https://jans.io/oauth/config/attributes.readonly",
        "https://jans.io/oauth/config/acrs.readonly",
        "https://jans.io/oauth/config/scopes.readonly",
        "https://jans.io/oauth/config/scripts.readonly",
        "https://jans.io/oauth/config/openid/clients.readonly",
        "https://jans.io/oauth/config/smtp.readonly",
        "https://jans.io/oauth/config/logging.readonly",
        "https://jans.io/oauth/config/uma/resources.readonly",
        "https://jans.io/oauth/config/database/ldap.readonly",
        "https://jans.io/oauth/config/jwks.readonly",
        "https://jans.io/oauth/config/fido2.readonly",
        "https://jans.io/oauth/config/message.readonly",
        "https://jans.io/oauth/config/cache.readonly",
        "https://jans.io/oauth/jans-auth-server/config/properties.readonly",
        "https://jans.io/oauth/config/database/couchbase.readonly",
        "https://jans.io/oauth/config/database/sql.readonly",
        "https://jans.io/oauth/config/stats.readonly",
        "https://jans.io/oauth/jans-auth-server/config/adminui/properties.readonly"
      ]
    },
    {
      "role": "api-editor",
      "permissions": [
        "https://jans.io/oauth/config/attributes.readonly",
        "https://jans.io/oauth/config/attributes.write",
        "https://jans.io/oauth/config/acrs.readonly",
        "https://jans.io/oauth/config/acrs.write",
        "https://jans.io/oauth/config/scopes.readonly",
        "https://jans.io/oauth/config/scopes.write",
        "https://jans.io/oauth/config/scripts.readonly",
        "https://jans.io/oauth/config/scripts.write",
        "https://jans.io/oauth/config/openid/clients.readonly",
        "https://jans.io/oauth/config/openid/clients.write",
        "https://jans.io/oauth/config/smtp.readonly",
        "https://jans.io/oauth/config/smtp.write",
        "https://jans.io/oauth/config/logging.readonly",
        "https://jans.io/oauth/config/logging.write",
        "https://jans.io/oauth/config/uma/resources.readonly",
        "https://jans.io/oauth/config/uma/resources.write",
        "https://jans.io/oauth/config/database/ldap.readonly",
        "https://jans.io/oauth/config/database/ldap.write",
        "https://jans.io/oauth/config/jwks.readonly",
        "https://jans.io/oauth/config/jwks.write",
        "https://jans.io/oauth/config/fido2.readonly",
        "https://jans.io/oauth/config/fido2.write",
        "https://jans.io/oauth/config/message.readonly",
        "https://jans.io/oauth/config/message.write",
        "https://jans.io/oauth/config/cache.readonly",
        "https://jans.io/oauth/config/cache.write",
        "https://jans.io/oauth/config/database/couchbase.readonly",
        "https://jans.io/oauth/config/database/couchbase.write",
        "https://jans.io/oauth/config/database/sql.readonly",
        "https://jans.io/oauth/config/database/sql.write",
        "readonly",
        "https://jans.io/oauth/config/stats.readonly",
        "jans_stat",
        "https://jans.io/oauth/jans-auth-server/config/adminui/properties.readonly"
      ]
    },
    {
      "role": "api-manager",
      "permissions": [
        "https://jans.io/oauth/config/attributes.readonly",
        "https://jans.io/oauth/config/attributes.write",
        "https://jans.io/oauth/config/attributes.delete",
        "https://jans.io/oauth/config/acrs.readonly",
        "https://jans.io/oauth/config/acrs.write",
        "https://jans.io/oauth/config/acrs.delete",
        "https://jans.io/oauth/config/scopes.readonly",
        "https://jans.io/oauth/config/scopes.write",
        "https://jans.io/oauth/config/scopes.delete",
        "https://jans.io/oauth/config/scripts.readonly",
        "https://jans.io/oauth/config/scripts.write",
        "https://jans.io/oauth/config/scripts.delete",
        "https://jans.io/oauth/config/openid/clients.readonly",
        "https://jans.io/oauth/config/openid/clients.write",
        "https://jans.io/oauth/config/openid/clients.delete",
        "https://jans.io/oauth/config/smtp.readonly",
        "https://jans.io/oauth/config/smtp.write",
        "https://jans.io/oauth/config/smtp.delete",
        "https://jans.io/oauth/config/logging.readonly",
        "https://jans.io/oauth/config/logging.write",
        "https://jans.io/oauth/config/uma/resources.readonly",
        "https://jans.io/oauth/config/uma/resources.write",
        "https://jans.io/oauth/config/uma/resources.delete",
        "https://jans.io/oauth/config/database/ldap.readonly",
        "https://jans.io/oauth/config/database/ldap.write",
        "https://jans.io/oauth/config/database/ldap.delete",
        "https://jans.io/oauth/config/jwks.readonly",
        "https://jans.io/oauth/config/jwks.write",
        "https://jans.io/oauth/config/fido2.readonly",
        "https://jans.io/oauth/config/fido2.write",
        "https://jans.io/oauth/config/message.readonly",
        "https://jans.io/oauth/config/message.write",
        "https://jans.io/oauth/config/cache.readonly",
        "https://jans.io/oauth/config/cache.write",
        "https://jans.io/oauth/config/database/couchbase.readonly",
        "https://jans.io/oauth/config/database/couchbase.write",
        "https://jans.io/oauth/config/database/sql.readonly",
        "https://jans.io/oauth/config/database/sql.write",
        "readonly",
        "https://jans.io/oauth/config/stats.readonly",
        "jans_stat",
        "https://jans.io/oauth/jans-auth-server/config/adminui/properties.readonly"
      ]
    },
    {
      "role": "api-admin",
      "permissions": [
        "https://jans.io/oauth/config/attributes.readonly",
        "https://jans.io/oauth/config/attributes.write",
        "https://jans.io/oauth/config/attributes.delete",
        "https://jans.io/oauth/config/acrs.readonly",
        "https://jans.io/oauth/config/acrs.write",
        "https://jans.io/oauth/config/acrs.delete",
        "https://jans.io/oauth/config/scopes.readonly",
        "https://jans.io/oauth/config/scopes.write",
        "https://jans.io/oauth/config/scopes.delete",
        "https://jans.io/oauth/config/scripts.readonly",
        "https://jans.io/oauth/config/scripts.write",
        "https://jans.io/oauth/config/scripts.delete",
        "https://jans.io/oauth/config/openid/clients.readonly",
        "https://jans.io/oauth/config/openid/clients.write",
        "https://jans.io/oauth/config/openid/clients.delete",
        "https://jans.io/oauth/config/smtp.readonly",
        "https://jans.io/oauth/config/smtp.write",
        "https://jans.io/oauth/config/smtp.delete",
        "https://jans.io/oauth/config/logging.readonly",
        "https://jans.io/oauth/config/logging.write",
        "https://jans.io/oauth/config/uma/resources.readonly",
        "https://jans.io/oauth/config/uma/resources.write",
        "https://jans.io/oauth/config/uma/resources.delete",
        "https://jans.io/oauth/config/database/ldap.readonly",
        "https://jans.io/oauth/config/database/ldap.write",
        "https://jans.io/oauth/config/database/ldap.delete",
        "https://jans.io/oauth/config/jwks.readonly",
        "https://jans.io/oauth/config/jwks.write",
        "https://jans.io/oauth/config/fido2.readonly",
        "https://jans.io/oauth/config/fido2.write",
        "https://jans.io/oauth/config/message.readonly",
        "https://jans.io/oauth/config/message.write",
        "https://jans.io/oauth/config/cache.readonly",
        "https://jans.io/oauth/config/cache.write",
        "https://jans.io/oauth/config/database/couchbase.readonly",
        "https://jans.io/oauth/config/database/couchbase.write",
        "https://jans.io/oauth/config/database/sql.readonly",
        "https://jans.io/oauth/config/database/sql.write",
        "readonly",
        "https://jans.io/oauth/config/stats.readonly",
        "jans_stat",
        "https://jans.io/oauth/jans-auth-server/config/adminui/user/role.readonly",
        "https://jans.io/oauth/jans-auth-server/config/adminui/user/role.write",
        "https://jans.io/oauth/jans-auth-server/config/adminui/user/permission.readonly",
        "https://jans.io/oauth/jans-auth-server/config/adminui/user/permission.write",
        "https://jans.io/oauth/jans-auth-server/config/adminui/user/rolePermissionMapping.readonly",
        "https://jans.io/oauth/jans-auth-server/config/adminui/user/rolePermissionMapping.write",
        "https://jans.io/oauth/jans-auth-server/config/adminui/license.readonly",
        "https://jans.io/oauth/jans-auth-server/config/adminui/license.write",
        "https://jans.io/scim/bulk",
        "https://jans.io/scim/users.write",
        "https://jans.io/scim/fido.read",
        "https://jans.io/scim/all-resources.search",
        "https://jans.io/scim/fido2.read",
        "https://jans.io/scim/groups.write",
        "https://jans.io/scim/users.read",
        "https://jans.io/scim/groups.read",
        "https://jans.io/scim/fido2.write",
        "https://jans.io/scim/fido.write",
        "https://jans.io/oauth/jans-auth-server/config/properties.write",
        "https://jans.io/auth/ssa.admin",
        "https://jans.io/auth/ssa.portal",
        "https://jans.io/auth/ssa.developer",
<<<<<<< HEAD
        "https://jans.io/oauth/jans-auth-server/config/adminui/webhook.readonly",
        "https://jans.io/oauth/jans-auth-server/config/adminui/webhook.write",
        "https://jans.io/oauth/jans-auth-server/config/adminui/webhook.delete"
=======
        "https://jans.io/oauth/jans-auth-server/config/adminui/properties.readonly",
        "https://jans.io/oauth/jans-auth-server/config/adminui/properties.write"
>>>>>>> 50318e2e
      ]
    }
  ]
}<|MERGE_RESOLUTION|>--- conflicted
+++ resolved
@@ -469,7 +469,6 @@
       "tag": "saml-scope"
     },
     {
-<<<<<<< HEAD
       "permission": "https://jans.io/oauth/jans-auth-server/config/adminui/webhook.readonly",
       "description": "",
       "defaultPermissionInToken": false,
@@ -486,7 +485,8 @@
       "description": "",
       "defaultPermissionInToken": false,
       "tag": "webhook"
-=======
+    },
+    {
       "permission": "https://jans.io/oauth/jans-auth-server/config/adminui/properties.readonly",
       "description": "",
       "defaultPermissionInToken": true,
@@ -497,7 +497,6 @@
       "description": "",
       "defaultPermissionInToken": false,
       "tag": "properties"
->>>>>>> 50318e2e
     }
   ],
   "rolePermissionMapping": [
@@ -676,14 +675,11 @@
         "https://jans.io/auth/ssa.admin",
         "https://jans.io/auth/ssa.portal",
         "https://jans.io/auth/ssa.developer",
-<<<<<<< HEAD
         "https://jans.io/oauth/jans-auth-server/config/adminui/webhook.readonly",
         "https://jans.io/oauth/jans-auth-server/config/adminui/webhook.write",
-        "https://jans.io/oauth/jans-auth-server/config/adminui/webhook.delete"
-=======
+        "https://jans.io/oauth/jans-auth-server/config/adminui/webhook.delete",
         "https://jans.io/oauth/jans-auth-server/config/adminui/properties.readonly",
         "https://jans.io/oauth/jans-auth-server/config/adminui/properties.write"
->>>>>>> 50318e2e
       ]
     }
   ]

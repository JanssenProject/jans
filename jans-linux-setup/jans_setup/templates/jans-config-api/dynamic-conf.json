--- conflicted
+++ resolved
@@ -89,20 +89,9 @@
       "className": "io.jans.configapi.plugin.mgt.rest.ApiApplication"
     },
     {
-<<<<<<< HEAD
-      "name": "cache-refresh",
-      "description": "cache-refresh plugin",
-      "className": "io.jans.configapi.plugin.cacherefresh.rest.ApiApplication"
-    },
-    {
-      "name": "saml",
-      "description": "saml plugin",
-      "className": "io.jans.configapi.plugin.saml.rest.ApiApplication"
-=======
       "name": "jans-link",
       "description": "jans-link plugin",
       "className": "io.jans.configapi.plugin.janslink.rest.ApiApplication"
->>>>>>> d9b0b84f
     }
   ]
 }

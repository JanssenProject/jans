--- conflicted
+++ resolved
@@ -1,6 +1,9 @@
 {
-<<<<<<< HEAD
   "baseEndpoint": "https://%(hostname)s/%(base_endpoint)s/v1",
+  "openIdIssuer": "https://%(hostname)s",
+  "tokenChannels": [
+    "jans_token"
+  ],
   "clientId": "${jca_client_id}",
   "clientPassword": "${jca_client_encoded_pw}",
   "tokenUrl": "${tokenEndpoint}",
@@ -18,9 +21,6 @@
       "https://jans.io/oauth/lock/health.write"
     ]
   },
-  "tokenChannels": [
-    "jans_token"
-  ],
   "cleanServiceInterval": 60,
   "cleanServiceBatchChunkSize": 10000,
   "disableJdkLogger": true,
@@ -40,41 +40,4 @@
   "policiesZipUris": [],
   "policiesZipUrisAuthorizationToken": "",
   "pdpType": "OPA"
-=======
-   "baseEndpoint" : "https://%(hostname)s/%(base_endpoint)s/v1",
-   "openIdIssuer":"https://%(hostname)s",
-
-   "tokenChannels":[
-         "jans_token"
-      ],
-
-   "cleanServiceInterval":60,
-   "cleanServiceBatchChunkSize":10000,
-
-   "disableJdkLogger":true,
-
-   "loggingLevel":"INFO",
-   "loggingLayout":"text",
-   "externalLoggerConfiguration":"",
-
-   "metricReporterInterval":300,
-   "metricReporterKeepDataDays":15,
-   "metricReporterEnabled":true,
-   "errorReasonEnabled": false,
-   
-   "opaConfiguration": {
-        "baseUrl" : "http://%(jans_opa_host)s:%(jans_opa_port)s/v1/",
-        "accessToken" : ""
-   },
-
-   "policiesJsonUris": [
-   ],
-   "policiesJsonUrisAuthorizationToken" : "",
-
-   "policiesZipUris": [
-   ],
-   "policiesZipUrisAuthorizationToken" : "",
-
-   "pdpType": "OPA"
->>>>>>> 2990cd82
 }
import os
import sys
import json
import subprocess
import uuid
import glob
import urllib
import ssl
import re
import pymysql
import psycopg2
import inspect
import ldap3
import tempfile

from setup_app import paths
from setup_app.messages import msg
from setup_app.utils import base
from setup_app.utils.cbm import CBM
from setup_app.static import InstallTypes, colors, BackendStrings

from setup_app.config import Config
from setup_app.utils.setup_utils import SetupUtils
from setup_app.utils.db_utils import dbUtils
from setup_app.pylib.jproperties import Properties

if base.current_app.profile == 'jans':
    from setup_app.utils.spanner_rest_client import SpannerClient


class PropertiesUtils(SetupUtils):

    def getDefaultOption(self, val):
        return 'Yes' if val else 'No'

    def check_input_type(self, ival, itype=None):
        
        if not itype:
            return ival

        if itype == int and not ival.isnumeric():
            raise ValueError("Please enter numeric value")

        if itype == int:
            return int(ival)

    def getPrompt(self, prompt, defaultValue=None, itype=None, indent=0):
        try:
            if defaultValue:
                while True:
                    user_input = input("%s [%s] : " % (prompt, defaultValue)).strip()
                    if user_input == '':
                        return defaultValue
                    else:
                        try:
                            retval = self.check_input_type(user_input, itype)
                            return retval 
                        except Exception as e:
                            print(indent*' ', e)

            else:
                while True:
                    user_input = input("%s : " % prompt).strip()
                    if user_input != '':
                        try:
                            retval = self.check_input_type(user_input, itype)
                            return retval 
                        except Exception as e:
                            print(indent*' ', e)

        except KeyboardInterrupt:
            sys.exit()
        except Exception:
            return None

    def check_properties(self):
        self.logIt('Checking properties')
        while not Config.hostname:
            testhost = input('Hostname of this server: ').strip()
            if len(testhost.split('.')) >= 3:
                Config.hostname = testhost
            else:
                print('The hostname has to be at least three domain components. Try again\n')
        while not Config.ip:
            Config.ip = self.get_ip()
        while not Config.orgName:
            Config.orgName = input('Organization Name: ').strip()
        while not Config.countryCode:
            test_code = input('2 Character Country Code: ').strip()
            if len(test_code) == 2:
                Config.countryCode = test_code
            else:
                print('Country code should only be two characters. Try again\n')
        while not Config.city:
            Config.city = input('City: ').strip()
        while not Config.state:
            Config.state = input('State or Province: ').strip()
        if not Config.admin_email:
            tld = None
            try:
                tld = ".".join(self.hostname.split(".")[-2:])
            except Exception:
                tld = Config.hostname
            Config.admin_email = "support@%s" % tld


        if not Config.admin_password and Config.ldapPass:
            Config.admin_password = Config.ldapPass

        if not Config.admin_password:
            Config.admin_password = self.getPW()

        if Config.profile == 'jans':

            if not (Config.cb_install or Config.rdbm_install):
                Config.opendj_install = InstallTypes.LOCAL

            if not Config.ldapPass:
                Config.ldapPass = Config.admin_password

            if Config.cb_install and not Config.get('cb_password'):
                Config.cb_password = Config.admin_password

            if not Config.opendj_install:
                if Config.cb_install:
                    Config.mapping_locations = { group: 'couchbase' for group in Config.couchbaseBucketDict }

                if Config.rdbm_install:
                    Config.mapping_locations = { group: 'rdbm' for group in Config.couchbaseBucketDict }

            if Config.opendj_install == InstallTypes.LOCAL and not Config.installed_instance:
                used_ports = self.opendj_used_ports()
                if used_ports:
                    print(msg.used_ports.format(','.join(used_ports)))
                    sys.exit(1)


            self.set_persistence_type()

            if not Config.opendj_p12_pass:
                Config.opendj_p12_pass = self.getPW()

            self.check_oxd_server_https()

        if not Config.encode_salt:
            Config.encode_salt = self.getPW() + self.getPW()

        if not Config.jans_max_mem:
            Config.jans_max_mem = int(base.current_mem_size * .83 * 1000) # 83% of physical memory


    def check_oxd_server_https(self):

        if Config.get('oxd_server_https'):
            Config.templateRenderingDict['oxd_hostname'], Config.templateRenderingDict['oxd_port'] = self.parse_url(Config.oxd_server_https)
            if not Config.templateRenderingDict['oxd_port']: 
                Config.templateRenderingDict['oxd_port'] = 8443
        else:
            Config.templateRenderingDict['oxd_hostname'] = Config.hostname
            Config.oxd_server_https = 'https://{}:8443'.format(Config.hostname)

    def decrypt_properties(self, fn, passwd):
        out_file = fn[:-4] + '.' + uuid.uuid4().hex[:8] + '-DEC~'

        for digest in ('sha256', 'md5'):
            cmd = [paths.cmd_openssl, 'enc', '-md', digest, '-d', '-aes-256-cbc', '-in',  fn, '-out', out_file, '-k', passwd]
            self.logIt('Running: ' + ' '.join(cmd))
            p = subprocess.Popen(cmd, stdout=subprocess.PIPE, stderr=subprocess.PIPE)
            output, err = p.communicate()
            if not err.decode().strip():
                break
        else:
            print("Can't decrypt {} with password {}\n Exiting ...".format(fn, passwd))
            self.run(['rm', '-f', out_file])
            sys.exit(False)

        return out_file

    def load_properties(self, prop_file, no_update=[]):
        self.logIt('Loading Properties %s' % prop_file)

        no_update += ['noPrompt', 'jre_version', 'node_version', 'jetty_version', 'jython_version', 'jreDestinationPath']

        map_db = []

        if prop_file.endswith('.enc'):
            if not Config.properties_password:
                print("setup.properties password was not supplied. Please run with argument -properties-password")
                sys.exit(False)

            prop_file = self.decrypt_properties(prop_file, Config.properties_password)

        try:
            p = base.read_properties_file(prop_file)
        except Exception:
            self.logIt("Error loading properties", True)

        if p.get('ldap_type') == 'openldap':
            self.logIt("ldap_type in setup.properties was changed from openldap to opendj")
            p['ldap_type'] = 'opendj'

        if p.get('cb_install') == '0':
           p['cb_install'] = InstallTypes.NONE

        if p.get('opendj_install') == '0':
            p['opendj_install'] = InstallTypes.NONE

        if p.get('enable-script'):
            base.argsp.enable_script = p['enable-script'].split()

        if p.get('rdbm_type') == 'pgsql' and not p.get('rdbm_port'):
            p['rdbm_port'] = '5432'

        properties_list = list(p.keys())

        for prop in properties_list:
            if prop in no_update:
                continue
            try:
                setattr(Config, prop, p[prop])
                if prop == 'mapping_locations':
                    mapping_locations = json.loads(p[prop])
                    setattr(Config, prop, mapping_locations)
                    for l in mapping_locations:
                        if mapping_locations[l] not in map_db:
                            map_db.append(mapping_locations[l])

                if p[prop] == 'True':
                    setattr(Config, prop, True)
                elif p[prop] == 'False':
                    setattr(Config, prop, False)
            except Exception:
                self.logIt("Error loading property %s" % prop)

        if prop_file.endswith('-DEC~'):
            self.run(['rm', '-f', prop_file])

        if 'admin_password' not in properties_list and 'ldapPass' in p:
            Config.admin_password = p['ldapPass']
            
        if p.get('ldap_hostname') != 'localhost':
            if p.get('remoteLdap','').lower() == 'true':
                Config.opendj_install = InstallTypes.REMOTE
            elif p.get('installLdap','').lower() == 'true':
                Config.opendj_install = InstallTypes.LOCAL
            elif p.get('opendj_install'):
                Config.opendj_install = p['opendj_install']
            else:
                Config.opendj_install = InstallTypes.NONE

        if map_db and 'ldap' not in map_db:
            Config.opendj_install = InstallTypes.NONE

        if 'couchbase' in map_db:
            if 'remoteCouchbase' in properties_list and p.get('remoteCouchbase','').lower() == 'true':
                Config.cb_install = InstallTypes.REMOTE
            elif p.get('cb_install'):
                Config.cb_install = p['cb_install']
            elif 'persistence_type' in properties_list and p.get('persistence_type') in ('couchbase', 'hybrid'):
                Config.cb_install = InstallTypes.LOCAL
            else:
                Config.cb_install = InstallTypes.NONE

        if Config.cb_install == InstallTypes.LOCAL:
            available_backends = self.getBackendTypes()
            if 'couchbase' not in available_backends:
                print("Couchbase package is not available exiting.")
                sys.exit(1)

        if ('cb_password' not in properties_list) and Config.cb_install:
            Config.cb_password = p.get('ldapPass')

        if Config.cb_install == InstallTypes.REMOTE:
            cbm_ = CBM(Config.couchbase_hostname, Config.couchebaseClusterAdmin, Config.cb_password)
            if not cbm_.test_connection().ok:
                print("Can't connect to remote Couchbase Server with credentials found in setup.properties.")
                sys.exit(1)

        if Config.opendj_install == InstallTypes.REMOTE:
            conn_check = self.check_remote_ldap(Config.ldap_hostname, Config.ldap_binddn, Config.ldapPass)
            if not conn_check['result']:
                print("Can't connect to remote LDAP Server with credentials found in setup.properties.")
                sys.exit(1)

        if not (Config.cb_install or Config.rdbm_install):
            p['opendj_install'] = InstallTypes.LOCAL

        return p

    def save_properties(self, prop_fn=None, obj=None):

        if not prop_fn:
            prop_fn = Config.savedProperties

        if not obj:
            obj = self

        self.logIt('Saving properties to %s' % prop_fn)

        def get_string(value):
            if isinstance(value, str):
                return str(value).strip()
            elif isinstance(value, bool) or isinstance(value, int) or isinstance(value, float):
                return str(value)
            else:
                return ''

        try:
            p = Properties()
            for obj_name, obj in inspect.getmembers(Config):
                obj_name = str(obj_name)
                if obj_name in ('couchbaseInstallOutput', 'post_messages', 'properties_password', 'non_setup_properties', 'addPostSetupService'):
                    continue

                if obj_name.startswith('cmd_'):
                    continue

                if not obj_name.startswith('__') and (not callable(obj)):

                    if obj_name == 'mapping_locations':
                        p[obj_name] = json.dumps(obj)
                    else:
                        value = get_string(obj)
                        if value != '':
                            p[obj_name] = value

            with open(prop_fn, 'wb') as f:
                p.store(f, encoding="utf-8")

            self.run([paths.cmd_chmod, '600', prop_fn])

            # uncomment later
            return

            self.run([paths.cmd_openssl, 'enc', '-aes-256-cbc', '-in', prop_fn, '-out', prop_fn+'.enc', '-k', Config.admin_password])

            Config.post_messages.append(
                "Encrypted properties file saved to {0}.enc with password {1}\nDecrypt the file with the following command if you want to re-use:\nopenssl enc -d -aes-256-cbc -in {2}.enc -out {3}".format(
                prop_fn,  Config.admin_password, os.path.basename(prop_fn), os.path.basename(Config.setup_properties_fn)))

            self.run(['rm', '-f', prop_fn])

        except Exception:
            self.logIt("Error saving properties", True)

    def getBackendTypes(self):

        backend_types = []

        if glob.glob(Config.distFolder+'/app/opendj-server-*4*.zip'):
            backend_types.append('opendj')

        if glob.glob(Config.distFolder+'/couchbase/couchbase-server-enterprise*.' + base.clone_type):
            backend_types.append('couchbase')

        return backend_types



    def test_cb_servers(self, couchbase_hostname):
        cb_hosts = base.re_split_host.findall(couchbase_hostname)

        retval = {'result': True, 'reason': ''}

        for i, cb_host in enumerate(cb_hosts):

                cbm_ = CBM(cb_host, Config.couchebaseClusterAdmin, Config.cb_password)
                if not Config.thread_queue:
                    print("    Checking Couchbase connection for " + cb_host)

                cbm_result = cbm_.test_connection()
                if not cbm_result.ok:
                    if not Config.thread_queue:
                        print("    Can't establish connection to Couchbase server with given parameters.")
                        print("**", cbm_result.reason)
                    retval['result'] = False
                    retval['reason'] = cb_host + ': ' + cbm_result.reason
                    return retval
                try:
                    result = cbm_.get_services()
                    if result.ok:
                        data = result.json()
                        for node in data.get('nodesExt', []):
                            if node.get('thisNode'):
                                if 'n1qlSSL' in node.get('services', []):
                                    Config.cb_query_node = cb_host
                                    retval['result'] = True
                                    if not Config.thread_queue:
                                        print("{}    Successfully connected to Couchbase server{}".format(colors.OKGREEN, colors.ENDC))
                                    return retval
                except Exception:
                    pass


        if not Config.thread_queue:
            print("Can't find any query node")

        retval['result'] = False
        retval['reason'] = "Can't find any query node"

        return retval

    def prompt_remote_couchbase(self):

        while True:
            Config.couchbase_hostname = self.getPrompt("    Couchbase hosts", Config.get('couchbase_hostname'))
            Config.couchebaseClusterAdmin = self.getPrompt("    Couchbase User", Config.get('couchebaseClusterAdmin'))
            Config.cb_password =self.getPrompt("    Couchbase Password", Config.get('cb_password'))

            result = self.test_cb_servers(Config.get('couchbase_hostname'))

            if result['result']:
                break

    def check_remote_ldap(self, ldap_host, ldap_binddn, ldap_password):

        result = {'result': True, 'reason': ''}

        ldap_server = ldap3.Server(ldap_host, port=int(Config.ldaps_port), use_ssl=True)
        conn = ldap3.Connection(
            ldap_server,
            user=ldap_binddn,
            password=ldap_password,
            )

        try:
            conn.bind()
        except Exception as e:
            result['result'] = False
            result['reason'] = str(e)

        if not conn.bound:
            result['result'] = False
            result['reason'] = str(conn.last_error)

        return result

    def check_oxd_server(self, oxd_url, error_out=True, log_error=True):

        oxd_url = os.path.join(oxd_url, 'health-check')

        ctx = ssl.create_default_context()
        ctx.check_hostname = True
        ctx.verify_mode = ssl.CERT_NONE

        try:
            result = urllib.request.urlopen(
                        oxd_url,
                        timeout=2,
                        context=ctx
                    )
            if result.code == 200:
                oxd_status = json.loads(result.read().decode())
                if oxd_status['status'] == 'running':
                    return True
        except Exception as e:
            if log_error:
                if Config.thread_queue:
                    return str(e)
                if error_out:
                    print(colors.DANGER)
                    print("Can't connect to oxd-server with url {}".format(oxd_url))
                    print("Reason: ", e)
                    print(colors.ENDC)

    def check_oxd_ssl_cert(self, oxd_hostname, oxd_port):

        oxd_cert = ssl.get_server_certificate((oxd_hostname, oxd_port))
        with tempfile.TemporaryDirectory() as tmpdirname:
            oxd_crt_fn = os.path.join(tmpdirname, 'oxd.crt')
            self.writeFile(oxd_crt_fn, oxd_cert)
            ssl_subjects = self.get_ssl_subject(oxd_crt_fn)

            if ssl_subjects.get('commonName') != oxd_hostname:
                return ssl_subjects


    def promptForBackendMappings(self):

        options = []
        options_text = []
        
        bucket_list = list(Config.couchbaseBucketDict.keys())

        for i, m in enumerate(bucket_list):
            options_text.append('({0}) {1}'.format(i+1,m))
            options.append(str(i+1))

        options_text = 'Use opendj to store {}'.format(' '.join(options_text))

        re_pattern = '^[1-{0}]+$'.format(len(Config.couchbaseBucketDict))

        while True:
            prompt = self.getPrompt(options_text)
            if re.match(re_pattern, prompt):
                break
            else:
                print("Please select one of {0}.".format(", ".join(options)))

        couchbase_mappings = bucket_list[:]

        for i in prompt:
            m = bucket_list[int(i)-1]
            couchbase_mappings.remove(m)

        for m in couchbase_mappings:
            Config.mapping_locations[m] = 'couchbase'

    def set_persistence_type(self):
        if Config.opendj_install and (not Config.cb_install) and (not Config.rdbm_install):
            Config.persistence_type = 'ldap'
        elif (not Config.opendj_install) and (not Config.rdbm_install) and Config.cb_install:
            Config.persistence_type = 'couchbase'
        elif Config.rdbm_type == 'spanner':
            Config.persistence_type = 'spanner'
        elif (not Config.opendj_install) and Config.rdbm_install and (not Config.cb_install):
            Config.persistence_type = 'sql'
        elif Config.opendj_install and Config.cb_install:
            Config.persistence_type = 'hybrid'


    def promptForHTTPD(self):
        if Config.installed_instance and Config.installHttpd:
            return

        prompt_for_httpd = self.getPrompt("Install Apache HTTPD Server", 
                                        self.getDefaultOption(Config.installHTTPD)
                                        )[0].lower()

        Config.installHttpd = prompt_for_httpd == 'y'

        if Config.installed_instance and Config.installHttpd:
            Config.addPostSetupService.append('installHttpd')


    def promptForScimServer(self):
        if Config.installed_instance and Config.install_scim_server:
            return

        prompt_for_scim_server = self.getPrompt("Install Scim Server?",
                                            self.getDefaultOption(Config.install_scim_server)
                                            )[0].lower()

        Config.install_scim_server =  prompt_for_scim_server == 'y'

        if Config.installed_instance and Config.install_scim_server:
            Config.addPostSetupService.append('install_scim_server')

    def promptForFido2Server(self):
        if Config.installed_instance and Config.installFido2:
            return

        prompt_for_fido2_server = self.getPrompt("Install Fido2 Server?",
                                            self.getDefaultOption(Config.installFido2)
                                            )[0].lower()
        Config.installFido2 = prompt_for_fido2_server == 'y'

        if Config.installed_instance and Config.installFido2:
            Config.addPostSetupService.append('installFido2')


    def promptForOxd(self):

        if Config.installed_instance and Config.installOxd:
            return

        prompt_for_oxd = self.getPrompt("Install Oxd?", 
                                            self.getDefaultOption(Config.installOxd)
                                            )[0].lower()
        Config.installOxd = prompt_for_oxd == 'y'

        if Config.installOxd:
            use_jans_storage = self.getPrompt("  Use Janssen Storage for Oxd?",
                                                self.getDefaultOption(Config.get('oxd_use_jans_storage'))
                                                )[0].lower()
            Config.oxd_use_jans_storage = use_jans_storage == 'y'


        if Config.installed_instance and Config.installOxd:
            Config.addPostSetupService.append('installOxd')


    def promptForEleven(self):
        if Config.installed_instance and Config.installEleven:
            return

        promp_for_eleven = self.getPrompt("Install Eleven Server?",
                                            self.getDefaultOption(Config.installEleven)
                                            )[0].lower()

        Config.installEleven = promp_for_eleven == 'y'

        if Config.installed_instance and Config.installEleven:
            Config.addPostSetupService.append('installEleven')


    def prompt_for_jans_link(self):
        if Config.installed_instance and Config.install_jans_link:
            return

        prompt_jans_link = self.getPrompt("Install Jans Link Server?",
                                            self.getDefaultOption(Config.install_jans_link)
                                            )[0].lower()

        Config.install_jans_link = prompt_jans_link == 'y'

        if Config.installed_instance and Config.install_jans_link:
            Config.addPostSetupService.append('install_jans_link')


<<<<<<< HEAD
    def prompt_for_casa(self):
        if Config.installed_instance and Config.install_casa:
            return

        prompt = self.getPrompt("Install Gluu/Flex Casa?",
                                self.getDefaultOption(Config.install_casa)
                            )[0].lower()

        Config.install_casa = prompt == 'y'

        if Config.installed_instance and Config.install_casa:
            Config.addPostSetupService.append(Config.install_casa)
=======

    def prompt_for_jans_saml(self):
        if Config.installed_instance and Config.install_jans_saml:
            return

        prompt = self.getPrompt("Install Jans SAML?",
                                            self.getDefaultOption(Config.install_jans_saml)
                                            )[0].lower()

        Config.install_jans_saml = prompt == 'y'
        if Config.install_jans_saml:
            while True:
                selected_idp = self.getPrompt("  Please enter selected IDP")
                if selected_idp:
                    Config.saml_selected_idp = selected_idp
                    break

        if Config.installed_instance and Config.install_jans_saml:
            Config.addPostSetupService.append('install_jans_saml')
>>>>>>> c49aae34


    def promptForConfigApi(self):
        if Config.installed_instance and Config.install_config_api:
            return

        prompt_for_config_api = self.getPrompt("Install Jans Config API?", 
                            self.getDefaultOption(Config.install_config_api)
                            )[0].lower()

        Config.install_config_api = prompt_for_config_api == 'y'

        if Config.installed_instance and Config.install_config_api:
            Config.addPostSetupService.append('install_config_api')


    def prompt_for_rdbm(self):
        while True:
            Config.rdbm_type = self.getPrompt("RDBM Type", Config.rdbm_type)
            if Config.rdbm_type in ('mysql', 'pgsql'):
                break
            print("Please enter mysql or pgsql")

        remote_local = input("Use remote RDBM [Y|n] : ")

        if remote_local.lower().startswith('n'):
            Config.rdbm_install_type = InstallTypes.LOCAL
            if not Config.rdbm_password:
                Config.rdbm_password = self.getPW()
        else:
            Config.rdbm_install_type = InstallTypes.REMOTE

        if Config.rdbm_install_type == InstallTypes.REMOTE:
            while True:
                Config.rdbm_host = self.getPrompt("  {} host".format(Config.rdbm_type.upper()), Config.rdbm_host)
                Config.rdbm_port = self.getPrompt("  {} port".format(Config.rdbm_type.upper()), Config.rdbm_port)
                Config.rdbm_db = self.getPrompt("  Jnas Database", Config.rdbm_db)
                Config.rdbm_user = self.getPrompt("  Jans Database Username", Config.rdbm_user)
                Config.rdbm_password = self.getPrompt("  Jans Database Password", Config.rdbm_password)

                result = dbUtils.sqlconnection()

                if result[0]:
                    print("  {}Successfully connected to {} server{}".format(colors.OKGREEN, Config.rdbm_type.upper(), colors.ENDC))
                    break
                else:
                    print("  {}Can't connect to {} server with provided credidentals.{}".format(colors.FAIL, Config.rdbm_type.upper(), colors.ENDC))
                    print("  ERROR:", result[1])


    def prompt_for_backend(self):
        if Config.installed_instance:
            return

        print('Chose Backend Type:')

        backend_types = [
                    BackendStrings.LOCAL_OPENDJ,
                    BackendStrings.LOCAL_MYSQL,
                    BackendStrings.REMOTE_MYSQL,
                    BackendStrings.LOCAL_PGSQL,
                    BackendStrings.REMOTE_PGSQL,
                    ]

        backend_types += [BackendStrings.REMOTE_COUCHBASE, BackendStrings.CLOUD_SPANNER]
        if 'couchbase' in self.getBackendTypes():
            backend_types.insert(2, BackendStrings.LOCAL_COUCHBASE)

        nlist = []
        for i, btype in enumerate(backend_types):
            nn = i+1
            print(" ", nn, btype)
            nlist.append(str(nn))

        while True:
            n = input('Selection [1]: ')
            choice = None
            if not n:
                choice = 1
            elif not n in nlist:
                print("Please enter one of {}".format(', '.join(nlist)))
            else:
                choice = n

            if choice == 1:
                used_ports = self.opendj_used_ports()
                if used_ports:
                    print(colors.DANGER, msg.used_ports.format(','.join(used_ports)), colors.ENDC)
                    choice = None

            if choice:
                break

        backend_type_str = backend_types[int(choice)-1]

        if backend_type_str == BackendStrings.LOCAL_OPENDJ:
            Config.opendj_install = InstallTypes.LOCAL
            ldapPass = Config.ldapPass or Config.admin_password or self.getPW(special='.*=!%&+/-')

            while True:
                ldapPass = self.getPrompt("Enter Password for LDAP Admin ({})".format(Config.ldap_binddn), ldapPass)

                if len(ldapPass) >= 0:
                    break
                else:
                    print("Password must be at least 1 character.")

            Config.ldapPass = ldapPass


        elif backend_type_str == BackendStrings.REMOTE_OPENDJ:
            Config.opendj_install = InstallTypes.REMOTE
            while True:
                ldapHost = self.getPrompt("    LDAP hostname")
                ldapPass = self.getPrompt("    Password for '{0}'".format(Config.ldap_binddn))
                conn_check = self.check_remote_ldap(ldapHost, Config.ldap_binddn, ldapPass)
                if conn_check['result']:
                    break
                else:
                    print("    {}Error connecting to LDAP server: {} {}".format(colors.FAIL, conn_check['reason'], colors.ENDC))

            Config.ldapPass = ldapPass
            Config.ldap_hostname = ldapHost

        elif backend_type_str == BackendStrings.LOCAL_COUCHBASE:
            Config.opendj_install = InstallTypes.NONE
            Config.cb_install = InstallTypes.LOCAL
            Config.isCouchbaseUserAdmin = True

            while True:
                cbPass = self.getPrompt("Enter Password for Couchbase {}admin{} user".format(colors.BOLD, colors.ENDC), Config.admin_password)

                if self.checkPassword(cbPass):
                    break
                else:
                    print("Password must be at least 6 characters and include one uppercase letter, one lowercase letter, one digit, and one special character.")

            Config.cb_password = cbPass
            Config.mapping_locations = { group: 'couchbase' for group in Config.couchbaseBucketDict }

        elif backend_type_str == BackendStrings.REMOTE_COUCHBASE:
            Config.opendj_install = InstallTypes.NONE
            Config.cb_install = InstallTypes.REMOTE

            while True:
                Config.couchbase_hostname = self.getPrompt("  Couchbase hosts", Config.get('couchbase_hostname'))
                Config.couchebaseClusterAdmin = self.getPrompt("  Couchbase User", Config.get('couchebaseClusterAdmin'))
                Config.cb_password =self.getPrompt("  Couchbase Password", Config.get('cb_password'))
                result = self.test_cb_servers(Config.get('couchbase_hostname'))
                if result['result']:
                    break

            Config.mapping_locations = { group: 'couchbase' for group in Config.couchbaseBucketDict }

        elif backend_type_str in (BackendStrings.LOCAL_MYSQL, BackendStrings.LOCAL_PGSQL):
            Config.opendj_install = InstallTypes.NONE
            Config.rdbm_install = True
            Config.rdbm_install_type = InstallTypes.LOCAL
            if backend_type_str == BackendStrings.LOCAL_MYSQL:
                Config.rdbm_port = 3306
                Config.rdbm_type = 'mysql'
            else:
                Config.rdbm_port = 5432
                Config.rdbm_type = 'pgsql'

        elif backend_type_str in (BackendStrings.REMOTE_MYSQL, BackendStrings.REMOTE_PGSQL):
            Config.opendj_install = InstallTypes.NONE
            Config.rdbm_install = True
            Config.rdbm_install_type = InstallTypes.REMOTE
            if backend_type_str == BackendStrings.REMOTE_MYSQL:
                Config.rdbm_port = 3306
                Config.rdbm_type = 'mysql'
            else:
                Config.rdbm_port = 5432
                Config.rdbm_type = 'pgsql'

            while True:
                Config.rdbm_host = self.getPrompt("  {} host".format(Config.rdbm_type.upper()), Config.get('rdbm_host'))
                Config.rdbm_port = self.getPrompt("  {} port".format(Config.rdbm_type.upper()), Config.rdbm_port, itype=int, indent=1)
                Config.rdbm_user = self.getPrompt("  {} user".format(Config.rdbm_type.upper()), Config.get('rdbm_user'))
                Config.rdbm_password = self.getPrompt("  {} password".format(Config.rdbm_type.upper()))
                Config.rdbm_db = self.getPrompt("  {} database".format(Config.rdbm_type.upper()), Config.get('rdbm_db'))

                try:
                    if Config.rdbm_type == 'mysql':
                        pymysql.connect(host=Config.rdbm_host, user=Config.rdbm_user, password=Config.rdbm_password, database=Config.rdbm_db, port=Config.rdbm_port)
                    else:
                        psycopg2.connect(dbname=Config.rdbm_db, user=Config.rdbm_user, password=Config.rdbm_password, host=Config.rdbm_host, port=Config.rdbm_port)
                    print("  {}{} connection was successful{}".format(colors.OKGREEN, Config.rdbm_type.upper(), colors.ENDC))
                    break
                except Exception as e:
                    print("  {}Can't connect to {}: {}{}".format(colors.DANGER,Config.rdbm_type.upper(), e, colors.ENDC))

        elif backend_type_str == BackendStrings.CLOUD_SPANNER:
            Config.opendj_install = InstallTypes.NONE
            Config.rdbm_type = 'spanner'
            Config.rdbm_install = True
            Config.rdbm_install_type = InstallTypes.REMOTE

            emulator = self.getPrompt("  Is it emulator?", "N|y")[0].lower()
            if emulator == 'y':
                Config.spanner_emulator_host = self.getPrompt("  Emulator host", Config.get('spanner_emulator_host'))

            Config.spanner_project = self.getPrompt("  Spanner project", Config.get('spanner_project'))
            Config.spanner_instance = self.getPrompt("  Spanner instance", Config.get('spanner_instance'))
            Config.spanner_database = self.getPrompt("  Spanner database", Config.get('spanner_database'))
            if not Config.get('spanner_emulator_host'):
                while True:
                    cred_fn = self.getPrompt("  Google application creditentals file", Config.get('google_application_credentials'))
                    if os.path.exists(cred_fn):
                        try:
                            with open(cred_fn) as f:
                                json.load(f)
                                break
                        except:
                            pass
                    print("  Please enter valid json path")
                Config.google_application_credentials = cred_fn

            print("  Checking spanner connection")
            try:
                SpannerClient(
                            project_id=Config.spanner_project,
                            instance_id=Config.spanner_instance,
                            database_id=Config.spanner_database,
                            google_application_credentials=Config.google_application_credentials,
                            emulator_host=Config.spanner_emulator_host,
                            log_dir=os.path.join(Config.install_dir, 'logs')
                    )
                print("  {}Spanner connection was successfull{}".format(colors.OKGREEN, colors.ENDC))
            except Exception as e:
                print("{}ERROR getting session from spanner: {}{}".format(colors.DANGER, e, colors.ENDC))
                sys.exit()

    def openbanking_properties(self):

        self.prompt_for_rdbm()

        Config.static_kid = self.getPrompt("Enter Openbanking static kid: ", Config.static_kid)

        use_external_key_prompt = input('Use external key? [Y|n] : ')
        Config.use_external_key = not use_external_key_prompt.lower().startswith('n')

        if Config.use_external_key:
            while True:
                ob_key_fn = self.getPrompt('  Openbanking Key File', Config.ob_key_fn)
                if os.path.isfile(ob_key_fn):
                    Config.ob_key_fn = ob_key_fn
                    break
                print("  {}File {} does not exist{}".format(colors.WARNING, ob_key_fn, colors.ENDC))

            while True:
                ob_cert_fn = self.getPrompt('  Openbanking Certificate File', Config.ob_cert_fn)
                if not os.path.isfile(ob_cert_fn):
                    self.download_ob_cert(ob_cert_fn)

                if os.path.isfile(ob_cert_fn):
                    Config.ob_cert_fn = ob_cert_fn
                    break
                print("  {}File {} does not exist{}".format(colors.WARNING, ob_key_fn, colors.ENDC))

            Config.ob_alias = self.getPrompt('  Openbanking Key Alias', Config.ob_alias)


    def promptForProperties(self):

        if Config.noPrompt or '-x' in sys.argv:
            return


        if Config.installed_instance:
            print("This is previously installed instance. Available components will be prompted for installation.")

        else:
            promptForMITLicense = self.getPrompt("Do you acknowledge that use of the Janssen Server is under the Apache-2.0 license?", "N|y")[0].lower()
            if promptForMITLicense != 'y':
                sys.exit(0)

            # IP address needed only for Apache2 and hosts file update
            if Config.installHttpd:
                Config.ip = self.get_ip()

            if base.argsp.host_name:
                detectedHostname = base.argsp.host_name
            else:
                detectedHostname = self.detect_hostname()

                if detectedHostname == 'localhost':
                    detectedHostname = None

            while True:
                if detectedHostname:
                    Config.hostname = self.getPrompt("Enter hostname", detectedHostname)
                else:
                    Config.hostname = self.getPrompt("Enter hostname")

                if Config.hostname != 'localhost':
                    break
                else:
                    print("Hostname can't be \033[;1mlocalhost\033[0;0m")

            Config.oxd_server_https = 'https://{}:8443'.format(Config.hostname)

            # Get city and state|province code
            Config.city = self.getPrompt("Enter your city or locality", Config.city)
            Config.state = self.getPrompt("Enter your state or province two letter code", Config.state)

            # Get the Country Code
            long_enough = False
            while not long_enough:
                countryCode = self.getPrompt("Enter two letter Country Code", Config.countryCode)
                if len(countryCode) != 2:
                    print("Country code must be two characters")
                else:
                    Config.countryCode = countryCode
                    long_enough = True

            Config.orgName = self.getPrompt("Enter Organization Name", Config.orgName)

            while True:
                Config.admin_email = self.getPrompt('Enter email address for support at your organization', Config.admin_email)
                if self.check_email(Config.admin_email):
                    break
                else:
                    print("Please enter valid email address")
            
            Config.jans_max_mem = self.getPrompt("Enter maximum RAM for applications in MB", str(Config.jans_max_mem))


            admin_password =  Config.ldapPass or Config.cb_password or Config.rdbm_password or self.getPW(special='.*=!%&+/-')

            while True:
                adminPass = self.getPrompt("Enter Password for Admin User", admin_password)
                if len(adminPass) > 3:
                    break
                else:
                    print("Admin password should be at least four characters in length.")

            Config.admin_password = adminPass

        if Config.profile == 'openbanking':
            self.openbanking_properties()
        else:
            self.prompt_for_backend()
            self.promptForConfigApi()
            self.promptForScimServer()
            self.promptForFido2Server()
            self.prompt_for_jans_link()
<<<<<<< HEAD
            self.prompt_for_casa()

=======
            self.prompt_for_jans_saml()
>>>>>>> c49aae34
            #self.promptForEleven()
            #if (not Config.installOxd) and Config.oxd_package:
            #    self.promptForOxd()



propertiesUtils = PropertiesUtils()<|MERGE_RESOLUTION|>--- conflicted
+++ resolved
@@ -608,7 +608,6 @@
             Config.addPostSetupService.append('install_jans_link')
 
 
-<<<<<<< HEAD
     def prompt_for_casa(self):
         if Config.installed_instance and Config.install_casa:
             return
@@ -621,7 +620,8 @@
 
         if Config.installed_instance and Config.install_casa:
             Config.addPostSetupService.append(Config.install_casa)
-=======
+
+
 
     def prompt_for_jans_saml(self):
         if Config.installed_instance and Config.install_jans_saml:
@@ -641,7 +641,6 @@
 
         if Config.installed_instance and Config.install_jans_saml:
             Config.addPostSetupService.append('install_jans_saml')
->>>>>>> c49aae34
 
 
     def promptForConfigApi(self):
@@ -990,12 +989,9 @@
             self.promptForScimServer()
             self.promptForFido2Server()
             self.prompt_for_jans_link()
-<<<<<<< HEAD
             self.prompt_for_casa()
 
-=======
             self.prompt_for_jans_saml()
->>>>>>> c49aae34
             #self.promptForEleven()
             #if (not Config.installOxd) and Config.oxd_package:
             #    self.promptForOxd()

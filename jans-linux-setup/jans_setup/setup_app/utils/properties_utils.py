--- conflicted
+++ resolved
@@ -23,12 +23,6 @@
 from setup_app.utils.db_utils import dbUtils
 from setup_app.pylib.jproperties import Properties
 
-<<<<<<< HEAD
-if base.current_app.profile == 'jans':
-    from setup_app.utils.spanner_rest_client import SpannerClient
-
-=======
->>>>>>> 6e00e723
 
 class PropertiesUtils(SetupUtils):
 
@@ -390,11 +384,6 @@
 
         if not Config.rdbm_install and Config.cb_install:
             Config.persistence_type = 'couchbase'
-<<<<<<< HEAD
-        elif Config.rdbm_type == 'spanner':
-            Config.persistence_type = 'spanner'
-=======
->>>>>>> 6e00e723
         elif Config.rdbm_install and (not Config.cb_install):
             Config.persistence_type = 'sql'
         elif Config.cb_install:
@@ -430,7 +419,6 @@
 
     def promptForFido2Server(self):
         if Config.installed_instance and Config.install_fido2:
-<<<<<<< HEAD
             return
 
         prompt_for_fido2_server = self.getPrompt("Install Fido2 Server?",
@@ -440,16 +428,6 @@
 
         if Config.installed_instance and Config.install_fido2:
             Config.addPostSetupService.append('install_fido2')
-=======
-            return
-
-        prompt_for_fido2_server = self.getPrompt("Install Fido2 Server?",
-                                            self.getDefaultOption(Config.install_fido2)
-                                            )[0].lower()
-        Config.install_fido2 = prompt_for_fido2_server == 'y'
-
-        if Config.installed_instance and Config.install_fido2:
-            Config.addPostSetupService.append('install_fido2')
 
 
     def prompt_for_jans_link(self):
@@ -461,29 +439,11 @@
                                             )[0].lower()
 
         Config.install_jans_ldap_link = prompt_jans_link == 'y'
->>>>>>> 6e00e723
 
         if Config.installed_instance and Config.install_jans_ldap_link:
             Config.addPostSetupService.append('install_jans_ldap_link')
 
-<<<<<<< HEAD
-    def prompt_for_jans_link(self):
-        if Config.installed_instance and Config.install_jans_ldap_link:
-            return
-
-        prompt_jans_link = self.getPrompt("Install Jans LDAP Link Server?",
-                                            self.getDefaultOption(Config.install_jans_ldap_link)
-                                            )[0].lower()
-
-        Config.install_jans_ldap_link = prompt_jans_link == 'y'
-
-        if Config.installed_instance and Config.install_jans_ldap_link:
-            Config.addPostSetupService.append('install_jans_ldap_link')
-
-
-=======
-
->>>>>>> 6e00e723
+
     def prompt_for_jans_keycloak_link(self):
         if Config.installed_instance and Config.install_jans_keycloak_link:
             return
@@ -506,7 +466,6 @@
                             )[0].lower()
 
         Config.install_casa = prompt == 'y'
-<<<<<<< HEAD
 
         if Config.installed_instance and Config.install_casa:
             Config.addPostSetupService.append('install_casa')
@@ -521,22 +480,6 @@
 
         return True
 
-=======
-
-        if Config.installed_instance and Config.install_casa:
-            Config.addPostSetupService.append('install_casa')
-
-
-    def prompt_to_install(self, install_var):
-        if Config.installed_instance and Config.get(install_var):
-            return False
-
-        if not base.argsp.allow_pre_released_features and Config.get(install_var+'_pre_released'):
-            return False
-
-        return True
-
->>>>>>> 6e00e723
 
     def pompt_for_jans_lock(self):
         if not self.prompt_to_install('install_jans_lock'):
@@ -651,11 +594,7 @@
                     BackendStrings.REMOTE_MYSQL,
                     ]
 
-<<<<<<< HEAD
-        backend_types += [BackendStrings.REMOTE_COUCHBASE, BackendStrings.CLOUD_SPANNER]
-=======
         backend_types += [BackendStrings.REMOTE_COUCHBASE]
->>>>>>> 6e00e723
         if 'couchbase' in self.getBackendTypes():
             backend_types.insert(2, BackendStrings.LOCAL_COUCHBASE)
 
@@ -745,48 +684,6 @@
                     break
                 except Exception as e:
                     print("  {}Can't connect to {}: {}{}".format(colors.DANGER,Config.rdbm_type.upper(), e, colors.ENDC))
-<<<<<<< HEAD
-
-        elif backend_type_str == BackendStrings.CLOUD_SPANNER:
-            Config.rdbm_type = 'spanner'
-            Config.rdbm_install_type = InstallTypes.REMOTE
-
-            emulator = self.getPrompt("  Is it emulator?", "N|y")[0].lower()
-            if emulator == 'y':
-                Config.spanner_emulator_host = self.getPrompt("  Emulator host", Config.get('spanner_emulator_host'))
-
-            Config.spanner_project = self.getPrompt("  Spanner project", Config.get('spanner_project'))
-            Config.spanner_instance = self.getPrompt("  Spanner instance", Config.get('spanner_instance'))
-            Config.spanner_database = self.getPrompt("  Spanner database", Config.get('spanner_database'))
-            if not Config.get('spanner_emulator_host'):
-                while True:
-                    cred_fn = self.getPrompt("  Google application creditentals file", Config.get('google_application_credentials'))
-                    if os.path.exists(cred_fn):
-                        try:
-                            with open(cred_fn) as f:
-                                json.load(f)
-                                break
-                        except:
-                            pass
-                    print("  Please enter valid json path")
-                Config.google_application_credentials = cred_fn
-
-            print("  Checking spanner connection")
-            try:
-                SpannerClient(
-                            project_id=Config.spanner_project,
-                            instance_id=Config.spanner_instance,
-                            database_id=Config.spanner_database,
-                            google_application_credentials=Config.google_application_credentials,
-                            emulator_host=Config.spanner_emulator_host,
-                            log_dir=os.path.join(Config.install_dir, 'logs')
-                    )
-                print("  {}Spanner connection was successfull{}".format(colors.OKGREEN, colors.ENDC))
-            except Exception as e:
-                print("{}ERROR getting session from spanner: {}{}".format(colors.DANGER, e, colors.ENDC))
-                sys.exit()
-=======
->>>>>>> 6e00e723
 
     def openbanking_properties(self):
 

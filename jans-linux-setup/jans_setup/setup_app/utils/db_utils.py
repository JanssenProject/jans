--- conflicted
+++ resolved
@@ -23,10 +23,6 @@
 from setup_app.utils.cbm import CBM
 from setup_app.utils import ldif_utils
 from setup_app.utils.attributes import attribDataTypes
-<<<<<<< HEAD
-from setup_app.utils.spanner_rest_client import SpannerClient
-=======
->>>>>>> 6e00e723
 
 my_path = PurePath(os.path.dirname(os.path.realpath(__file__)))
 sys.path.append(my_path.parent.joinpath('pylib/sqlalchemy'))
@@ -45,11 +41,7 @@
     session = None
     cbm = None
     mariadb = False
-<<<<<<< HEAD
-    rdbm_json_types = MappingProxyType({ 'mysql': {'type': 'JSON'}, 'pgsql': {'type': 'JSONB'}, 'spanner': {'type': 'ARRAY<STRING(MAX)>'} })
-=======
     rdbm_json_types = MappingProxyType({ 'mysql': {'type': 'JSON'}, 'pgsql': {'type': 'JSONB'} })
->>>>>>> 6e00e723
     jans_scopes = None
 
     def bind(self, force=False):
@@ -70,19 +62,6 @@
                 self.moddb = BackendTypes.MYSQL
             elif Config.rdbm_type == 'pgsql':
                 self.moddb = BackendTypes.PGSQL
-<<<<<<< HEAD
-            elif Config.rdbm_type == 'spanner':
-                self.moddb = BackendTypes.SPANNER
-                self.spanner_client = SpannerClient(
-                            project_id=Config.spanner_project,
-                            instance_id=Config.spanner_instance,
-                            database_id=Config.spanner_database,
-                            google_application_credentials=Config.google_application_credentials,
-                            emulator_host=Config.spanner_emulator_host,
-                            log_dir=os.path.join(Config.install_dir, 'logs')
-                        )
-=======
->>>>>>> 6e00e723
         else:
             self.moddb = BackendTypes.COUCHBASE
 
@@ -166,15 +145,6 @@
         for attr in attribDataTypes.listAttributes:
             if not attr in self.sql_data_types:
                 self.sql_data_types[attr] = self.rdbm_json_types
-<<<<<<< HEAD
-
-    def in_subtable(self, table, attr):
-        if table in self.sub_tables[Config.rdbm_type]:
-            for stbl in self.sub_tables[Config.rdbm_type][table]:
-                if stbl[0] == attr:
-                    return True
-=======
->>>>>>> 6e00e723
 
     def exec_rdbm_query(self, query, getresult=False):
         base.logIt("Executing {} Query: {}".format(Config.rdbm_type, query))
@@ -190,21 +160,12 @@
                     return qresult.first()
                 elif getresult:
                     return qresult.fetchall()
-<<<<<<< HEAD
-        elif Config.rdbm_type == 'spanner':
-                self.spanner_client.exec_sql(query.strip(';'))
-=======
->>>>>>> 6e00e723
 
     def set_cbm(self):
         self.cbm = CBM(Config.get('cb_query_node'), Config.get('couchebaseClusterAdmin'), Config.get('cb_password'))
 
     def get_jans_auth_conf_dynamic(self):
-<<<<<<< HEAD
-        if self.moddb in (BackendTypes.MYSQL, BackendTypes.PGSQL, BackendTypes.SPANNER):
-=======
         if self.moddb in (BackendTypes.MYSQL, BackendTypes.PGSQL):
->>>>>>> 6e00e723
             result = self.search(search_base='ou=jans-auth,ou=configuration,o=jans', search_filter='(objectClass=jansAppConf)', search_scope=SearchScopes.BASE)
             dn = result['dn'] 
             jans_auth_conf_dynamic = json.loads(result['jansConfDyn'])
@@ -215,18 +176,10 @@
             js = result.json()
             dn = js['results'][0][self.default_bucket]['dn']
             jans_auth_conf_dynamic = js['results'][0][self.default_bucket]['jansConfDyn']
-<<<<<<< HEAD
 
         return dn, jans_auth_conf_dynamic
-=======
->>>>>>> 6e00e723
-
-        return dn, jans_auth_conf_dynamic
-
-<<<<<<< HEAD
-=======
-
->>>>>>> 6e00e723
+
+
     def set_jans_auth_conf_dynamic(self, entries):
         if self.moddb in (BackendTypes.MYSQL, BackendTypes.PGSQL):
             dn, jans_auth_conf_dynamic = self.get_jans_auth_conf_dynamic()
@@ -235,16 +188,6 @@
             sqlalchemyObj.jansConfDyn = json.dumps(jans_auth_conf_dynamic, indent=2)
             self.session.commit()
 
-<<<<<<< HEAD
-        elif self.moddb in (BackendTypes.SPANNER,):
-            dn, jans_auth_conf_dynamic = self.get_jans_auth_conf_dynamic()
-            jans_auth_conf_dynamic.update(entries)
-            doc_id = self.get_doc_id_from_dn(dn)
-
-            self.spanner_client.write_data(table='jansAppConf', columns=['doc_id', 'jansConfDyn'], values=[doc_id, json.dumps(jans_auth_conf_dynamic)], mutation='update')
-
-=======
->>>>>>> 6e00e723
         elif self.moddb == BackendTypes.COUCHBASE:
             for k in entries:
                 n1ql = 'UPDATE `{}` USE KEYS "configuration_jans-auth" SET jansConfDyn.{}={}'.format(self.default_bucket, k, json.dumps(entries[k]))
@@ -259,15 +202,6 @@
             sqlalchemyObj.jansEnabled = 1 if enable else 0
             self.session.commit()
 
-<<<<<<< HEAD
-        elif self.moddb == BackendTypes.SPANNER:
-            dn = SCRIPTS_DN_TMP.format(inum)
-            table = self.get_spanner_table_for_dn(dn)
-            if table:
-                self.spanner_client.write_data(table=table, columns=['doc_id', 'jansEnabled'], values=[inum, enable], mutation='update')
-
-=======
->>>>>>> 6e00e723
         elif self.moddb == BackendTypes.COUCHBASE:
             n1ql = 'UPDATE `{}` USE KEYS "scripts_{}" SET jansEnabled=true'.format(self.default_bucket, inum)
             self.cbm.exec_query(n1ql)
@@ -278,12 +212,6 @@
             setattr(sqlalchemyObj, service, 1)
             self.session.commit()
 
-<<<<<<< HEAD
-        elif self.moddb == BackendTypes.SPANNER:
-            self.spanner_client.write_data(table='jansAppConf', columns=['doc_id', service], values=["configuration", True], mutation='update')
-
-=======
->>>>>>> 6e00e723
         elif self.moddb == BackendTypes.COUCHBASE:
             n1ql = 'UPDATE `{}` USE KEYS "configuration" SET {}=true'.format(self.default_bucket, service)
             self.cbm.exec_query(n1ql)
@@ -299,15 +227,6 @@
             setattr(sqlalchemyObj, component, typed_val)
             self.session.commit()
 
-<<<<<<< HEAD
-        elif self.moddb == BackendTypes.SPANNER:
-            table = self.get_spanner_table_for_dn(dn)
-            doc_id = self.get_doc_id_from_dn(dn)
-            typed_val = self.get_rdbm_val(component, value, rdbm_type='spanner')
-            self.spanner_client.write_data(table=table, columns=['doc_id', component], values=[doc_id, value], mutation='update')
-
-=======
->>>>>>> 6e00e723
         elif self.moddb == BackendTypes.COUCHBASE:
             key = ldif_utils.get_key_from(dn)
             n1ql = 'UPDATE `{}` USE KEYS "{}" SET {}={}'.format(self.default_bucket, key, component, value)
@@ -324,14 +243,6 @@
                 return result.__dict__
             return
 
-<<<<<<< HEAD
-        elif mapping_location == BackendTypes.SPANNER:
-            table = self.get_spanner_table_for_dn(dn)
-            data = self.dn_exists_rdbm(dn, table)
-            return data
-
-=======
->>>>>>> 6e00e723
         else:
             bucket = self.get_bucket_for_dn(dn)
             key = ldif_utils.get_key_from(dn)
@@ -347,19 +258,8 @@
     def dn_exists_rdbm(self, dn, table):
         base.logIt("Checking dn {} exists in table {}".format(dn, table))
         backend_location = self.get_backend_location_for_dn(dn)
-<<<<<<< HEAD
-
-        if backend_location == BackendTypes.SPANNER:
-            result = self.spanner_client.get_dict_data('SELECT * from {} WHERE dn="{}"'.format(table, dn))
-            if result:
-                result = result[0]
-            return result
-
         sqlalchemy_table = self.Base.classes[table].__table__
-=======
-        sqlalchemy_table = self.Base.classes[table].__table__
-
->>>>>>> 6e00e723
+
         return self.session.query(sqlalchemy_table).filter(sqlalchemy_table.columns.dn == dn).first()
 
 
@@ -367,13 +267,8 @@
         base.logIt("Searching database for dn {} with filter {}".format(search_base, search_filter))
         backend_location = self.get_backend_location_for_dn(search_base)
 
-<<<<<<< HEAD
-        if backend_location in (BackendTypes.MYSQL, BackendTypes.PGSQL, BackendTypes.SPANNER):
-            if backend_location != BackendTypes.SPANNER and self.Base is None:
-=======
         if backend_location in (BackendTypes.MYSQL, BackendTypes.PGSQL):
             if self.Base is None:
->>>>>>> 6e00e723
                 self.rdm_automapper()
 
             s_table = None
@@ -402,44 +297,6 @@
             if not s_table:
                 return
 
-<<<<<<< HEAD
-            if backend_location == BackendTypes.SPANNER:
-
-                if fetchmany:
-                    retVal = []
-                else:
-                    retVal = {}
-
-                for col, val in search_list:
-                    if val == '*':
-                        continue
-
-                    if col.lower() == 'objectclass':
-                        s_table = val
-                    else:
-                        val = val.replace('*', '%')
-                        q_operator = 'LIKE' if '%' in val else '='
-                        where_clause = 'AND {} {} "{}"'.format(col, q_operator, val)
-
-                if not s_table:
-                    return retVal
-
-                if search_scope == SearchScopes.BASE:
-                    dn_clause = 'dn = "{}"'.format(search_base)
-                else:
-                    dn_clause = 'dn LIKE "%{}"'.format(search_base)
-
-                sql_cmd = 'SELECT * FROM {} WHERE ({}) {}'.format(s_table, dn_clause, where_clause)
-
-                result = self.spanner_client.get_dict_data(sql_cmd)
-
-                if not fetchmany and result:
-                    return result[0]
-
-                return [ (ldif_utils.get_key_from(item['dn']), item) for item in retVal ]
-
-=======
->>>>>>> 6e00e723
             sqlalchemy_table = self.Base.classes[s_table]
             sqlalchemyQueryObject = self.session.query(sqlalchemy_table)
 
@@ -525,16 +382,6 @@
                     self.session.delete(sqlalchemy_obj)
                     self.session.commit()
 
-<<<<<<< HEAD
-            elif backend_location == BackendTypes.SPANNER:
-                tbl = self.get_spanner_table_for_dn(dn)
-                data = self.spanner_client.get_dict_data('SELECT doc_id FROM {} WHERE dn="{}"'.format(tbl, dn))
-                if data:
-                    doc_id = data[0]['doc_id']
-                    self.spanner_client.delete_data_data(tbl, doc_id)
-
-=======
->>>>>>> 6e00e723
             elif backend_location == BackendTypes.COUCHBASE:
                 key = ldif_utils.get_key_from(dn)
                 bucket =self.get_bucket_for_key(key)
@@ -567,31 +414,6 @@
                 sqlalchemyObj.jansConfProperty = jans_conf_property
                 self.session.commit()
 
-<<<<<<< HEAD
-
-        elif backend_location == BackendTypes.SPANNER:
-            spanner_data_list = self.spanner_client.get_dict_data('SELECT jansConfProperty from jansCustomScr WHERE dn="{}"'.format(dn))
-            spanner_data = spanner_data_list[0]
-            jans_conf_property = []
-            added = False
-            jans_conf_property = spanner_data.get('jansConfProperty', [])
-
-            for i, oxconfigprop in enumerate(jans_conf_property):
-                oxconfigpropjs = json.loads(oxconfigprop)
-                if oxconfigpropjs.get('value1') == 'allowed_clients':
-                    if client_id in oxconfigpropjs['value2']:
-                        return
-                    oxconfigpropjs['value2'] = self.add2strlist(client_id, oxconfigpropjs['value2'])
-                    jans_conf_property[i] = json.dumps(oxconfigpropjs)
-                    added = True
-                    break
-
-            if not added:
-                jans_conf_property.append(json.dumps({'value1': 'allowed_clients', 'value2': client_id}))
-            self.spanner_client.write_data(table='jansCustomScr', columns=['doc_id', 'jansConfProperty'], values=[script_inum, jans_conf_property], mutation='update')
-
-=======
->>>>>>> 6e00e723
         elif backend_location == BackendTypes.COUCHBASE:
             bucket = self.get_bucket_for_dn(dn)
             n1ql = 'SELECT jansConfProperty FROM `{}` USE KEYS "scripts_{}"'.format(bucket, script_inum)
@@ -683,17 +505,6 @@
                 return result
 
     def table_exists(self, table):
-<<<<<<< HEAD
-        if Config.rdbm_type == 'spanner':
-            return table in self.spanner_client.get_tables()
-        else:
-            metadata = sqlalchemy.MetaData()
-            try:
-                metadata.reflect(self.engine, only=[table])
-            except:
-                pass
-=======
->>>>>>> 6e00e723
 
         metadata = sqlalchemy.MetaData()
         try:
@@ -702,11 +513,6 @@
             pass
 
         return table in metadata
-
-    def is_schema_rdbm_json(self, attrname):
-        for attr in self.jans_attributes:
-            if attrname in attr['names']:
-                return attr.get('rdbm_json_column')
 
     def is_schema_rdbm_json(self, attrname):
         for attr in self.jans_attributes:
@@ -741,13 +547,8 @@
 
         if data_type in ('DATETIME(3)', 'TIMESTAMP'):
             dval = val_.strip('Z')
-<<<<<<< HEAD
-            sep= 'T' if rdbm_type == 'spanner' else ' '
-            postfix = 'Z' if rdbm_type == 'spanner' else ''
-=======
             sep= ' '
             postfix = ''
->>>>>>> 6e00e723
             return "{}-{}-{}{}{}:{}:{}{}{}".format(dval[0:4], dval[4:6], dval[6:8], sep, dval[8:10], dval[10:12], dval[12:14], dval[14:17], postfix)
 
         if data_type in ('JSON', 'JSONB'):
@@ -785,17 +586,6 @@
             doc_id = '_'
         return doc_id
 
-<<<<<<< HEAD
-    def get_spanner_table_for_dn(self, dn):
-        tables = self.spanner_client.get_tables()
-
-        for table in tables:
-            sql_cmd = 'SELECT doc_id FROM {} WHERE dn="{}"'.format(table, dn)
-            result = self.spanner_client.get_dict_data(sql_cmd)
-            if result:
-                return table
-=======
->>>>>>> 6e00e723
 
     def get_sha_digest(self, val):
         msha = hashlib.sha256()
@@ -896,94 +686,6 @@
                         self.session.add(sqlalchObj)
                         self.session.commit()
 
-<<<<<<< HEAD
-
-                elif backend_location == BackendTypes.SPANNER:
-
-                    if 'add' in  entry and 'changetype' in entry:
-                        table = self.get_spanner_table_for_dn(dn)
-                        change_attr = entry['add'][0]
-                        if table:
-                            doc_id = self.get_doc_id_from_dn(dn)
-
-                            if self.in_subtable(table, change_attr):
-                                sub_table = '{}_{}'.format(table, change_attr)
-                                for subval in entry[change_attr]:
-                                    typed_val = self.get_rdbm_val(change_attr, subval, rdbm_type='spanner')
-                                    dict_doc_id = self.get_sha_digest(typed_val)
-                                    self.spanner_client.write_data(table=sub_table, columns=['doc_id', 'dict_doc_id', change_attr], values=[doc_id, typed_val, typed_val])
-
-                            else:
-                                data_list = self.spanner_client.get_dict_data('SELECT {} FROM {} WHERE doc_id="{}"'.format(entry['add'][0], table, doc_id))
-                                cur_data = data_list[0]
-                                if cur_data and change_attr in cur_data:
-                                    if not cur_data[change_attr]:
-                                        cur_data[change_attr] = []
-                                    for cur_val in entry[change_attr]:
-                                        typed_val = self.get_rdbm_val(change_attr, cur_val, rdbm_type='spanner')
-                                        cur_data[change_attr].append(typed_val)
-
-                                self.spanner_client.write_data(table=table, columns=['doc_id', change_attr], values=[doc_id, cur_data[change_attr]], mutation='update')
-
-                    elif 'replace' in entry and 'changetype' in entry:
-                        table = self.get_spanner_table_for_dn(dn)
-                        doc_id = self.get_doc_id_from_dn(dn)
-                        replace_attr = entry['replace'][0]
-                        typed_val = self.get_rdbm_val(replace_attr, entry[replace_attr], rdbm_type='spanner')
-
-                        if self.in_subtable(table, replace_attr):
-                            sub_table = '{}_{}'.format(table, replace_attr)
-                            # TODO: how to replace ?
-                            #for subval in typed_val:
-                            #    self.spanner_client.write_data(table=sub_table, columns=['doc_id', replace_attr], values=[doc_id, subval], mutation='update')
-                        else:
-                            self.spanner_client.write_data(table=table, columns=['doc_id', replace_attr], values=[doc_id, typed_val], mutation='update')
-
-                    else:
-                        vals = {}
-                        dn_parsed = parse_dn(dn)
-                        rdn_name = dn_parsed[0][0]
-                        objectClass = objectClass = self.get_clean_objcet_class(entry)
-                        if objectClass.lower() == 'organizationalunit':
-                            continue
-
-                        doc_id = self.get_doc_id_from_dn(dn)
-                        vals['doc_id'] = doc_id
-                        vals['dn'] = dn
-                        vals['objectClass'] = objectClass
-
-                        if 'objectClass' in entry:
-                            entry.pop('objectClass')
-                        elif 'objectclass' in entry:
-                            entry.pop('objectclass')
-
-                        table_name = objectClass
-
-                        subtable_data = []
-
-                        for lkey in entry:
-                            spanner_vals = self.get_rdbm_val(lkey, entry[lkey], rdbm_type='spanner')
-                            if not self.in_subtable(table_name, lkey):
-                                vals[lkey] = spanner_vals
-                            else:
-                                sub_table = '{}_{}'.format(table_name, lkey)
-                                sub_table_columns = ['doc_id', 'dict_doc_id', lkey]
-                                sub_table_values = []
-                                for subtableval in spanner_vals:
-                                    dict_doc_id = self.get_sha_digest(subtableval)
-                                    sub_table_values.append([doc_id, dict_doc_id, subtableval])
-                                subtable_data.append((sub_table, sub_table_columns, sub_table_values))
-
-                        columns = [ *vals.keys() ]
-                        values = [ vals[lkey] for lkey in columns ]
-                        base.logIt("SPANNER:WRITE {} {} {}".format(table_name, columns, values))
-                        self.spanner_client.write_data(table=table_name, columns=columns, values=values)
-
-                        for sdata in subtable_data:
-                            self.spanner_client.write_data(table=sdata[0], columns=sdata[1], values=sdata[2][0])
-
-=======
->>>>>>> 6e00e723
                 elif backend_location == BackendTypes.COUCHBASE:
                     if len(entry) < 3:
                         continue

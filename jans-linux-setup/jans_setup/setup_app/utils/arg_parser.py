import os
import sys
import uuid
import argparse

from setup_app import static
from setup_app.version import __version__
from setup_app.utils import base

OPENBANKING_PROFILE = 'openbanking'
PROFILE = os.environ.get('JANS_PROFILE')

parser_description='''Use this script to configure your Jans Server and to add initial data required for
oxAuth and oxTrust to start. If setup.properties is found in this folder, these
properties will automatically be used instead of the interactive setup.
'''

parser = argparse.ArgumentParser(description=parser_description)
parser.add_argument('--version', action='version', version='%(prog)s ' + __version__)
parser.add_argument('-c', help="Use command line instead of tui", action='store_true')
parser.add_argument('-d', help="Installation directory")
parser.add_argument('-f', help="Specify setup.properties file")
parser.add_argument('-n', help="No interactive prompt before install starts. Run with -f", action='store_true')    
parser.add_argument('-N', '--no-httpd', help="No apache httpd server", action='store_true')
parser.add_argument('-u', help="Update hosts file with IP address / hostname", action='store_true')
parser.add_argument('-csx', help="Collect setup properties, save and exit", action='store_true')
rdbm_group = parser.add_mutually_exclusive_group()
rdbm_group.add_argument('-remote-rdbm', choices=['mysql', 'pgsql', 'spanner'], help="Enables using remote RDBM server")
rdbm_group.add_argument('-local-rdbm', choices=['mysql', 'pgsql'], help="Enables installing/configuring local RDBM server")
parser.add_argument('-ip-address', help="Used primarily by Apache httpd for the Listen directive")
parser.add_argument('-host-name', help="Internet-facing FQDN that is used to generate certificates and metadata.")
parser.add_argument('-org-name', help="Organization name field used for generating X.509 certificates")
parser.add_argument('-email', help="Email address for support at your organization used for generating X.509 certificates")
parser.add_argument('-city', help="City field used for generating X.509 certificates")
parser.add_argument('-state', help="State field used for generating X.509 certificates")
parser.add_argument('-country', help="Two letters country coude used for generating X.509 certificates")

parser.add_argument('-rdbm-user', help="RDBM username")
parser.add_argument('-rdbm-password', help="RDBM password")
parser.add_argument('-rdbm-port', help="RDBM port")
parser.add_argument('-rdbm-db', help="RDBM database")
parser.add_argument('-rdbm-host', help="RDBM host")
parser.add_argument('--reset-rdbm-db', help="Deletes all tables on target database. Warning! You will lose all data on target database.", action='store_true')

parser.add_argument('--shell', help="Drop into interactive shell before starting installation", action='store_true')
parser.add_argument('--dump-config-on-error', help="Dump configuration on error", action='store_true')
parser.add_argument('--no-progress', help="Use simple progress", action='store_true')
parser.add_argument('-admin-password', help="Used as the Administrator password")
parser.add_argument('-jans-max-mem', help="Total memory (in KB) to be used by Jannses Server")
parser.add_argument('-properties-password', help="Encoded setup.properties file password")
parser.add_argument('-approved-issuer', help="Api Approved Issuer")

parser.add_argument('--force-download', help="Force downloading files", action='store_true')
parser.add_argument('--download-exit', help="Download files and exits", action='store_true')
parser.add_argument('-jans-app-version', help="Version for Jannses applications")
parser.add_argument('-jans-build', help="Buid version for Janssen applications")
parser.add_argument('-setup-branch', help="Jannsen setup github branch", default='main')

parser.add_argument('--disable-config-api-security', help="Turn off oauth2 security validation for jans-config-api", action='store_true')
parser.add_argument('--cli-test-client', help="Use config api test client for CLI", action='store_true')
parser.add_argument('--import-ldif', help="Render ldif templates from directory and import them in Database")

parser.add_argument('-enable-script', action='append', help="inum of script to enable", required=False)
parser.add_argument('-disable-script', action='append', help="inum of script to disable", required=False)

if PROFILE != OPENBANKING_PROFILE:

    parser.add_argument('-stm', '--enable-scim-test-mode', help="Enable Scim Test Mode", action='store_true')
    parser.add_argument('-w', help="Get the development head war files", action='store_true')
    parser.add_argument('-t', help="Load test data", action='store_true')
    parser.add_argument('-x', help="Load test data and exit", action='store_true')
    parser.add_argument('--allow-pre-released-features', help="Enable options to install experimental features, not yet officially supported", action='store_true')
    parser.add_argument('--listen_all_interfaces', help="Allow the LDAP server to listen on all server interfaces", action='store_true')

    ldap_group = parser.add_mutually_exclusive_group()
    ldap_group.add_argument('--remote-ldap', help="Enables using remote LDAP server", action='store_true')
    ldap_group.add_argument('--disable-local-ldap', help="Disables installing local LDAP server", action='store_true')

    parser.add_argument('--remote-couchbase', help="Enables using remote couchbase server", action='store_true')
    parser.add_argument('--local-couchbase', help="Enables installing couchbase server", action='store_true')
    parser.add_argument('-couchbase-admin-user', help="Couchbase admin user")
    parser.add_argument('-couchbase-admin-password', help="Couchbase admin user password")
    parser.add_argument('-couchbase-bucket-prefix', help="Set prefix for couchbase buckets", default='jans')
    parser.add_argument('-couchbase-hostname', help="Remote couchbase server hostname")

    parser.add_argument('--no-data', help="Do not import any data to database backend, used for clustering", action='store_true')
    parser.add_argument('--no-jsauth', help="Do not install OAuth2 Authorization Server", action='store_true')
    parser.add_argument('-ldap-admin-password', help="Used as the LDAP directory manager password")
    parser.add_argument('--no-config-api', help="Do not install Jans Auth Config Api", action='store_true')

    parser.add_argument('--no-scim', help="Do not install Scim Server", action='store_true')
    parser.add_argument('--no-fido2', help="Do not install Fido2 Server", action='store_true')
    parser.add_argument('--install-eleven', help="Install Eleven Server", action='store_true')
    parser.add_argument('--install-jans-link', help="Install Link Server", action='store_true')
<<<<<<< HEAD
    parser.add_argument('--with-casa', help="Install Gluu/Flex Casa Server", action='store_true')
=======
    parser.add_argument('--install-jans-saml', help="Install Jans SAML", action='store_true')
>>>>>>> c49aae34

    #parser.add_argument('--oxd-use-jans-storage', help="Use Jans Storage for Oxd Server", action='store_true')
    parser.add_argument('--load-config-api-test', help="Load Config Api Test Data", action='store_true')

    parser.add_argument('-config-patch-creds', help="password:username for downloading auto test ciba password")

    # spanner options
    parser.add_argument('-spanner-project', help="Spanner project name")
    parser.add_argument('-spanner-instance', help="Spanner instance name")
    parser.add_argument('-spanner-database', help="Spanner database name")
    spanner_cred_group = parser.add_mutually_exclusive_group()
    spanner_cred_group.add_argument('-spanner-emulator-host', help="Use Spanner emulator host")
    spanner_cred_group.add_argument('-google-application-credentials', help="Path to Google application credentials json file")

    # test-client
    parser.add_argument('-test-client-id', help="ID of test client which has all available scopes. Must be in UUID format.")
    parser.add_argument('-test-client-pw', help="Secret for test client")
    parser.add_argument('-test-client-redirect-uri', help="Redirect URI for test client")
    parser.add_argument('--test-client-trusted', help="Make test client trusted", action='store_true')

else:
    # openbanking
    parser.add_argument('--no-external-key', help="Don't use external key", action='store_true')
    parser.add_argument('-ob-key-fn', help="Openbanking key filename", default='/root/obsigning-axV5umCvTMBMjPwjFQgEvb_NO_UPLOAD.key')
    parser.add_argument('-ob-cert-fn', help="Openbanking certificate filename", default='/root/obsigning.pem')
    parser.add_argument('-ob-alias', help="Openbanking key alias", default='GkwIzWy88xWSlcWnLiEc8ip9s2M')
    parser.add_argument('-static-kid', help="Openbanking static kid")
    parser.add_argument('-jwks-uri', help="Openbanking jwksUri", default="https://keystore.openbankingtest.org.uk/0014H00001lFE7dQAG/axV5umCvTMBMjPwjFQgEvb.jwks")
    parser.add_argument('--disable-ob-auth-script', help="Disable Openbanking authentication script and use default backend", action='store_true')


def add_to_me(you):

    base.logIt("Adding actions from parser: '{}'".format(you.description))
    group = parser.add_argument_group(you.description)

    for action in you._actions:
        base.logIt("Adding action '{}'".format(' '.join(action.option_strings)))
        if isinstance(action, argparse._HelpAction):
            continue
        if isinstance(action, argparse._StoreTrueAction):
            arg = group.add_argument(*action.option_strings, action='store_true')
        else:
            arg = group.add_argument(*action.option_strings)

        arg.option_strings = action.option_strings
        arg.default = action.default
        arg.help = action.help
        arg.choices = action.choices
        arg.required = False
        arg.type = action.type


def get_parser():
    argsp, others = parser.parse_known_args()
    if getattr(argsp, 'test_client_id', None):
        try:
            uuid.UUID(argsp.test_client_id)
        except:
            sys.stderr.write("{}-test-client-id should be in UUID format{}\n".format(static.colors.DANGER, static.colors.ENDC))
            sys.stderr.flush()
            sys.exit(2)

    return argsp<|MERGE_RESOLUTION|>--- conflicted
+++ resolved
@@ -92,11 +92,8 @@
     parser.add_argument('--no-fido2', help="Do not install Fido2 Server", action='store_true')
     parser.add_argument('--install-eleven', help="Install Eleven Server", action='store_true')
     parser.add_argument('--install-jans-link', help="Install Link Server", action='store_true')
-<<<<<<< HEAD
     parser.add_argument('--with-casa', help="Install Gluu/Flex Casa Server", action='store_true')
-=======
     parser.add_argument('--install-jans-saml', help="Install Jans SAML", action='store_true')
->>>>>>> c49aae34
 
     #parser.add_argument('--oxd-use-jans-storage', help="Use Jans Storage for Oxd Server", action='store_true')
     parser.add_argument('--load-config-api-test', help="Load Config Api Test Data", action='store_true')

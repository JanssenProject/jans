import os
import sys
import uuid
import argparse

from setup_app import static, paths
from setup_app.version import __version__
from setup_app.utils import base
from setup_app.config import Config

OPENBANKING_PROFILE = 'openbanking'
PROFILE = os.environ.get('JANS_PROFILE')

parser_description='''Use this script to configure your Jans Server and to add initial data required for
Jans Auth and other Jans services to start. If setup.properties is found in this folder, these
properties will automatically be used instead of the interactive setup.
'''

parser = argparse.ArgumentParser(description=parser_description)
parser.add_argument('--version', action='version', version='%(prog)s ' + __version__)
parser.add_argument('-c', help="Use command line instead of tui", action='store_true')
parser.add_argument('-d', help="Installation directory")
parser.add_argument('-f', help="Specify setup.properties file")
parser.add_argument('-n', help="No interactive prompt before install starts. Run with -f", action='store_true')    
parser.add_argument('-N', '--no-httpd', help="No apache httpd server", action='store_true')
parser.add_argument('-u', help="Update hosts file with IP address / hostname", action='store_true')
parser.add_argument('-csx', help="Collect setup properties, save and exit", action='store_true')
parser.add_argument('-encode-salt', help="24 characters length string to be used for encoding passwords")

rdbm_group = parser.add_mutually_exclusive_group()
<<<<<<< HEAD
rdbm_group.add_argument('-remote-rdbm', choices=['mysql', 'pgsql', 'spanner'], help="Enables using remote RDBM server")
=======
rdbm_group.add_argument('-remote-rdbm', choices=['mysql', 'pgsql'], help="Enables using remote RDBM server")
>>>>>>> 6e00e723
rdbm_group.add_argument('-local-rdbm', choices=['mysql', 'pgsql'], help="Enables installing/configuring local RDBM server", default='pgsql')
parser.add_argument('-ip-address', help="Used primarily by Apache httpd for the Listen directive")
parser.add_argument('-host-name', help="Internet-facing FQDN that is used to generate certificates and metadata.")
parser.add_argument('-org-name', help="Organization name field used for generating X.509 certificates")
parser.add_argument('-email', help="Email address for support at your organization used for generating X.509 certificates")
parser.add_argument('-city', help="City field used for generating X.509 certificates")
parser.add_argument('-state', help="State field used for generating X.509 certificates")
parser.add_argument('-country', help="Two letters country coude used for generating X.509 certificates")

parser.add_argument('-rdbm-user', help="RDBM username")
parser.add_argument('-rdbm-password', help="RDBM password")
parser.add_argument('-rdbm-port', help="RDBM port")
parser.add_argument('-rdbm-db', help="RDBM database")
parser.add_argument('-rdbm-host', help="RDBM host")
parser.add_argument('--reset-rdbm-db', help="Deletes all tables on target database. Warning! You will lose all data on target database.", action='store_true')

parser.add_argument('--shell', help="Drop into interactive shell before starting installation", action='store_true')
parser.add_argument('--dump-config-on-error', help="Dump configuration on error", action='store_true')
parser.add_argument('--no-progress', help="Use simple progress", action='store_true')
parser.add_argument('-admin-password', help="Used as the Administrator password")
parser.add_argument('-jans-max-mem', help="Total memory (in KB) to be used by Jannses Server")
parser.add_argument('-properties-password', help="Encoded setup.properties file password")
parser.add_argument('-approved-issuer', help="Api Approved Issuer")

parser.add_argument('--force-download', help="Force downloading files", action='store_true')
parser.add_argument('--download-exit', help="Download files and exits", action='store_true')
parser.add_argument('-jans-app-version', help="Version for Jannses applications")
parser.add_argument('-jans-build', help="Buid version for Janssen applications")
parser.add_argument('-setup-branch', help="Jannsen setup github branch", default='main')

parser.add_argument('--disable-config-api-security', help="Turn off oauth2 security validation for jans-config-api", action='store_true')
parser.add_argument('--cli-test-client', help="Use config api test client for CLI", action='store_true')
parser.add_argument('--import-ldif', help="Render ldif templates from directory and import them in Database")

parser.add_argument('-enable-script', action='append', help="inum of script to enable", required=False)
parser.add_argument('-disable-script', action='append', help="inum of script to disable", required=False)

parser.add_argument('-java-version', help="Version of Amazon Corretto", choices=['11', '17'], required=False)


if PROFILE != OPENBANKING_PROFILE:

    parser.add_argument('-stm', '--enable-scim-test-mode', help="Enable Scim Test Mode", action='store_true')
    parser.add_argument('-w', help="Get the development head war files", action='store_true')
    parser.add_argument('-t', help="Load test data", action='store_true')
    parser.add_argument('-x', help="Load test data and exit", action='store_true')
    parser.add_argument('--allow-pre-released-features', help="Enable options to install experimental features, not yet officially supported", action='store_true')


    parser.add_argument('--remote-couchbase', help="Enables using remote couchbase server", action='store_true')
    parser.add_argument('--local-couchbase', help="Enables installing couchbase server", action='store_true')
    parser.add_argument('-couchbase-admin-user', help="Couchbase admin user")
    parser.add_argument('-couchbase-admin-password', help="Couchbase admin user password")
    parser.add_argument('-couchbase-bucket-prefix', help="Set prefix for couchbase buckets", default='jans')
    parser.add_argument('-couchbase-hostname', help="Remote couchbase server hostname")

    for bucket in base.coucbase_bucket_dict:
        parser.add_argument(f'-couchbase-{bucket}-mem', help=f"Memory allocation in MB for Couchbase bucket {bucket}", default=base.coucbase_bucket_dict[bucket]['memory_allocation'], type=int)

    parser.add_argument('--no-data', help="Do not import any data to database backend, used for clustering", action='store_true')
    parser.add_argument('--no-jsauth', help="Do not install OAuth2 Authorization Server", action='store_true')

    parser.add_argument('--no-config-api', help="Do not install Jans Auth Config Api", action='store_true')

    parser.add_argument('--no-scim', help="Do not install Scim Server", action='store_true')
    parser.add_argument('--no-fido2', help="Do not install Fido2 Server", action='store_true')
    parser.add_argument('--install-jans-ldap-link', help="Install Jans LDAP Link Server", action='store_true')
    parser.add_argument('--install-jans-keycloak-link', help="Install Keycloak Link Server", action='store_true')

    parser.add_argument('--with-casa', help="Install Jans Casa", action='store_true')
    parser.add_argument('--install-jans-saml', help="Install Jans KC", action='store_true')
    parser.add_argument('--install-jans-lock', help="Install Jans Lock", action='store_true')
    parser.add_argument('--install-opa', help="Install OPA", action='store_true')

    parser.add_argument('--load-config-api-test', help="Load Config Api Test Data", action='store_true')

    parser.add_argument('-config-patch-creds', help="password:username for downloading auto test ciba password")

<<<<<<< HEAD
    # spanner options
    parser.add_argument('-spanner-project', help="Spanner project name")
    parser.add_argument('-spanner-instance', help="Spanner instance name")
    parser.add_argument('-spanner-database', help="Spanner database name")
    spanner_cred_group = parser.add_mutually_exclusive_group()
    spanner_cred_group.add_argument('-spanner-emulator-host', help="Use Spanner emulator host")
    spanner_cred_group.add_argument('-google-application-credentials', help="Path to Google application credentials json file")

=======
>>>>>>> 6e00e723
    # test-client
    parser.add_argument('-test-client-id', help="ID of test client which has all available scopes. Must be in UUID format.")
    parser.add_argument('-test-client-pw', help="Secret for test client")
    parser.add_argument('-test-client-redirect-uri', help="Redirect URI for test client")
    parser.add_argument('--test-client-trusted', help="Make test client trusted", action='store_true')

else:
    # openbanking
    parser.add_argument('--no-external-key', help="Don't use external key", action='store_true')
    parser.add_argument('-ob-key-fn', help="Openbanking key filename", default='/root/obsigning-axV5umCvTMBMjPwjFQgEvb_NO_UPLOAD.key')
    parser.add_argument('-ob-cert-fn', help="Openbanking certificate filename", default='/root/obsigning.pem')
    parser.add_argument('-ob-alias', help="Openbanking key alias", default='GkwIzWy88xWSlcWnLiEc8ip9s2M')
    parser.add_argument('-static-kid', help="Openbanking static kid")
    parser.add_argument('-jwks-uri', help="Openbanking jwksUri", default="https://keystore.openbankingtest.org.uk/0014H00001lFE7dQAG/axV5umCvTMBMjPwjFQgEvb.jwks")
    parser.add_argument('--disable-ob-auth-script', help="Disable Openbanking authentication script and use default backend", action='store_true')


def add_to_me(you):

    base.logIt("Adding actions from parser: '{}'".format(you.description))
    group = parser.add_argument_group(you.description)

    for action in you._actions:
        base.logIt("Adding action '{}'".format(' '.join(action.option_strings)))
        if isinstance(action, argparse._HelpAction):
            continue
        if isinstance(action, argparse._StoreTrueAction):
            arg = group.add_argument(*action.option_strings, action='store_true')
        else:
            arg = group.add_argument(*action.option_strings)

        arg.option_strings = action.option_strings
        arg.default = action.default
        arg.help = action.help
        arg.choices = action.choices
        arg.required = False
        arg.type = action.type


def get_parser():
    argsp, others = parser.parse_known_args()
    if getattr(argsp, 'test_client_id', None):
        try:
            uuid.UUID(argsp.test_client_id)
        except:
            sys.stderr.write("{}-test-client-id should be in UUID format{}\n".format(static.colors.DANGER, static.colors.ENDC))
            sys.stderr.flush()
            sys.exit(2)

    return argsp<|MERGE_RESOLUTION|>--- conflicted
+++ resolved
@@ -28,11 +28,7 @@
 parser.add_argument('-encode-salt', help="24 characters length string to be used for encoding passwords")
 
 rdbm_group = parser.add_mutually_exclusive_group()
-<<<<<<< HEAD
-rdbm_group.add_argument('-remote-rdbm', choices=['mysql', 'pgsql', 'spanner'], help="Enables using remote RDBM server")
-=======
 rdbm_group.add_argument('-remote-rdbm', choices=['mysql', 'pgsql'], help="Enables using remote RDBM server")
->>>>>>> 6e00e723
 rdbm_group.add_argument('-local-rdbm', choices=['mysql', 'pgsql'], help="Enables installing/configuring local RDBM server", default='pgsql')
 parser.add_argument('-ip-address', help="Used primarily by Apache httpd for the Listen directive")
 parser.add_argument('-host-name', help="Internet-facing FQDN that is used to generate certificates and metadata.")
@@ -111,17 +107,6 @@
 
     parser.add_argument('-config-patch-creds', help="password:username for downloading auto test ciba password")
 
-<<<<<<< HEAD
-    # spanner options
-    parser.add_argument('-spanner-project', help="Spanner project name")
-    parser.add_argument('-spanner-instance', help="Spanner instance name")
-    parser.add_argument('-spanner-database', help="Spanner database name")
-    spanner_cred_group = parser.add_mutually_exclusive_group()
-    spanner_cred_group.add_argument('-spanner-emulator-host', help="Use Spanner emulator host")
-    spanner_cred_group.add_argument('-google-application-credentials', help="Path to Google application credentials json file")
-
-=======
->>>>>>> 6e00e723
     # test-client
     parser.add_argument('-test-client-id', help="ID of test client which has all available scopes. Must be in UUID format.")
     parser.add_argument('-test-client-pw', help="Secret for test client")

import re
import os
import time
import pprint
import inspect
import json
from collections import OrderedDict

from setup_app.paths import INSTALL_DIR, LOG_DIR
from setup_app.static import InstallTypes
from setup_app.utils.printVersion import get_war_info
from setup_app.utils import base

OPENBANKING_PROFILE = 'openbanking'

class Config:

    # we define statics here so that is is acessible without construction
    opt_dir = '/opt'
    jansOptFolder = '/opt/jans'
    distFolder = '/opt/dist'
    jre_home = '/opt/jre'
    jansBaseFolder = '/etc/jans'
    certFolder = '/etc/certs'
    oxBaseDataFolder = '/var/jans'
    etc_hosts = '/etc/hosts'
    etc_hostname = '/etc/hostname'
    os_default = '/etc/default'
    sysemProfile = '/etc/profile'
    jython_home = '/opt/jython'
    network = '/etc/sysconfig/network'
    jetty_home = '/opt/jetty'
    node_home = '/opt/node'
    unit_files_path = '/etc/systemd/system'
    output_dir = None
    jetty_base = os.path.join(jansOptFolder, 'jetty')
    dist_app_dir = os.path.join(distFolder, 'app')
    dist_jans_dir = os.path.join(distFolder, 'jans')

    installed_instance = False

    @classmethod
    def get(self, attr, default=None):
        return getattr(self, attr) if hasattr(self, attr) else default

    @classmethod
    def set_mapping_locations(self):
<<<<<<< HEAD
        ptype = 'rdbm' if self.persistence_type in ('sql', 'spanner') else self.persistence_type
=======
        ptype = 'rdbm' if self.persistence_type in ('sql',) else self.persistence_type
>>>>>>> 6e00e723
        self.mapping_locations = { group: ptype for group in self.couchbaseBucketDict }

    @classmethod
    def dump(self, dumpFile=False):
        if self.dump_config_on_error:
            return

        myDict = {}
        for obj_name, obj in inspect.getmembers(self):
            obj_name = str(obj_name)
            if not obj_name.startswith('__') and (not callable(obj)):
                myDict[obj_name] = obj

        if dumpFile:
            fn = os.path.join(self.install_dir, 'config-'+time.ctime().replace(' ', '-'))
            with open(fn, 'w') as w:
                w.write(pprint.pformat(myDict, indent=2))
        else:
            pp = pprint.PrettyPrinter(indent=2)
            pp.pprint(myDict)

    @classmethod
    def calculate_mem(self):
        self.application_max_ram = int(Config.jans_max_mem)

    @classmethod
    def init(self, install_dir=INSTALL_DIR):

        self.install_dir = install_dir
        self.data_dir = os.path.join(self.install_dir, 'setup_app/data')
        self.profile = base.current_app.profile 

        self.thread_queue = None
        self.jetty_user = self.jetty_group = 'jetty'
        self.root_user = self.root_group = 'root'
        self.backend_service = 'network.target'
        self.dump_config_on_error = False

        if not self.output_dir:
            self.output_dir = os.path.join(install_dir, 'output')

        if base.snap:
            self.jetty_user = 'root'

        self.default_store_type = 'PKCS12'

        #create dummy progress bar that logs to file in case not defined
        progress_log_file = os.path.join(LOG_DIR, 'progress-bar.log')
        class DummyProgress:

            services = []

            def register(self, installer):
                pass

            def before_start(self):
                pass

            def start(self):
                pass

            def progress(self, service_name, msg, incr=False):
                with open(progress_log_file, 'a') as w:
                    w.write("{}: {}\n".format(service_name, msg))

        self.pbar = DummyProgress()

        self.properties_password = None
        self.noPrompt = False

        self.dist_app_dir = os.path.join(self.distFolder, 'app')
        self.dist_jans_dir = os.path.join(self.distFolder, 'jans')
        self.distTmpFolder = os.path.join(self.distFolder, 'tmp')

        self.downloadWars = None
        self.templateRenderingDict = {
                                        'jans_auth_client_2_inum': 'AB77-1A2B',
                                        'jans_auth_client_3_inum': '3E20',
                                        'jans_auth_client_4_inum': 'FF81-2D39',
                                        'idp_attribute_resolver_ldap.search_filter': '(|(uid=$requestContext.principalName)(mail=$requestContext.principalName))',
                                        'server_time_zone': 'UTC' + time.strftime("%z"),
                                     }

        # java commands
        self.cmd_java = os.path.join(self.jre_home, 'bin/java')
        self.cmd_keytool = os.path.join(self.jre_home, 'bin/keytool')
        self.cmd_jar = os.path.join(self.jre_home, 'bin/jar')

        if self.profile == OPENBANKING_PROFILE:
            self.use_external_key = True
            self.ob_key_fn = ''
            self.ob_cert_fn = ''
            self.ob_alias = ''
            self.static_kid = ''
            self.jwks_uri = ''

        # Component ithversions
        self.apache_version = None

        #passwords
        self.admin_password = ''
        self.cb_password = None
        self.encoded_cb_password = ''

        #DB installation types
        self.cb_install = InstallTypes.NONE
        self.rdbm_install = InstallTypes.LOCAL

        self.couchbase_buckets = []

        #rdbm
        self.rdbm_install_type = InstallTypes.LOCAL
        self.rdbm_type = 'pgsql'
        self.rdbm_host = 'localhost'
        self.rdbm_port = 3306
        self.rdbm_db = 'jansdb'
        self.rdbm_user = 'jans'
        self.rdbm_password = None
        self.rdbm_password_enc = ''
        self.static_rdbm_dir = os.path.join(self.install_dir, 'static/rdbm')

        # Jans components installation status
        self.loadData = True
        self.install_jans = True
        self.install_jre = True
        self.install_jetty = True
        self.install_jython = True
        self.install_jans_auth = True
        self.install_httpd = True
        self.install_scim_server = True
        self.install_fido2 = True
        self.install_config_api = True
        self.install_casa = False
        self.install_jans_cli = True
        self.install_jans_ldap_link = False
        self.loadTestData = False
        self.allowPreReleasedFeatures = False
        self.install_jans_saml = False
        self.install_jans_keycloak_link = False
        self.install_jans_lock = False
        self.install_opa = False

        # backward compatibility
        self.os_type = base.os_type
        self.os_version = base.os_version
        self.os_initdaemon = base.os_initdaemon

        self.persistence_type = 'sql'

        self.setup_properties_fn = os.path.join(self.install_dir, 'setup.properties')
        self.savedProperties = os.path.join(self.install_dir, 'setup.properties.last')

        self.jansOptBinFolder = os.path.join(self.jansOptFolder, 'bin')
        self.jansOptSystemFolder = os.path.join(self.jansOptFolder, 'system')
        self.jansOptPythonFolder = os.path.join(self.jansOptFolder, 'python')
        self.configFolder = os.path.join(self.jansBaseFolder, 'conf') 

        self.salt_fn = os.path.join(self.configFolder,'salt')
        self.jans_properties_fn = os.path.join(self.configFolder,'jans.properties')
        self.jans_hybrid_roperties_fn = os.path.join(self.configFolder, 'jans-hybrid.properties')

        self.cache_provider_type = 'NATIVE_PERSISTENCE'

        self.java_type = 'jre'

        self.hostname = None
        self.ip = None
        self.orgName = None
        self.countryCode = None
        self.city = None
        self.state = None
        self.admin_email = None
        self.encode_salt = None
        self.admin_inum = None

        self.jans_max_mem = int(base.current_mem_size * .85 * 1000) # 85% of physical memory
        self.calculate_mem()

        self.templateFolder = os.path.join(self.install_dir, 'templates')
        self.staticFolder = os.path.join(self.install_dir, 'static')

        self.extensionFolder = os.path.join(self.staticFolder, 'extension')
        self.script_catalog_dir = os.path.join(self.install_dir, 'script_catalog')

        self.jansScriptFiles = [
                            os.path.join(self.install_dir, 'static/scripts/logmanager.sh'),
                            os.path.join(self.install_dir, 'static/scripts/testBind.py'),
                            os.path.join(self.install_dir, 'static/scripts/jans'),
                            os.path.join(self.install_dir, 'static/scripts/jans_services_status.py'),
                            ]

        self.redhat_services = ['httpd', 'rsyslog']
        self.debian_services = ['apache2', 'rsyslog']

        self.defaultTrustStoreFN = os.path.join(self.jre_home, 'jre/lib/security/cacerts')
        self.defaultTrustStorePW = 'changeit'

        # Stuff that gets rendered; filename is necessary. Full path should
        # reflect final path if the file must be copied after its rendered.

        self.jans_python_readme = os.path.join(self.jansOptPythonFolder, 'libs/python.txt')
        self.jansCouchebaseProperties = os.path.join(self.configFolder, 'jans-couchbase.properties')
        self.jansRDBMProperties = os.path.join(self.configFolder, 'jans-sql.properties')

        self.ldif_base = os.path.join(self.output_dir, 'base.ldif')
        self.ldif_attributes = os.path.join(self.output_dir, 'attributes.ldif')
        self.ldif_scopes = os.path.join(self.output_dir, 'scopes.ldif')
        self.ldif_agama = os.path.join(self.output_dir, 'agama.ldif')

        self.ldif_metric = os.path.join(self.staticFolder, 'metric/o_metric.ldif')
        self.ldif_site = os.path.join(self.install_dir, 'static/site/site.ldif')
        self.ldif_configuration = os.path.join(self.output_dir, 'configuration.ldif')

        self.system_profile_update_init = os.path.join(self.output_dir, 'system_profile_init')
        self.system_profile_update_systemd = os.path.join(self.output_dir, 'system_profile_systemd')

        ### rsyslog file customised for init.d
        self.rsyslogUbuntuInitFile = os.path.join(self.install_dir, 'static/system/ubuntu/rsyslog')

        # OpenID key generation default setting
        self.default_openid_jks_dn_name = 'CN=Jans Auth CA Certificates'
        if self.profile == OPENBANKING_PROFILE:
            self.default_key_algs = 'RS256 RS384 RS512 ES256 ES384 ES512'
        else:
            self.default_sig_key_algs = 'RS256 RS384 RS512 ES256 ES256K ES384 ES512 PS256 PS384 PS512'

        self.default_enc_key_algs = 'RSA1_5 RSA-OAEP ECDH-ES'
        self.default_key_expiration = 365

        self.smtp_jks_fn = os.path.join(self.certFolder, 'smtp-keys.' + self.default_store_type.lower())
        self.smtp_alias = 'smtp_sig_ec256'
        self.smtp_signing_alg = 'SHA256withECDSA'

        self.post_messages = []

        self.ldif_files = [self.ldif_base,
                           self.ldif_attributes,
                           self.ldif_scopes,
                           self.ldif_site,
                           self.ldif_metric,
                           self.ldif_configuration,
                           self.ldif_agama,
                           ]


        self.ce_templates = {
                            self.jans_python_readme: True,
                             self.etc_hostname: False,
                             self.network: False,
                             self.jans_properties_fn: True,
                             self.ldif_base: False,
                             self.ldif_attributes: False,
                             self.ldif_scopes: False,
                             self.ldif_agama: False,
                             }


        self.service_requirements = {
                        'jans-auth': ['network-online.target', 72],
                        'jans-fido2': ['network-online.target', 73],
                        'identity': ['jans-auth', 74],
                        'jans-scim': ['jans-auth', 75],
                        'idp': ['jans-auth', 76],
                        'casa': ['jans-auth', 78],
                        'passport': ['jans-auth', 82],
                        'jans-auth-rp': ['jans-auth', 84],
                        'jans-config-api': ['jans-auth', 85],
                        }


        self.non_setup_properties = {
            'jans_auth_client_jar_fn': os.path.join(self.dist_jans_dir, 'jans-auth-client-jar-with-dependencies.jar')
                }

        #re-map couchbase buckets ldif
        for bucket in self.couchbaseBucketDict:
            for i, ldifs in enumerate(self.couchbaseBucketDict[bucket]['ldif']):
                self.couchbaseBucketDict[bucket]['ldif'][i] = getattr(self, ldifs)

        self.mapping_locations = { group: 'rdbm' for group in self.couchbaseBucketDict }

        Config.addPostSetupService = []<|MERGE_RESOLUTION|>--- conflicted
+++ resolved
@@ -45,11 +45,7 @@
 
     @classmethod
     def set_mapping_locations(self):
-<<<<<<< HEAD
-        ptype = 'rdbm' if self.persistence_type in ('sql', 'spanner') else self.persistence_type
-=======
         ptype = 'rdbm' if self.persistence_type in ('sql',) else self.persistence_type
->>>>>>> 6e00e723
         self.mapping_locations = { group: ptype for group in self.couchbaseBucketDict }
 
     @classmethod

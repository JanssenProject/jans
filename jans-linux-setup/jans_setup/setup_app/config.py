import re
import os
import time
import pprint
import inspect
import json
import glob
import shutil

from pathlib import Path
from collections import OrderedDict

from setup_app.paths import INSTALL_DIR, LOG_DIR
from setup_app.static import InstallTypes, SetupProfiles
from setup_app.utils.printVersion import get_war_info
from setup_app.utils import base

OPENBANKING_PROFILE = 'openbanking'

class Config:

    # we define statics here so that is is acessible without construction
    jansOptFolder = '/opt/jans'
    distFolder = '/opt/dist'
    jre_home = '/opt/jre'
    jansBaseFolder = '/etc/jans'
    certFolder = '/etc/certs'
    oxBaseDataFolder = '/var/jans'
    etc_hosts = '/etc/hosts'
    etc_hostname = '/etc/hostname'
    os_default = '/etc/default'
    sysemProfile = '/etc/profile'
    jython_home = '/opt/jython'
    ldap_base_dir = '/opt/opendj'
    network = '/etc/sysconfig/network'
    jetty_home = '/opt/jetty'
    node_home = '/opt/node'
    unit_files_path = '/etc/systemd/system'
    output_dir = None
    jetty_base = os.path.join(jansOptFolder, 'jetty')
    dist_app_dir = os.path.join(distFolder, 'app')
    dist_jans_dir = os.path.join(distFolder, 'jans')


    default_store_type = 'pkcs12'
    opendj_truststore_format = 'pkcs12'
    default_client_test_store_type = 'pkcs12'
    

    installed_instance = False


    @classmethod
    def get(self, attr, default=None):
        return getattr(self, attr) if hasattr(self, attr) else default


    @classmethod
    def dump(self, dumpFile=False):
        if self.dump_config_on_error:
            return

        myDict = {}
        for obj_name, obj in inspect.getmembers(self):
            obj_name = str(obj_name)
            if not obj_name.startswith('__') and (not callable(obj)):
                myDict[obj_name] = obj

        if dumpFile:
            fn = os.path.join(self.install_dir, 'config-'+time.ctime().replace(' ', '-'))
            with open(fn, 'w') as w:
                w.write(pprint.pformat(myDict, indent=2))
        else:
            pp = pprint.PrettyPrinter(indent=2)
            pp.pprint(myDict)

    @classmethod
    def calculate_mem(self):
        if Config.opendj_install:
            self.opendj_max_ram = int(int(Config.jans_max_mem) * .2) # 20% of mem_use
            self.application_max_ram = int(int(Config.jans_max_mem) * .8) # 80% of mem_use
        else:
            self.opendj_max_ram = 0
            self.application_max_ram = int(Config.jans_max_mem)

    @classmethod
    def init(self, install_dir=INSTALL_DIR):

        self.install_dir = install_dir
        self.data_dir = os.path.join(self.install_dir, 'setup_app/data')
        self.profile = base.current_app.profile 
        
        self.use_existing_java = base.argsp.j

        self.thread_queue = None
        self.jetty_user = self.jetty_group = 'jetty'
        self.root_user = self.root_group = 'root'
        self.ldap_user = self.ldap_group = 'ldap'
<<<<<<< HEAD

        self.jans_group = 'jans'

        self.user_group = '{}:{}'.format(self.jetty_user, self.jans_group)

=======
        self.start_auth_after = 'network.target'
>>>>>>> 2b06dd9e
        self.dump_config_on_error = False

        if not self.output_dir:
            self.output_dir = os.path.join(install_dir, 'output')

        self.ldap_bin_dir = os.path.join(self.ldap_base_dir, 'bin')
        if base.snap:
            self.ldap_base_dir = os.path.join(base.snap_common, 'opendj')
            self.jetty_user = 'root'

<<<<<<< HEAD
        self.default_store_type = 'pkcs12'
        self.opendj_truststore_format = 'pkcs12'
=======
        self.default_store_type = 'PKCS12'
>>>>>>> 2b06dd9e

        #create dummy progress bar that logs to file in case not defined
        progress_log_file = os.path.join(LOG_DIR, 'progress-bar.log')
        class DummyProgress:

            services = []

            def register(self, installer):
                pass

            def before_start(self):
                pass

            def start(self):
                pass

            def progress(self, service_name, msg, incr=False):
                with open(progress_log_file, 'a') as w:
                    w.write("{}: {}\n".format(service_name, msg))

        self.pbar = DummyProgress()

        self.properties_password = None
        self.noPrompt = False

        self.dist_app_dir = os.path.join(self.distFolder, 'app')
        self.dist_jans_dir = os.path.join(self.distFolder, 'jans')
        self.distTmpFolder = os.path.join(self.distFolder, 'tmp')

        self.downloadWars = None
        self.templateRenderingDict = {
                                        'oxauthClient_2_inum': 'AB77-1A2B',
                                        'oxauthClient_3_inum': '3E20',
                                        'oxauthClient_4_inum': 'FF81-2D39',
                                        'idp_attribute_resolver_ldap.search_filter': '(|(uid=$requestContext.principalName)(mail=$requestContext.principalName))',
                                        'oxd_port': '8443',
                                        'server_time_zone': 'UTC' + time.strftime("%z"),
                                     }

        # java commands
        if self.profile == SetupProfiles.DISA_STIG:
            self.use_existing_java = True
            self.cmd_java = shutil.which('java')
            self.jre_home = Path(self.cmd_java).resolve().parent.parent.as_posix()
            self.cmd_keytool = shutil.which('keytool')
            self.cmd_jar = shutil.which('jar')
            self.default_store_type = 'bcfks'
            self.opendj_truststore_format = base.argsp.opendj_keystore_type
            self.default_client_test_store_type = 'pkcs12'
        else:
            self.cmd_java = os.path.join(self.jre_home, 'bin/java')
            self.cmd_keytool = os.path.join(self.jre_home, 'bin/keytool')
            self.cmd_jar = os.path.join(self.jre_home, 'bin/jar') 

        # java commands
        self.cmd_java = os.path.join(self.jre_home, 'bin/java')
        self.cmd_keytool = os.path.join(self.jre_home, 'bin/keytool')
        self.cmd_jar = os.path.join(self.jre_home, 'bin/jar')
        os.environ['OPENDJ_JAVA_HOME'] =  self.jre_home

        if self.profile == OPENBANKING_PROFILE:
            self.use_external_key = True
            self.ob_key_fn = ''
            self.ob_cert_fn = ''
            self.ob_alias = ''
            self.static_kid = ''
            self.jwks_uri = ''

        # Component ithversions
        self.apache_version = None
        self.opendj_version = None

        #passwords
        self.ldapPass = None
        self.admin_password = None
        self.admin_password = ''
        self.cb_password = None
        self.encoded_cb_password = ''

        #DB installation types
        self.opendj_install = InstallTypes.LOCAL
        self.cb_install = InstallTypes.NONE
        self.rdbm_install = InstallTypes.LOCAL if self.profile == OPENBANKING_PROFILE else False

        self.couchbase_buckets = []

        #rdbm
        self.rdbm_install_type = InstallTypes.LOCAL if self.profile == OPENBANKING_PROFILE else InstallTypes.NONE
        self.rdbm_type = 'mysql'
        self.rdbm_host = 'localhost'
        self.rdbm_port = 3306
        self.rdbm_db = 'jansdb'
        self.rdbm_user = 'jans'
        self.rdbm_password = None
        self.static_rdbm_dir = os.path.join(self.install_dir, 'static/rdbm')

        #spanner
        self.spanner_project = 'jans-project'
        self.spanner_instance = 'jans-instance'
        self.spanner_database = 'jansdb' 
        self.spanner_emulator_host = None
        self.google_application_credentials = None

        # Jans components installation status
        self.loadData = True
        self.installJans = True
        self.installJre = True
        self.installJetty = True
        self.installJython = True
        self.installOxAuth = True
        self.installOxTrust = True
        self.installHttpd = True
        self.installSaml = False
        self.installPassport = False
        self.installJansRadius = False
        self.install_scim_server = True
        self.installFido2 = True
        self.install_config_api = True
        self.installCasa = False
        self.installOxd = False
        self.installEleven = False
        self.install_jans_cli = True
        self.loadTestData = False
        self.allowPreReleasedFeatures = False

        # backward compatibility
        self.os_type = base.os_type
        self.os_version = base.os_version
        self.os_initdaemon = base.os_initdaemon

        self.persistence_type = 'sql' if self.profile == OPENBANKING_PROFILE else 'ldap'

        self.setup_properties_fn = os.path.join(self.install_dir, 'setup.properties')
        self.savedProperties = os.path.join(self.install_dir, 'setup.properties.last')

        self.jansOptBinFolder = os.path.join(self.jansOptFolder, 'bin')
        self.jansOptSystemFolder = os.path.join(self.jansOptFolder, 'system')
        self.jansOptPythonFolder = os.path.join(self.jansOptFolder, 'python')
        self.configFolder = os.path.join(self.jansBaseFolder, 'conf') 

        self.salt_fn = os.path.join(self.configFolder,'salt')
        self.jans_properties_fn = os.path.join(self.configFolder,'jans.properties')
        self.jans_hybrid_roperties_fn = os.path.join(self.configFolder, 'jans-hybrid.properties')

        self.cache_provider_type = 'NATIVE_PERSISTENCE'

        self.java_type = 'jre'

        self.hostname = None
        self.ip = None
        self.orgName = None
        self.countryCode = None
        self.city = None
        self.state = None
        self.admin_email = None
        self.encoded_ox_ldap_pw = None
        self.encode_salt = None
        self.admin_inum = None

        self.jans_max_mem = int(base.current_mem_size * .85 * 1000) # 85% of physical memory
        self.calculate_mem()

        self.templateFolder = os.path.join(self.install_dir, 'templates')
        self.staticFolder = os.path.join(self.install_dir, 'static')

        self.extensionFolder = os.path.join(self.staticFolder, 'extension')
        self.script_catalog_dir = os.path.join(self.install_dir, 'script_catalog')

        self.encoded_ldapTrustStorePass = None

        self.ldapCertFn = self.opendj_cert_fn = os.path.join(self.certFolder, 'opendj.crt')
<<<<<<< HEAD
        if self.opendj_truststore_format.lower() == 'pkcs11':
            self.opendj_trust_store_fn = self.opendj_cert_fn
        else:
            self.opendj_trust_store_fn = os.path.join(self.certFolder, 'opendj.' + self.opendj_truststore_format)
=======
        self.ldapTrustStoreFn = self.opendj_p12_fn = os.path.join(self.certFolder, 'opendj.pkcs12')
>>>>>>> 2b06dd9e

        self.oxd_package = base.determine_package(os.path.join(self.dist_jans_dir, 'oxd-server*.tgz'))

        self.opendj_truststore_pass = None

        self.ldap_binddn = 'cn=directory manager'
        self.ldap_hostname = 'localhost'
        self.couchbase_hostname = 'localhost'
        self.ldap_port = '1389'
        self.ldaps_port = '1636'
        self.ldap_admin_port = '4444'

        self.ldap_user_home = self.ldap_base_dir
        self.ldapPassFn = os.path.join(self.ldap_user_home, '.pw')
        self.ldap_backend_type = 'je'

        self.jansScriptFiles = [
                            os.path.join(self.install_dir, 'static/scripts/logmanager.sh'),
                            os.path.join(self.install_dir, 'static/scripts/testBind.py')
                            ]

        self.redhat_services = ['httpd', 'rsyslog']
        self.debian_services = ['apache2', 'rsyslog']

        self.default_trust_store_fn = os.path.join(self.jre_home, 'lib/security/cacerts')
        self.default_trust_store_pw = 'changeit'

        # Stuff that gets rendered; filename is necessary. Full path should
        # reflect final path if the file must be copied after its rendered.

        self.jans_python_readme = os.path.join(self.jansOptPythonFolder, 'libs/python.txt')
        self.ox_ldap_properties = os.path.join(self.configFolder, 'jans-ldap.properties')
        self.jansCouchebaseProperties = os.path.join(self.configFolder, 'jans-couchbase.properties')
        self.jansRDBMProperties = os.path.join(self.configFolder, 'jans-sql.properties')
        self.jansSpannerProperties = os.path.join(self.configFolder, 'jans-spanner.properties')

        self.ldif_base = os.path.join(self.output_dir, 'base.ldif')
        self.ldif_attributes = os.path.join(self.output_dir, 'attributes.ldif')
        self.ldif_scopes = os.path.join(self.output_dir, 'scopes.ldif')
        self.ldif_agama = os.path.join(self.output_dir, 'agama.ldif')

        self.ldif_metric = os.path.join(self.staticFolder, 'metric/o_metric.ldif')
        self.ldif_site = os.path.join(self.install_dir, 'static/cache-refresh/o_site.ldif')
        self.ldif_configuration = os.path.join(self.output_dir, 'configuration.ldif')

        self.system_profile_update_init = os.path.join(self.output_dir, 'system_profile_init')
        self.system_profile_update_systemd = os.path.join(self.output_dir, 'system_profile_systemd')

        ### rsyslog file customised for init.d
        self.rsyslogUbuntuInitFile = os.path.join(self.install_dir, 'static/system/ubuntu/rsyslog')
        self.ldap_setup_properties = os.path.join(self.templateFolder, 'opendj-setup.properties')

        # OpenID key generation default setting
        self.default_openid_jks_dn_name = 'CN=Jans Auth CA Certificates'
        if self.profile == OPENBANKING_PROFILE:
            self.default_key_algs = 'RS256 RS384 RS512 ES256 ES384 ES512'
        else:
            self.default_sig_key_algs = 'RS256 RS384 RS512 ES256 ES256K ES384 ES512 PS256 PS384 PS512'

        self.default_enc_key_algs = 'RSA1_5 RSA-OAEP ECDH-ES'
        self.default_key_expiration = 365

<<<<<<< HEAD
        self.smtp_jks_fn = os.path.join(self.certFolder, 'smtp-keys' + '.' + Config.default_store_type)
=======
        self.smtp_jks_fn = os.path.join(self.certFolder, 'smtp-keys.' + self.default_store_type.lower())
>>>>>>> 2b06dd9e
        self.smtp_alias = 'smtp_sig_ec256'
        self.smtp_signing_alg = 'SHA256withECDSA'

        self.post_messages = []

        self.ldif_files = [self.ldif_base,
                           self.ldif_attributes,
                           self.ldif_scopes,
                           self.ldif_site,
                           self.ldif_metric,
                           self.ldif_configuration,
                           self.ldif_agama,
                           ]


        self.ce_templates = {
                            self.jans_python_readme: True,
                             self.etc_hostname: False,
                             self.network: False,
                             self.jans_properties_fn: True,
                             self.ldif_base: False,
                             self.ldif_attributes: False,
                             self.ldif_scopes: False,
                             self.ldif_agama: False,
                             }

        if self.profile != OPENBANKING_PROFILE:
            self.ce_templates[self.ox_ldap_properties] = True

        self.service_requirements = {
                        'opendj': ['', 70],
                        'jans-auth': ['opendj', 72],
                        'jans-fido2': ['opendj', 73],
                        'identity': ['opendj jans-auth', 74],
                        'jans-scim': ['opendj jans-auth', 75],
                        'idp': ['opendj jans-auth', 76],
                        'casa': ['opendj jans-auth', 78],
                        'oxd-server': ['opendj jans-auth', 80],
                        'passport': ['opendj jans-auth', 82],
                        'jans-auth-rp': ['opendj jans-auth', 84],
                        'jans-radius': ['opendj jans-auth', 86],
                        'jans-eleven': ['opendj jans-auth', 79],
                        'jans-config-api': ['opendj jans-auth', 85],
                        }

        self.install_time_ldap = None


        self.couchbaseBucketDict = OrderedDict((
                        ('default', { 'ldif':[
                                            self.ldif_base, 
                                            self.ldif_attributes,
                                            self.ldif_scopes,
                                            self.ldif_configuration,
                                            self.ldif_metric,
                                            self.ldif_agama,
                                            ],
                                      'memory_allocation': 100,
                                      'mapping': '',
                                      'document_key_prefix': []
                                    }),

                        ('user',     {   'ldif': [],
                                        'memory_allocation': 300,
                                        'mapping': 'people, groups, authorizations',
                                        'document_key_prefix': ['groups_', 'people_', 'authorizations_'],
                                    }),

                        ('site',     {   'ldif': [self.ldif_site],
                                        'memory_allocation': 100,
                                        'mapping': 'cache-refresh',
                                        'document_key_prefix': ['site_', 'cache-refresh_'],
                                    }),

                        ('cache',    {   'ldif': [],
                                        'memory_allocation': 100,
                                        'mapping': 'cache',
                                        'document_key_prefix': ['cache_'],
                                    }),

                        ('token',   { 'ldif': [],
                                      'memory_allocation': 300,
                                      'mapping': 'tokens',
                                      'document_key_prefix': ['tokens_'],
                                    }),

                        ('session',   { 'ldif': [],
                                      'memory_allocation': 200,
                                      'mapping': 'sessions',
                                      'document_key_prefix': [],
                                    }),

                    ))

        if self.profile == OPENBANKING_PROFILE:
            #default locations are rdbm
            self.mapping_locations = { group: 'rdbm' for group in self.couchbaseBucketDict }
        else:
            #default locations are OpenDJ
            self.mapping_locations = { group: 'ldap' for group in self.couchbaseBucketDict }

        self.non_setup_properties = {
            'java_truststore_aliases': [],
            'jans_auth_client_jar_fn': os.path.join(self.dist_jans_dir, 'jans-auth-client-jar-with-dependencies.jar'),
            'jans_auth_client_noprivder_jar_fn': os.path.join(self.dist_jans_dir, 'jans-auth-client-jar-without-provider-dependencies.jar')
                }

        Config.addPostSetupService = []

    @classmethod
    def init_ext(cls):

        cls.bc_fips_jar = max(glob.glob(os.path.join(cls.dist_app_dir, 'bc-fips-*.jar')))
        cls.bcpkix_fips_jar = max(glob.glob(os.path.join(cls.dist_app_dir, 'bcpkix-fips-*.jar')))<|MERGE_RESOLUTION|>--- conflicted
+++ resolved
@@ -96,17 +96,14 @@
         self.jetty_user = self.jetty_group = 'jetty'
         self.root_user = self.root_group = 'root'
         self.ldap_user = self.ldap_group = 'ldap'
-<<<<<<< HEAD
+        self.start_auth_after = 'network.target'
+        self.dump_config_on_error = False
 
         self.jans_group = 'jans'
 
         self.user_group = '{}:{}'.format(self.jetty_user, self.jans_group)
 
-=======
-        self.start_auth_after = 'network.target'
->>>>>>> 2b06dd9e
         self.dump_config_on_error = False
-
         if not self.output_dir:
             self.output_dir = os.path.join(install_dir, 'output')
 
@@ -115,12 +112,8 @@
             self.ldap_base_dir = os.path.join(base.snap_common, 'opendj')
             self.jetty_user = 'root'
 
-<<<<<<< HEAD
         self.default_store_type = 'pkcs12'
         self.opendj_truststore_format = 'pkcs12'
-=======
-        self.default_store_type = 'PKCS12'
->>>>>>> 2b06dd9e
 
         #create dummy progress bar that logs to file in case not defined
         progress_log_file = os.path.join(LOG_DIR, 'progress-bar.log')
@@ -292,14 +285,10 @@
         self.encoded_ldapTrustStorePass = None
 
         self.ldapCertFn = self.opendj_cert_fn = os.path.join(self.certFolder, 'opendj.crt')
-<<<<<<< HEAD
         if self.opendj_truststore_format.lower() == 'pkcs11':
             self.opendj_trust_store_fn = self.opendj_cert_fn
         else:
             self.opendj_trust_store_fn = os.path.join(self.certFolder, 'opendj.' + self.opendj_truststore_format)
-=======
-        self.ldapTrustStoreFn = self.opendj_p12_fn = os.path.join(self.certFolder, 'opendj.pkcs12')
->>>>>>> 2b06dd9e
 
         self.oxd_package = base.determine_package(os.path.join(self.dist_jans_dir, 'oxd-server*.tgz'))
 
@@ -362,11 +351,7 @@
         self.default_enc_key_algs = 'RSA1_5 RSA-OAEP ECDH-ES'
         self.default_key_expiration = 365
 
-<<<<<<< HEAD
         self.smtp_jks_fn = os.path.join(self.certFolder, 'smtp-keys' + '.' + Config.default_store_type)
-=======
-        self.smtp_jks_fn = os.path.join(self.certFolder, 'smtp-keys.' + self.default_store_type.lower())
->>>>>>> 2b06dd9e
         self.smtp_alias = 'smtp_sig_ec256'
         self.smtp_signing_alg = 'SHA256withECDSA'
 

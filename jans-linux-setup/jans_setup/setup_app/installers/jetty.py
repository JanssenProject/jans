import os
import glob
import re
import shutil
import zipfile

import xml.etree.ElementTree as ET

from setup_app import paths
from setup_app.utils import base
from setup_app.static import AppType, InstallOption
from setup_app.config import Config
from setup_app.utils.setup_utils import SetupUtils
from setup_app.installers.base import BaseInstaller

NAME_STR = 'jetty'
WEBAPPS = 'webapps'

class JettyInstaller(BaseInstaller, SetupUtils):

    # let's borrow these variables from Config
    jetty_home = Config.jetty_home
    jetty_base = Config.jetty_base
    jetty_app_configuration = base.readJsonFile(os.path.join(paths.DATA_DIR, 'jetty_app_configuration.json'), ordered=True)

    jetty_link = 'https://repo1.maven.org/maven2/org/eclipse/jetty/jetty-home/{0}/jetty-home-{0}.tar.gz'.format(base.current_app.app_info['JETTY_VERSION'])
    source_files = [
            (os.path.join(Config.dist_app_dir, os.path.basename(jetty_link)), jetty_link),
            ]

    jetty_bin_sh_fn = os.path.join(jetty_home, 'bin/jetty.sh')

    def __init__(self):
        setattr(base.current_app, self.__class__.__name__, self)
        self.service_name = 'jetty'
        self.needdb = False # we don't need backend connection in this class
        self.install_var = 'install_jetty'
        self.app_type = AppType.APPLICATION
        self.install_type = InstallOption.MANDATORY
        if not base.snap:
            self.register_progess()
        self.jetty_user_home = '/home/jetty'
        self.jetty_user_home_lib = os.path.join(self.jetty_user_home, 'lib')

        self.app_custom_changes = {
            NAME_STR : {
                'name' : NAME_STR,
                'files' : [
                    {
                        'path' : os.path.join(self.jetty_home, 'etc/jetty.xml'),
                        'replace' : [
                            {
                                'pattern' : '<New id="DefaultHandler" class="org.eclipse.jetty.server.handler.DefaultHandler"/>',
                                'update' : '<New id="DefaultHandler" class="org.eclipse.jetty.server.handler.DefaultHandler">\n\t\t\t\t <Set name="showContexts">false</Set>\n\t\t\t </New>'
                            }
                        ]
                    }
                ]
            }
        }


    def install(self):

        self.createUser(Config.jetty_user, self.jetty_user_home)
        self.addUserToGroup('jans', Config.jetty_user)
        self.run([paths.cmd_mkdir, '-p', self.jetty_user_home_lib])

        jetty_archive, jetty_dist = self.get_jetty_info()

        jettyTemp = os.path.join(jetty_dist, 'temp')
        self.run([paths.cmd_mkdir, '-p', jettyTemp])
        self.chown(jettyTemp, Config.jetty_user, Config.jetty_group, recursive=True)

        self.logIt(f"Extracting {jetty_archive} into {jetty_dist}")
        shutil.unpack_archive(jetty_archive, format='gztar', extract_dir=jetty_dist)

        jettyDestinationPath = max(glob.glob(os.path.join(jetty_dist, '{}-*'.format(self.jetty_dist_string))))

        self.run([paths.cmd_ln, '-sf', jettyDestinationPath, self.jetty_home])
        self.run([paths.cmd_chmod, '-R', "755", "%s/bin/" % jettyDestinationPath])

        self.applyChangesInFiles(self.app_custom_changes[NAME_STR])

        self.replace_favicon()

        self.chown(jettyDestinationPath, Config.jetty_user, Config.jetty_group, recursive=True)
        self.run([paths.cmd_chown, '-h', '{}:{}'.format(Config.jetty_user, Config.jetty_group), self.jetty_home])

        self.run([paths.cmd_mkdir, '-p', self.jetty_base])
        self.chown(self.jetty_base, Config.jetty_user, Config.jetty_group, recursive=True)

        jettyRunFolder = '/var/run/jetty'
        self.run([paths.cmd_mkdir, '-p', jettyRunFolder])
        self.run([paths.cmd_chmod, '-R', '775', jettyRunFolder])
        self.run([paths.cmd_chgrp, '-R', Config.jetty_group, jettyRunFolder])

        self.run(['rm', '-rf', self.jetty_bin_sh_fn])
        self.copyFile("%s/system/initd/jetty.sh" % Config.staticFolder, self.jetty_bin_sh_fn)
        self.chown(self.jetty_bin_sh_fn, Config.jetty_user, Config.jetty_group, recursive=True)
        self.run([paths.cmd_chmod, '-R', '755', self.jetty_bin_sh_fn])

    def replace_favicon(self):
        # icon directory
        icon_subdir = 'org/eclipse/jetty'
        favicon_fn = 'favicon.ico'
        icon_dir = os.path.join(self.jetty_user_home_lib, icon_subdir)
        self.createDirs(icon_dir)

        # extract favicon
        base.extract_file(base.current_app.jans_zip, f'jans-linux-setup/jans_setup/static/{favicon_fn}', os.path.join(icon_dir, favicon_fn), ren=True)

        _, jetty_dist = self.get_jetty_info()
        jetty_server_fn = f'{jetty_dist}/{self.jetty_dist_string}-{self.jetty_exact_version_string}/lib/jetty-server-{self.jetty_exact_version_string}.jar'

        # replace favicon
        self.run([Config.cmd_jar, '-uf', jetty_server_fn, os.path.join(icon_subdir, favicon_fn)], cwd=self.jetty_user_home_lib)


    def get_jetty_info(self):
        # first try latest versions
        self.jetty_dist_string = 'jetty-home'
        jetty_archive_list = glob.glob(os.path.join(Config.dist_app_dir, '{}-*.tar.gz'.format(self.jetty_dist_string)))

        if not jetty_archive_list:
            self.logIt("Jetty archive not found in {}. Exiting...".format(Config.dist_app_dir), True, True)

        jetty_archive = max(jetty_archive_list)

        jetty_archive_fn = os.path.basename(jetty_archive)
        jetty_regex = re.search(f'{self.jetty_dist_string}-(\d*\.\d*)', jetty_archive_fn)
        jetty_exact_version_regex = re.search(f'{self.jetty_dist_string}-(\d*\.\d*.\d*)', jetty_archive_fn)
        if not jetty_regex:
            self.logIt("Can't determine Jetty version", True, True)

        jetty_dist = '/opt/jetty-' + jetty_regex.groups()[0]
        Config.templateRenderingDict['jetty_dist'] = jetty_dist
        self.jetty_version_string = jetty_regex.groups()[0]
        self.jetty_exact_version_string = jetty_exact_version_regex.groups()[0]

        return jetty_archive, jetty_dist

    @property
    def web_app_xml_fn(self):
        return os.path.join(self.jetty_base, self.service_name, WEBAPPS, self.service_name+'.xml')

    @property
    def jetty_service_dir(self):
        return os.path.join(self.jetty_base, self.service_name)

    @property
    def jetty_service_webapps(self):
        return os.path.join(self.jetty_service_dir, 'webapps')

    def install_jettyService(self, serviceConfiguration, supportCustomizations=False, supportOnlyPageCustomizations=False):
        service_name = serviceConfiguration['name']
        self.logIt("Installing jetty service %s..." % service_name)
        self.logIt("Deploying Jetty Service", pbar=service_name)
        self.get_jetty_info()
        jetty_service_base = '%s/%s' % (self.jetty_base, service_name)
        jetty_modules = serviceConfiguration[NAME_STR]['modules']

        jetty_modules_list = [m.strip() for m in jetty_modules.split(',')]
        if self.jetty_dist_string == 'jetty-home':
            if 'cdi-decorate' not in jetty_modules_list:
                jetty_modules_list.append('cdi-decorate')
            jetty_modules = ','.join(jetty_modules_list)

        if base.snap:
            Config.templateRenderingDict['jetty_dist'] = self.jetty_base

        self.logIt("Preparing %s service base folders" % service_name)
        self.run([paths.cmd_mkdir, '-p', jetty_service_base])

        # Create ./ext/lib folder for custom libraries only if installed Jetty "ext" module
        if "ext" in jetty_modules_list:
            self.run([paths.cmd_mkdir, '-p', "%s/lib/ext" % jetty_service_base])

        # Create ./custom/pages and ./custom/static folders for custom pages and static resources, only if application supports them
        if supportCustomizations:
            if not os.path.exists("%s/custom" % jetty_service_base):
                self.run([paths.cmd_mkdir, '-p', "%s/custom" % jetty_service_base])
            self.run([paths.cmd_mkdir, '-p', "%s/custom/pages" % jetty_service_base])

            if not supportOnlyPageCustomizations:
                self.run([paths.cmd_mkdir, '-p', "%s/custom/i18n" % jetty_service_base])
                self.run([paths.cmd_mkdir, '-p', "%s/custom/static" % jetty_service_base])
                self.run([paths.cmd_mkdir, '-p', "%s/custom/libs" % jetty_service_base])

        self.logIt("Preparing %s service base configuration" % service_name)
        jettyEnv = os.environ.copy()
        jettyEnv['PATH'] = '%s/bin:' % Config.jre_home + jettyEnv['PATH']

        self.run([Config.cmd_java, '-jar', '%s/start.jar' % self.jetty_home, 'jetty.home=%s' % self.jetty_home, 'jetty.base=%s' % jetty_service_base, '--add-module=%s' % jetty_modules], None, jettyEnv)
        self.chown(jetty_service_base, Config.jetty_user, Config.jetty_group, recursive=True)

        # make variables of this class accesible from Config
        self.update_rendering_dict()

        try:
            self.renderTemplateInOut(service_name, os.path.join(Config.templateFolder, NAME_STR), os.path.join(Config.output_dir, NAME_STR))
        except:
            self.logIt("Error rendering service '%s' defaults" % service_name, True)

        jetty_service_configuration = os.path.join(Config.output_dir, NAME_STR, service_name)
        self.copyFile(jetty_service_configuration, Config.os_default)
        self.chown(os.path.join(Config.os_default, service_name), Config.root_user)

        # Render web reources file
        try:
            web_resources = '%s_web_resources.xml' % service_name
            if os.path.exists(os.path.join(Config.templateFolder, NAME_STR, web_resources)):
                self.renderTemplateInOut(
                        web_resources,
                        os.path.join(Config.templateFolder, NAME_STR),
                        os.path.join(Config.output_dir, NAME_STR)
                        )
                self.copyFile(
                        os.path.join(Config.output_dir, NAME_STR, web_resources),
                        os.path.join(self.jetty_base, service_name, WEBAPPS)
                        )
        except:
            self.logIt("Error rendering service '%s' web_resources.xml" % service_name, True)

        # Render web context file
        try:
            web_context = '%s.xml' % service_name
            jetty_temp_dir = os.path.join(Config.templateFolder, 'jetty')
            if not os.path.exists(os.path.join(jetty_temp_dir, web_context)):
                web_context = 'default_webcontext.xml'

            self.renderTemplateInOut(
                    web_context,
                    os.path.join(Config.templateFolder, NAME_STR),
                    out_file=os.path.join(self.jetty_base, service_name, 'webapps/{}.xml'.format(service_name))
                )
        except:
            self.logIt("Error rendering service '%s' context xml" % service_name, True)

        if not base.snap:
            tmpfiles_base = '/usr/lib/tmpfiles.d'
            if Config.os_initdaemon == 'systemd' and os.path.exists(tmpfiles_base):
                self.logIt("Creating 'jetty.conf' tmpfiles daemon file")
                jetty_tmpfiles_src = '%s/jetty.conf.tmpfiles.d' % Config.templateFolder
                jetty_tmpfiles_dst = '%s/jetty.conf' % tmpfiles_base
                self.copyFile(jetty_tmpfiles_src, jetty_tmpfiles_dst)
                self.chown(jetty_tmpfiles_dst, Config.root_user, Config.root_group)
                self.run([paths.cmd_chmod, '644', jetty_tmpfiles_dst])

            self.copyFile(self.jetty_bin_sh_fn, os.path.join(Config.distFolder, 'scripts', service_name), backup=False)

        serviceConfiguration['installed'] = True

        # don't send header to server
        inifile = 'http.ini' if self.jetty_dist_string == 'jetty-home' else 'start.ini'
        self.set_jetty_param(service_name, 'jetty.httpConfig.sendServerVersion', 'false', inifile=inifile)

        if base.snap:
            run_dir = os.path.join(jetty_service_base, 'run')
            if not os.path.exists(run_dir):
                self.run([paths.cmd_mkdir, '-p', run_dir])

        self.write_webapps_xml()
        self.configure_extra_libs(self.source_files[0][0])

    def set_jetty_param(self, jettyServiceName, jetty_param, jetty_val, inifile='start.ini'):

        self.logIt("Seeting jetty parameter {0}={1} for service {2}".format(jetty_param, jetty_val, jettyServiceName))

        path_list = [self.jetty_base, jettyServiceName, inifile]
        if inifile != 'start.ini':
            path_list.insert(-1, 'start.d')
        service_fn = os.path.join(*tuple(path_list))

        start_ini = self.readFile(service_fn)
        start_ini_list = start_ini.splitlines()
        param_ln = jetty_param + '=' + jetty_val

        for i, l in enumerate(start_ini_list[:]):
            if jetty_param in l and l[0]=='#':
                start_ini_list[i] = param_ln 
                break
            elif l.strip().startswith(jetty_param):
                start_ini_list[i] = param_ln
                break
        else:
            start_ini_list.append(param_ln)

        self.writeFile(service_fn, '\n'.join(start_ini_list), backup=False)

    def calculate_aplications_memory(self, application_max_ram, jetty_app_configuration, installedComponents):
        self.logIt("Calculating memory setting for applications")
        allowedApplicationsMemory = {}
        application_max_ram = int(application_max_ram)
        application_max_ram -= len(installedComponents) * 128

        retVal = True
        usedRatio = 0.001
        for installedComponent in installedComponents:
            usedRatio += installedComponent['memory']['ratio']

        ratioMultiplier = 1.0 + (1.0 - usedRatio)/usedRatio

        for installedComponent in installedComponents:
            allowedRatio = installedComponent['memory']['ratio'] * ratioMultiplier
            allowedMemory = int(round(allowedRatio * int(application_max_ram)))

            if allowedMemory > installedComponent['memory']['max_allowed_mb']:
                allowedMemory = installedComponent['memory']['max_allowed_mb']

            allowedApplicationsMemory[installedComponent['name']] = allowedMemory

        # Iterate through all components into order to prepare all keys
        for applicationName, applicationConfiguration in jetty_app_configuration.items():
            if applicationName in allowedApplicationsMemory:
                applicationMemory = allowedApplicationsMemory.get(applicationName)
            else:
                # We uses this dummy value to render template properly of not installed application
                applicationMemory = 256

            Config.templateRenderingDict["%s_max_mem" % applicationName] = applicationMemory

            if 'jvm_heap_ration' in applicationConfiguration['memory']:
                jvmHeapRation = applicationConfiguration['memory']['jvm_heap_ration']

                minHeapMem = 256
                maxHeapMem = int(applicationMemory * jvmHeapRation)
                if maxHeapMem < minHeapMem:
                    minHeapMem = maxHeapMem

                Config.templateRenderingDict["%s_max_heap_mem" % applicationName] = maxHeapMem
                Config.templateRenderingDict["%s_min_heap_mem" % applicationName] = minHeapMem

                if maxHeapMem < 256 and applicationName in allowedApplicationsMemory:
                    retVal = False

        return retVal


    def write_webapps_xml(self, jans_app_path=None, jans_apps=None):
        if not jans_app_path:
            jans_app_path = '/'+self.service_name
        if not jans_apps:
            jans_apps = self.service_name+'.war'

        web_apps_xml_fn = os.path.join(Config.templateFolder, 'jetty/jans-app.xml')
        web_apps_xml = self.readFile(web_apps_xml_fn)
        web_apps_xml = self.fomatWithDict(web_apps_xml, {'jans_app_path': jans_app_path, 'jans_apps': jans_apps})

        self.writeFile(self.web_app_xml_fn, web_apps_xml)

    def calculate_selected_aplications_memory(self):
        Config.pbar.progress("jans", "Calculating application memory")

        installedComponents = []

        # Jetty apps
        for config_var, service in [('install_jans_auth', 'jans-auth'),
                                    ('install_scim_server', 'jans-scim'),
                                    ('install_fido2', 'jans-fido2'),
                                    ('install_config_api', 'jans-config-api'),
                                    ('install_jans_lock_as_server', 'jans-lock'),
                                    ]:

            if Config.get(config_var) and service in self.jetty_app_configuration:
                installedComponents.append(self.jetty_app_configuration[service])

        return self.calculate_aplications_memory(Config.application_max_ram, self.jetty_app_configuration, installedComponents)

    def add_extra_class(self, class_path, xml_fn=None):
        current_plugins = self.get_plugins(xml_fn, paths=True)
        for cp in class_path.split(','):
            if os.path.basename(cp) not in ','.join(current_plugins):
                current_plugins.append(cp.strip())

        self.set_class_path(current_plugins, xml_fn)

    def set_class_path(self, paths, xml_fn=None):

        if not xml_fn:
            xml_fn = self.web_app_xml_fn

        tree = ET.parse(xml_fn)
        root = tree.getroot()

        for app_set in root.findall("Set"):
            if app_set.get('name') == 'extraClasspath':
                break
        else:
            app_set = ET.Element("Set")
            app_set.set('name', 'extraClasspath')

            root.append(app_set)

        app_set.text = ','.join(paths)

        with open(xml_fn, 'wb') as f:
            f.write(b'<?xml version="1.0" encoding="ISO-8859-1"?>\n')
            f.write(b'<!DOCTYPE Configure PUBLIC "-//Jetty//Configure//EN" "http://www.eclipse.org/jetty/configure_9_0.dtd">\n')
            f.write(ET.tostring(root, method='xml'))


    def get_plugins(self, xml_fn=None, paths=False):
        plugins = []
        if not xml_fn:
            xml_fn = self.web_app_xml_fn

        if os.path.exists(xml_fn):

            tree = ET.parse(xml_fn)
            root = tree.getroot()

            for app_set in root.findall("Set"):
                if app_set.get('name') == 'extraClasspath' and app_set.text:

                    path_list = app_set.text.split(',')
                    if paths:
                        return path_list

                    for plugin_path in path_list:
                        base_name = os.path.basename(plugin_path)
                        fname, fext = os.path.splitext(base_name)
                        plugins.append(fname.rstrip('plugin').rstrip('-'))

        return plugins

    def installed(self):
        return os.path.exists(os.path.join(Config.jetty_base, self.service_name, 'start.ini')) or os.path.exists(os.path.join(Config.jetty_base, self.service_name, 'start.d/server.ini'))

    def configure_extra_libs(self, target_war_fn):
        version_rec = re.compile('-(\d+)?\.')

        builtin_libs = []
        war_zip = zipfile.ZipFile(target_war_fn)
        for builtin_path in war_zip.namelist():
            if  builtin_path.endswith('.jar'):
                builtin_libs.append(os.path.basename( builtin_path))
        war_zip.close()

        def in_war(name):
            for fn in builtin_libs:
                if fn.startswith(name):
                     return fn

        common_lib_dir = None

        if Config.cb_install:
            common_lib_dir = base.current_app.CouchbaseInstaller.common_lib_dir

<<<<<<< HEAD
        elif Config.rdbm_install and Config.rdbm_type == 'spanner':
            common_lib_dir = base.current_app.RDBMInstaller.common_lib_dir

=======
>>>>>>> 6e00e723
        if common_lib_dir:

            add_custom_lib_dir = []
            for extra_lib_fn in os.listdir(common_lib_dir):
                version_search = version_rec.search(extra_lib_fn)
                if version_search:
                    version_start_index = version_search.start()
                    name = extra_lib_fn[:version_start_index]
                    if not in_war(name):
                        add_custom_lib_dir.append(os.path.join(common_lib_dir, extra_lib_fn))

            self.add_extra_class(','.join(add_custom_lib_dir))<|MERGE_RESOLUTION|>--- conflicted
+++ resolved
@@ -447,12 +447,6 @@
         if Config.cb_install:
             common_lib_dir = base.current_app.CouchbaseInstaller.common_lib_dir
 
-<<<<<<< HEAD
-        elif Config.rdbm_install and Config.rdbm_type == 'spanner':
-            common_lib_dir = base.current_app.RDBMInstaller.common_lib_dir
-
-=======
->>>>>>> 6e00e723
         if common_lib_dir:
 
             add_custom_lib_dir = []

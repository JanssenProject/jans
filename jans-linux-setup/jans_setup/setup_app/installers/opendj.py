
import pydevd
import debugpy

import os
import glob
import shutil
import ssl
import json
import ldap3
import sys
import time

from pathlib import Path

from setup_app import paths
from setup_app.static import AppType, InstallOption
from setup_app.config import Config
from setup_app.utils import base
from setup_app.static import InstallTypes, BackendTypes, SetupProfiles, fapolicyd_rule_tmp
from setup_app.utils.setup_utils import SetupUtils
from setup_app.installers.base import BaseInstaller
from setup_app.utils.ldif_utils import myLdifParser
from setup_app.pylib.ldif4.ldif import LDIFWriter


class OpenDjInstaller(BaseInstaller, SetupUtils):

    # opendj_link = 'https://maven.gluu.org/maven/org/gluufederation/opendj/opendj-server-legacy/{0}/opendj-server-legacy-{0}.zip'.format(base.current_app.app_info['OPENDJ_VERSION'])
    opendj_link = os.path.join(base.current_app.app_info['BASE_SERVER'], 'opendj-server-legacy-4.4.13.zip')

    source_files = [
            (os.path.join(Config.dist_app_dir, os.path.basename(opendj_link)), opendj_link),
            ]

    def __init__(self):
        setattr(base.current_app, self.__class__.__name__, self)
        self.service_name = 'opendj'
        self.pbar_text = "Installing OpenDJ"
        self.needdb = False # we don't need backend connection in this class
        self.app_type = AppType.SERVICE
        self.install_type = InstallOption.OPTONAL
        self.install_var = 'opendj_install'
        self.register_progess()
        self.ldap_str = 'ldap'

        self.openDjIndexJson = os.path.join(Config.install_dir, 'static/opendj/index.json')
        self.openDjSchemaFolder = os.path.join(Config.ldap_base_dir, 'config/schema')

        self.unit_file = os.path.join(Config.install_dir, 'static/opendj/systemd/opendj.service')
        self.ldapDsconfigCommand = os.path.join(Config.ldap_bin_dir , 'dsconfig')

    def install(self):
        #debugpy.breakpoint();    

        self.logIt("Running OpenDJ Setup")

        if Config.profile == SetupProfiles.DISA_STIG:
            self.fips_provider = 'org.bouncycastle.jcajce.provider.BouncyCastleFipsProvider'
            self.provider_path = '{}:{}'.format(Config.bc_fips_jar, Config.bcpkix_fips_jar)
            self.admin_alias = 'admin-cert'
            self.pass_param = '-storepass:file'
        
        if Config.profile == SetupProfiles.DISA_STIG:
            Config.ldap_setup_properties += '.' + Config.opendj_truststore_format.lower()
            
        self.opendj_trusstore_setup_key_fn = os.path.join(Config.output_dir, 'opendj.keystore.pin')
        
        self.opendj_pck11_setup_key_fn = '/root/.keystore.pin'
        self.opendj_admin_truststore_fn = os.path.join(Config.ldap_base_dir, 'config', 'admin-truststore')
        self.opendj_key_store_password_fn = os.path.join(Config.ldap_base_dir, 'config', 'keystore.pin')

        if not base.snap:
            Config.pbar.progress(self.service_name, "Extracting OpenDJ", False)
            self.extractOpenDJ()

        self.createLdapPw()

        Config.pbar.progress(self.service_name, "Installing OpenDJ", False)
        self.logIt("Installing OpenDJ")
        if Config.opendj_install == InstallTypes.LOCAL:
            self.install_opendj()
            Config.pbar.progress(self.service_name, "Setting up OpenDJ service", False)
            self.logIt("Setting up OpenDJ service")
            self.setup_opendj_service()
            Config.pbar.progress(self.service_name, "Preparing OpenDJ schema", False)
            self.logIt("Preparing OpenDJ schema")

            #debugpy.breakpoint();    
            self.prepare_opendj_schema()

        # it is time to bind OpenDJ
        for i in range(1, 5):
            time.sleep(i*2)
            try:
                self.dbUtils.bind()
                self.logIt("LDAP Connection was successful")
                break
            except ldap3.core.exceptions.LDAPSocketOpenError:
                self.logIt("Failed to connect LDAP. Trying once more")
        else:
            self.logIt("Four attempt to connection to LDAP failed. Exiting ...", True, True)

        if Config.opendj_install:
            Config.pbar.progress(self.service_name, "Creating OpenDJ backends", False)
            self.logIt("Creating OpenDJ backends")
            self.create_backends()
            Config.pbar.progress(self.service_name, "Configuring OpenDJ", False)
            self.logIt("Configuring OpenDJ")
            self.configure_opendj()
            Config.pbar.progress(self.service_name, "Exporting OpenDJ certificate", False)
            self.logIt("Exporting OpenDJ certificate")
            self.export_opendj_public_cert()
            Config.pbar.progress(self.service_name, "Creating OpenDJ indexes", False)
            self.logIt("Creating OpenDJ indexes")            
            self.index_opendj()

            ldif_files = []

            if Config.mapping_locations['default'] == self.ldap_str:
                ldif_files += Config.couchbaseBucketDict['default']['ldif']

            ldap_mappings = self.getMappingType(self.ldap_str)

            for group in ldap_mappings:
                ldif_files +=  Config.couchbaseBucketDict[group]['ldif']

            Config.pbar.progress(self.service_name, "Importing ldif files to OpenDJ", False)
            self.logIt("Importing ldif files to OpenDJ")
            
            if not Config.ldif_base in ldif_files:
                self.dbUtils.import_ldif([Config.ldif_base], force=BackendTypes.LDAP)

            self.dbUtils.import_ldif(ldif_files)

            Config.pbar.progress(self.service_name, "OpenDJ post installation", False)
            self.logIt("OpenDJ post installation")
            
            if Config.opendj_install == InstallTypes.LOCAL:
                self.post_install_opendj()

            self.enable()

    def extractOpenDJ(self):

        opendj_archive = max(glob.glob(os.path.join(Config.dist_app_dir, 'opendj-server-*4*.zip')))

        try:
            self.logIt("Unzipping %s in /opt/" % opendj_archive)
            self.run([paths.cmd_unzip, '-n', '-q', '%s' % (opendj_archive), '-d', '/opt/' ])
        except:
            self.logIt("Error encountered while doing unzip %s -d /opt/" % (opendj_archive))

        real_ldap_base_dir = os.path.realpath(Config.ldap_base_dir)
        self.chown(real_ldap_base_dir, Config.ldap_user, Config.ldap_group, recursive=True)

        if Config.opendj_install == InstallTypes.REMOTE:
            self.run([paths.cmd_ln, '-s', '/opt/opendj/template/config/', '/opt/opendj/config'])

    def create_user(self):
        self.createUser(Config.ldap_user, Config.ldap_user_home)
        self.addUserToGroup('jans', Config.ldap_group)
        self.addUserToGroup('adm', Config.ldap_group)

    def install_opendj(self):
        #debugpy.breakpoint();

        self.logIt("Running OpenDJ Setup")

<<<<<<< HEAD
        Config.templateRenderingDict['opendj_pck11_setup_key_fn'] = self.opendj_pck11_setup_key_fn
        Config.templateRenderingDict['opendj_trusstore_setup_key_fn'] = self.opendj_trusstore_setup_key_fn
=======
        Config.start_auth_after = 'opendj.service'

        # Copy opendj-setup.properties so user ldap can find it in /opt/opendj
        setup_props_fn = os.path.join(Config.ldap_base_dir, 'opendj-setup.properties')
        shutil.copy("%s/opendj-setup.properties" % Config.output_dir, setup_props_fn)
>>>>>>> 2b06dd9e

        self.renderTemplateInOut(Config.ldap_setup_properties, Config.templateFolder, Config.output_dir)
        
        ldap_setup_properties_dir, ldap_setup_properties_fn = os.path.split(Config.ldap_setup_properties)
        
        setup_props_output_fn = os.path.join(Config.output_dir, ldap_setup_properties_fn)
        setup_props_ldap_fn = os.path.join(Config.ldap_base_dir, ldap_setup_properties_fn)

        self.chown(setup_props_output_fn, Config.ldap_user, Config.ldap_group)

        shutil.copy(setup_props_output_fn, setup_props_ldap_fn)
        
        self.chown(setup_props_ldap_fn, Config.ldap_user, Config.ldap_group)

        if Config.profile == SetupProfiles.DISA_STIG:
            self.generate_opendj_certs()

        ldap_setup_command = os.path.join(Config.ldap_base_dir, 'setup')

        setup_cmd = [ldap_setup_command,
                                '--no-prompt',
                                '--cli',
                                '--propertiesFilePath',
                                setup_props_ldap_fn,
                                '--acceptLicense',
                                '--doNotStart']

        self.logIt("Running: {}".format(setup_cmd))
        self.run(setup_cmd,
                  cwd='/opt/opendj',
                  env={'OPENDJ_JAVA_HOME': Config.jre_home},
                  useWait=True
                  )
                  
        self.post_setup_import()

        self.fix_opendj_java_properties()

        self.set_opendj_java_properties({
            'default.java-home': Config.jre_home,
            'start-ds.java-args': '-server -Xms{0}m -Xmx{0}m'.format(Config.opendj_max_ram),
            })

        if Config.profile == SetupProfiles.DISA_STIG:
            self.fix_opendj_config()
            opendj_fapolicyd_rules = [
                    fapolicyd_rule_tmp.format(Config.ldap_user, Config.jre_home),
                    fapolicyd_rule_tmp.format(Config.ldap_user, Config.ldap_base_dir),
                    '# give access to opendj server',
                    ]

            self.apply_fapolicyd_rules(opendj_fapolicyd_rules)

        if Config.profile == SetupProfiles.DISA_STIG:
            # Restore SELinux Context
            self.run(['restorecon', '-rv', os.path.join(Config.ldap_base_dir, 'bin')])

        self.chown(Config.certFolder, Config.root_user, Config.jans_group)
        if os.path.exists(Config.opendj_trust_store_fn):
            self.chown(Config.opendj_trust_store_fn,  Config.root_user, Config.jans_group)
            self.run([paths.cmd_chmod, '660', Config.opendj_trust_store_fn])

        try:
            self.logIt('Stopping opendj server')
            cmd = os.path.join(Config.ldap_bin_dir , 'stop-ds')
            self.run(cmd, shell=True)
        except:
            self.logIt("Error stopping opendj", True)

    def set_opendj_java_properties(self, data):
        
        self.logIt("Setting OpenDJ params: {}".format(str(data)))

        opendj_java_properties_fn = os.path.join(Config.ldap_base_dir, 'config/java.properties')
        opendj_java_properties = self.readFile(opendj_java_properties_fn)
        opendj_java_properties_list = opendj_java_properties.splitlines()

        for i, l in enumerate(opendj_java_properties_list[:]):
            ls = l.strip()
            if not ls or ls.startswith('#'):
                continue
            n = ls.find('=')
            if n > -1:
                jparam = ls[:n].strip()
                if jparam in data:
                    opendj_java_properties_list[i] = jparam + '=' + data.pop(jparam)

        for jparam in data:
            opendj_java_properties_list.append(jparam + '=' + data[jparam])

        self.writeFile(opendj_java_properties_fn, '\n'.join(opendj_java_properties_list))

    def post_install_opendj(self):
        ldap_setup_properties_dir, ldap_setup_properties_fn = os.path.split(Config.ldap_setup_properties)
        setup_props_ldap_fn = os.path.join(Config.ldap_base_dir, ldap_setup_properties_fn)
        self.logIt("Removing: {}".format(setup_props_ldap_fn))
        try:
            os.remove(setup_props_ldap_fn)
        except:
            self.logIt("Error deleting OpenDJ properties. Make sure {} is deleted".format(setup_props_ldap_fn))

    def create_backends(self):
        backends = [
                    ['create-backend', '--backend-name', 'metric', '--set', 'base-dn:o=metric', '--type %s' % Config.ldap_backend_type, '--set', 'enabled:true', '--set', 'db-cache-percent:20'],
                    ]

        if Config.mapping_locations['site'] == 'ldap':
            backends.append(['create-backend', '--backend-name', 'site', '--set', 'base-dn:o=site', '--type %s' % Config.ldap_backend_type, '--set', 'enabled:true', '--set', 'db-cache-percent:20'])

        if Config.profile == SetupProfiles.DISA_STIG:
            dsconfig_cmd = [
                            self.ldapDsconfigCommand,
                            '--no-prompt',
                            '--hostname',
                            Config.ldap_hostname,
                            '--port',
                            Config.ldap_admin_port,
                            '--bindDN',
                            '"%s"' % Config.ldap_binddn,
                            '--bindPasswordFile', Config.ldapPassFn,
                            ]
            if Config.opendj_truststore_format.upper() == 'PKCS11':
                dsconfig_cmd += [
                            '--trustStorePath', self.opendj_admin_truststore_fn,
                            '--keyStorePassword', self.opendj_key_store_password_fn,
                            ]
        else:
            dsconfig_cmd = [
                            self.ldapDsconfigCommand,
                            '--trustAll',
                            '--no-prompt',
                            '--hostname',
                            Config.ldap_hostname,
                            '--port',
                            Config.ldap_admin_port,
                            '--bindDN',
                            '"%s"' % Config.ldap_binddn,
                            '--bindPasswordFile',
                            Config.ldapPassFn
                            ]

        self.logIt("Checking if LDAP admin interface is ready")
        ldap_server = ldap3.Server(Config.ldap_hostname, port=int(Config.ldap_admin_port), use_ssl=True) 
        ldap_conn = ldap3.Connection(ldap_server, user=Config.ldap_binddn, password=Config.ldapPass)
        for i in range(1, 5):
            time.sleep(i*2)
            try:
                ldap_conn.bind()
                break
            except ldap3.core.exceptions.LDAPSocketOpenError:
                self.logIt("Failed to connect LDAP admin port. Trying once more")
        else:
            self.logIt("Four attempt to connection to LDAP admin port failed. Exiting ...", True, True)

        for changes in backends:
            cwd = os.path.join(Config.ldap_bin_dir)
            self.run(' '.join(dsconfig_cmd + changes), shell=True, cwd=cwd, env={'OPENDJ_JAVA_HOME': Config.jre_home})

        # rebind after creating backends
        self.dbUtils.ldap_conn.unbind()
        self.dbUtils.ldap_conn.bind()

    def create_backends_src(self):
        backends = [
                    ['create-backend', '--backend-name', 'metric', '--set', 'base-dn:o=metric', '--type %s' % Config.ldap_backend_type, '--set', 'enabled:true', '--set', 'db-cache-percent:20'],
                    ]

        if Config.mapping_locations['site'] == self.ldap_str:
            backends.append(['create-backend', '--backend-name', 'site', '--set', 'base-dn:o=site', '--type %s' % Config.ldap_backend_type, '--set', 'enabled:true', '--set', 'db-cache-percent:20'])

        for changes in backends:
            cwd = os.path.join(Config.ldap_bin_dir )

            dsconfigCmd = " ".join([
                                    self.ldapDsconfigCommand,
                                    '--trustAll',
                                    '--no-prompt',
                                    '--hostname',
                                    Config.ldap_hostname,
                                    '--port',
                                    Config.ldap_admin_port,
                                    '--bindDN',
                                    '"%s"' % Config.ldap_binddn,
                                    '--bindPasswordFile',
                                    Config.ldapPassFn] + changes)
                                    
            if base.snap:
                self.run(dsconfigCmd, shell=True)
            else:
                self.run(['/bin/su',
                      Config.ldap_user,
                      '-c',
                      dsconfigCmd], cwd=cwd)

    def configure_opendj(self):
        self.logIt("Configuring OpenDJ")

        opendj_config = [
                ('ds-cfg-backend-id=userRoot,cn=Backends,cn=config', 'ds-cfg-db-cache-percent', '70', ldap3.MODIFY_REPLACE),
                ('cn=config', 'ds-cfg-single-structural-objectclass-behavior','accept', ldap3.MODIFY_REPLACE),
                ('cn=config', 'ds-cfg-reject-unauthenticated-requests', 'true', ldap3.MODIFY_REPLACE),
                ('cn=Default Password Policy,cn=Password Policies,cn=config', 'ds-cfg-allow-pre-encoded-passwords', 'true', ldap3.MODIFY_REPLACE),
                ('cn=Default Password Policy,cn=Password Policies,cn=config', 'ds-cfg-default-password-storage-scheme', 'cn=Salted SHA-512,cn=Password Storage Schemes,cn=config', ldap3.MODIFY_REPLACE),
                ('cn=File-Based Audit Logger,cn=Loggers,cn=config', 'ds-cfg-enabled', 'true', ldap3.MODIFY_REPLACE),
                ('cn=LDAP Connection Handler,cn=Connection Handlers,cn=config', 'ds-cfg-enabled', 'false', ldap3.MODIFY_REPLACE),
                ('cn=JMX Connection Handler,cn=Connection Handlers,cn=config', 'ds-cfg-enabled', 'false', ldap3.MODIFY_REPLACE),
                ('cn=Access Control Handler,cn=config', 'ds-cfg-global-aci', '(targetattr!="userPassword||authPassword||debugsearchindex||changes||changeNumber||changeType||changeTime||targetDN||newRDN||newSuperior||deleteOldRDN")(version 3.0; acl "Anonymous read access"; allow (read,search,compare) userdn="ldap:///anyone";)', ldap3.MODIFY_DELETE),        
            ]

        if (not Config.listenAllInterfaces) and (Config.opendj_install == InstallTypes.LOCAL):
            opendj_config.append(('cn=LDAPS Connection Handler,cn=Connection Handlers,cn=config', 'ds-cfg-listen-address', '127.0.0.1', ldap3.MODIFY_REPLACE))
            opendj_config.append(('cn=Administration Connector,cn=config', 'ds-cfg-listen-address', '127.0.0.1', ldap3.MODIFY_REPLACE))

        for dn, attr, val, change_type in opendj_config:
            self.logIt("Changing OpenDJ Configuration for {}".format(dn))
            self.dbUtils.ldap_conn.modify(
                    dn, 
                     {attr: [change_type, val]}
                    )
        #Create uniqueness for attrbiutes
        for attr, cn in (('mail', 'Unique mail address'), ('uid', 'Unique uid entry')):
            self.logIt("Creating OpenDJ uniqueness for {}".format(attr))
            self.dbUtils.ldap_conn.add(
                'cn={},cn=Plugins,cn=config'.format(cn),
                attributes={
                        'objectClass': ['top', 'ds-cfg-plugin', 'ds-cfg-unique-attribute-plugin'],
                        'ds-cfg-java-class': ['org.opends.server.plugins.UniqueAttributePlugin'],
                        'ds-cfg-enabled': ['true'],
                        'ds-cfg-plugin-type': ['postoperationadd', 'postoperationmodify', 'postoperationmodifydn', 'postsynchronizationadd', 'postsynchronizationmodify', 'postsynchronizationmodifydn', 'preoperationadd', 'preoperationmodify', 'preoperationmodifydn'],
                        'ds-cfg-type': [attr],
                        'cn': [cn],
                        'ds-cfg-base-dn': ['o=jans']
                        }
                )

    def export_opendj_public_cert(self):
        # Load password to acces OpenDJ truststore
        self.logIt("Getting OpenDJ certificate")

        opendj_cert = ssl.get_server_certificate((Config.ldap_hostname, Config.ldaps_port))
        with open(Config.opendj_cert_fn,'w') as w:
            w.write(opendj_cert)

        if Config.profile != SetupProfiles.DISA_STIG:

            # Convert OpenDJ certificate to PKCS12
            self.logIt("Importing OpenDJ certificate to truststore")
            self.run([Config.cmd_keytool,
                      '-importcert',
                      '-noprompt',
                      '-alias',
                      'server-cert',
                      '-file',
                      Config.opendj_cert_fn,
                      '-keystore',
                      Config.opendj_trust_store_fn,
                      '-storetype',
                      Config.opendj_truststore_format.upper(),
                      '-storepass',
                      Config.opendj_truststore_pass
                      ])

        # Import OpenDJ certificate into java truststore
        self.logIt("Import OpenDJ certificate")
        
        alias = '{}_opendj'.format(Config.hostname)        
        self.delete_key(alias)  
        self.import_cert_to_java_truststore(alias, Config.opendj_cert_fn)

    def index_opendj(self):

        self.logIt("Creating OpenDJ Indexes")

        with open(self.openDjIndexJson) as f:
            index_json = json.load(f)

        index_backends = ['userRoot']

        for attrDict in index_json:
            attr_name = attrDict['attribute']
            for backend in attrDict['backend']:
                if backend in index_backends:
                    dn = 'ds-cfg-attribute={},cn=Index,ds-cfg-backend-id={},cn=Backends,cn=config'.format(attrDict['attribute'], backend)
                    entry = {
                            'objectClass': ['top','ds-cfg-backend-index'],
                            'ds-cfg-attribute': [attrDict['attribute']],
                            'ds-cfg-index-type': attrDict['index'],
                            'ds-cfg-index-entry-limit': ['4000']
                            }
                    self.logIt("Creating Index {}".format(dn))
                    self.dbUtils.ldap_conn.add(dn, attributes=entry)

    def prepare_opendj_schema(self):
        sys.path.append(os.path.join(Config.install_dir, 'schema'))
        import manager as schemaManager

        self.logIt("Creating OpenDJ schema")

        json_files =  glob.glob(os.path.join(Config.install_dir, 'schema/*.json'))
        for jsf in json_files:
            data = base.readJsonFile(jsf)
            if 'schemaFile' in data:
                out_file = os.path.join(Config.install_dir, 'static/opendj', data['schemaFile'])
                schemaManager.generate(jsf, 'opendj', out_file)

        opendj_schema_files = glob.glob(os.path.join(Config.install_dir, 'static/opendj/*.ldif'))
        for schema_file in opendj_schema_files:
            self.copyFile(schema_file, self.openDjSchemaFolder)

        self.run([paths.cmd_chmod, '-R', 'a+rX', Config.ldap_base_dir])
        self.chown(Config.ldap_base_dir, Config.ldap_user, Config.ldap_group, recursive=True)

        self.logIt("Re-starting OpenDj after schema update")
        self.stop()
        self.start()

    def setup_opendj_service(self):
        self.copyFile(self.unit_file, Config.unit_files_path)
        self.reload_daemon()

        # create init.d script for k8s
        if not base.snap:
            init_script_fn = os.path.join(Config.distFolder, 'scripts', self.service_name)
            if os.path.exists(init_script_fn):
                self.removeFile(init_script_fn)
            opendj_create_rc_script_cmd = os.path.join(Config.ldap_bin_dir , 'create-rc-script')
            self.run([opendj_create_rc_script_cmd, '--outputFile', init_script_fn, '--userName', Config.ldap_user])

    def installed(self):
        if os.path.exists(self.openDjSchemaFolder):
            opendj_install = InstallTypes.LOCAL
        elif not os.path.exists(self.openDjSchemaFolder) and os.path.exists(Config.ox_ldap_properties):
            opendj_install = InstallTypes.REMOTE
        else:
            opendj_install = 0

        return opendj_install

    def generate_opendj_certs(self):

        self.writeFile(self.opendj_trusstore_setup_key_fn, Config.opendj_truststore_pass)
        self.writeFile(self.opendj_pck11_setup_key_fn, Config.default_trust_store_pw)

        keystore = Config.opendj_trust_store_fn if Config.opendj_truststore_format.upper() == 'BCFKS' else 'NONE'

        # Generate keystore

        cmd_server_cert_gen = [
            Config.cmd_keytool, '-genkey',
            '-alias', 'server-cert',
            '-keyalg', 'rsa',
            '-dname', 'CN={},O=OpenDJ RSA Self-Signed Certificate'.format(Config.hostname),
            '-keystore', keystore,
            '-storetype', Config.opendj_truststore_format.upper(),
            '-validity', '3650',
            ]

        if Config.opendj_truststore_format.upper() == 'PKCS11':
            cmd_server_cert_gen += [
                '-storepass', 'changeit',
                   ]
        else:
            cmd_server_cert_gen += [
                 '-providername', 'BCFIPS',
                 '-provider', self.fips_provider,
                 '-providerpath',  self.provider_path,
                 '-keypass:file', self.opendj_trusstore_setup_key_fn,
                 self.pass_param, self.opendj_trusstore_setup_key_fn,
                 '-keysize', '2048',
                 '-sigalg', 'SHA256WITHRSA',
                    ]

        self.run(cmd_server_cert_gen)

        cmd_server_selfcert_gen = [
            Config.cmd_keytool, '-selfcert',
            '-alias', 'server-cert',
            '-keystore', keystore,
            '-storetype', Config.opendj_truststore_format.upper(),
            '-validity', '3650',
            ]

        if Config.opendj_truststore_format.upper() == 'PKCS11':
            cmd_server_selfcert_gen += [
                '-storepass', 'changeit'
                ]

        else:
            cmd_server_selfcert_gen += [
                '-providername', 'BCFIPS',
                '-provider', self.fips_provider,
                '-providerpath', self.provider_path,
                self.pass_param, self.opendj_trusstore_setup_key_fn,
                ]

        self.run(cmd_server_selfcert_gen)


        cmd_admin_cert_gen = [
                Config.cmd_keytool, '-genkey', 
                '-alias', self.admin_alias, 
                '-keyalg', 'rsa', 
                '-dname', 'CN={},O=Administration Connector RSA Self-Signed Certificate'.format(Config.hostname), 
                '-keystore', keystore, 
                '-storetype', Config.opendj_truststore_format.upper(),
                '-validity', '3650',
                ]


        if Config.opendj_truststore_format.upper() == 'PKCS11':
            cmd_admin_cert_gen += [
                '-storepass', 'changeit',
                   ]
        else:
            cmd_admin_cert_gen += [
                 '-providername', 'BCFIPS',
                 '-provider', self.fips_provider,
                 '-providerpath',  self.provider_path,
                 '-keypass:file', self.opendj_trusstore_setup_key_fn,
                 self.pass_param, self.opendj_trusstore_setup_key_fn,
                 '-keysize', '2048',
                 '-sigalg', 'SHA256WITHRSA',
                    ]
        self.run(cmd_admin_cert_gen)

        cmd_admin_selfcert_gen = [
                Config.cmd_keytool, '-selfcert',
                '-alias', self.admin_alias,
                '-keystore', keystore,
                '-storetype', Config.opendj_truststore_format.upper(),
                '-validity', '3650',
                ]

        if Config.opendj_truststore_format.upper() == 'PKCS11':
            cmd_admin_selfcert_gen += [
                '-storepass', 'changeit'
                ]

        else:
            cmd_admin_selfcert_gen += [
                '-providername', 'BCFIPS',
                '-provider', self.fips_provider,
                '-providerpath', self.provider_path,
                self.pass_param, self.opendj_trusstore_setup_key_fn,
                ]

        self.run(cmd_admin_selfcert_gen)

    def post_setup_import(self):
        if Config.profile == SetupProfiles.DISA_STIG and Config.opendj_truststore_format.upper() == 'BCFKS':
            self.run([Config.cmd_keytool, '-importkeystore',
                    '-destkeystore', 'NONE',
                    '-deststoretype', 'PKCS11',
                    '-deststorepass', 'changeit',
                    '-srckeystore', '/opt/opendj/config/truststore',
                    '-srcstoretype', 'JKS',
                    '-srcstorepass:file', '/opt/opendj/config/keystore.pin',
                    '-noprompt'
                    ])

    def fix_opendj_config(self):
        if Config.opendj_truststore_format.upper() == 'PKCS11':
            src = os.path.join(Config.ldap_base_dir, 'config/truststore')
            dest = os.path.join(Config.ldap_base_dir, 'config/admin-truststore')
            if not os.path.exists(dest):
                self.run([paths.cmd_ln, '-s', src, dest])

        if Config.profile == SetupProfiles.DISA_STIG and Config.opendj_truststore_format.upper() == 'BCFKS':
            self.disa_stig_fixes()

    def disa_stig_fixes(self):
        self.logIt("Patching opendj config.ldif for BCFKS")

        opendj_admin_fn = os.path.join(Config.certFolder, 'opendj-admin.bcfks')

        self.copyFile(Config.opendj_trust_store_fn, opendj_admin_fn)
        self.run([paths.cmd_chmod, '660', opendj_admin_fn])
        self.chown(opendj_admin_fn, Config.root_user, Config.ldap_user)

        self.run([Config.cmd_keytool, '-delete',
                    '-alias', self.admin_alias,
                    '-storetype', Config.opendj_truststore_format.upper(),
                    '-providername', 'BCFIPS',
                    '-provider', self.fips_provider,
                    '-providerpath', self.provider_path,
                    '-keystore', Config.opendj_trust_store_fn,
                    self.pass_param, self.opendj_key_store_password_fn
                    ])

        self.run([Config.cmd_keytool, '-delete',
                    '-alias', 'server-cert',
                    '-storetype', Config.opendj_truststore_format.upper(),
                    '-providername', 'BCFIPS',
                    '-provider', self.fips_provider,
                    '-providerpath', self.provider_path,
                    '-keystore', opendj_admin_fn,
                    self.pass_param, self.opendj_key_store_password_fn
                    ])

        opendj_config_ldif_fn = os.path.join(Config.ldap_base_dir, 'config/config.ldif')

        parser = myLdifParser(opendj_config_ldif_fn)
        parser.parse()

        dsa_key = 'ds-cfg-key-store-file'
        dsa_val = '/etc/certs/opendj.bcfks'

        tmp_path = Path(opendj_config_ldif_fn + '.tmp')

        opendj_config_out = tmp_path.open('wb')
        ldif_writer = LDIFWriter(opendj_config_out, cols=10000)

        for dn, entry in parser.entries:
            if dn in ('cn=HTTP Connection Handler,cn=Connection Handlers,cn=config',
                      'cn=LDAP Connection Handler,cn=Connection Handlers,cn=config',
                      'cn=LDAPS Connection Handler,cn=Connection Handlers,cn=config'):

                if 'ds-cfg-ssl-cert-nickname' in entry and self.admin_alias in entry['ds-cfg-ssl-cert-nickname']:
                    entry['ds-cfg-ssl-cert-nickname'].remove(self.admin_alias)

            if dn == 'cn=Administration,cn=Key Manager Providers,cn=config' and dsa_key in entry:
                if dsa_val in entry[dsa_key]:
                    entry[dsa_key].remove(dsa_val)
                entry[dsa_key].append('/etc/certs/opendj-admin.bcfks')

            ldif_writer.unparse(dn, entry)

        opendj_config_out.close()
        tmp_path.rename(opendj_config_ldif_fn)

    def fix_opendj_java_properties(self):

        #Set memory and default.java-home in java.properties   
        opendj_java_properties_fn = os.path.join(Config.ldap_base_dir, 'config/java.properties')

        self.logIt("Setting memory and default.java-home in %s" % opendj_java_properties_fn)
        opendj_java_properties = self.readFile(opendj_java_properties_fn).splitlines()
        java_home_ln = 'default.java-home={}'.format(Config.jre_home)
        java_home_ln_w = False

        for i, l in enumerate(opendj_java_properties[:]):
            n = l.find('=')
            if n > -1:
                k = l[:n].strip()
                if k == 'default.java-home':
                    opendj_java_properties[i] = java_home_ln
                    java_home_ln_w = True
                if k == 'start-ds.java-args':
                    if os.environ.get('ce_ldap_xms') and os.environ.get('ce_ldap_xmx'):
                        opendj_java_properties[i] = 'start-ds.java-args=-server -Xms{}m -Xmx{}m -XX:+UseCompressedOops'.format(os.environ['ce_ldap_xms'], os.environ['ce_ldap_xmx'])

        if not java_home_ln_w:
            opendj_java_properties.append(java_home_ln)

        self.writeFile(opendj_java_properties_fn, '\n'.join(opendj_java_properties))
<|MERGE_RESOLUTION|>--- conflicted
+++ resolved
@@ -167,17 +167,15 @@
 
         self.logIt("Running OpenDJ Setup")
 
-<<<<<<< HEAD
         Config.templateRenderingDict['opendj_pck11_setup_key_fn'] = self.opendj_pck11_setup_key_fn
         Config.templateRenderingDict['opendj_trusstore_setup_key_fn'] = self.opendj_trusstore_setup_key_fn
-=======
+
         Config.start_auth_after = 'opendj.service'
 
         # Copy opendj-setup.properties so user ldap can find it in /opt/opendj
         setup_props_fn = os.path.join(Config.ldap_base_dir, 'opendj-setup.properties')
         shutil.copy("%s/opendj-setup.properties" % Config.output_dir, setup_props_fn)
->>>>>>> 2b06dd9e
-
+        self.chown(setup_props_fn, Config.ldap_user, Config.ldap_group)
         self.renderTemplateInOut(Config.ldap_setup_properties, Config.templateFolder, Config.output_dir)
         
         ldap_setup_properties_dir, ldap_setup_properties_fn = os.path.split(Config.ldap_setup_properties)


import pydevd
import debugpy

import os
import glob
import shutil
import ssl
import json
import ldap3
import sys
import time

from pathlib import Path

from setup_app import paths
from setup_app.static import AppType, InstallOption
from setup_app.config import Config
from setup_app.utils import base
from setup_app.static import InstallTypes, BackendTypes, SetupProfiles, fapolicyd_rule_tmp
from setup_app.utils.setup_utils import SetupUtils
from setup_app.installers.base import BaseInstaller
from setup_app.utils.ldif_utils import myLdifParser
from setup_app.pylib.ldif4.ldif import LDIFWriter


class OpenDjInstaller(BaseInstaller, SetupUtils):

    # opendj_link = 'https://maven.gluu.org/maven/org/gluufederation/opendj/opendj-server-legacy/{0}/opendj-server-legacy-{0}.zip'.format(base.current_app.app_info['OPENDJ_VERSION'])
    opendj_link = os.path.join(base.current_app.app_info['BASE_SERVER'], 'opendj-server-legacy-4.4.13.zip')

    source_files = [
            (os.path.join(Config.dist_app_dir, os.path.basename(opendj_link)), opendj_link),
            ]

    def __init__(self):
        setattr(base.current_app, self.__class__.__name__, self)
        self.service_name = 'opendj'
        self.pbar_text = "Installing OpenDJ"
        self.needdb = False # we don't need backend connection in this class
        self.app_type = AppType.SERVICE
        self.install_type = InstallOption.OPTONAL
        self.install_var = 'opendj_install'
        self.register_progess()
        self.ldap_str = 'ldap'

        self.openDjIndexJson = os.path.join(Config.install_dir, 'static/opendj/index.json')
        self.openDjSchemaFolder = os.path.join(Config.ldap_base_dir, 'config/schema')

        self.unit_file = os.path.join(Config.install_dir, 'static/opendj/systemd/opendj.service')
        self.ldapDsconfigCommand = os.path.join(Config.ldap_bin_dir , 'dsconfig')

    def install(self):
        #debugpy.breakpoint();    

        self.logIt("Running OpenDJ Setup")

        if Config.profile == SetupProfiles.DISA_STIG:
            self.fips_provider = 'org.bouncycastle.jcajce.provider.BouncyCastleFipsProvider'
            self.provider_path = '{}:{}'.format(Config.bc_fips_jar, Config.bcpkix_fips_jar)
            self.admin_alias = 'admin-cert'
            self.pass_param = '-storepass:file'
        
        if Config.profile == SetupProfiles.DISA_STIG:
            Config.ldap_setup_properties += '.' + Config.opendj_truststore_format.lower()
            
        self.opendj_trusstore_setup_key_fn = os.path.join(Config.output_dir, 'opendj.keystore.pin')
        
        self.opendj_pck11_setup_key_fn = '/root/.keystore.pin'
        self.opendj_admin_truststore_fn = os.path.join(Config.ldap_base_dir, 'config', 'admin-truststore')
        self.opendj_key_store_password_fn = os.path.join(Config.ldap_base_dir, 'config', 'keystore.pin')

        if not base.snap:
            Config.pbar.progress(self.service_name, "Extracting OpenDJ", False)
            self.extractOpenDJ()

        self.createLdapPw()

        Config.pbar.progress(self.service_name, "Installing OpenDJ", False)
        self.logIt("Installing OpenDJ")
        if Config.opendj_install == InstallTypes.LOCAL:
            self.install_opendj()
            Config.pbar.progress(self.service_name, "Setting up OpenDJ service", False)
            self.logIt("Setting up OpenDJ service")
            self.setup_opendj_service()
            Config.pbar.progress(self.service_name, "Preparing OpenDJ schema", False)
            self.logIt("Preparing OpenDJ schema")

            #debugpy.breakpoint();    
            self.prepare_opendj_schema()

        # it is time to bind OpenDJ
        for i in range(1, 5):
            time.sleep(i*2)
            try:
                self.dbUtils.bind()
                self.logIt("LDAP Connection was successful")
                break
            except ldap3.core.exceptions.LDAPSocketOpenError:
                self.logIt("Failed to connect LDAP. Trying once more")
        else:
            self.logIt("Four attempt to connection to LDAP failed. Exiting ...", True, True)

        if Config.opendj_install:
            Config.pbar.progress(self.service_name, "Creating OpenDJ backends", False)
            self.logIt("Creating OpenDJ backends")
            self.create_backends()
            Config.pbar.progress(self.service_name, "Configuring OpenDJ", False)
            self.logIt("Configuring OpenDJ")
            self.configure_opendj()
            Config.pbar.progress(self.service_name, "Exporting OpenDJ certificate", False)
            self.logIt("Exporting OpenDJ certificate")
            self.export_opendj_public_cert()
            Config.pbar.progress(self.service_name, "Creating OpenDJ indexes", False)
            self.logIt("Creating OpenDJ indexes")            
            self.index_opendj()

            ldif_files = []

            if Config.mapping_locations['default'] == self.ldap_str:
                ldif_files += Config.couchbaseBucketDict['default']['ldif']

            ldap_mappings = self.getMappingType(self.ldap_str)

            for group in ldap_mappings:
                ldif_files +=  Config.couchbaseBucketDict[group]['ldif']

            Config.pbar.progress(self.service_name, "Importing ldif files to OpenDJ", False)
            self.logIt("Importing ldif files to OpenDJ")
            
            if not Config.ldif_base in ldif_files:
                self.dbUtils.import_ldif([Config.ldif_base], force=BackendTypes.LDAP)

            self.dbUtils.import_ldif(ldif_files)

            Config.pbar.progress(self.service_name, "OpenDJ post installation", False)
            self.logIt("OpenDJ post installation")
            
            if Config.opendj_install == InstallTypes.LOCAL:
                self.post_install_opendj()

            self.enable()

    def extractOpenDJ(self):

        opendj_archive = max(glob.glob(os.path.join(Config.dist_app_dir, 'opendj-server-*4*.zip')))

        try:
            self.logIt("Unzipping %s in /opt/" % opendj_archive)
            self.run([paths.cmd_unzip, '-n', '-q', '%s' % (opendj_archive), '-d', '/opt/' ])
        except:
            self.logIt("Error encountered while doing unzip %s -d /opt/" % (opendj_archive))

        real_ldap_base_dir = os.path.realpath(Config.ldap_base_dir)
        self.chown(real_ldap_base_dir, Config.ldap_user, Config.ldap_group, recursive=True)

        if Config.opendj_install == InstallTypes.REMOTE:
            self.run([paths.cmd_ln, '-s', '/opt/opendj/template/config/', '/opt/opendj/config'])

    def create_user(self):
        self.createUser(Config.ldap_user, Config.ldap_user_home)
        self.addUserToGroup('jans', Config.ldap_group)
        self.addUserToGroup('adm', Config.ldap_group)

    def install_opendj(self):
        #debugpy.breakpoint();

        self.logIt("Running OpenDJ Setup")

<<<<<<< HEAD
        Config.templateRenderingDict['opendj_pck11_setup_key_fn'] = self.opendj_pck11_setup_key_fn
        Config.templateRenderingDict['opendj_trusstore_setup_key_fn'] = self.opendj_trusstore_setup_key_fn

        Config.start_auth_after = 'opendj.service'
=======
        Config.backend_service = 'opendj.service'
>>>>>>> f217e31a

        # Copy opendj-setup.properties so user ldap can find it in /opt/opendj
#        setup_props_fn = os.path.join(Config.ldap_base_dir, 'opendj-setup.properties')
#        shutil.copy("%s/opendj-setup.properties" % Config.output_dir, setup_props_fn)
#        self.chown(setup_props_fn, Config.ldap_user, Config.ldap_group)
        self.renderTemplateInOut(Config.ldap_setup_properties, Config.templateFolder, Config.output_dir)
        
        ldap_setup_properties_dir, ldap_setup_properties_fn = os.path.split(Config.ldap_setup_properties)
        
        setup_props_output_fn = os.path.join(Config.output_dir, ldap_setup_properties_fn)
        setup_props_ldap_fn = os.path.join(Config.ldap_base_dir, ldap_setup_properties_fn)

        self.chown(setup_props_output_fn, Config.ldap_user, Config.ldap_group)

        shutil.copy(setup_props_output_fn, setup_props_ldap_fn)
        
        self.chown(setup_props_ldap_fn, Config.ldap_user, Config.ldap_group)

        if Config.profile == SetupProfiles.DISA_STIG:
            self.generate_opendj_certs()

        ldap_setup_command = os.path.join(Config.ldap_base_dir, 'setup')

        setup_cmd = [ldap_setup_command,
                                '--no-prompt',
                                '--cli',
                                '--propertiesFilePath',
                                setup_props_ldap_fn,
                                '--acceptLicense',
                                '--doNotStart']

        self.logIt("Running: {}".format(setup_cmd))
        self.run(setup_cmd,
                  cwd='/opt/opendj',
                  env={'OPENDJ_JAVA_HOME': Config.jre_home},
                  useWait=True
                  )
                  
        self.post_setup_import()

        self.fix_opendj_java_properties()

        self.set_opendj_java_properties({
            'default.java-home': Config.jre_home,
            'start-ds.java-args': '-server -Xms{0}m -Xmx{0}m'.format(Config.opendj_max_ram),
            })

        if Config.profile == SetupProfiles.DISA_STIG:
            self.fix_opendj_config()
            opendj_fapolicyd_rules = [
                    fapolicyd_rule_tmp.format(Config.ldap_user, Config.jre_home),
                    fapolicyd_rule_tmp.format(Config.ldap_user, Config.ldap_base_dir),
                    '# give access to opendj server',
                    ]

            self.apply_fapolicyd_rules(opendj_fapolicyd_rules)

        if Config.profile == SetupProfiles.DISA_STIG:
            # Restore SELinux Context
            self.run(['restorecon', '-rv', os.path.join(Config.ldap_base_dir, 'bin')])

        self.chown(Config.certFolder, Config.root_user, Config.jans_group)
        if os.path.exists(Config.opendj_trust_store_fn):
            self.chown(Config.opendj_trust_store_fn,  Config.root_user, Config.jans_group)
            self.run([paths.cmd_chmod, '660', Config.opendj_trust_store_fn])

        try:
            self.logIt('Stopping opendj server')
            cmd = os.path.join(Config.ldap_bin_dir , 'stop-ds')
            self.run(cmd, shell=True)
        except:
            self.logIt("Error stopping opendj", True)

    def set_opendj_java_properties(self, data):
        
        self.logIt("Setting OpenDJ params: {}".format(str(data)))

        opendj_java_properties_fn = os.path.join(Config.ldap_base_dir, 'config/java.properties')
        opendj_java_properties = self.readFile(opendj_java_properties_fn)
        opendj_java_properties_list = opendj_java_properties.splitlines()

        for i, l in enumerate(opendj_java_properties_list[:]):
            ls = l.strip()
            if not ls or ls.startswith('#'):
                continue
            n = ls.find('=')
            if n > -1:
                jparam = ls[:n].strip()
                if jparam in data:
                    opendj_java_properties_list[i] = jparam + '=' + data.pop(jparam)

        for jparam in data:
            opendj_java_properties_list.append(jparam + '=' + data[jparam])

        self.writeFile(opendj_java_properties_fn, '\n'.join(opendj_java_properties_list))

    def post_install_opendj(self):
        ldap_setup_properties_dir, ldap_setup_properties_fn = os.path.split(Config.ldap_setup_properties)
        setup_props_ldap_fn = os.path.join(Config.ldap_base_dir, ldap_setup_properties_fn)
        self.logIt("Removing: {}".format(setup_props_ldap_fn))
        try:
            os.remove(setup_props_ldap_fn)
        except:
            self.logIt("Error deleting OpenDJ properties. Make sure {} is deleted".format(setup_props_ldap_fn))

    def create_backends(self):
        backends = [
                    ['create-backend', '--backend-name', 'metric', '--set', 'base-dn:o=metric', '--type %s' % Config.ldap_backend_type, '--set', 'enabled:true', '--set', 'db-cache-percent:20'],
                    ]

        if Config.mapping_locations['site'] == 'ldap':
            backends.append(['create-backend', '--backend-name', 'site', '--set', 'base-dn:o=site', '--type %s' % Config.ldap_backend_type, '--set', 'enabled:true', '--set', 'db-cache-percent:20'])

        if Config.profile == SetupProfiles.DISA_STIG:
            dsconfig_cmd = [
                            self.ldapDsconfigCommand,
                            '--no-prompt',
                            '--hostname',
                            Config.ldap_hostname,
                            '--port',
                            Config.ldap_admin_port,
                            '--bindDN',
                            '"%s"' % Config.ldap_binddn,
                            '--bindPasswordFile', Config.ldapPassFn,
                            ]
            if Config.opendj_truststore_format.upper() == 'PKCS11':
                dsconfig_cmd += [
                            '--trustStorePath', self.opendj_admin_truststore_fn,
                            '--keyStorePassword', self.opendj_key_store_password_fn,
                            ]
        else:
            dsconfig_cmd = [
                            self.ldapDsconfigCommand,
                            '--trustAll',
                            '--no-prompt',
                            '--hostname',
                            Config.ldap_hostname,
                            '--port',
                            Config.ldap_admin_port,
                            '--bindDN',
                            '"%s"' % Config.ldap_binddn,
                            '--bindPasswordFile',
                            Config.ldapPassFn
                            ]

        self.logIt("Checking if LDAP admin interface is ready")
        ldap_server = ldap3.Server(Config.ldap_hostname, port=int(Config.ldap_admin_port), use_ssl=True) 
        ldap_conn = ldap3.Connection(ldap_server, user=Config.ldap_binddn, password=Config.ldapPass)
        for i in range(1, 5):
            time.sleep(i*2)
            try:
                ldap_conn.bind()
                break
            except ldap3.core.exceptions.LDAPSocketOpenError:
                self.logIt("Failed to connect LDAP admin port. Trying once more")
        else:
            self.logIt("Four attempt to connection to LDAP admin port failed. Exiting ...", True, True)

        for changes in backends:
            cwd = os.path.join(Config.ldap_bin_dir)
            self.run(' '.join(dsconfig_cmd + changes), shell=True, cwd=cwd, env={'OPENDJ_JAVA_HOME': Config.jre_home})

        # rebind after creating backends
        self.dbUtils.ldap_conn.unbind()
        self.dbUtils.ldap_conn.bind()

    def create_backends_src(self):
        backends = [
                    ['create-backend', '--backend-name', 'metric', '--set', 'base-dn:o=metric', '--type %s' % Config.ldap_backend_type, '--set', 'enabled:true', '--set', 'db-cache-percent:20'],
                    ]

        if Config.mapping_locations['site'] == self.ldap_str:
            backends.append(['create-backend', '--backend-name', 'site', '--set', 'base-dn:o=site', '--type %s' % Config.ldap_backend_type, '--set', 'enabled:true', '--set', 'db-cache-percent:20'])

        for changes in backends:
            cwd = os.path.join(Config.ldap_bin_dir )

            dsconfigCmd = " ".join([
                                    self.ldapDsconfigCommand,
                                    '--trustAll',
                                    '--no-prompt',
                                    '--hostname',
                                    Config.ldap_hostname,
                                    '--port',
                                    Config.ldap_admin_port,
                                    '--bindDN',
                                    '"%s"' % Config.ldap_binddn,
                                    '--bindPasswordFile',
                                    Config.ldapPassFn] + changes)
                                    
            if base.snap:
                self.run(dsconfigCmd, shell=True)
            else:
                self.run(['/bin/su',
                      Config.ldap_user,
                      '-c',
                      dsconfigCmd], cwd=cwd)

    def configure_opendj(self):
        self.logIt("Configuring OpenDJ")

        opendj_config = [
                ('ds-cfg-backend-id=userRoot,cn=Backends,cn=config', 'ds-cfg-db-cache-percent', '70', ldap3.MODIFY_REPLACE),
                ('cn=config', 'ds-cfg-single-structural-objectclass-behavior','accept', ldap3.MODIFY_REPLACE),
                ('cn=config', 'ds-cfg-reject-unauthenticated-requests', 'true', ldap3.MODIFY_REPLACE),
                ('cn=Default Password Policy,cn=Password Policies,cn=config', 'ds-cfg-allow-pre-encoded-passwords', 'true', ldap3.MODIFY_REPLACE),
                ('cn=Default Password Policy,cn=Password Policies,cn=config', 'ds-cfg-default-password-storage-scheme', 'cn=Salted SHA-512,cn=Password Storage Schemes,cn=config', ldap3.MODIFY_REPLACE),
                ('cn=File-Based Audit Logger,cn=Loggers,cn=config', 'ds-cfg-enabled', 'true', ldap3.MODIFY_REPLACE),
                ('cn=LDAP Connection Handler,cn=Connection Handlers,cn=config', 'ds-cfg-enabled', 'false', ldap3.MODIFY_REPLACE),
                ('cn=JMX Connection Handler,cn=Connection Handlers,cn=config', 'ds-cfg-enabled', 'false', ldap3.MODIFY_REPLACE),
                ('cn=Access Control Handler,cn=config', 'ds-cfg-global-aci', '(targetattr!="userPassword||authPassword||debugsearchindex||changes||changeNumber||changeType||changeTime||targetDN||newRDN||newSuperior||deleteOldRDN")(version 3.0; acl "Anonymous read access"; allow (read,search,compare) userdn="ldap:///anyone";)', ldap3.MODIFY_DELETE),        
            ]

        if (not Config.listenAllInterfaces) and (Config.opendj_install == InstallTypes.LOCAL):
            opendj_config.append(('cn=LDAPS Connection Handler,cn=Connection Handlers,cn=config', 'ds-cfg-listen-address', '127.0.0.1', ldap3.MODIFY_REPLACE))
            opendj_config.append(('cn=Administration Connector,cn=config', 'ds-cfg-listen-address', '127.0.0.1', ldap3.MODIFY_REPLACE))

        for dn, attr, val, change_type in opendj_config:
            self.logIt("Changing OpenDJ Configuration for {}".format(dn))
            self.dbUtils.ldap_conn.modify(
                    dn, 
                     {attr: [change_type, val]}
                    )
        #Create uniqueness for attrbiutes
        for attr, cn in (('mail', 'Unique mail address'), ('uid', 'Unique uid entry')):
            self.logIt("Creating OpenDJ uniqueness for {}".format(attr))
            self.dbUtils.ldap_conn.add(
                'cn={},cn=Plugins,cn=config'.format(cn),
                attributes={
                        'objectClass': ['top', 'ds-cfg-plugin', 'ds-cfg-unique-attribute-plugin'],
                        'ds-cfg-java-class': ['org.opends.server.plugins.UniqueAttributePlugin'],
                        'ds-cfg-enabled': ['true'],
                        'ds-cfg-plugin-type': ['postoperationadd', 'postoperationmodify', 'postoperationmodifydn', 'postsynchronizationadd', 'postsynchronizationmodify', 'postsynchronizationmodifydn', 'preoperationadd', 'preoperationmodify', 'preoperationmodifydn'],
                        'ds-cfg-type': [attr],
                        'cn': [cn],
                        'ds-cfg-base-dn': ['o=jans']
                        }
                )

    def export_opendj_public_cert(self):
        # Load password to acces OpenDJ truststore
        self.logIt("Getting OpenDJ certificate")

        opendj_cert = ssl.get_server_certificate((Config.ldap_hostname, Config.ldaps_port))
        with open(Config.opendj_cert_fn,'w') as w:
            w.write(opendj_cert)

        if Config.profile != SetupProfiles.DISA_STIG:

            # Convert OpenDJ certificate to PKCS12
            self.logIt("Importing OpenDJ certificate to truststore")
            self.run([Config.cmd_keytool,
                      '-importcert',
                      '-noprompt',
                      '-alias',
                      'server-cert',
                      '-file',
                      Config.opendj_cert_fn,
                      '-keystore',
                      Config.opendj_trust_store_fn,
                      '-storetype',
                      Config.opendj_truststore_format.upper(),
                      '-storepass',
                      Config.opendj_truststore_pass
                      ])

        # Import OpenDJ certificate into java truststore
        self.logIt("Import OpenDJ certificate")
        
        alias = '{}_opendj'.format(Config.hostname)        
        self.delete_key(alias)  
        self.import_cert_to_java_truststore(alias, Config.opendj_cert_fn)

    def index_opendj(self):

        self.logIt("Creating OpenDJ Indexes")

        with open(self.openDjIndexJson) as f:
            index_json = json.load(f)

        index_backends = ['userRoot']

        for attrDict in index_json:
            attr_name = attrDict['attribute']
            for backend in attrDict['backend']:
                if backend in index_backends:
                    dn = 'ds-cfg-attribute={},cn=Index,ds-cfg-backend-id={},cn=Backends,cn=config'.format(attrDict['attribute'], backend)
                    entry = {
                            'objectClass': ['top','ds-cfg-backend-index'],
                            'ds-cfg-attribute': [attrDict['attribute']],
                            'ds-cfg-index-type': attrDict['index'],
                            'ds-cfg-index-entry-limit': ['4000']
                            }
                    self.logIt("Creating Index {}".format(dn))
                    self.dbUtils.ldap_conn.add(dn, attributes=entry)

    def prepare_opendj_schema(self):
        sys.path.append(os.path.join(Config.install_dir, 'schema'))
        import manager as schemaManager

        self.logIt("Creating OpenDJ schema")

        json_files =  glob.glob(os.path.join(Config.install_dir, 'schema/*.json'))
        for jsf in json_files:
            data = base.readJsonFile(jsf)
            if 'schemaFile' in data:
                out_file = os.path.join(Config.install_dir, 'static/opendj', data['schemaFile'])
                schemaManager.generate(jsf, 'opendj', out_file)

        opendj_schema_files = glob.glob(os.path.join(Config.install_dir, 'static/opendj/*.ldif'))
        for schema_file in opendj_schema_files:
            self.copyFile(schema_file, self.openDjSchemaFolder)

        self.run([paths.cmd_chmod, '-R', 'a+rX', Config.ldap_base_dir])
        self.chown(Config.ldap_base_dir, Config.ldap_user, Config.ldap_group, recursive=True)

        self.logIt("Re-starting OpenDj after schema update")
        self.stop()
        self.start()

    def setup_opendj_service(self):
        self.copyFile(self.unit_file, Config.unit_files_path)
        self.reload_daemon()

        # create init.d script for k8s
        if not base.snap:
            init_script_fn = os.path.join(Config.distFolder, 'scripts', self.service_name)
            if os.path.exists(init_script_fn):
                self.removeFile(init_script_fn)
            opendj_create_rc_script_cmd = os.path.join(Config.ldap_bin_dir , 'create-rc-script')
            self.run([opendj_create_rc_script_cmd, '--outputFile', init_script_fn, '--userName', Config.ldap_user])

    def installed(self):
        if os.path.exists(self.openDjSchemaFolder):
            opendj_install = InstallTypes.LOCAL
        elif not os.path.exists(self.openDjSchemaFolder) and os.path.exists(Config.ox_ldap_properties):
            opendj_install = InstallTypes.REMOTE
        else:
            opendj_install = 0

        return opendj_install

    def generate_opendj_certs(self):

        self.writeFile(self.opendj_trusstore_setup_key_fn, Config.opendj_truststore_pass)
        self.writeFile(self.opendj_pck11_setup_key_fn, Config.default_trust_store_pw)

        keystore = Config.opendj_trust_store_fn if Config.opendj_truststore_format.upper() == 'BCFKS' else 'NONE'

        # Generate keystore

        cmd_server_cert_gen = [
            Config.cmd_keytool, '-genkey',
            '-alias', 'server-cert',
            '-keyalg', 'rsa',
            '-dname', 'CN={},O=OpenDJ RSA Self-Signed Certificate'.format(Config.hostname),
            '-keystore', keystore,
            '-storetype', Config.opendj_truststore_format.upper(),
            '-validity', '3650',
            ]

        if Config.opendj_truststore_format.upper() == 'PKCS11':
            cmd_server_cert_gen += [
                '-storepass', 'changeit',
                   ]
        else:
            cmd_server_cert_gen += [
                 '-providername', 'BCFIPS',
                 '-provider', self.fips_provider,
                 '-providerpath',  self.provider_path,
                 '-keypass:file', self.opendj_trusstore_setup_key_fn,
                 self.pass_param, self.opendj_trusstore_setup_key_fn,
                 '-keysize', '2048',
                 '-sigalg', 'SHA256WITHRSA',
                    ]

        self.run(cmd_server_cert_gen)

        cmd_server_selfcert_gen = [
            Config.cmd_keytool, '-selfcert',
            '-alias', 'server-cert',
            '-keystore', keystore,
            '-storetype', Config.opendj_truststore_format.upper(),
            '-validity', '3650',
            ]

        if Config.opendj_truststore_format.upper() == 'PKCS11':
            cmd_server_selfcert_gen += [
                '-storepass', 'changeit'
                ]

        else:
            cmd_server_selfcert_gen += [
                '-providername', 'BCFIPS',
                '-provider', self.fips_provider,
                '-providerpath', self.provider_path,
                self.pass_param, self.opendj_trusstore_setup_key_fn,
                ]

        self.run(cmd_server_selfcert_gen)


        cmd_admin_cert_gen = [
                Config.cmd_keytool, '-genkey', 
                '-alias', self.admin_alias, 
                '-keyalg', 'rsa', 
                '-dname', 'CN={},O=Administration Connector RSA Self-Signed Certificate'.format(Config.hostname), 
                '-keystore', keystore, 
                '-storetype', Config.opendj_truststore_format.upper(),
                '-validity', '3650',
                ]


        if Config.opendj_truststore_format.upper() == 'PKCS11':
            cmd_admin_cert_gen += [
                '-storepass', 'changeit',
                   ]
        else:
            cmd_admin_cert_gen += [
                 '-providername', 'BCFIPS',
                 '-provider', self.fips_provider,
                 '-providerpath',  self.provider_path,
                 '-keypass:file', self.opendj_trusstore_setup_key_fn,
                 self.pass_param, self.opendj_trusstore_setup_key_fn,
                 '-keysize', '2048',
                 '-sigalg', 'SHA256WITHRSA',
                    ]
        self.run(cmd_admin_cert_gen)

        cmd_admin_selfcert_gen = [
                Config.cmd_keytool, '-selfcert',
                '-alias', self.admin_alias,
                '-keystore', keystore,
                '-storetype', Config.opendj_truststore_format.upper(),
                '-validity', '3650',
                ]

        if Config.opendj_truststore_format.upper() == 'PKCS11':
            cmd_admin_selfcert_gen += [
                '-storepass', 'changeit'
                ]

        else:
            cmd_admin_selfcert_gen += [
                '-providername', 'BCFIPS',
                '-provider', self.fips_provider,
                '-providerpath', self.provider_path,
                self.pass_param, self.opendj_trusstore_setup_key_fn,
                ]

        self.run(cmd_admin_selfcert_gen)

    def post_setup_import(self):
        if Config.profile == SetupProfiles.DISA_STIG and Config.opendj_truststore_format.upper() == 'BCFKS':
            self.run([Config.cmd_keytool, '-importkeystore',
                    '-destkeystore', 'NONE',
                    '-deststoretype', 'PKCS11',
                    '-deststorepass', 'changeit',
                    '-srckeystore', '/opt/opendj/config/truststore',
                    '-srcstoretype', 'JKS',
                    '-srcstorepass:file', '/opt/opendj/config/keystore.pin',
                    '-noprompt'
                    ])

    def fix_opendj_config(self):
        if Config.opendj_truststore_format.upper() == 'PKCS11':
            src = os.path.join(Config.ldap_base_dir, 'config/truststore')
            dest = os.path.join(Config.ldap_base_dir, 'config/admin-truststore')
            if not os.path.exists(dest):
                self.run([paths.cmd_ln, '-s', src, dest])

        if Config.profile == SetupProfiles.DISA_STIG and Config.opendj_truststore_format.upper() == 'BCFKS':
            self.disa_stig_fixes()

    def disa_stig_fixes(self):
        self.logIt("Patching opendj config.ldif for BCFKS")

        opendj_admin_fn = os.path.join(Config.certFolder, 'opendj-admin.bcfks')

        self.copyFile(Config.opendj_trust_store_fn, opendj_admin_fn)
        self.run([paths.cmd_chmod, '660', opendj_admin_fn])
        self.chown(opendj_admin_fn, Config.root_user, Config.ldap_user)

        self.run([Config.cmd_keytool, '-delete',
                    '-alias', self.admin_alias,
                    '-storetype', Config.opendj_truststore_format.upper(),
                    '-providername', 'BCFIPS',
                    '-provider', self.fips_provider,
                    '-providerpath', self.provider_path,
                    '-keystore', Config.opendj_trust_store_fn,
                    self.pass_param, self.opendj_key_store_password_fn
                    ])

        self.run([Config.cmd_keytool, '-delete',
                    '-alias', 'server-cert',
                    '-storetype', Config.opendj_truststore_format.upper(),
                    '-providername', 'BCFIPS',
                    '-provider', self.fips_provider,
                    '-providerpath', self.provider_path,
                    '-keystore', opendj_admin_fn,
                    self.pass_param, self.opendj_key_store_password_fn
                    ])

        opendj_config_ldif_fn = os.path.join(Config.ldap_base_dir, 'config/config.ldif')

        parser = myLdifParser(opendj_config_ldif_fn)
        parser.parse()

        dsa_key = 'ds-cfg-key-store-file'
        dsa_val = '/etc/certs/opendj.bcfks'

        tmp_path = Path(opendj_config_ldif_fn + '.tmp')

        opendj_config_out = tmp_path.open('wb')
        ldif_writer = LDIFWriter(opendj_config_out, cols=10000)

        for dn, entry in parser.entries:
            if dn in ('cn=HTTP Connection Handler,cn=Connection Handlers,cn=config',
                      'cn=LDAP Connection Handler,cn=Connection Handlers,cn=config',
                      'cn=LDAPS Connection Handler,cn=Connection Handlers,cn=config'):

                if 'ds-cfg-ssl-cert-nickname' in entry and self.admin_alias in entry['ds-cfg-ssl-cert-nickname']:
                    entry['ds-cfg-ssl-cert-nickname'].remove(self.admin_alias)

            if dn == 'cn=Administration,cn=Key Manager Providers,cn=config' and dsa_key in entry:
                if dsa_val in entry[dsa_key]:
                    entry[dsa_key].remove(dsa_val)
                entry[dsa_key].append('/etc/certs/opendj-admin.bcfks')

            ldif_writer.unparse(dn, entry)

        opendj_config_out.close()
        tmp_path.rename(opendj_config_ldif_fn)

    def fix_opendj_java_properties(self):

        #Set memory and default.java-home in java.properties   
        opendj_java_properties_fn = os.path.join(Config.ldap_base_dir, 'config/java.properties')

        self.logIt("Setting memory and default.java-home in %s" % opendj_java_properties_fn)
        opendj_java_properties = self.readFile(opendj_java_properties_fn).splitlines()
        java_home_ln = 'default.java-home={}'.format(Config.jre_home)
        java_home_ln_w = False

        for i, l in enumerate(opendj_java_properties[:]):
            n = l.find('=')
            if n > -1:
                k = l[:n].strip()
                if k == 'default.java-home':
                    opendj_java_properties[i] = java_home_ln
                    java_home_ln_w = True
                if k == 'start-ds.java-args':
                    if os.environ.get('ce_ldap_xms') and os.environ.get('ce_ldap_xmx'):
                        opendj_java_properties[i] = 'start-ds.java-args=-server -Xms{}m -Xmx{}m -XX:+UseCompressedOops'.format(os.environ['ce_ldap_xms'], os.environ['ce_ldap_xmx'])

        if not java_home_ln_w:
            opendj_java_properties.append(java_home_ln)

        self.writeFile(opendj_java_properties_fn, '\n'.join(opendj_java_properties))
<|MERGE_RESOLUTION|>--- conflicted
+++ resolved
@@ -167,14 +167,11 @@
 
         self.logIt("Running OpenDJ Setup")
 
-<<<<<<< HEAD
+        Config.backend_service = 'opendj.service'
         Config.templateRenderingDict['opendj_pck11_setup_key_fn'] = self.opendj_pck11_setup_key_fn
         Config.templateRenderingDict['opendj_trusstore_setup_key_fn'] = self.opendj_trusstore_setup_key_fn
 
         Config.start_auth_after = 'opendj.service'
-=======
-        Config.backend_service = 'opendj.service'
->>>>>>> f217e31a
 
         # Copy opendj-setup.properties so user ldap can find it in /opt/opendj
 #        setup_props_fn = os.path.join(Config.ldap_base_dir, 'opendj-setup.properties')

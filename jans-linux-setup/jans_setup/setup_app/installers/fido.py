import os
import glob
import shutil
import uuid

from pathlib import Path

from setup_app import paths
from setup_app.utils import base
from setup_app.static import AppType, InstallOption
from setup_app.config import Config
from setup_app.installers.jetty import JettyInstaller

class FidoInstaller(JettyInstaller):

    source_files = [
                (os.path.join(Config.dist_jans_dir, 'jans-fido2.war'), os.path.join(base.current_app.app_info['JANS_MAVEN'], 'maven/io/jans/jans-fido2-server/{0}/jans-fido2-server-{0}.war').format(base.current_app.app_info['jans_version'])),
                (os.path.join(Config.dist_app_dir, os.path.basename(base.current_app.app_info['APPLE_WEBAUTHN'])), base.current_app.app_info['APPLE_WEBAUTHN']),
                (os.path.join(Config.dist_app_dir, 'fido2/mds/toc/toc.jwt'), 'https://mds.fidoalliance.org/'),
                (os.path.join(Config.dist_app_dir, 'fido2/mds/cert/root-r3.crt'), 'https://secure.globalsign.com/cacert/root-r3.crt'),
                (os.path.join(Config.dist_jans_dir, 'fido2-plugin.jar'), os.path.join(base.current_app.app_info['JANS_MAVEN'], 'maven/io/jans/jans-config-api/plugins/fido2-plugin/{0}/fido2-plugin-{0}-distribution.jar').format(base.current_app.app_info['jans_version'])),
                ]

    def __init__(self):
        setattr(base.current_app, self.__class__.__name__, self)
        self.service_name = 'jans-fido2'
        self.needdb = True
        self.app_type = AppType.SERVICE
        self.install_type = InstallOption.OPTONAL
        self.install_var = 'install_fido2'
        self.register_progess()

        self.fido2ConfigFolder = os.path.join(Config.configFolder, 'fido2')
        self.output_folder = os.path.join(Config.output_dir, 'jans-fido2')
        self.template_folder = os.path.join(Config.templateFolder, 'jans-fido2')
        self.fido2_dynamic_conf_json = os.path.join(self.output_folder, 'dynamic-conf.json')
        self.fido2_error_json = os.path.join(self.output_folder, 'jans-fido2-errors.json')
        self.fido2_static_conf_json = os.path.join(self.output_folder, 'static-conf.json')
        self.ldif_fido2 = os.path.join(self.output_folder, 'fido2.ldif')
        self.ldif_fido2_documents = os.path.join(self.output_folder, 'docuemts.ldif')

        self.fido_document_certs_dir = os.path.join(self.fido2ConfigFolder, 'mds/cert')
        self.fido_document_tocs_dir = os.path.join(self.fido2ConfigFolder, 'mds/toc')

    def install(self):

        self.install_jettyService(self.jetty_app_configuration[self.service_name], True)

        self.logIt("Copying fido.war into jetty webapps folder...")
        jettyServiceWebapps = os.path.join(self.jetty_base, self.service_name, 'webapps')
        self.copyFile(self.source_files[0][0], jettyServiceWebapps)

        self.enable()

    def generate_configuration(self):
        Config.fido_document_certs_inum = str(uuid.uuid4())
        Config.fido_document_tocs_inum = str(uuid.uuid4())
        self.fido_document_creation_date = self.get_ldap_time()

    def render_import_templates(self):

        for tmp_ in (
                self.fido2_dynamic_conf_json,
                self.fido2_error_json,
                self.fido2_static_conf_json,
                ):
            self.renderTemplateInOut(tmp_, self.template_folder, self.output_folder)

        Config.templateRenderingDict['fido2_dynamic_conf_base64'] = self.generate_base64_file(self.fido2_dynamic_conf_json, 1)
        Config.templateRenderingDict['fido2_error_base64'] = self.generate_base64_file(self.fido2_error_json, 1)
        Config.templateRenderingDict['fido2_static_conf_base64'] = self.generate_base64_file(self.fido2_static_conf_json, 1)

        Config.templateRenderingDict['fido_document_tocs_base64'] = self.generate_base64_file(self.source_files[2][0], 1)
        Config.templateRenderingDict['fido_document_certs_base64'] = self.generate_base64_file(self.source_files[3][0], 1)

        for tmp_ in (self.ldif_fido2, self.ldif_fido2_documents):
            self.renderTemplateInOut(tmp_, self.template_folder, self.output_folder)

        ldif_files = [self.ldif_fido2, self.ldif_fido2_documents]
        self.dbUtils.import_ldif(ldif_files)


    def create_folders(self):
        for d in ('authenticator_cert', 'mds/cert', 'mds/toc', 'server_metadata'):
            dpath = os.path.join(self.fido2ConfigFolder, d)
            self.run([paths.cmd_mkdir, '-p', dpath])

    def copy_static(self):
        # Fido2 authenticator certs
        target_dir = os.path.join(self.fido2ConfigFolder, 'authenticator_cert')
        for f in ('yubico-u2f-ca-cert.crt', 'HyperFIDO_CA_Cert_V1.pem', 'HyperFIDO_CA_Cert_V2.pem'):
            src = os.path.join(Config.install_dir, 'static/fido2/authenticator_cert/', f)
            self.copyFile(src, target_dir)

        #copy fido2 server metadata
        src_dir = os.path.join(Config.install_dir, 'static/fido2/server_metadata')
        trgt_dir = os.path.join(self.fido2ConfigFolder, 'server_metadata')
        self.copy_tree(src_dir, trgt_dir, ignore='.dontdelete')

        # copy Apple_WebAuthn_Root_CA
        if os.path.exists(self.source_files[1][0]):
            target_dir = os.path.join(self.fido2ConfigFolder, 'authenticator_cert')
            self.run([paths.cmd_mkdir, '-p', target_dir])
            self.copyFile(self.source_files[1][0], target_dir)

        # copy external files
<<<<<<< HEAD
        #self.copy_tree(
        #        os.path.join(Config.dist_app_dir, 'fido2'),
        #        self.fido2ConfigFolder
        #    )
=======
        self.copy_tree(
                os.path.join(Config.dist_app_dir, 'fido2'),
                self.fido2ConfigFolder
            )

    def service_post_install_tasks(self):
        base.current_app.ConfigApiInstaller.install_plugin('fido2')
>>>>>>> f9d85c7a
<|MERGE_RESOLUTION|>--- conflicted
+++ resolved
@@ -104,17 +104,6 @@
             self.copyFile(self.source_files[1][0], target_dir)
 
         # copy external files
-<<<<<<< HEAD
-        #self.copy_tree(
-        #        os.path.join(Config.dist_app_dir, 'fido2'),
-        #        self.fido2ConfigFolder
-        #    )
-=======
-        self.copy_tree(
-                os.path.join(Config.dist_app_dir, 'fido2'),
-                self.fido2ConfigFolder
-            )
 
     def service_post_install_tasks(self):
-        base.current_app.ConfigApiInstaller.install_plugin('fido2')
->>>>>>> f9d85c7a
+        base.current_app.ConfigApiInstaller.install_plugin('fido2')
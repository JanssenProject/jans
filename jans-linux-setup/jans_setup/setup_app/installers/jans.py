import os
import sys
import time
import zipfile
import inspect
import base64
import shutil
import re
import requests
import zipfile
import site
import random
import string

from pathlib import Path

from setup_app import paths
from setup_app import static
from setup_app.utils import base
from setup_app.static import InstallTypes, AppType, InstallOption, SetupProfiles
from setup_app.config import Config
from setup_app.utils.setup_utils import SetupUtils
from setup_app.utils.ldif_utils import create_client_ldif
from setup_app.utils.progress import jansProgress
from setup_app.installers.base import BaseInstaller

class JansInstaller(BaseInstaller, SetupUtils):

    install_var = 'installJans'

    def __repr__(self):
        setattr(base.current_app, self.__class__.__name__, self)
        txt = ''
        try:
            if not Config.installed_instance:
                txt += 'hostname'.ljust(30) + Config.hostname.rjust(35) + "\n"
                txt += 'orgName'.ljust(30) + Config.orgName.rjust(35) + "\n"
                txt += 'os'.ljust(30) + Config.os_type.rjust(35) + "\n"
                txt += 'city'.ljust(30) + Config.city.rjust(35) + "\n"
                txt += 'state'.ljust(30) + Config.state.rjust(35) + "\n"
                txt += 'countryCode'.ljust(30) + Config.countryCode.rjust(35) + "\n"
                txt += 'Applications max ram (MB)'.ljust(30) + str(Config.application_max_ram).rjust(35) + "\n"

                if Config.get('opendj_install') and Config.get('opendj_max_ram'):
                    txt += 'OpenDJ max ram (MB)'.ljust(30) + str(Config.opendj_max_ram).rjust(35) + "\n"

                bc = []

                if Config.get('opendj_install'):
                    t_ = 'opendj'
                    if Config.opendj_install == InstallTypes.REMOTE:
                        t_ += '[R]'
                    bc.append(t_)

                if Config.get('cb_install'):
                    t_ = 'couchbase'
                    if Config.cb_install == InstallTypes.REMOTE:
                        t_ += '[R]'
                    bc.append(t_)

                if Config.rdbm_install:
                    t_ = Config.rdbm_type
                    if Config.rdbm_install_type == InstallTypes.REMOTE:
                        t_ += '[R]'
                    bc.append(t_)

                if bc:
                    bct = ', '.join(bc)
                    txt += 'Backends'.ljust(30) + bct.rjust(35) + "\n"

                txt += 'Java Type'.ljust(30) + Config.java_type.rjust(35) + "\n"


            txt += 'Install Apache 2 web server'.ljust(30) + repr(Config.installHttpd).rjust(35) + (' *' if 'installHttpd' in Config.addPostSetupService else '') + "\n"
            txt += 'Install Auth Server'.ljust(30) + repr(Config.installOxAuth).rjust(35) + "\n"
            txt += 'Install Jans Config API'.ljust(30) + repr(Config.install_config_api).rjust(35) + "\n"
            if Config.profile == 'jans' or  Config.profile == 'disa-stig':
                txt += 'Install Fido2 Server'.ljust(30) + repr(Config.installFido2).rjust(35) + (' *' if 'installFido2' in Config.addPostSetupService else '') + "\n"
                txt += 'Install Scim Server'.ljust(30) + repr(Config.install_scim_server).rjust(35) + (' *' if 'install_scim_server' in Config.addPostSetupService else '') + "\n"
<<<<<<< HEAD
=======
                txt += 'Install Jans Link Server'.ljust(30) + repr(Config.install_jans_link).rjust(35) + (' *' if 'install_jans_link' in Config.addPostSetupService else '') + "\n"
                #txt += 'Install Oxd '.ljust(30) + repr(Config.installOxd).rjust(35) + (' *' if 'installOxd' in Config.addPostSetupService else '') + "\n"
>>>>>>> f217e31a

            if Config.profile == 'jans' and Config.installEleven or Config.profile == 'disa-stig' and Config.installEleven:
                txt += 'Install Eleven Server'.ljust(30) + repr(Config.installEleven).rjust(35) + (' *' if 'installEleven' in Config.addPostSetupService else '') + "\n"

            if base.argsp.t:
                txt += 'Load Test Data '.ljust(30) + repr( base.argsp.t).rjust(35) + "\n"

            return txt

        except Exception as e:
            self.logIt("ERROR: " + str(e), True)
            s = ""
            for key in list(Config.__dict__):
                if not key in ('__dict__',):
                    val = getattr(Config, key)
                    if not inspect.ismethod(val):
                        s = s + "%s\n%s\n%s\n\n" % (key, "-" * len(key), val)
            return s


    def initialize(self):
        self.logIt("jans.initialize()...")
        self.service_name = 'jans'
        self.app_type = AppType.APPLICATION
        self.install_type = InstallOption.MANDATORY
        jansProgress.register(self)

        Config.install_time_ldap = time.strftime('%Y%m%d%H%M%SZ', time.gmtime(time.time()))
        if not os.path.exists(Config.distFolder):
            print("Please ensure that you are running this script inside Jans container.")
            sys.exit(1)

<<<<<<< HEAD
=======
        #Download jans-auth-client-jar-with-dependencies
        if not os.path.exists(Config.non_setup_properties['oxauth_client_jar_fn']):
            oxauth_client_jar_url = os.path.join(base.current_app.app_info['JANS_MAVEN'], 'maven/io/jans/jans-auth-client/{0}/jans-auth-client-{0}-jar-with-dependencies.jar').format(base.current_app.app_info['ox_version'])
            self.logIt("Downloading {}".format(os.path.basename(oxauth_client_jar_url)))
            base.download(oxauth_client_jar_url, Config.non_setup_properties['oxauth_client_jar_fn'])

        self.logIt("Determining key generator path")
        oxauth_client_jar_zf = zipfile.ZipFile(Config.non_setup_properties['oxauth_client_jar_fn'])

        for f in oxauth_client_jar_zf.namelist():
            if os.path.basename(f) == 'KeyGenerator.class':
                p, e = os.path.splitext(f)
                Config.non_setup_properties['key_gen_path'] = p.replace(os.path.sep, '.')
            elif os.path.basename(f) == 'KeyExporter.class':
                p, e = os.path.splitext(f)
                Config.non_setup_properties['key_export_path'] = p.replace(os.path.sep, '.')

        if (not 'key_gen_path' in Config.non_setup_properties) or (not 'key_export_path' in Config.non_setup_properties):
            self.logIt("Can't determine key generator and/or key exporter path form {}".format(Config.non_setup_properties['oxauth_client_jar_fn']), True, True)
        else:
            self.logIt("Key generator path was determined as {}".format(Config.non_setup_properties['key_export_path']))


>>>>>>> f217e31a
        self.extract_scripts()
        
        if not Config.installed_instance and Config.profile == static.SetupProfiles.DISA_STIG:
            self.remove_pcks11_keys()



    def configureSystem(self):
        self.logIt("Configuring system", 'jans')
        self.customiseSystem()
        if not base.snap:
            self.createGroup('jans')
        self.makeFolders()

        if Config.persistence_type == 'hybrid':
            self.writeHybridProperties()

        # set systemd start timeout to 5 mins
        systemd_conf_fn = '/etc/systemd/system.conf'
        systemd_conf = []

        for l in open(systemd_conf_fn):
            tl = l.strip('#').strip()
            if tl.startswith('DefaultTimeoutStartSec'):
                systemd_conf.append('DefaultTimeoutStartSec=300s\n')
            else:
                systemd_conf.append(l)

        self.writeFile(systemd_conf_fn, ''.join(systemd_conf))


    def makeFolders(self):
        # Create these folder on all instances
        
        scripts_dist_dir = os.path.join(Config.distFolder, 'scripts')
        
        for folder in (Config.jansOptFolder, Config.jansOptBinFolder, Config.jansOptSystemFolder,
                        Config.jansOptPythonFolder, Config.configFolder, Config.certFolder,
                        Config.output_dir, Config.os_default, Config.dist_app_dir, scripts_dist_dir):

            if not os.path.exists(folder):
                self.run([paths.cmd_mkdir, '-p', folder])
                
        if os.path.exists(Config.distFolder):
            self.run([paths.cmd_chown, Config.user_group, Config.distFolder])

        if os.path.exists(scripts_dist_dir):
            self.run([paths.cmd_chown, Config.user_group, scripts_dist_dir])

        if not base.snap:
            self.run([paths.cmd_chown, '-R', 'root:jans', Config.certFolder])
            self.run([paths.cmd_chmod, '551', Config.certFolder])
            self.run([paths.cmd_chmod, 'ga+w', "/tmp"]) # Allow write to /tmp


    def customiseSystem(self):
        if not base.snap:
            if Config.os_initdaemon == 'init':
                system_profile_update = Config.system_profile_update_init
            else:
                system_profile_update = Config.system_profile_update_systemd

            # Render customized part
            self.renderTemplate(system_profile_update)
            renderedSystemProfile = self.readFile(system_profile_update)

            # Read source file
            currentSystemProfile = self.readFile(Config.sysemProfile)

            if not 'Added by Jans' in currentSystemProfile:

                # Write merged file
                self.backupFile(Config.sysemProfile)
                resultSystemProfile = "\n".join((currentSystemProfile, renderedSystemProfile))
                self.writeFile(Config.sysemProfile, resultSystemProfile)

                # Fix new file permissions
                self.run([paths.cmd_chmod, '644', Config.sysemProfile])

    def make_salt(self):
        if not Config.encode_salt:
            Config.encode_salt= self.getPW() + self.getPW()

        self.logIt("Making salt")

        try:
            salt_text = 'encodeSalt = {}'.format(Config.encode_salt)
            self.writeFile(Config.salt_fn, salt_text)
        except:
            self.logIt("Error writing salt", True, True)

        if not Config.get('pairwiseCalculationKey') or enforce:
            Config.pairwiseCalculationKey = self.genRandomString(random.randint(20,30))
        if not Config.get('pairwiseCalculationSalt') or enforce:
            Config.pairwiseCalculationSalt = self.genRandomString(random.randint(20,30))

    def render_templates(self, templates=None):
        self.logIt("Rendering templates")

        if not templates:
            templates = Config.ce_templates

        if Config.persistence_type in ('couchbase', 'sql', 'spanner') and Config.get('ox_ldap_properties'):
            Config.ce_templates[Config.ox_ldap_properties] = False

        for fullPath in templates:
            self.logIt("Rendering templates: fullPath = {0}".format(fullPath))
            try:
                self.renderTemplate(fullPath)
            except:
                self.logIt("Error writing template %s" % fullPath, True)


    def render_configuration_template(self):
        self.logIt("Rendering configuration templates")

        try:
            self.renderTemplate(Config.ldif_configuration)
        except:
            self.logIt("Error writing template", True)


    def render_test_templates(self):
        self.logIt("Rendering test templates")

        testTepmplatesFolder = os.path.join(self.templateFolder, 'test')
        self.render_templates_folder(testTepmplatesFolder)

    def writeHybridProperties(self):

        ldap_mappings = self.getMappingType('ldap')
        couchbase_mappings = self.getMappingType('couchbase')
        
        for group in Config.mapping_locations:
            if group == 'default':
                default_mapping = Config.mapping_locations[group]
                break

        storages = set(Config.mapping_locations.values())

        jans_hybrid_roperties = [
                        'storages: {0}'.format(', '.join(storages)),
                        'storage.default: {0}'.format(default_mapping),
                        ]

        if ldap_mappings:
            jans_hybrid_roperties.append('storage.ldap.mapping: {0}'.format(', '.join(ldap_mappings)))
            ldap_map_list = []
            for m in ldap_mappings:
                if m != 'default':
                    ldap_map_list.append(Config.couchbaseBucketDict[m]['mapping'])
            jans_hybrid_roperties.append('storage.ldap.mapping: {0}'.format(', '.join(ldap_map_list)))

        if couchbase_mappings:
            cb_map_list = []
            for m in couchbase_mappings:
                if m != 'default':
                    cb_map_list.append(Config.couchbaseBucketDict[m]['mapping'])
            cb_map_str = ', '.join(cb_map_list)
            jans_hybrid_roperties.append('storage.couchbase.mapping: {0}'.format(cb_map_str))

        jans_hybrid_roperties_content = '\n'.join(jans_hybrid_roperties)

        self.writeFile(Config.jans_hybrid_roperties_fn, jans_hybrid_roperties_content)


    def setup_init_scripts(self):
        self.logIt("Setting up init scripts")
        if base.os_initdaemon == 'initd':
            for init_file in Config.init_files:
                try:
                    script_name = os.path.split(init_file)[-1]
                    self.copyFile(init_file, "/etc/init.d")
                    self.run([paths.cmd_chmod, "755", "/etc/init.d/%s" % script_name])
                except:
                    self.logIt("Error copying script file %s to /etc/init.d" % init_file)

        if base.clone_type == 'rpm':
            for service in Config.redhat_services:
                self.run(["/sbin/chkconfig", service, "on"])
        elif not base.snap:
            for service in Config.debian_services:
                self.run([paths.cmd_update_rc , service, 'defaults'])
                self.run([paths.cmd_update_rc, service, 'enable'])


    def copy_scripts(self):
        self.logIt("Copying script files")

        for script in Config.jansScriptFiles:
            self.copyFile(script, Config.jansOptBinFolder)

        self.logIt("Rendering encode.py")
        encode_script = self.readFile(os.path.join(Config.templateFolder, 'encode.py'))
        encode_script = encode_script % self.merge_dicts(Config.__dict__, Config.templateRenderingDict)
        self.writeFile(os.path.join(Config.jansOptBinFolder, 'encode.py'), encode_script)
        self.run(['cp', '-f', os.path.join(Config.install_dir, 'setup_app/pylib/pyDes.py'), Config.jansOptBinFolder])

        self.logIt("Error rendering encode script", True)

        super_gluu_lisence_renewer_fn = os.path.join(Config.staticFolder, 'scripts', 'super_gluu_license_renewer.py')

        if base.snap:
            target_fn = os.path.join(Config.jansOptBinFolder, 'super_gluu_lisence_renewer.py')
            self.run(['cp', '-f', super_gluu_lisence_renewer_fn, target_fn])

        else:
            target_fn = '/etc/cron.daily/super_gluu_lisence_renewer'
            self.run(['cp', '-f', super_gluu_lisence_renewer_fn, target_fn])
            self.run([paths.cmd_chown, 'root:root', target_fn])
            self.run([paths.cmd_chmod, '+x', target_fn])

            print_version_scr_fn = os.path.join(Config.install_dir, 'setup_app/utils/printVersion.py')
            self.run(['cp', '-f', print_version_scr_fn , Config.jansOptBinFolder])
            self.run([paths.cmd_ln, '-s', 'printVersion.py' , 'show_version.py'], cwd=Config.jansOptBinFolder)

        for scr in Path(Config.jansOptBinFolder).glob('*'):
            scr_path = scr.as_posix()
            if base.snap and scr_path.endswith('.py'):
                scr_content = self.readFile(scr_path).splitlines()
                first_line = '#!' + paths.cmd_py3
                if scr_content[0].startswith('#!'):
                    scr_content[0] = first_line
                else:
                    scr_content.insert(0, first_line)
                self.writeFile(scr_path, '\n'.join(scr_content), backup=False)

            self.run([paths.cmd_chmod, '700', scr_path])

    def update_hostname(self):
        self.logIt("Copying hosts and hostname to final destination")

        if base.os_initdaemon == 'systemd' and base.clone_type == 'rpm':
            self.run(['/usr/bin/hostnamectl', 'set-hostname', Config.hostname])
        else:
            if Config.os_type in ['debian', 'ubuntu']:
                self.copyFile("%s/hostname" % Config.output_dir, Config.etc_hostname)
                self.run(['/bin/chmod', '-f', '644', Config.etc_hostname])

            if Config.os_type in ['centos', 'red', 'fedora']:
                self.copyFile("%s/network" % Config.output_dir, Config.network)

            self.run(['/bin/hostname', Config.hostname])

        if not os.path.exists(Config.etc_hosts):
            self.writeFile(Config.etc_hosts, '{}\t{}\n'.format(Config.ip, Config.hostname))
        else:
            hostname_file_content = self.readFile(Config.etc_hosts)
            with open(Config.etc_hosts,'w') as w:
                for l in hostname_file_content.splitlines():
                    if not Config.hostname in l.split():
                        w.write(l+'\n')

                w.write('{}\t{}\n'.format(Config.ip, Config.hostname))

        self.run([paths.cmd_chmod, '-R', '644', Config.etc_hosts])

    def set_ulimits(self):
        self.logIt("Setting ulimist")
        try:
            apache_user = 'apache' if base.clone_type == 'rpm' else 'www-data'

            self.appendLine("ldap       soft nofile     131072", "/etc/security/limits.conf")
            self.appendLine("ldap       hard nofile     262144", "/etc/security/limits.conf")
            self.appendLine("%s     soft nofile     131072" % apache_user, "/etc/security/limits.conf")
            self.appendLine("%s     hard nofile     262144" % apache_user, "/etc/security/limits.conf")
            self.appendLine("jetty      soft nofile     131072", "/etc/security/limits.conf")
            self.appendLine("jetty      hard nofile     262144", "/etc/security/limits.conf")
        except:
            self.logIt("Could not set limits.")


    def copy_output(self):
        self.logIt("Copying rendered templates to final destination")

        for dest_fn in list(Config.ce_templates.keys()):
            if Config.ce_templates[dest_fn]:
                fn = os.path.split(dest_fn)[-1]
                output_fn = os.path.join(Config.output_dir, fn)
                try:
                    self.logIt("Copying %s to %s" % (output_fn, dest_fn))
                    dest_dir = os.path.dirname(dest_fn)
                    if not os.path.exists(dest_dir):
                        self.logIt("Created destination folder %s" % dest_dir)
                        os.makedirs(dest_dir)
                    self.backupFile(output_fn, dest_fn)
                    shutil.copyfile(output_fn, dest_fn)
                except:
                    self.logIt("Error writing %s to %s" % (output_fn, dest_fn), True)


    def render_custom_templates(self, ldif_dir):
        output_dir_p = Path(ldif_dir + '.output')
        self.logIt("Rendering custom templates from {} to {}".format(ldif_dir, output_dir_p))

        for p in Path(ldif_dir).rglob('*'):
            if p.is_file():
                out_file_p = output_dir_p.joinpath(p.relative_to(ldif_dir))
                if not out_file_p.parent.exists():
                    out_file_p.parent.mkdir(parents=True)
                try:
                    self.renderTemplateInOut(p.as_posix(), p.parent.as_posix(), out_file_p.parent.as_posix())
                except Exception:
                    self.logIt("Error writing template {}".format(out_file_p), True)


    def import_custom_ldif_dir(self, ldif_dir):
        ldif_dir = ldif_dir.rstrip('/')
        self.logIt("Importing Custom LDIF files", pbar='post-setup')
        self.render_custom_templates(ldif_dir)

        output_dir = ldif_dir + '.output'

        for p in Path(output_dir).rglob('*.ldif'):
            ldif = p.as_posix()
            self.logIt("Importing rendered custom ldif {}".format(ldif))
            try:
                self.dbUtils.import_ldif([ldif])
            except Exception:
                self.logIt("Error importing custom ldif file {}".format(ldif), True)


    def create_test_client(self):
        ldif_fn = self.clients_ldif_fn = os.path.join(Config.output_dir, 'test-client.ldif')
        client_id = Config.get('test_client_id') or getattr(base.argsp, 'test_client_id', None)
        client_pw = Config.get('test_client_pw') or getattr(base.argsp, 'test_client_pw', None) or self.getPW()
        encoded_pw = self.obscure(client_pw)
        trusted_client = 'true' if (Config.get('test_client_trusted') or base.argsp.test_client_trusted) else 'false'

        if base.argsp.test_client_redirect_uri:
            redirect_uri = base.argsp.test_client_redirect_uri.split(',')
        else:
            redirect_uri = ['https://{}/admin-ui'.format(Config.hostname), 'http://localhost:4100']

        result = self.dbUtils.search('ou=scopes,o=jans', search_filter='(objectClass=jansScope)', fetchmany=True)
        scopes = [ scope[1]['dn'] for scope in result ]

        create_client_ldif(
                ldif_fn=ldif_fn,
                client_id=client_id,
                encoded_pw=encoded_pw,
                scopes=scopes,
                redirect_uri=redirect_uri,
                display_name="Test Client with all scopes",
                trusted_client=trusted_client,
                )

        self.dbUtils.import_ldif([ldif_fn])

        Config.test_client_id = client_id
        Config.test_client_pw = client_pw
        Config.test_client_pw_encoded = encoded_pw
        Config.test_client_redirect_uri = redirect_uri
        Config.test_client_trusted = trusted_client
        Config.test_client_scopes = ' '.join(scopes)


    def post_install_before_saving_properties(self):

        if getattr(base.argsp, 'test_client_id', None) or Config.get('test_client_id'):
            self.create_test_client()


    def post_install_tasks(self):

        self.apply_selinux_plicies()

        self.deleteLdapPw()

        self.dbUtils.bind(force=True)

        if base.argsp.import_ldif:
            self.import_custom_ldif_dir(base.argsp.import_ldif)

        if base.snap:
            #write post-install.py script
            self.logIt("Writing snap-post-setup.py", pbar='post-setup')
            post_setup_script = self.readFile(os.path.join(Config.templateFolder, 'snap-post-setup.py'))
            
            for key, val in (('{{SNAP_NAME}}', os.environ['SNAP_NAME']),
                             ('{{SNAP_PY3}}', paths.cmd_py3),
                             ('{{SNAP}}', base.snap),
                             ('{{SNAP_COMMON}}', base.snap_common)
                             ):

                post_setup_script = post_setup_script.replace(key, val)

            post_setup_script_fn = os.path.join(Config.install_dir, 'snap-post-setup.py')
            with open(post_setup_script_fn, 'w') as w:
                w.write(post_setup_script)
            self.run([paths.cmd_chmod, '+x', post_setup_script_fn])

            if not Config.installed_instance:
                Config.post_messages.insert(0, "Please execute:\nsudo " + post_setup_script_fn)

            self.logIt("Setting permissions", pbar='post-setup')

            for crt_fn in Path(os.path.join(base.snap_common, 'etc/certs')).glob('*'):
                self.run([paths.cmd_chmod, '0600', crt_fn.as_posix()])

            for spath in ('jans', 'etc/jans/conf', 'opendj/db'):
                for gpath in Path(os.path.join(base.snap_common, spath)).rglob('*'):
                    if ('node_modules' in gpath.as_posix()) or ('jans/bin' in gpath.as_posix()) or ('jetty/temp' in gpath.as_posix()):
                        continue
                    chm_mode = '0755' if os.path.isdir(gpath.as_posix()) else '0600'
                    self.run([paths.cmd_chmod, chm_mode, gpath.as_posix()])

            self.add_yacron_job(
                    command = os.path.join(Config.jansOptBinFolder, 'super_gluu_lisence_renewer.py'), 
                    schedule = '0 2 * * *', # everyday at 2 am
                    name='super-gluu-license-renewer', 
                    args={'captureStderr': True}
                    )

            self.restart('yacron')

            self.writeFile(os.path.join(base.snap_common, 'etc/hosts.jans'), Config.ip + '\t' + Config.hostname)

        else:
            self.run([paths.cmd_chown, '-R', 'jetty:jans', Config.certFolder])
            self.run([paths.cmd_chmod, '-R', '660', Config.certFolder])
            self.run([paths.cmd_chmod, 'ug+X', Config.certFolder])

            self.chown(Config.jansOptFolder, user=Config.jetty_user, group=Config.jetty_group, recursive=True)

            self.chown(Config.jansBaseFolder, user=Config.jetty_user, group=Config.jetty_group, recursive=True)
            for p in Path(Config.jansBaseFolder).rglob("*"):
                if p.is_dir():
                    self.run([paths.cmd_chmod, '750', p.as_posix()])
                elif p.is_file():
                    self.run([paths.cmd_chmod, '640', p.as_posix()])

            if not Config.installed_instance:
                cron_service = 'crond' if base.os_type in ['centos', 'red', 'fedora'] else 'cron'
                self.restart(cron_service)


            # if we are running inside shiv package, copy site pacakages to /opt/dist/jans-setup-packages and add to sys path

            gluu_site_dir = '/opt/dist/jans-setup-packages'

            for p in sys.path:
                ps = str(p)
                if '/.shiv/' in ps and ps.endswith('site-packages'):
                    if not gluu_site_dir in sys.path:
                        if not os.path.exists(site.USER_SITE):
                            os.makedirs(site.USER_SITE)
                        with open(os.path.join(site.USER_SITE, 'jans_setup_site.pth'), 'w') as site_file:
                            site_file.write(gluu_site_dir)
                        self.logIt("Copying site packages to {}".format(gluu_site_dir))
                        shutil.copytree(p, gluu_site_dir, dirs_exist_ok=True)

        #enable scripts
        self.enable_scripts(base.argsp.enable_script)

    def apply_selinux_plicies(self):
        self.logIt("Applying SELinux Policies")
        setsebool_cmd = shutil.which('setsebool')

        if not setsebool_cmd:
            self.logIt("SELinux setsebool command not found")
            return

        selinux_policies = ['httpd_can_network_connect 1 -P']

        for se_pol in selinux_policies:
            cmd = [setsebool_cmd] + se_pol.split()
            self.run(cmd)

    def enable_scripts(self, inums, enable=True):
        if inums:
            for inum in inums:
                self.dbUtils.enable_script(inum, enable)

    def extract_scripts(self):
        base.extract_from_zip(base.current_app.jans_zip, 'docs/script-catalog', Config.script_catalog_dir)

    def generate_smtp_config(self):
        self.logIt("Generating smtp keys", pbar=self.service_name)

        if not Config.get('smtp_jks_pass'):
            Config.smtp_jks_pass = self.getPW()
            try:
                Config.smtp_jks_pass_enc = self.obscure(Config.smtp_jks_pass)
            except Exception as e:
                self.logIt("JansInstaller. generate_smtp_config failed. Reason: %s" % str(e), errorLog=True)

        try:
            salt_text = 'encodeSalt = {}'.format(Config.encode_salt)
            self.writeFile(Config.salt_fn, salt_text)
        except:
            self.logIt("Error writing salt", True, True)
                
        cmd_cert_gen = [Config.cmd_keytool, '-genkeypair',
                        '-alias', Config.smtp_alias,
                        '-keyalg', 'ec',
                        '-groupname', 'secp256r1',
                        '-sigalg', Config.smtp_signing_alg,
                        '-validity', '3650',
                        '-storetype', Config.default_store_type,
                        '-keystore', Config.smtp_jks_fn,
                        '-keypass', Config.smtp_jks_pass,
                        '-storepass', Config.smtp_jks_pass,
                        '-dname', 'CN=SMTP CA Certificate'
                    ]

<<<<<<< HEAD
        if Config.profile == SetupProfiles.DISA_STIG:
            fips_provider = self.get_keytool_provider()
            cmd_cert_gen += [
                        '-providername', fips_provider['-providername'],
                        '-provider', fips_provider['-providerclass'],
                        '-providerpath', fips_provider['-providerpath']
                    ]

        self.run(cmd_cert_gen)

    def genRandomString(self, N):
        return ''.join(random.SystemRandom().choice(string.ascii_lowercase
                                                    + string.ascii_uppercase
                                                    + string.digits) for _ in range(N))
=======
        self.run(cmd_cert_gen)

    def order_services(self):

        service_list = [
                        ('jans-eleven', 'installEleven'),
                        ('jans-auth', 'installOxAuth'),
                        ('jans-config-api', 'install_config_api'),
                        ('jans-fido2', 'installFido2'),
                        ('jans-link', 'install_jans_link'),
                        ('jans-scim', 'install_scim_server'),
                        ]
        service_listr = service_list[:]
        service_listr.reverse()
        for i, service in enumerate(service_listr):
            order_var_str = 'order_{}_service'.format(service[0].replace('-','_'))
            for sservice in (service_listr[i+1:]):
                if getattr(Config, sservice[1]):
                    Config.templateRenderingDict[order_var_str] = sservice[0]+'.service'
                    break
                else:
                    if service[0] != 'jans-auth':
                        Config.templateRenderingDict[order_var_str] = 'jans-auth.service'
                    else:
                        Config.templateRenderingDict['order_jans_auth_service'] =  'jans-eleven.service' if Config.installEleven else  Config.backend_service
>>>>>>> f217e31a
<|MERGE_RESOLUTION|>--- conflicted
+++ resolved
@@ -77,11 +77,8 @@
             if Config.profile == 'jans' or  Config.profile == 'disa-stig':
                 txt += 'Install Fido2 Server'.ljust(30) + repr(Config.installFido2).rjust(35) + (' *' if 'installFido2' in Config.addPostSetupService else '') + "\n"
                 txt += 'Install Scim Server'.ljust(30) + repr(Config.install_scim_server).rjust(35) + (' *' if 'install_scim_server' in Config.addPostSetupService else '') + "\n"
-<<<<<<< HEAD
-=======
                 txt += 'Install Jans Link Server'.ljust(30) + repr(Config.install_jans_link).rjust(35) + (' *' if 'install_jans_link' in Config.addPostSetupService else '') + "\n"
                 #txt += 'Install Oxd '.ljust(30) + repr(Config.installOxd).rjust(35) + (' *' if 'installOxd' in Config.addPostSetupService else '') + "\n"
->>>>>>> f217e31a
 
             if Config.profile == 'jans' and Config.installEleven or Config.profile == 'disa-stig' and Config.installEleven:
                 txt += 'Install Eleven Server'.ljust(30) + repr(Config.installEleven).rjust(35) + (' *' if 'installEleven' in Config.addPostSetupService else '') + "\n"
@@ -114,16 +111,11 @@
             print("Please ensure that you are running this script inside Jans container.")
             sys.exit(1)
 
-<<<<<<< HEAD
-=======
-        #Download jans-auth-client-jar-with-dependencies
-        if not os.path.exists(Config.non_setup_properties['oxauth_client_jar_fn']):
-            oxauth_client_jar_url = os.path.join(base.current_app.app_info['JANS_MAVEN'], 'maven/io/jans/jans-auth-client/{0}/jans-auth-client-{0}-jar-with-dependencies.jar').format(base.current_app.app_info['ox_version'])
-            self.logIt("Downloading {}".format(os.path.basename(oxauth_client_jar_url)))
-            base.download(oxauth_client_jar_url, Config.non_setup_properties['oxauth_client_jar_fn'])
-
-        self.logIt("Determining key generator path")
-        oxauth_client_jar_zf = zipfile.ZipFile(Config.non_setup_properties['oxauth_client_jar_fn'])
+        self.extract_scripts()
+        
+        if not Config.installed_instance and Config.profile == static.SetupProfiles.DISA_STIG:
+            self.remove_pcks11_keys()
+
 
         for f in oxauth_client_jar_zf.namelist():
             if os.path.basename(f) == 'KeyGenerator.class':
@@ -139,12 +131,7 @@
             self.logIt("Key generator path was determined as {}".format(Config.non_setup_properties['key_export_path']))
 
 
->>>>>>> f217e31a
         self.extract_scripts()
-        
-        if not Config.installed_instance and Config.profile == static.SetupProfiles.DISA_STIG:
-            self.remove_pcks11_keys()
-
 
 
     def configureSystem(self):
@@ -646,7 +633,6 @@
                         '-dname', 'CN=SMTP CA Certificate'
                     ]
 
-<<<<<<< HEAD
         if Config.profile == SetupProfiles.DISA_STIG:
             fips_provider = self.get_keytool_provider()
             cmd_cert_gen += [
@@ -655,13 +641,6 @@
                         '-providerpath', fips_provider['-providerpath']
                     ]
 
-        self.run(cmd_cert_gen)
-
-    def genRandomString(self, N):
-        return ''.join(random.SystemRandom().choice(string.ascii_lowercase
-                                                    + string.ascii_uppercase
-                                                    + string.digits) for _ in range(N))
-=======
         self.run(cmd_cert_gen)
 
     def order_services(self):
@@ -687,4 +666,8 @@
                         Config.templateRenderingDict[order_var_str] = 'jans-auth.service'
                     else:
                         Config.templateRenderingDict['order_jans_auth_service'] =  'jans-eleven.service' if Config.installEleven else  Config.backend_service
->>>>>>> f217e31a
+
+    def genRandomString(self, N):
+        return ''.join(random.SystemRandom().choice(string.ascii_lowercase
+                                                    + string.ascii_uppercase
+                                                    + string.digits) for _ in range(N))

import os
import sys
import time
import zipfile
import inspect
import base64
import shutil
import re
import requests
import zipfile
import site
import random
import string

from pathlib import Path

from setup_app import paths
from setup_app import static
from setup_app.utils import base
from setup_app.static import InstallTypes, AppType, InstallOption, SetupProfiles
from setup_app.config import Config
from setup_app.utils.setup_utils import SetupUtils
from setup_app.utils.ldif_utils import create_client_ldif
from setup_app.utils.progress import jansProgress
from setup_app.installers.base import BaseInstaller

class JansInstaller(BaseInstaller, SetupUtils):

    install_var = 'installJans'

    def __repr__(self):
        setattr(base.current_app, self.__class__.__name__, self)
        txt = ''
        try:
            if not Config.installed_instance:
                txt += 'hostname'.ljust(30) + Config.hostname.rjust(35) + "\n"
                txt += 'orgName'.ljust(30) + Config.orgName.rjust(35) + "\n"
                txt += 'os'.ljust(30) + Config.os_type.rjust(35) + "\n"
                txt += 'city'.ljust(30) + Config.city.rjust(35) + "\n"
                txt += 'state'.ljust(30) + Config.state.rjust(35) + "\n"
                txt += 'countryCode'.ljust(30) + Config.countryCode.rjust(35) + "\n"
                txt += 'Applications max ram (MB)'.ljust(30) + str(Config.application_max_ram).rjust(35) + "\n"

                if Config.get('opendj_install') and Config.get('opendj_max_ram'):
                    txt += 'OpenDJ max ram (MB)'.ljust(30) + str(Config.opendj_max_ram).rjust(35) + "\n"

                bc = []

                if Config.get('opendj_install'):
                    t_ = 'opendj'
                    if Config.opendj_install == InstallTypes.REMOTE:
                        t_ += '[R]'
                    bc.append(t_)

                if Config.get('cb_install'):
                    t_ = 'couchbase'
                    if Config.cb_install == InstallTypes.REMOTE:
                        t_ += '[R]'
                    bc.append(t_)

                if Config.rdbm_install:
                    t_ = Config.rdbm_type
                    if Config.rdbm_install_type == InstallTypes.REMOTE:
                        t_ += '[R]'
                    bc.append(t_)

                if bc:
                    bct = ', '.join(bc)
                    txt += 'Backends'.ljust(30) + bct.rjust(35) + "\n"

                txt += 'Java Type'.ljust(30) + Config.java_type.rjust(35) + "\n"


            txt += 'Install Apache 2 web server'.ljust(30) + repr(Config.installHttpd).rjust(35) + (' *' if 'installHttpd' in Config.addPostSetupService else '') + "\n"
            txt += 'Install Auth Server'.ljust(30) + repr(Config.installOxAuth).rjust(35) + "\n"
            txt += 'Install Jans Config API'.ljust(30) + repr(Config.install_config_api).rjust(35) + "\n"
            if Config.profile == 'jans' or  Config.profile == 'disa-stig':
                txt += 'Install Fido2 Server'.ljust(30) + repr(Config.installFido2).rjust(35) + (' *' if 'installFido2' in Config.addPostSetupService else '') + "\n"
                txt += 'Install Scim Server'.ljust(30) + repr(Config.install_scim_server).rjust(35) + (' *' if 'install_scim_server' in Config.addPostSetupService else '') + "\n"

            if Config.profile == 'jans' and Config.installEleven or Config.profile == 'disa-stig' and Config.installEleven:
                txt += 'Install Eleven Server'.ljust(30) + repr(Config.installEleven).rjust(35) + (' *' if 'installEleven' in Config.addPostSetupService else '') + "\n"

            if base.argsp.t:
                txt += 'Load Test Data '.ljust(30) + repr( base.argsp.t).rjust(35) + "\n"

            return txt

        except Exception as e:
            self.logIt("ERROR: " + str(e), True)
            s = ""
            for key in list(Config.__dict__):
                if not key in ('__dict__',):
                    val = getattr(Config, key)
                    if not inspect.ismethod(val):
                        s = s + "%s\n%s\n%s\n\n" % (key, "-" * len(key), val)
            return s


    def initialize(self):
        self.logIt("jans.initialize()...")
        self.service_name = 'jans'
        self.app_type = AppType.APPLICATION
        self.install_type = InstallOption.MANDATORY
        jansProgress.register(self)

        Config.install_time_ldap = time.strftime('%Y%m%d%H%M%SZ', time.gmtime(time.time()))
        if not os.path.exists(Config.distFolder):
            print("Please ensure that you are running this script inside Jans container.")
            sys.exit(1)

        self.extract_scripts()
        
        if not Config.installed_instance and Config.profile == static.SetupProfiles.DISA_STIG:
            self.remove_pcks11_keys()


    def configureSystem(self):
        self.logIt("Configuring system", 'jans')
        self.customiseSystem()
        if not base.snap:
            self.createGroup('jans')
        self.makeFolders()

        if Config.persistence_type == 'hybrid':
            self.writeHybridProperties()

        # set systemd start timeout to 5 mins
        systemd_conf_fn = '/etc/systemd/system.conf'
        systemd_conf = []

        for l in open(systemd_conf_fn):
            tl = l.strip('#').strip()
            if tl.startswith('DefaultTimeoutStartSec'):
                systemd_conf.append('DefaultTimeoutStartSec=300s\n')
            else:
                systemd_conf.append(l)

        self.writeFile(systemd_conf_fn, ''.join(systemd_conf))


    def makeFolders(self):
        # Create these folder on all instances
        
        scripts_dist_dir = os.path.join(Config.distFolder, 'scripts')
        
        for folder in (Config.jansOptFolder, Config.jansOptBinFolder, Config.jansOptSystemFolder,
                        Config.jansOptPythonFolder, Config.configFolder, Config.certFolder,
                        Config.output_dir, Config.os_default, Config.dist_app_dir, scripts_dist_dir):

            if not os.path.exists(folder):
                self.run([paths.cmd_mkdir, '-p', folder])
                
        if os.path.exists(Config.distFolder):
            self.run([paths.cmd_chown, Config.user_group, Config.distFolder])

        if os.path.exists(scripts_dist_dir):
            self.run([paths.cmd_chown, Config.user_group, scripts_dist_dir])

        if not base.snap:
            self.run([paths.cmd_chown, '-R', 'root:jans', Config.certFolder])
            self.run([paths.cmd_chmod, '551', Config.certFolder])
            self.run([paths.cmd_chmod, 'ga+w', "/tmp"]) # Allow write to /tmp


    def customiseSystem(self):
        if not base.snap:
            if Config.os_initdaemon == 'init':
                system_profile_update = Config.system_profile_update_init
            else:
                system_profile_update = Config.system_profile_update_systemd

            # Render customized part
            self.renderTemplate(system_profile_update)
            renderedSystemProfile = self.readFile(system_profile_update)

            # Read source file
            currentSystemProfile = self.readFile(Config.sysemProfile)

            if not 'Added by Jans' in currentSystemProfile:

                # Write merged file
                self.backupFile(Config.sysemProfile)
                resultSystemProfile = "\n".join((currentSystemProfile, renderedSystemProfile))
                self.writeFile(Config.sysemProfile, resultSystemProfile)

                # Fix new file permissions
                self.run([paths.cmd_chmod, '644', Config.sysemProfile])

    def make_salt(self):
        if not Config.encode_salt:
            Config.encode_salt= self.getPW() + self.getPW()

        self.logIt("Making salt")

        try:
            salt_text = 'encodeSalt = {}'.format(Config.encode_salt)
            self.writeFile(Config.salt_fn, salt_text)
        except:
            self.logIt("Error writing salt", True, True)

        if not Config.get('pairwiseCalculationKey') or enforce:
            Config.pairwiseCalculationKey = self.genRandomString(random.randint(20,30))
        if not Config.get('pairwiseCalculationSalt') or enforce:
            Config.pairwiseCalculationSalt = self.genRandomString(random.randint(20,30))

    def render_templates(self, templates=None):
        self.logIt("Rendering templates")

        if not templates:
            templates = Config.ce_templates

        if Config.persistence_type in ('couchbase', 'sql', 'spanner') and Config.get('ox_ldap_properties'):
            Config.ce_templates[Config.ox_ldap_properties] = False

        for fullPath in templates:
            self.logIt("Rendering templates: fullPath = {0}".format(fullPath))
            try:
                self.renderTemplate(fullPath)
            except:
                self.logIt("Error writing template %s" % fullPath, True)


    def render_configuration_template(self):
        self.logIt("Rendering configuration templates")

        try:
            self.renderTemplate(Config.ldif_configuration)
        except:
            self.logIt("Error writing template", True)


    def render_test_templates(self):
        self.logIt("Rendering test templates")

        testTepmplatesFolder = os.path.join(self.templateFolder, 'test')
        self.render_templates_folder(testTepmplatesFolder)

    def writeHybridProperties(self):

        ldap_mappings = self.getMappingType('ldap')
        couchbase_mappings = self.getMappingType('couchbase')
        
        for group in Config.mapping_locations:
            if group == 'default':
                default_mapping = Config.mapping_locations[group]
                break

        storages = set(Config.mapping_locations.values())

        jans_hybrid_roperties = [
                        'storages: {0}'.format(', '.join(storages)),
                        'storage.default: {0}'.format(default_mapping),
                        ]

        if ldap_mappings:
            jans_hybrid_roperties.append('storage.ldap.mapping: {0}'.format(', '.join(ldap_mappings)))
            ldap_map_list = []
            for m in ldap_mappings:
                if m != 'default':
                    ldap_map_list.append(Config.couchbaseBucketDict[m]['mapping'])
            jans_hybrid_roperties.append('storage.ldap.mapping: {0}'.format(', '.join(ldap_map_list)))

        if couchbase_mappings:
            cb_map_list = []
            for m in couchbase_mappings:
                if m != 'default':
                    cb_map_list.append(Config.couchbaseBucketDict[m]['mapping'])
            cb_map_str = ', '.join(cb_map_list)
            jans_hybrid_roperties.append('storage.couchbase.mapping: {0}'.format(cb_map_str))

        jans_hybrid_roperties_content = '\n'.join(jans_hybrid_roperties)

        self.writeFile(Config.jans_hybrid_roperties_fn, jans_hybrid_roperties_content)


    def setup_init_scripts(self):
        self.logIt("Setting up init scripts")
        if base.os_initdaemon == 'initd':
            for init_file in Config.init_files:
                try:
                    script_name = os.path.split(init_file)[-1]
                    self.copyFile(init_file, "/etc/init.d")
                    self.run([paths.cmd_chmod, "755", "/etc/init.d/%s" % script_name])
                except:
                    self.logIt("Error copying script file %s to /etc/init.d" % init_file)

        if base.clone_type == 'rpm':
            for service in Config.redhat_services:
                self.run(["/sbin/chkconfig", service, "on"])
        elif not base.snap:
            for service in Config.debian_services:
                self.run([paths.cmd_update_rc , service, 'defaults'])
                self.run([paths.cmd_update_rc, service, 'enable'])


    def copy_scripts(self):
        self.logIt("Copying script files")

        for script in Config.jansScriptFiles:
            self.copyFile(script, Config.jansOptBinFolder)

        self.logIt("Rendering encode.py")
        encode_script = self.readFile(os.path.join(Config.templateFolder, 'encode.py'))
        encode_script = encode_script % self.merge_dicts(Config.__dict__, Config.templateRenderingDict)
        self.writeFile(os.path.join(Config.jansOptBinFolder, 'encode.py'), encode_script)
        self.run(['cp', '-f', os.path.join(Config.install_dir, 'setup_app/pylib/pyDes.py'), Config.jansOptBinFolder])

        self.logIt("Error rendering encode script", True)

        super_gluu_lisence_renewer_fn = os.path.join(Config.staticFolder, 'scripts', 'super_gluu_license_renewer.py')

        if base.snap:
            target_fn = os.path.join(Config.jansOptBinFolder, 'super_gluu_lisence_renewer.py')
            self.run(['cp', '-f', super_gluu_lisence_renewer_fn, target_fn])

        else:
            target_fn = '/etc/cron.daily/super_gluu_lisence_renewer'
            self.run(['cp', '-f', super_gluu_lisence_renewer_fn, target_fn])
            self.run([paths.cmd_chown, 'root:root', target_fn])
            self.run([paths.cmd_chmod, '+x', target_fn])

            print_version_scr_fn = os.path.join(Config.install_dir, 'setup_app/utils/printVersion.py')
            self.run(['cp', '-f', print_version_scr_fn , Config.jansOptBinFolder])
            self.run([paths.cmd_ln, '-s', 'printVersion.py' , 'show_version.py'], cwd=Config.jansOptBinFolder)

        for scr in Path(Config.jansOptBinFolder).glob('*'):
            scr_path = scr.as_posix()
            if base.snap and scr_path.endswith('.py'):
                scr_content = self.readFile(scr_path).splitlines()
                first_line = '#!' + paths.cmd_py3
                if scr_content[0].startswith('#!'):
                    scr_content[0] = first_line
                else:
                    scr_content.insert(0, first_line)
                self.writeFile(scr_path, '\n'.join(scr_content), backup=False)

            self.run([paths.cmd_chmod, '700', scr_path])

    def update_hostname(self):
        self.logIt("Copying hosts and hostname to final destination")

        if base.os_initdaemon == 'systemd' and base.clone_type == 'rpm':
            self.run(['/usr/bin/hostnamectl', 'set-hostname', Config.hostname])
        else:
            if Config.os_type in ['debian', 'ubuntu']:
                self.copyFile("%s/hostname" % Config.output_dir, Config.etc_hostname)
                self.run(['/bin/chmod', '-f', '644', Config.etc_hostname])

            if Config.os_type in ['centos', 'red', 'fedora']:
                self.copyFile("%s/network" % Config.output_dir, Config.network)

            self.run(['/bin/hostname', Config.hostname])

        if not os.path.exists(Config.etc_hosts):
            self.writeFile(Config.etc_hosts, '{}\t{}\n'.format(Config.ip, Config.hostname))
        else:
            hostname_file_content = self.readFile(Config.etc_hosts)
            with open(Config.etc_hosts,'w') as w:
                for l in hostname_file_content.splitlines():
                    if not Config.hostname in l.split():
                        w.write(l+'\n')

                w.write('{}\t{}\n'.format(Config.ip, Config.hostname))

        self.run([paths.cmd_chmod, '-R', '644', Config.etc_hosts])

    def set_ulimits(self):
        self.logIt("Setting ulimist")
        try:
            apache_user = 'apache' if base.clone_type == 'rpm' else 'www-data'

            self.appendLine("ldap       soft nofile     131072", "/etc/security/limits.conf")
            self.appendLine("ldap       hard nofile     262144", "/etc/security/limits.conf")
            self.appendLine("%s     soft nofile     131072" % apache_user, "/etc/security/limits.conf")
            self.appendLine("%s     hard nofile     262144" % apache_user, "/etc/security/limits.conf")
            self.appendLine("jetty      soft nofile     131072", "/etc/security/limits.conf")
            self.appendLine("jetty      hard nofile     262144", "/etc/security/limits.conf")
        except:
            self.logIt("Could not set limits.")


    def copy_output(self):
        self.logIt("Copying rendered templates to final destination")

        for dest_fn in list(Config.ce_templates.keys()):
            if Config.ce_templates[dest_fn]:
                fn = os.path.split(dest_fn)[-1]
                output_fn = os.path.join(Config.output_dir, fn)
                try:
                    self.logIt("Copying %s to %s" % (output_fn, dest_fn))
                    dest_dir = os.path.dirname(dest_fn)
                    if not os.path.exists(dest_dir):
                        self.logIt("Created destination folder %s" % dest_dir)
                        os.makedirs(dest_dir)
                    self.backupFile(output_fn, dest_fn)
                    shutil.copyfile(output_fn, dest_fn)
                except:
                    self.logIt("Error writing %s to %s" % (output_fn, dest_fn), True)


    def render_custom_templates(self, ldif_dir):
        output_dir_p = Path(ldif_dir + '.output')
        self.logIt("Rendering custom templates from {} to {}".format(ldif_dir, output_dir_p))

        for p in Path(ldif_dir).rglob('*'):
            if p.is_file():
                out_file_p = output_dir_p.joinpath(p.relative_to(ldif_dir))
                if not out_file_p.parent.exists():
                    out_file_p.parent.mkdir(parents=True)
                try:
                    self.renderTemplateInOut(p.as_posix(), p.parent.as_posix(), out_file_p.parent.as_posix())
                except Exception:
                    self.logIt("Error writing template {}".format(out_file_p), True)


    def import_custom_ldif_dir(self, ldif_dir):
        ldif_dir = ldif_dir.rstrip('/')
        self.logIt("Importing Custom LDIF files", pbar='post-setup')
        self.render_custom_templates(ldif_dir)

        output_dir = ldif_dir + '.output'

        for p in Path(output_dir).rglob('*.ldif'):
            ldif = p.as_posix()
            self.logIt("Importing rendered custom ldif {}".format(ldif))
            try:
                self.dbUtils.import_ldif([ldif])
            except Exception:
                self.logIt("Error importing custom ldif file {}".format(ldif), True)


    def create_test_client(self):
        ldif_fn = self.clients_ldif_fn = os.path.join(Config.output_dir, 'test-client.ldif')
        client_id = Config.get('test_client_id') or getattr(base.argsp, 'test_client_id', None)
        client_pw = Config.get('test_client_pw') or getattr(base.argsp, 'test_client_pw', None) or self.getPW()
        encoded_pw = self.obscure(client_pw)
        trusted_client = 'true' if (Config.get('test_client_trusted') or base.argsp.test_client_trusted) else 'false'

        if base.argsp.test_client_redirect_uri:
            redirect_uri = base.argsp.test_client_redirect_uri.split(',')
        else:
            redirect_uri = ['https://{}/admin-ui'.format(Config.hostname), 'http://localhost:4100']

        result = self.dbUtils.search('ou=scopes,o=jans', search_filter='(objectClass=jansScope)', fetchmany=True)
        scopes = [ scope[1]['dn'] for scope in result ]

        create_client_ldif(
                ldif_fn=ldif_fn,
                client_id=client_id,
                encoded_pw=encoded_pw,
                scopes=scopes,
                redirect_uri=redirect_uri,
                display_name="Test Client with all scopes",
                trusted_client=trusted_client,
                )

        self.dbUtils.import_ldif([ldif_fn])

        Config.test_client_id = client_id
        Config.test_client_pw = client_pw
        Config.test_client_pw_encoded = encoded_pw
        Config.test_client_redirect_uri = redirect_uri
        Config.test_client_trusted = trusted_client
        Config.test_client_scopes = ' '.join(scopes)


    def post_install_before_saving_properties(self):

        if getattr(base.argsp, 'test_client_id', None) or Config.get('test_client_id'):
            self.create_test_client()


    def post_install_tasks(self):

        self.deleteLdapPw()

        self.dbUtils.bind(force=True)

        if base.argsp.import_ldif:
            self.import_custom_ldif_dir(base.argsp.import_ldif)

        if base.snap:
            #write post-install.py script
            self.logIt("Writing snap-post-setup.py", pbar='post-setup')
            post_setup_script = self.readFile(os.path.join(Config.templateFolder, 'snap-post-setup.py'))
            
            for key, val in (('{{SNAP_NAME}}', os.environ['SNAP_NAME']),
                             ('{{SNAP_PY3}}', paths.cmd_py3),
                             ('{{SNAP}}', base.snap),
                             ('{{SNAP_COMMON}}', base.snap_common)
                             ):

                post_setup_script = post_setup_script.replace(key, val)

            post_setup_script_fn = os.path.join(Config.install_dir, 'snap-post-setup.py')
            with open(post_setup_script_fn, 'w') as w:
                w.write(post_setup_script)
            self.run([paths.cmd_chmod, '+x', post_setup_script_fn])

            if not Config.installed_instance:
                Config.post_messages.insert(0, "Please execute:\nsudo " + post_setup_script_fn)

            self.logIt("Setting permissions", pbar='post-setup')

            for crt_fn in Path(os.path.join(base.snap_common, 'etc/certs')).glob('*'):
                self.run([paths.cmd_chmod, '0600', crt_fn.as_posix()])

            for spath in ('jans', 'etc/jans/conf', 'opendj/db'):
                for gpath in Path(os.path.join(base.snap_common, spath)).rglob('*'):
                    if ('node_modules' in gpath.as_posix()) or ('jans/bin' in gpath.as_posix()) or ('jetty/temp' in gpath.as_posix()):
                        continue
                    chm_mode = '0755' if os.path.isdir(gpath.as_posix()) else '0600'
                    self.run([paths.cmd_chmod, chm_mode, gpath.as_posix()])

            self.add_yacron_job(
                    command = os.path.join(Config.jansOptBinFolder, 'super_gluu_lisence_renewer.py'), 
                    schedule = '0 2 * * *', # everyday at 2 am
                    name='super-gluu-license-renewer', 
                    args={'captureStderr': True}
                    )

            self.restart('yacron')

            self.writeFile(os.path.join(base.snap_common, 'etc/hosts.jans'), Config.ip + '\t' + Config.hostname)

        else:
            self.run([paths.cmd_chown, '-R', 'jetty:jans', Config.certFolder])
            self.run([paths.cmd_chmod, '-R', '660', Config.certFolder])
            self.run([paths.cmd_chmod, 'ug+X', Config.certFolder])

            self.chown(Config.jansOptFolder, user=Config.jetty_user, group=Config.jetty_group, recursive=True)

            self.chown(Config.jansBaseFolder, user=Config.jetty_user, group=Config.jetty_group, recursive=True)
            for p in Path(Config.jansBaseFolder).rglob("*"):
                if p.is_dir():
                    self.run([paths.cmd_chmod, '750', p.as_posix()])
                elif p.is_file():
                    self.run([paths.cmd_chmod, '640', p.as_posix()])

            if not Config.installed_instance:
                cron_service = 'crond' if base.os_type in ['centos', 'red', 'fedora'] else 'cron'
                self.restart(cron_service)


            # if we are running inside shiv package, copy site pacakages to /opt/dist/jans-setup-packages and add to sys path

            gluu_site_dir = '/opt/dist/jans-setup-packages'

            for p in sys.path:
                ps = str(p)
                if '/.shiv/' in ps and ps.endswith('site-packages'):
                    if not gluu_site_dir in sys.path:
                        if not os.path.exists(site.USER_SITE):
                            os.makedirs(site.USER_SITE)
                        with open(os.path.join(site.USER_SITE, 'jans_setup_site.pth'), 'w') as site_file:
                            site_file.write(gluu_site_dir)
                        self.logIt("Copying site packages to {}".format(gluu_site_dir))
                        shutil.copytree(p, gluu_site_dir, dirs_exist_ok=True)

        #enable scripts
        self.enable_scripts(base.argsp.enable_script)

    def enable_scripts(self, inums, enable=True):
        if inums:
            for inum in inums:
                self.dbUtils.enable_script(inum, enable)

    def extract_scripts(self):
        base.extract_from_zip(base.current_app.jans_zip, 'docs/script-catalog', Config.script_catalog_dir)
<<<<<<< HEAD
        
=======


>>>>>>> 2b06dd9e
    def generate_smtp_config(self):
        self.logIt("Generating smtp keys", pbar=self.service_name)

        if not Config.get('smtp_jks_pass'):
            Config.smtp_jks_pass = self.getPW()
            try:
                Config.smtp_jks_pass_enc = self.obscure(Config.smtp_jks_pass)
            except Exception as e:
<<<<<<< HEAD
                self.logIt("JansInstaller. generate_smtp_config failed. Reason: %s" % str(e), errorLog=True)

        try:
            salt_text = 'encodeSalt = {}'.format(Config.encode_salt)
            self.writeFile(Config.salt_fn, salt_text)
        except:
            self.logIt("Error writing salt", True, True)
                
=======
                self.logIt("JansInstaller. __init__ failed. Reason: %s" % str(e), errorLog=True)


>>>>>>> 2b06dd9e
        cmd_cert_gen = [Config.cmd_keytool, '-genkeypair',
                        '-alias', Config.smtp_alias,
                        '-keyalg', 'ec',
                        '-groupname', 'secp256r1',
                        '-sigalg', Config.smtp_signing_alg,
                        '-validity', '3650',
                        '-storetype', Config.default_store_type,
                        '-keystore', Config.smtp_jks_fn,
                        '-keypass', Config.smtp_jks_pass,
                        '-storepass', Config.smtp_jks_pass,
                        '-dname', 'CN=SMTP CA Certificate'
                    ]

<<<<<<< HEAD
        if Config.profile == SetupProfiles.DISA_STIG:
            fips_provider = self.get_keytool_provider()
            cmd_cert_gen += [
                        '-providername', fips_provider['-providername'],
                        '-provider', fips_provider['-providerclass'],
                        '-providerpath', fips_provider['-providerpath']
                    ]

        self.run(cmd_cert_gen)                

    def genRandomString(self, N):
        return ''.join(random.SystemRandom().choice(string.ascii_lowercase
                                                    + string.ascii_uppercase
                                                    + string.digits) for _ in range(N))
=======
        self.run(cmd_cert_gen)
>>>>>>> 2b06dd9e
<|MERGE_RESOLUTION|>--- conflicted
+++ resolved
@@ -568,12 +568,7 @@
 
     def extract_scripts(self):
         base.extract_from_zip(base.current_app.jans_zip, 'docs/script-catalog', Config.script_catalog_dir)
-<<<<<<< HEAD
-        
-=======
-
-
->>>>>>> 2b06dd9e
+
     def generate_smtp_config(self):
         self.logIt("Generating smtp keys", pbar=self.service_name)
 
@@ -582,7 +577,6 @@
             try:
                 Config.smtp_jks_pass_enc = self.obscure(Config.smtp_jks_pass)
             except Exception as e:
-<<<<<<< HEAD
                 self.logIt("JansInstaller. generate_smtp_config failed. Reason: %s" % str(e), errorLog=True)
 
         try:
@@ -591,11 +585,6 @@
         except:
             self.logIt("Error writing salt", True, True)
                 
-=======
-                self.logIt("JansInstaller. __init__ failed. Reason: %s" % str(e), errorLog=True)
-
-
->>>>>>> 2b06dd9e
         cmd_cert_gen = [Config.cmd_keytool, '-genkeypair',
                         '-alias', Config.smtp_alias,
                         '-keyalg', 'ec',
@@ -609,7 +598,6 @@
                         '-dname', 'CN=SMTP CA Certificate'
                     ]
 
-<<<<<<< HEAD
         if Config.profile == SetupProfiles.DISA_STIG:
             fips_provider = self.get_keytool_provider()
             cmd_cert_gen += [
@@ -618,12 +606,9 @@
                         '-providerpath', fips_provider['-providerpath']
                     ]
 
-        self.run(cmd_cert_gen)                
+        self.run(cmd_cert_gen)
 
     def genRandomString(self, N):
         return ''.join(random.SystemRandom().choice(string.ascii_lowercase
                                                     + string.ascii_uppercase
                                                     + string.digits) for _ in range(N))
-=======
-        self.run(cmd_cert_gen)
->>>>>>> 2b06dd9e

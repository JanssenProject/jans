import os
import sys
import glob
import time
import json
import socket
import urllib.request
import base64
import shutil

from setup_app import paths
from setup_app import static
from setup_app.utils import base
from setup_app.config import Config
from setup_app.utils.setup_utils import SetupUtils
from setup_app.installers.base import BaseInstaller
from setup_app.utils.ldif_utils import myLdifParser, schema2json
from setup_app.pylib.schema import ObjectClass
from setup_app.pylib.ldif4.ldif import LDIFWriter
from setup_app.pylib.jproperties import Properties

class TestDataLoader(BaseInstaller, SetupUtils):

    def __init__(self):
        setattr(base.current_app, self.__class__.__name__, self)
        self.service_name = 'test-data'
        self.pbar_text = "Loading" 
        self.needdb = True
        self.app_type = static.AppType.APPLICATION
        self.install_type = static.InstallOption.OPTONAL
        self.install_var = 'loadTestData'
        self.register_progess()
        self.template_base = os.path.join(Config.templateFolder, 'test')

    def create_test_client_keystore(self):
        self.logIt("Creating client_keystore.p12")
        client_keystore_fn = os.path.join(Config.output_dir, 'test/jans-auth/client/client_keystore.p12')
        keys_json_fn =  os.path.join(Config.output_dir, 'test/jans-auth/client/keys_client_keystore.json')

        args = [Config.cmd_keytool, '-genkey', '-alias', 'dummy', '-keystore', 
                    client_keystore_fn, '-storepass', 'secret', '-keypass', 
                    'secret', '-dname', 
                    "'{}'".format(Config.default_openid_jks_dn_name),
                    '-storetype', 'PKCS12'
                    ]

        self.run(' '.join(args), shell=True)

        args = [Config.cmd_java, '-Dlog4j.defaultInitOverride=true',
                '-cp', Config.non_setup_properties['jans_auth_client_jar_fn'], Config.non_setup_properties['key_gen_path'],
                '-key_ops_type', 'ALL',
                '-keystore', client_keystore_fn,
                '-keypasswd', 'secret',
                '-sig_keys', Config.default_sig_key_algs,
                '-enc_keys', Config.default_enc_key_algs,
                '-dnname', "'{}'".format(Config.default_openid_jks_dn_name),
                '-expiration', '365','>', keys_json_fn]

        cmd = ' '.join(args)

        self.run(cmd, shell=True)

        self.copyFile(client_keystore_fn, os.path.join(Config.output_dir, 'test/jans-auth/server'))
        self.copyFile(keys_json_fn, os.path.join(Config.output_dir, 'test/jans-auth/server'))


    def enable_cusom_scripts(self):
        self.logIt("Enabling custom scripts")
        custom_scripts = ('2DAF-F995', '2DAF-F996', '4BBE-C6A8', 'A51E-76DA', '0300-BA90')
        for inum in custom_scripts:
            self.dbUtils.enable_script(inum)

    def load_agama_test_data(self):
        agama_temp_dir = os.path.join(self.template_base, 'agama')
        agama_out_dir = os.path.join(Config.output_dir, 'test/agama')

        ldif_fn = os.path.join(agama_out_dir, 'agama-test-data.ldif')
        self.renderTemplateInOut(ldif_fn, agama_temp_dir, agama_out_dir)
        self.dbUtils.import_ldif([ldif_fn])

        target_dir = os.path.join(base.current_app.JansAuthInstaller.agama_root, 'ftl')
        base.extract_from_zip(
                base.current_app.jans_zip,
                'jans-auth-server/agama/engine/src/test/resources/templates',
                target_dir
                )
        scripts_target = os.path.join(base.current_app.JansAuthInstaller.agama_root, 'scripts')
        base.extract_from_zip(
                base.current_app.jans_zip,
                'jans-auth-server/agama/engine/src/test/resources/libs',
                scripts_target
                )
        self.chown(base.current_app.JansAuthInstaller.agama_root, Config.jetty_user, Config.jetty_group, recursive=True)

        prop_src_fn = os.path.join(agama_out_dir, 'config-agama-test.properties')
        self.renderTemplateInOut(prop_src_fn, agama_temp_dir, os.path.join(Config.output_dir, 'test/jans-auth'))

        dn, jans_auth_conf_dynamic = self.dbUtils.get_jans_auth_conf_dynamic()
        agama_config=jans_auth_conf_dynamic["agamaConfiguration"].copy()
        agama_config['disableTCHV'] = True
        agama_config['enabled'] = True
        self.dbUtils.set_jans_auth_conf_dynamic({'agamaConfiguration': agama_config})
        self.dbUtils.enable_script('BADA-BADA')

    def load_test_data(self):
        Config.pbar.progress(self.service_name, "Loading Test Data", False)
        self.logIt("Re-binding database")
        self.dbUtils.bind(force=True)

        self.logIt("Checking Internet conncetion")
        socket.setdefaulttimeout(3)
        try:
            socket.socket(socket.AF_INET, socket.SOCK_STREAM).connect(("8.8.8.8", 443))
        except:
            self.logIt("Failed to connect 8.8.8.8:443.", True)
            print("Test data loader needs internet connection. Giving up ...")
            return

        if not base.current_app.ScimInstaller.installed():
            self.logIt("Scim was not installed. Installing")
            Config.install_scim_server = True
            base.current_app.ScimInstaller.start_installation()

        self.encode_test_passwords()

        Config.pbar.progress(self.service_name, "Rendering templates", False)
        self.logIt("Rendering test templates")

        Config.templateRenderingDict['config_jans_auth_test_ldap'] = '# Not available'
        Config.templateRenderingDict['config_jans_auth_test_couchbase'] = '# Not available'

<<<<<<< HEAD
        Config.templateRenderingDict['config_jans_auth_test_ldap'] = '# Not available'
        Config.templateRenderingDict['config_jans_auth_test_couchbase'] = '# Not available'


=======

>>>>>>> 6e00e723
        config_jans_auth_test_properties = self.fomatWithDict(
            'server.name=%(hostname)s\nconfig.oxauth.issuer=http://localhost:80\nconfig.oxauth.contextPath=http://localhost:80\nconfig.oxauth.salt=%(encode_salt)s\nconfig.persistence.type=%(persistence_type)s\n\n',
            self.merge_dicts(Config.__dict__, Config.templateRenderingDict)
            )

        if self.getMappingType('couchbase'):
            couchbaseDict = base.current_app.CouchbaseInstaller.couchbaseDict()
            template_text = self.readFile(os.path.join(self.template_base, 'jans-auth/server/config-jans-auth-test-couchbase.properties.nrnd'))
            rendered_text = self.fomatWithDict(template_text, self.merge_dicts(Config.__dict__, Config.templateRenderingDict, couchbaseDict))
            config_jans_auth_test_properties += '\n#couchbase\n' +  rendered_text


        if self.getMappingType('rdbm'):
<<<<<<< HEAD

            if Config.rdbm_type == 'spanner': 
                template_text = self.readFile(os.path.join(self.template_base, 'jans-auth/server/config-jans-auth-test-spanner.properties.nrnd'))
                rendered_text = self.fomatWithDict(template_text, self.merge_dicts(Config.__dict__, Config.templateRenderingDict))
                config_jans_auth_test_properties += '\n#spanner\n' +  rendered_text

            else:
                template_text = self.readFile(os.path.join(self.template_base, 'jans-auth/server/config-jans-auth-test-sql.properties.nrnd'))
                rendered_text = self.fomatWithDict(template_text, self.merge_dicts(Config.__dict__, Config.templateRenderingDict))
                config_jans_auth_test_properties += '\n#sql\n' +  rendered_text
=======
            template_text = self.readFile(os.path.join(self.template_base, 'jans-auth/server/config-jans-auth-test-sql.properties.nrnd'))
            rendered_text = self.fomatWithDict(template_text, self.merge_dicts(Config.__dict__, Config.templateRenderingDict))
            config_jans_auth_test_properties += '\n#sql\n' +  rendered_text
>>>>>>> 6e00e723

            self.logIt("Adding custom attributs and indexes")

            schema2json(
                    os.path.join(Config.templateFolder, 'test/jans-auth/schema/102-jans-auth_test.ldif'),
                    os.path.join(Config.output_dir, 'test/jans-auth/schema/')
                    )
            schema2json(
                    os.path.join(Config.templateFolder, 'test/scim-client/schema/103-scim_test.ldif'),
                    os.path.join(Config.output_dir, 'test/scim-client/schema/'),
                    )

            jans_auth_json_schema_fn =os.path.join(Config.output_dir, 'test/jans-auth/schema/102-jans-auth_test.json')
            scim_json_schema_fn = os.path.join(Config.output_dir, 'test/scim-client/schema/103-scim_test.json')
            jans_schema_json_files = [ jans_auth_json_schema_fn, scim_json_schema_fn ]

            scim_schema = base.readJsonFile(scim_json_schema_fn)
            may_list = []

            for attribute in scim_schema['attributeTypes']:
                may_list += attribute['names']

            jansPerson = {
                        'kind': 'STRUCTURAL',
                        'may': may_list,
                        'must': ['objectclass'],
                        'names': ['jansPerson'],
                        'oid': 'jansObjClass',
                        'sup': ['top'],
                        'x_origin': 'Jans created objectclass'
                        }
            scim_schema['objectClasses'].append(jansPerson)

            with open(scim_json_schema_fn, 'w') as w:
                json.dump(scim_schema, w, indent=2)

            self.dbUtils.read_jans_schema(others=jans_schema_json_files)
            base.current_app.RDBMInstaller.create_tables(jans_schema_json_files)
            self.dbUtils.rdm_automapper(force=True)

        self.writeFile(
            os.path.join(Config.output_dir, 'test/jans-auth/server/config-jans-auth-test.properties'),
            config_jans_auth_test_properties
            )

        ignoredirs = []

        if not Config.install_config_api:
            ignoredirs.append(os.path.join(self.template_base, 'jans-config-api'))

        self.render_templates_folder(self.template_base, ignoredirs=ignoredirs)

        if Config.get('jca_client_id') or Config.get('jca_test_client_id'):
            jans_auth_test_data_server_properties_fn = os.path.join(Config.output_dir, 'test/jans-auth/server/config-jans-auth-test-data.properties')
            jans_auth_test_data_server_properties = Properties()

            with open(jans_auth_test_data_server_properties_fn, 'rb') as f:
                jans_auth_test_data_server_properties.load(f, 'utf-8')

            keep_clients = jans_auth_test_data_server_properties["test.keep.clients"].data.split(',')
            keep_clients = [client_id.strip() for client_id in keep_clients]

            if Config.get('jca_client_id'):
                keep_clients.append(Config.jca_client_id)
            if Config.get('jca_test_client_id'):
                keep_clients.append(Config.jca_test_client_id)

            jans_auth_test_data_server_properties["test.keep.clients"] = ', '.join(keep_clients)

            with open(jans_auth_test_data_server_properties_fn, 'wb') as w:
                jans_auth_test_data_server_properties.store(w)

        self.logIt("Loading test ldif files")
        Config.pbar.progress(self.service_name, "Importing ldif files", False)

        ox_auth_test_ldif = os.path.join(Config.output_dir, 'test/jans-auth/data/jans-auth-test-data.ldif')
        ox_auth_test_user_ldif = os.path.join(Config.output_dir, 'test/jans-auth/data/jans-auth-test-data-user.ldif')

        scim_test_ldif = os.path.join(Config.output_dir, 'test/scim-client/data/scim-test-data.ldif')
        scim_test_user_ldif = os.path.join(Config.output_dir, 'test/scim-client/data/scim-test-data-user.ldif')

        ldif_files = (ox_auth_test_ldif, scim_test_ldif, ox_auth_test_user_ldif, scim_test_user_ldif)
        self.dbUtils.import_ldif(ldif_files)

        # Client keys deployment
        target_jwks_fn = os.path.join(base.current_app.HttpdInstaller.server_root, 'jans_test_client_keys.zip')
        base.download('https://github.com/JanssenProject/jans/raw/main/jans-auth-server/client/src/test/resources/jans_test_client_keys.zip', target_jwks_fn)
        shutil.unpack_archive(target_jwks_fn, base.current_app.HttpdInstaller.server_root)
<<<<<<< HEAD

        self.removeFile(target_jwks_fn)

=======

        self.removeFile(target_jwks_fn)

>>>>>>> 6e00e723
        self.chown(os.path.join(base.current_app.HttpdInstaller.server_root, 'jans-auth-client'), base.current_app.HttpdInstaller.apache_user, base.current_app.HttpdInstaller.apache_group, recursive=True)

        Config.pbar.progress(self.service_name, "Updating jans auth config", False)
        jans_auth_conf_dynamic_changes = {
                                    'dynamicRegistrationCustomObjectClass':  'jansClntCustomAttributes',
                                    'dynamicRegistrationCustomAttributes': [ "jansTrustedClnt", "myCustomAttr1", "myCustomAttr2", "jansInclClaimsInIdTkn" ],
                                    'dynamicRegistrationExpirationTime': 86400,
                                    'grantTypesAndResponseTypesAutofixEnabled': True,
                                    'grantTypesSupportedByDynamicRegistration': [ "authorization_code", "implicit", "password", "client_credentials", "refresh_token", "urn:ietf:params:oauth:grant-type:uma-ticket", "urn:openid:params:grant-type:ciba", "urn:ietf:params:oauth:grant-type:device_code", "urn:ietf:params:oauth:grant-type:token-exchange" ],
                                    'legacyIdTokenClaims': True,
                                    'authenticationFiltersEnabled': True,
                                    'clientAuthenticationFiltersEnabled': True,
                                    'keyRegenerationEnabled': True,
                                    'openidScopeBackwardCompatibility': False,
                                    'forceOfflineAccessScopeToEnableRefreshToken' : False,
                                    'dynamicRegistrationPasswordGrantTypeEnabled' : True,
                                    'cibaEnabled': True,
                                    'backchannelTokenDeliveryModesSupported': ["poll", "ping", "push"],
                                    'backchannelAuthenticationRequestSigningAlgValuesSupported': [ "RS256", "RS384", "RS512", "ES256", "ES384", "ES512", "PS256", "PS384", "PS512" ],
                                    'backchannelClientId': '123-123-123',
                                    'backchannelUserCodeParameterSupported': True,
                                    'tokenEndpointAuthSigningAlgValuesSupported': [ 'HS256', 'HS384', 'HS512', 'RS256', 'RS384', 'RS512', 'ES256', 'ES384', 'ES512', 'PS256', 'PS384', 'PS512' ],
                                    'userInfoSigningAlgValuesSupported': [ 'none', 'HS256', 'HS384', 'HS512', 'RS256', 'RS384', 'RS512', 'ES256', 'ES384', 'ES512', 'PS256', 'PS384', 'PS512' ],
                                    'consentGatheringScriptBackwardCompatibility': False,
                                    'claimsParameterSupported': True,
                                    'grantTypesSupported': [ 'urn:openid:params:grant-type:ciba', 'authorization_code', 'urn:ietf:params:oauth:grant-type:uma-ticket', 'urn:ietf:params:oauth:grant-type:device_code', 'client_credentials', 'implicit', 'refresh_token', 'password', 'urn:ietf:params:oauth:grant-type:token-exchange' ],
                                    'idTokenSigningAlgValuesSupported': [ 'none', 'HS256', 'HS384', 'HS512', 'RS256', 'RS384', 'RS512', 'ES256', 'ES384', 'ES512', 'PS256', 'PS384', 'PS512' ],
                                    'accessTokenSigningAlgValuesSupported': [ 'none', 'HS256', 'HS384', 'HS512', 'RS256', 'RS384', 'RS512', 'ES256', 'ES384', 'ES512', 'PS256', 'PS384', 'PS512' ],
                                    'requestObjectSigningAlgValuesSupported': [ 'none', 'HS256', 'HS384', 'HS512', 'RS256', 'RS384', 'RS512', 'ES256', 'ES384', 'ES512', 'PS256', 'PS384', 'PS512' ],
                                    'softwareStatementValidationClaimName': 'jwks_uri',
                                    'softwareStatementValidationType': 'jwks_uri',
                                    'umaGrantAccessIfNoPolicies': True,
                                    'rejectJwtWithNoneAlg': False,
                                    'removeRefreshTokensForClientOnLogout': True,
                                    'fapiCompatibility': False,
                                    'forceIdTokenHintPresence': False,
                                    'introspectionScriptBackwardCompatibility': False,
                                    'allowSpontaneousScopes': True,
                                    'spontaneousScopeLifetime': 0,
                                    'tokenEndpointAuthMethodsSupported': [ 'client_secret_basic', 'client_secret_post', 'client_secret_jwt', 'private_key_jwt', 'tls_client_auth', 'self_signed_tls_client_auth', 'none' ],
                                    'sessionIdRequestParameterEnabled': True,
                                    'skipRefreshTokenDuringRefreshing': False,
<<<<<<< HEAD
                                    'featureFlags': ['unknown', 'health_check', 'userinfo', 'clientinfo', 'id_generation', 'registration', 'introspection', 'revoke_token', 'revoke_session', 'global_token_revocation', 'end_session', 'status_session', 'jans_configuration', 'ciba', 'uma', 'u2f', 'device_authz', 'stat', 'par', 'ssa', 'status_list', 'access_evaluation'],
=======
                                    'featureFlags': ['unknown', 'health_check', 'userinfo', 'clientinfo', 'id_generation', 'registration', 'introspection', 'revoke_token', 'revoke_session', 'global_token_revocation', 'end_session', 'status_session', 'jans_configuration', 'ciba', 'uma', 'u2f', 'device_authz', 'stat', 'par', 'ssa', 'status_list'],
>>>>>>> 6e00e723
                                    'cleanServiceInterval':7200,
                                    'loggingLevel': 'TRACE',
                                    }

        if Config.get('config_patch_creds'):
            data = None
            datajs = None
            patch_url = os.path.join(base.current_app.app_info['JANS_MAVEN'], 'protected/jans-auth/jans-auth-test-config-patch.json')
            req = urllib.request.Request(patch_url)
            credentials = Config.get('config_patch_creds')
            encoded_credentials = base64.b64encode(credentials.encode('ascii'))
            req.add_header('Authorization', 'Basic %s' % encoded_credentials.decode("ascii"))
            self.logIt("Retreiving auto test ciba patch from " + patch_url)

            try:
                resp = urllib.request.urlopen(req)
                data = resp.read()
                self.logIt("Auto test ciba patch retreived")
            except:
                self.logIt("Can't retreive auto test ciba patch", True)

            if data:
                try:
                    datajs = json.loads(data.decode())
                except:
                    self.logIt("Can't decode json for auto test ciba patch", True)

            if datajs:
                jans_auth_conf_dynamic_changes.update(datajs)
                self.logIt("jans_auth_conf_dynamic was updated with auto test ciba patch")
<<<<<<< HEAD

        self.dbUtils.set_jans_auth_conf_dynamic(jans_auth_conf_dynamic_changes)

        self.enable_cusom_scripts()

        # make scope offline_access as default
        self.dbUtils.set_configuration("jansDefScope", "true", "inum=C4F6,ou=scopes,o=jans")

=======

        self.dbUtils.set_jans_auth_conf_dynamic(jans_auth_conf_dynamic_changes)

        self.enable_cusom_scripts()

        # make scope offline_access as default
        self.dbUtils.set_configuration("jansDefScope", "true", "inum=C4F6,ou=scopes,o=jans")

>>>>>>> 6e00e723
        if self.dbUtils.moddb == static.BackendTypes.COUCHBASE:
            self.dbUtils.cbm.exec_query('CREATE INDEX def_{0}_myCustomAttr1 ON `{0}`(myCustomAttr1) USING GSI WITH {{"defer_build":true}}'.format(Config.couchbase_bucket_prefix))
            self.dbUtils.cbm.exec_query('CREATE INDEX def_{0}_myCustomAttr2 ON `{0}`(myCustomAttr2) USING GSI WITH {{"defer_build":true}}'.format(Config.couchbase_bucket_prefix))
            self.dbUtils.cbm.exec_query('BUILD INDEX ON `{0}` (def_{0}_myCustomAttr1, def_{0}_myCustomAttr2)'.format(Config.couchbase_bucket_prefix))

        self.create_test_client_keystore()
<<<<<<< HEAD

        self.load_agama_test_data()

        # change super gluu credentials url for test
        super_gluu_creds_fn = os.path.join(Config.certFolder, 'super_gluu_creds.json')
        super_gluu_creds = base.readJsonFile(super_gluu_creds_fn)
        super_gluu_creds['jans']['server_uri'] = 'https://cloud-dev.gluu.cloud/scan/push-api-server'
        self.writeFile(super_gluu_creds_fn, json.dumps(super_gluu_creds, indent=2), backup=False)
        self.chown(super_gluu_creds_fn, Config.jetty_user, Config.root_user)

=======

        self.load_agama_test_data()

        # change super gluu credentials url for test
        super_gluu_creds_fn = os.path.join(Config.certFolder, 'super_gluu_creds.json')
        super_gluu_creds = base.readJsonFile(super_gluu_creds_fn)
        super_gluu_creds['jans']['server_uri'] = 'https://cloud-dev.gluu.cloud/scan/push-api-server'
        self.writeFile(super_gluu_creds_fn, json.dumps(super_gluu_creds, indent=2), backup=False)
        self.chown(super_gluu_creds_fn, Config.jetty_user, Config.root_user)

>>>>>>> 6e00e723
        Config.pbar.progress(self.service_name, "Restarting Services", False)

        # Disable token binding module
        if base.os_name in ('ubuntu18', 'ubuntu20'):
            self.run(['a2dismod', 'mod_token_binding'])
            self.restart('apache2')

        self.restart('jans-auth')

        if Config.install_scim_server:
            self.restart('jans-scim')

        if Config.install_fido2:
            self.restart('jans-fido2')

        if Config.install_config_api:
            self.restart('jans-config-api')

        # Prepare for tests run
        #install_command, update_command, query_command, check_text = self.get_install_commands()
        #self.run_command(install_command.format('git'))
        #self.run([self.cmd_mkdir, '-p', 'jans-auth/Client/profiles/ce_test'])
        #self.run([self.cmd_mkdir, '-p', 'jans-auth/Server/profiles/ce_test'])
        # Todo: Download and unzip file test_data.zip from CE server.
        # Todo: Copy files from unziped folder test/jans-auth/client/* into jans-auth/Client/profiles/ce_test
        # Todo: Copy files from unziped folder test/jans-auth/server/* into jans-auth/Server/profiles/ce_test
        #self.run([self.cmd_keytool, '-import', '-alias', 'seed22.gluu.org_httpd', '-keystore', 'cacerts', '-file', '%s/httpd.crt' % self.certFolder, '-storepass', 'changeit', '-noprompt'])
        #self.run([self.cmd_keytool, '-import', '-alias', 'seed22.gluu.org_opendj', '-keystore', 'cacerts', '-file', '%s/opendj.crt' % self.certFolder, '-storepass', 'changeit', '-noprompt'])
 <|MERGE_RESOLUTION|>--- conflicted
+++ resolved
@@ -129,14 +129,7 @@
         Config.templateRenderingDict['config_jans_auth_test_ldap'] = '# Not available'
         Config.templateRenderingDict['config_jans_auth_test_couchbase'] = '# Not available'
 
-<<<<<<< HEAD
-        Config.templateRenderingDict['config_jans_auth_test_ldap'] = '# Not available'
-        Config.templateRenderingDict['config_jans_auth_test_couchbase'] = '# Not available'
-
-
-=======
-
->>>>>>> 6e00e723
+
         config_jans_auth_test_properties = self.fomatWithDict(
             'server.name=%(hostname)s\nconfig.oxauth.issuer=http://localhost:80\nconfig.oxauth.contextPath=http://localhost:80\nconfig.oxauth.salt=%(encode_salt)s\nconfig.persistence.type=%(persistence_type)s\n\n',
             self.merge_dicts(Config.__dict__, Config.templateRenderingDict)
@@ -150,22 +143,9 @@
 
 
         if self.getMappingType('rdbm'):
-<<<<<<< HEAD
-
-            if Config.rdbm_type == 'spanner': 
-                template_text = self.readFile(os.path.join(self.template_base, 'jans-auth/server/config-jans-auth-test-spanner.properties.nrnd'))
-                rendered_text = self.fomatWithDict(template_text, self.merge_dicts(Config.__dict__, Config.templateRenderingDict))
-                config_jans_auth_test_properties += '\n#spanner\n' +  rendered_text
-
-            else:
-                template_text = self.readFile(os.path.join(self.template_base, 'jans-auth/server/config-jans-auth-test-sql.properties.nrnd'))
-                rendered_text = self.fomatWithDict(template_text, self.merge_dicts(Config.__dict__, Config.templateRenderingDict))
-                config_jans_auth_test_properties += '\n#sql\n' +  rendered_text
-=======
             template_text = self.readFile(os.path.join(self.template_base, 'jans-auth/server/config-jans-auth-test-sql.properties.nrnd'))
             rendered_text = self.fomatWithDict(template_text, self.merge_dicts(Config.__dict__, Config.templateRenderingDict))
             config_jans_auth_test_properties += '\n#sql\n' +  rendered_text
->>>>>>> 6e00e723
 
             self.logIt("Adding custom attributs and indexes")
 
@@ -254,15 +234,9 @@
         target_jwks_fn = os.path.join(base.current_app.HttpdInstaller.server_root, 'jans_test_client_keys.zip')
         base.download('https://github.com/JanssenProject/jans/raw/main/jans-auth-server/client/src/test/resources/jans_test_client_keys.zip', target_jwks_fn)
         shutil.unpack_archive(target_jwks_fn, base.current_app.HttpdInstaller.server_root)
-<<<<<<< HEAD
 
         self.removeFile(target_jwks_fn)
 
-=======
-
-        self.removeFile(target_jwks_fn)
-
->>>>>>> 6e00e723
         self.chown(os.path.join(base.current_app.HttpdInstaller.server_root, 'jans-auth-client'), base.current_app.HttpdInstaller.apache_user, base.current_app.HttpdInstaller.apache_group, recursive=True)
 
         Config.pbar.progress(self.service_name, "Updating jans auth config", False)
@@ -305,11 +279,7 @@
                                     'tokenEndpointAuthMethodsSupported': [ 'client_secret_basic', 'client_secret_post', 'client_secret_jwt', 'private_key_jwt', 'tls_client_auth', 'self_signed_tls_client_auth', 'none' ],
                                     'sessionIdRequestParameterEnabled': True,
                                     'skipRefreshTokenDuringRefreshing': False,
-<<<<<<< HEAD
-                                    'featureFlags': ['unknown', 'health_check', 'userinfo', 'clientinfo', 'id_generation', 'registration', 'introspection', 'revoke_token', 'revoke_session', 'global_token_revocation', 'end_session', 'status_session', 'jans_configuration', 'ciba', 'uma', 'u2f', 'device_authz', 'stat', 'par', 'ssa', 'status_list', 'access_evaluation'],
-=======
                                     'featureFlags': ['unknown', 'health_check', 'userinfo', 'clientinfo', 'id_generation', 'registration', 'introspection', 'revoke_token', 'revoke_session', 'global_token_revocation', 'end_session', 'status_session', 'jans_configuration', 'ciba', 'uma', 'u2f', 'device_authz', 'stat', 'par', 'ssa', 'status_list'],
->>>>>>> 6e00e723
                                     'cleanServiceInterval':7200,
                                     'loggingLevel': 'TRACE',
                                     }
@@ -340,7 +310,6 @@
             if datajs:
                 jans_auth_conf_dynamic_changes.update(datajs)
                 self.logIt("jans_auth_conf_dynamic was updated with auto test ciba patch")
-<<<<<<< HEAD
 
         self.dbUtils.set_jans_auth_conf_dynamic(jans_auth_conf_dynamic_changes)
 
@@ -349,23 +318,12 @@
         # make scope offline_access as default
         self.dbUtils.set_configuration("jansDefScope", "true", "inum=C4F6,ou=scopes,o=jans")
 
-=======
-
-        self.dbUtils.set_jans_auth_conf_dynamic(jans_auth_conf_dynamic_changes)
-
-        self.enable_cusom_scripts()
-
-        # make scope offline_access as default
-        self.dbUtils.set_configuration("jansDefScope", "true", "inum=C4F6,ou=scopes,o=jans")
-
->>>>>>> 6e00e723
         if self.dbUtils.moddb == static.BackendTypes.COUCHBASE:
             self.dbUtils.cbm.exec_query('CREATE INDEX def_{0}_myCustomAttr1 ON `{0}`(myCustomAttr1) USING GSI WITH {{"defer_build":true}}'.format(Config.couchbase_bucket_prefix))
             self.dbUtils.cbm.exec_query('CREATE INDEX def_{0}_myCustomAttr2 ON `{0}`(myCustomAttr2) USING GSI WITH {{"defer_build":true}}'.format(Config.couchbase_bucket_prefix))
             self.dbUtils.cbm.exec_query('BUILD INDEX ON `{0}` (def_{0}_myCustomAttr1, def_{0}_myCustomAttr2)'.format(Config.couchbase_bucket_prefix))
 
         self.create_test_client_keystore()
-<<<<<<< HEAD
 
         self.load_agama_test_data()
 
@@ -376,18 +334,6 @@
         self.writeFile(super_gluu_creds_fn, json.dumps(super_gluu_creds, indent=2), backup=False)
         self.chown(super_gluu_creds_fn, Config.jetty_user, Config.root_user)
 
-=======
-
-        self.load_agama_test_data()
-
-        # change super gluu credentials url for test
-        super_gluu_creds_fn = os.path.join(Config.certFolder, 'super_gluu_creds.json')
-        super_gluu_creds = base.readJsonFile(super_gluu_creds_fn)
-        super_gluu_creds['jans']['server_uri'] = 'https://cloud-dev.gluu.cloud/scan/push-api-server'
-        self.writeFile(super_gluu_creds_fn, json.dumps(super_gluu_creds, indent=2), backup=False)
-        self.chown(super_gluu_creds_fn, Config.jetty_user, Config.root_user)
-
->>>>>>> 6e00e723
         Config.pbar.progress(self.service_name, "Restarting Services", False)
 
         # Disable token binding module

import os
import sys
import argparse

from setup_app.static import InstallTypes, SetupProfiles
from setup_app.utils import base

def get_setup_options():

    setupOptions = {
        'setup_properties': None,
        'noPrompt': False,
        'downloadWars': False,
        'install_jans_auth': True,
        'install_config_api': True,
        'install_httpd': True,
        'install_scim_server': True if base.current_app.profile == 'jans' else False,
        'install_fido2': True,
        'install_jans_ldap_link': False,
        'install_jans_keycloak_link': False,
        'install_casa': False,
        'install_jans_saml': False,
        'install_jans_lock': False,
        'loadTestData': False,
        'allowPreReleasedFeatures': False,
        'listenAllInterfaces': False,
        'loadTestDataExit': False,
        'loadData': True,
        'properties_password': None,
    }


    if getattr(base.argsp, 'remote_couchbase', None):
        setupOptions['cb_install'] = InstallTypes.REMOTE
        setupOptions['rdbm_install'] = False

    if base.argsp.remote_rdbm:
        setupOptions['rdbm_install_type'] = InstallTypes.REMOTE
        setupOptions['rdbm_type'] = base.argsp.remote_rdbm
<<<<<<< HEAD
        if not base.argsp.remote_rdbm == 'spanner':
            setupOptions['rdbm_host'] = base.argsp.rdbm_host

    else:
        setupOptions['rdbm_install_type'] = InstallTypes.LOCAL
        setupOptions['rdbm_type'] = base.argsp.local_rdbm
        setupOptions['rdbm_host'] = 'localhost'

    if base.argsp.rdbm_port:
        setupOptions['rdbm_port'] = base.argsp.rdbm_port
    else:
=======
        setupOptions['rdbm_host'] = base.argsp.rdbm_host

    else:
        setupOptions['rdbm_install_type'] = InstallTypes.LOCAL
        setupOptions['rdbm_type'] = base.argsp.local_rdbm
        setupOptions['rdbm_host'] = 'localhost'

    if base.argsp.rdbm_port:
        setupOptions['rdbm_port'] = base.argsp.rdbm_port
    else:
>>>>>>> 6e00e723
        if setupOptions.get('rdbm_type') == 'pgsql':
            setupOptions['rdbm_port'] = 5432

    if base.argsp.rdbm_db:
        setupOptions['rdbm_db'] = base.argsp.rdbm_db
    if base.argsp.rdbm_user:
        setupOptions['rdbm_user'] = base.argsp.rdbm_user
    if base.argsp.rdbm_password:
        setupOptions['rdbm_password'] = base.argsp.rdbm_password

    if base.current_app.profile == 'jans':
<<<<<<< HEAD
        if base.argsp.spanner_project:
            setupOptions['spanner_project'] = base.argsp.spanner_project
        if base.argsp.spanner_instance:
            setupOptions['spanner_instance'] = base.argsp.spanner_instance
        if base.argsp.spanner_database:
            setupOptions['spanner_database'] = base.argsp.spanner_database
        if base.argsp.spanner_emulator_host:
            setupOptions['spanner_emulator_host'] = base.argsp.spanner_emulator_host
        if base.argsp.google_application_credentials:
            setupOptions['google_application_credentials'] = base.argsp.google_application_credentials


    if base.current_app.profile == 'jans':
=======
>>>>>>> 6e00e723

        if base.argsp.local_couchbase:
            setupOptions['cb_install'] = InstallTypes.LOCAL
            setupOptions['rdbm_install'] = False

        setupOptions['couchbase_bucket_prefix'] = base.argsp.couchbase_bucket_prefix
        setupOptions['cb_password'] = base.argsp.couchbase_admin_password
        setupOptions['couchebaseClusterAdmin'] = base.argsp.couchbase_admin_user
        if base.argsp.couchbase_hostname:
            setupOptions['couchbase_hostname'] = base.argsp.couchbase_hostname

        for bucket in base.coucbase_bucket_dict:
            base.coucbase_bucket_dict[bucket]['memory_allocation'] = getattr(base.argsp, f'couchbase_{bucket}_mem')

        if base.argsp.no_jsauth:
            setupOptions['install_jans_auth'] = False

        if base.argsp.no_config_api:
            setupOptions['install_config_api'] = False

        if base.argsp.no_scim:
            setupOptions['install_scim_server'] = False

        if base.argsp.no_fido2:
            setupOptions['install_fido2'] = False
<<<<<<< HEAD

        if base.argsp.install_jans_ldap_link:
            setupOptions['install_jans_ldap_link'] = True

=======

        if base.argsp.install_jans_ldap_link:
            setupOptions['install_jans_ldap_link'] = True

>>>>>>> 6e00e723
        if base.argsp.install_jans_keycloak_link:
            setupOptions['install_jans_keycloak_link'] = True

        if base.argsp.with_casa:
            setupOptions['install_casa'] = True
        if base.argsp.install_jans_saml:
            setupOptions['install_jans_saml'] = True
        if base.argsp.install_jans_lock:
            setupOptions['install_jans_lock'] = True

        if base.argsp.jans_max_mem:
            setupOptions['jans_max_mem'] = base.argsp.jans_max_mem

        if base.argsp.admin_password:
            setupOptions['admin_password'] = base.argsp.admin_password

        if base.argsp.f:
            if os.path.isfile(base.argsp.f):
                setupOptions['setup_properties'] = base.argsp.f
                print("Found setup properties %s\n" % base.argsp.f)
            else:
                print("\nOoops... %s file not found for setup properties.\n" %base.argsp.f)

        setupOptions['downloadWars'] = base.argsp.w
        setupOptions['loadTestData']  = base.argsp.t
        setupOptions['loadTestDataExit'] = base.argsp.x
        setupOptions['allowPreReleasedFeatures'] = base.argsp.allow_pre_released_features
        setupOptions['config_patch_creds'] = base.argsp.config_patch_creds
        setupOptions['dump_config_on_error'] = base.argsp.dump_config_on_error

        if base.argsp.no_data:
            setupOptions['loadData'] = False

        if base.argsp.import_ldif:
            if os.path.isdir(base.argsp.import_ldif):
                setupOptions['importLDIFDir'] = base.argsp.import_ldif
                print("Found setup LDIF import directory {}\n".format(base.argsp.import_ldif))
            else:
                print("The custom LDIF import directory {} does not exist. Exiting...".format(base.argsp.import_ldif))
                sys.exit(2)

        setupOptions['properties_password'] = base.argsp.properties_password

    if base.current_app.profile == SetupProfiles.OPENBANKING:
        setupOptions['static_kid'] = base.argsp.static_kid
        setupOptions['ob_key_fn'] = base.argsp.ob_key_fn
        setupOptions['ob_cert_fn'] = base.argsp.ob_cert_fn
        setupOptions['ob_alias'] = base.argsp.ob_alias
        setupOptions['jwks_uri'] = base.argsp.jwks_uri

        if base.argsp.no_external_key:
            setupOptions['use_external_key'] = False



    if base.argsp.ip_address:
        setupOptions['ip'] = base.argsp.ip_address

    if base.argsp.host_name:
        setupOptions['hostname'] = base.argsp.host_name
        
    if base.argsp.org_name:
        setupOptions['orgName'] = base.argsp.org_name

    if base.argsp.email:
        setupOptions['admin_email'] = base.argsp.email

    if base.argsp.city:
        setupOptions['city'] = base.argsp.city

    if base.argsp.state:
        setupOptions['state'] = base.argsp.state

    if base.argsp.country:
        setupOptions['countryCode'] = base.argsp.country

    setupOptions['noPrompt'] = base.argsp.n

    if base.argsp.no_httpd:
        setupOptions['install_httpd'] = False


    return setupOptions<|MERGE_RESOLUTION|>--- conflicted
+++ resolved
@@ -37,19 +37,6 @@
     if base.argsp.remote_rdbm:
         setupOptions['rdbm_install_type'] = InstallTypes.REMOTE
         setupOptions['rdbm_type'] = base.argsp.remote_rdbm
-<<<<<<< HEAD
-        if not base.argsp.remote_rdbm == 'spanner':
-            setupOptions['rdbm_host'] = base.argsp.rdbm_host
-
-    else:
-        setupOptions['rdbm_install_type'] = InstallTypes.LOCAL
-        setupOptions['rdbm_type'] = base.argsp.local_rdbm
-        setupOptions['rdbm_host'] = 'localhost'
-
-    if base.argsp.rdbm_port:
-        setupOptions['rdbm_port'] = base.argsp.rdbm_port
-    else:
-=======
         setupOptions['rdbm_host'] = base.argsp.rdbm_host
 
     else:
@@ -60,7 +47,6 @@
     if base.argsp.rdbm_port:
         setupOptions['rdbm_port'] = base.argsp.rdbm_port
     else:
->>>>>>> 6e00e723
         if setupOptions.get('rdbm_type') == 'pgsql':
             setupOptions['rdbm_port'] = 5432
 
@@ -72,22 +58,6 @@
         setupOptions['rdbm_password'] = base.argsp.rdbm_password
 
     if base.current_app.profile == 'jans':
-<<<<<<< HEAD
-        if base.argsp.spanner_project:
-            setupOptions['spanner_project'] = base.argsp.spanner_project
-        if base.argsp.spanner_instance:
-            setupOptions['spanner_instance'] = base.argsp.spanner_instance
-        if base.argsp.spanner_database:
-            setupOptions['spanner_database'] = base.argsp.spanner_database
-        if base.argsp.spanner_emulator_host:
-            setupOptions['spanner_emulator_host'] = base.argsp.spanner_emulator_host
-        if base.argsp.google_application_credentials:
-            setupOptions['google_application_credentials'] = base.argsp.google_application_credentials
-
-
-    if base.current_app.profile == 'jans':
-=======
->>>>>>> 6e00e723
 
         if base.argsp.local_couchbase:
             setupOptions['cb_install'] = InstallTypes.LOCAL
@@ -113,17 +83,10 @@
 
         if base.argsp.no_fido2:
             setupOptions['install_fido2'] = False
-<<<<<<< HEAD
 
         if base.argsp.install_jans_ldap_link:
             setupOptions['install_jans_ldap_link'] = True
 
-=======
-
-        if base.argsp.install_jans_ldap_link:
-            setupOptions['install_jans_ldap_link'] = True
-
->>>>>>> 6e00e723
         if base.argsp.install_jans_keycloak_link:
             setupOptions['install_jans_keycloak_link'] = True
 

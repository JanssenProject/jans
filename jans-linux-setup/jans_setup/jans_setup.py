--- conflicted
+++ resolved
@@ -373,15 +373,12 @@
 
             if not Config.installed_instance:
                 jansInstaller.configureSystem()
-<<<<<<< HEAD
+                jansInstaller.make_salt()
 
                 if Config.profile == SetupProfiles.JANS or Config.profile == SetupProfiles.DISA_STIG:
                     jansAuthInstaller.pre_installation()
 
                 jansInstaller.generate_configuration()
-=======
-                jansInstaller.make_salt()
->>>>>>> 2b06dd9e
 
                 if not base.snap:
                     jreInstaller.start_installation()
@@ -389,10 +386,7 @@
                     jythonInstaller.start_installation()
 
                 jansInstaller.generate_smtp_config()
-<<<<<<< HEAD
-
-=======
->>>>>>> 2b06dd9e
+
                 jansInstaller.copy_scripts()
                 jansInstaller.encode_passwords()
 

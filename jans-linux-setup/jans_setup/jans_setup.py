--- conflicted
+++ resolved
@@ -404,14 +404,11 @@
                 configApiInstaller.start_installation()
                 if argsp.t or getattr(argsp, 'load_config_api_test', None):
                     configApiInstaller.app_test_data_loader()
-<<<<<<< HEAD
-=======
 
             if (Config.installed_instance and jansCliInstaller.install_var in Config.addPostSetupService) or (
                         not Config.installed_instance and Config.get(jansCliInstaller.install_var)):
                     jansCliInstaller.start_installation()
                     jansCliInstaller.configure()
->>>>>>> 3cf73ba5
 
             if (Config.installed_instance and jansCliInstaller.install_var in Config.addPostSetupService) or (
                         not Config.installed_instance and Config.get(jansCliInstaller.install_var)):

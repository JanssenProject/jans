--- conflicted
+++ resolved
@@ -452,21 +452,19 @@
                         not Config.installed_instance and Config.get(jans_link_installer.install_var)):
                     jans_link_installer.start_installation()
 
-<<<<<<< HEAD
-                if (Config.installed_instance and jans_saml_installer.install_var in Config.addPostSetupService) or (
-                        not Config.installed_instance and Config.get(jans_saml_installer.install_var)):
-                    jans_saml_installer.start_installation()
-
-
-            if Config.install_jans_cli:
-                jansCliInstaller.start_installation()
-                jansCliInstaller.configure()
-=======
             if (Config.installed_instance and jansCliInstaller.install_var in Config.addPostSetupService) or (
                         not Config.installed_instance and Config.get(jansCliInstaller.install_var)):
                     jansCliInstaller.start_installation()
                     jansCliInstaller.configure()
->>>>>>> 9379e66d
+					
+                if (Config.installed_instance and jans_saml_installer.install_var in Config.addPostSetupService) or (
+                        not Config.installed_instance and Config.get(jans_saml_installer.install_var)):
+                    jans_saml_installer.start_installation()
+
+
+            if Config.install_jans_cli:
+                jansCliInstaller.start_installation()
+                jansCliInstaller.configure()
 
             # if (Config.installed_instance and 'installOxd' in Config.addPostSetupService) or (not Config.installed_instance and Config.installOxd):
             #    oxdInstaller.start_installation()

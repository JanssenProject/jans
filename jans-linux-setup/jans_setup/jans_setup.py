#!/usr/bin/python3

import readline
import os
import sys
import time
import glob
import inspect
import zipfile
import shutil
import traceback
import code
import site
import warnings

from pathlib import Path
from queue import Queue

warnings.filterwarnings("ignore")

uname_cmd = shutil.which('uname')
cpu_arch = os.popen(uname_cmd + ' -m').read().strip()

if cpu_arch != 'x86_64':
    print("Janssen Linux setup supports only x86_64 architecture. Detected architecture was {}.".format(cpu_arch))
    sys.exit()

__STATIC_SETUP_DIR__ = '/opt/jans/jans-setup/'
queue = Queue()

dir_path = os.path.dirname(os.path.realpath(__file__))
sys.path.append(dir_path)

profile_fn = os.path.join(dir_path, 'profile')
if os.path.exists(profile_fn):
    with open(profile_fn) as f:
        profile = f.read().strip()
else:
    profile = 'jans'

os.environ['LC_ALL'] = 'C'
os.environ['JANS_PROFILE'] = profile
from setup_app.utils import arg_parser

argsp = arg_parser.get_parser()

# first import paths and make changes if necassary
from setup_app import paths

def ami_packaged():
    if '.shiv' in __file__:
        return True
    my_path = Path(__file__).parent
    for p in site.getsitepackages():
        try:
            rp = my_path.relative_to(p)
            if rp:
                return True
        except ValueError:
            pass

    return False

paths.IAMPACKAGED = ami_packaged()

# for example change log file location:
# paths.LOG_FILE = '/tmp/my.log'

if paths.IAMPACKAGED:
    paths.LOG_DIR = os.path.join(__STATIC_SETUP_DIR__, 'logs')
    paths.LOG_FILE = os.path.join(paths.LOG_DIR, 'setup.log')
    paths.LOG_ERROR_FILE = os.path.join(paths.LOG_DIR, 'setup_error.log')
    paths.LOG_OS_CHANGES_FILE = os.path.join(paths.LOG_DIR, 'os-changes.log')

    if not os.path.exists(__STATIC_SETUP_DIR__):
        os.makedirs(__STATIC_SETUP_DIR__)
    if not os.path.exists(paths.LOG_DIR):
        os.makedirs(paths.LOG_DIR)

from setup_app import static

# second import module base, this makes some initial settings
from setup_app.utils import base
base.current_app.profile = profile

# we will access args via base module
base.argsp = argsp

if 'SETUP_BRANCH' not in base.current_app.app_info:
    base.current_app.app_info['SETUP_BRANCH'] = argsp.setup_branch

base.current_app.app_info['ox_version'] = base.current_app.app_info['JANS_APP_VERSION'] + base.current_app.app_info['JANS_BUILD']


# download pre-required apps
from setup_app import downloads
downloads.download_apps()

sys.path.insert(0, base.pylib_dir)

from setup_app.utils.package_utils import packageUtils

packageUtils.check_and_install_packages()
sys.path.insert(0, os.path.join(base.pylib_dir, 'gcs'))

if argsp.download_exit:
    downloads.download_all()
    sys.exit()

from setup_app.messages import msg
from setup_app.config import Config
from setup_app.utils.progress import jansProgress

from setup_app.setup_options import get_setup_options
from setup_app.utils import printVersion

from setup_app.test_data_loader import TestDataLoader
from setup_app.utils.properties_utils import propertiesUtils
from setup_app.utils.setup_utils import SetupUtils
from setup_app.utils.collect_properties import CollectProperties

from setup_app.installers.jans import JansInstaller
from setup_app.installers.httpd import HttpdInstaller
from setup_app.installers.jre import JreInstaller
from setup_app.installers.jetty import JettyInstaller
from setup_app.installers.jython import JythonInstaller
from setup_app.installers.jans_auth import JansAuthInstaller
from setup_app.installers.opendj import OpenDjInstaller

if base.current_app.profile == 'jans':
    from setup_app.installers.couchbase import CouchbaseInstaller
    from setup_app.installers.scim import ScimInstaller
    from setup_app.installers.fido import FidoInstaller
    from setup_app.installers.eleven import ElevenInstaller
    from setup_app.installers.jans_link import JansLinkInstaller
<<<<<<< HEAD
    from setup_app.installers.jans_saml import JansSamlInstaller
    
=======
    from setup_app.installers.casa import CasaInstaller


>>>>>>> 57419d80
from setup_app.installers.config_api import ConfigApiInstaller
from setup_app.installers.jans_cli import JansCliInstaller
from setup_app.installers.rdbm import RDBMInstaller
# from setup_app.installers.oxd import OxdInstaller


if base.snap:
    try:
        open('/proc/mounts').close()
    except:
        print(
            "Please execute the following command\n  sudo snap connect jans-server:mount-observe :mount-observe\nbefore running setup. Exiting ...")
        sys.exit()

if paths.IAMPACKAGED:
    Config.output_dir = os.path.join(__STATIC_SETUP_DIR__, 'output')
    if not os.path.exists(Config.output_dir):
        os.makedirs(Config.output_dir)

# initialize config object
Config.init(paths.INSTALL_DIR)


if Config.profile != 'jans':
    argsp.t = False

if os.path.exists(Config.jans_properties_fn):
    Config.installed_instance = True

# we must initilize SetupUtils after initilizing Config
SetupUtils.init()

# get setup options from args
setupOptions = get_setup_options()

terminal_size = shutil.get_terminal_size()
tty_rows = terminal_size.lines
tty_columns = terminal_size.columns

# check if we are running in terminal
try:
    os.get_terminal_size()
except:
    argsp.no_progress = True

if not (argsp.n or Config.installed_instance):
    base.check_resources()

# pass progress indicator to Config object
Config.pbar = jansProgress

for key in setupOptions:
    setattr(Config, key, setupOptions[key])

jansInstaller = JansInstaller()
jansInstaller.initialize()

if not Config.installed_instance:
    print()

    print("Installing Janssen Server...\n\nFor more info see:\n  {}  \n  {}\n".format(paths.LOG_FILE, paths.LOG_ERROR_FILE))
    print("Profile         :  {}".format(Config.profile))
    print("Detected OS     :  {}".format(base.get_os_description()))
    print("Janssen Version :  {}".format(base.current_app.app_info['ox_version']))
    print("Detected init   :  {}".format(base.os_initdaemon))
    print("Detected Apache :  {}".format(base.determineApacheVersion()))
    print()

setup_loaded = {}
if setupOptions['setup_properties']:
    base.logIt('%s Properties found!\n' % setupOptions['setup_properties'])
    setup_loaded = propertiesUtils.load_properties(setupOptions['setup_properties'])
elif os.path.isfile(Config.setup_properties_fn):
    base.logIt('%s Properties found!\n' % Config.setup_properties_fn)
    setup_loaded = propertiesUtils.load_properties(Config.setup_properties_fn)
elif os.path.isfile(Config.setup_properties_fn + '.enc'):
    base.logIt('%s Properties found!\n' % Config.setup_properties_fn + '.enc')
    setup_loaded = propertiesUtils.load_properties(Config.setup_properties_fn + '.enc')

if argsp.import_ldif:
    if os.path.isdir(argsp.import_ldif):
        base.logIt("Found setup LDIF import directory {}".format(argsp.import_ldif))
    else:
        base.logIt("The custom LDIF import directory {} does not exist. Exiting...".format(argsp.import_ldif, True, True))

collectProperties = CollectProperties()
if os.path.exists(Config.jans_properties_fn):
    collectProperties.collect()
    collectProperties.save()

    if argsp.csx:
        print("Saving collected properties")
        collectProperties.save()
        sys.exit()

if not Config.noPrompt and not Config.installed_instance and not setup_loaded:
    propertiesUtils.promptForProperties()

propertiesUtils.check_properties()
# initialize installers, order is important!
jreInstaller = JreInstaller()
jettyInstaller = JettyInstaller()
jythonInstaller = JythonInstaller()
openDjInstaller = OpenDjInstaller()

if Config.profile == 'jans':
    couchbaseInstaller = CouchbaseInstaller()

rdbmInstaller = RDBMInstaller()
httpdinstaller = HttpdInstaller()
jansAuthInstaller = JansAuthInstaller()
configApiInstaller = ConfigApiInstaller()

if Config.profile == 'jans':
    fidoInstaller = FidoInstaller()
    scimInstaller = ScimInstaller()
    elevenInstaller = ElevenInstaller()
    casa_installer = CasaInstaller()
    jans_link_installer = JansLinkInstaller()
    jans_saml_installer = JansSamlInstaller()

jansCliInstaller = JansCliInstaller()

# oxdInstaller = OxdInstaller()

rdbmInstaller.packageUtils = packageUtils

if Config.installed_instance:

    if argsp.enable_script:
        print("Enabling scripts {}".format(', '.join(argsp.enable_script)))
        jansInstaller.enable_scripts(argsp.enable_script)
        sys.exit()

    if argsp.disable_script:
        print("Disabling scripts {}".format(', '.join(argsp.disable_script)))
        jansInstaller.enable_scripts(argsp.disable_script, enable=False)
        sys.exit()


    for service in jansProgress.services:
        setattr(Config, service['object'].install_var, service['object'].installed())

    if not argsp.shell:
        propertiesUtils.promptForProperties()

        if not (argsp.t or argsp.x) and not Config.addPostSetupService:
            print("No service was selected to install. Exiting ...")
            sys.exit()

def print_or_log(msg):
    print(msg) if argsp.x else base.logIt(msg)


if Config.profile == 'jans':
    if argsp.t:
        testDataLoader = TestDataLoader()

    if argsp.t and argsp.x:
        print_or_log("Loading test data")
        testDataLoader.dbUtils.bind()
        testDataLoader.createLdapPw()
        configApiInstaller.load_test_data()
        testDataLoader.load_test_data()
        testDataLoader.deleteLdapPw()
        print_or_log("Test data loaded.")

    if not argsp.t and argsp.x and argsp.load_config_api_test:
        print_or_log("Loading Config Api Test data")
        configApiInstaller.load_test_data()
        print_or_log("Test data loaded. Exiting ...")

    if argsp.x:
        print("Exiting ...")
        sys.exit()

Config.install_jans_cli = Config.install_config_api or Config.install_scim_server

app_vars = locals().copy()

if argsp.shell:
    code.interact(local=locals())
    sys.exit()

if Config.profile == 'jans':
    # re-calculate memory usage
    Config.calculate_mem()

print()
print(jansInstaller)

base.current_app.proceed_installation = True

def main():

    if not Config.noPrompt:
        proceed_prompt = input('Proceed with these values [Y|n] ').lower().strip()
        if proceed_prompt and proceed_prompt[0] != 'y':
            base.current_app.proceed_installation = False

        if Config.rdbm_install_type == static.InstallTypes.LOCAL:
            packageUtils.check_and_install_packages()

        if Config.cb_install == static.InstallTypes.LOCAL:
            print("Please wait while setup is installing couchbase package ...")
            couchbaseInstaller.couchbaseInstall()

    # register post setup progress
    class PostSetup:
        service_name = 'post-setup'
        install_var = 'installPostSetup'
        app_type = static.AppType.APPLICATION
        install_type = static.InstallOption.MANDATORY


    jansProgress.register(PostSetup)

    if not argsp.no_progress:
        jansProgress.queue = queue


    def do_installation():
        jansProgress.before_start()
        jansProgress.start()

        try:
            jettyInstaller.calculate_selected_aplications_memory()

            if not Config.installed_instance:
                jansInstaller.configureSystem()
                jansInstaller.make_salt()

                if not base.snap:
                    jreInstaller.start_installation()
                    jettyInstaller.start_installation()
                    jythonInstaller.start_installation()

                jansInstaller.generate_smtp_config()
                jansInstaller.copy_scripts()
                jansInstaller.encode_passwords()

                if Config.profile == 'jans':
                    Config.ldapCertFn = Config.opendj_cert_fn
                    Config.ldapTrustStoreFn = Config.opendj_p12_fn
                    Config.encoded_ldapTrustStorePass = Config.encoded_opendj_p12_pass

                jansInstaller.render_templates()
                jansInstaller.render_configuration_template()

                if not base.snap:
                    jansInstaller.update_hostname()
                    jansInstaller.set_ulimits()

                jansInstaller.copy_output()
                jansInstaller.setup_init_scripts()

                # Installing jans components
                if Config.profile == 'jans':
                    if Config.opendj_install:
                        openDjInstaller.start_installation()

                    if Config.cb_install:
                        couchbaseInstaller.start_installation()

                if Config.rdbm_install:
                    rdbmInstaller.start_installation()

            jansInstaller.order_services()

            if (Config.installed_instance and 'installHttpd' in Config.addPostSetupService) or (
                    not Config.installed_instance and Config.installHttpd):
                httpdinstaller.configure()

            if (Config.installed_instance and 'installOxAuth' in Config.addPostSetupService) or (
                    not Config.installed_instance and Config.installOxAuth):
                jansAuthInstaller.start_installation()

            if (Config.installed_instance and configApiInstaller.install_var in Config.addPostSetupService) or (
                    not Config.installed_instance and Config.get(configApiInstaller.install_var)):
                configApiInstaller.start_installation()
                if argsp.t or getattr(argsp, 'load_config_api_test', None):
                    configApiInstaller.load_test_data()

            if Config.profile == 'jans':

                if (Config.installed_instance and 'installFido2' in Config.addPostSetupService) or (
                        not Config.installed_instance and Config.installFido2):
                    fidoInstaller.start_installation()

                if (Config.installed_instance and 'install_scim_server' in Config.addPostSetupService) or (
                        not Config.installed_instance and Config.install_scim_server):
                    scimInstaller.start_installation()

                if (Config.installed_instance and elevenInstaller.install_var in Config.addPostSetupService) or (
                        not Config.installed_instance and Config.get(elevenInstaller.install_var)):
                    elevenInstaller.start_installation()

                if (Config.installed_instance and casa_installer.install_var in Config.addPostSetupService) or (
                        not Config.installed_instance and Config.get(casa_installer.install_var)):
                    casa_installer.start_installation()


                if (Config.installed_instance and jans_link_installer.install_var in Config.addPostSetupService) or (
                        not Config.installed_instance and Config.get(jans_link_installer.install_var)):
                    jans_link_installer.start_installation()

                if (Config.installed_instance and jans_saml_installer.install_var in Config.addPostSetupService) or (
                        not Config.installed_instance and Config.get(jans_saml_installer.install_var)):
                    jans_saml_installer.start_installation()


            if Config.install_jans_cli:
                jansCliInstaller.start_installation()
                jansCliInstaller.configure()

            # if (Config.installed_instance and 'installOxd' in Config.addPostSetupService) or (not Config.installed_instance and Config.installOxd):
            #    oxdInstaller.start_installation()
            jansInstaller.post_install_before_saving_properties()
            jansProgress.progress(PostSetup.service_name, "Saving properties")
            propertiesUtils.save_properties()
            time.sleep(2)

            if Config.opendj_install:
                openDjInstaller.restart()

            jansInstaller.post_install_tasks()

            for service in jansProgress.services:
                if service['app_type'] == static.AppType.SERVICE:
                    jansProgress.progress(PostSetup.service_name,
                                          "Starting {}".format(service['name'].replace('-', ' ').replace('_', ' ').title()))
                    time.sleep(2)
                    service['object'].stop()
                    service['object'].start()

            if argsp.t:
                base.logIt("Loading test data")
                testDataLoader.load_test_data()

            jansProgress.progress(static.COMPLETED)

            print()
            for m in Config.post_messages:
                print(m)

        except:

            base.logIt("FATAL", True, True)


    if base.current_app.proceed_installation:
        do_installation()
        print('\n', static.colors.OKGREEN)
        if Config.install_config_api or Config.install_scim_server:
            msg.installation_completed += "To manage your Janssen Identity Provider:\n"
            if Config.install_config_api:
                msg.installation_completed += '/opt/jans/jans-cli/config-cli-tui.py'
                if base.current_app.profile == static.SetupProfiles.OPENBANKING:
                    ca_dir = os.path.join(Config.output_dir, 'CA')
                    crt_fn = os.path.join(ca_dir, 'client.crt')
                    key_fn = os.path.join(ca_dir, 'client.key')
                    msg.installation_completed += ' -CC {} -CK {}'.format(crt_fn, key_fn)
                msg.installation_completed +="\n"
            #if  Config.profile == 'jans' and Config.install_scim_server:
            #    msg.installation_completed += "/opt/jans/jans-cli/scim-cli.py"

        msg_text = msg.post_installation if Config.installed_instance else msg.installation_completed.format(
            Config.hostname)
        print(msg_text)
        print('\n', static.colors.ENDC)
        print(static.colors.DANGER)
        print(msg.setup_removal_warning)
        print(static.colors.ENDC, '\n')
        # we need this for progress write last line
        time.sleep(2)

if __name__ == "__main__":
    main()<|MERGE_RESOLUTION|>--- conflicted
+++ resolved
@@ -133,14 +133,11 @@
     from setup_app.installers.fido import FidoInstaller
     from setup_app.installers.eleven import ElevenInstaller
     from setup_app.installers.jans_link import JansLinkInstaller
-<<<<<<< HEAD
+    from setup_app.installers.casa import CasaInstaller
+
     from setup_app.installers.jans_saml import JansSamlInstaller
     
-=======
-    from setup_app.installers.casa import CasaInstaller
-
-
->>>>>>> 57419d80
+
 from setup_app.installers.config_api import ConfigApiInstaller
 from setup_app.installers.jans_cli import JansCliInstaller
 from setup_app.installers.rdbm import RDBMInstaller

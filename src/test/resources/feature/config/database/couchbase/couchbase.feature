@ignore
Feature: Couchbase connection configuration

  Background:
<<<<<<< HEAD
    * def mainUrl = baseUrl + '/jans-config-api/api/v1/config/database/couchbase'
=======
    * def mainUrl = couchbaseUrl
>>>>>>> d0c51250

  Scenario: Retrieve Couchbase configuration
    Given url  mainUrl
    And header Authorization = 'Bearer ' + accessToken
    When method GET
    Then status 200
    And print response
    And assert response.length != null

  Scenario: Add configuration
    Given url  mainUrl
    And header Authorization = 'Bearer ' + accessToken
    And request read('couchbase.json')
    When method POST
    Then status 201
    Then def result = response.configId
    And print response
    And assert response.length != null
    And print response.configId
    And print response.version

  Scenario: Update configuration
    Given url  mainUrl
    And header Authorization = 'Bearer ' + accessToken
    And request read('couchbase.json')
    When method PUT
    Then status 200
    And print response
    And print response.configId
    And print response.version

  Scenario: Delete configuration
    Given url  mainUrl
    And header Authorization = 'Bearer ' + accessToken
    And request read('couchbase_delete.json')
    When method POST
    Then status 201
    Then def result = response.configId
    And print response
    And assert response.length != null
    And print response.configId
    And print response.version
    Given url  mainUrl + '/couchbase_server_delete'
    And header Authorization = 'Bearer ' + accessToken
    When method DELETE
    Then status 204
    And print response
    And assert response.length != null

  Scenario: Delete Non-existing configuration
    Given url  mainUrl + '/Non-existing-ldap-XYZ'
    And header Authorization = 'Bearer ' + accessToken
    When method DELETE
    Then status 404
    And print response
    And assert response.length != null<|MERGE_RESOLUTION|>--- conflicted
+++ resolved
@@ -2,11 +2,7 @@
 Feature: Couchbase connection configuration
 
   Background:
-<<<<<<< HEAD
-    * def mainUrl = baseUrl + '/jans-config-api/api/v1/config/database/couchbase'
-=======
     * def mainUrl = couchbaseUrl
->>>>>>> d0c51250
 
   Scenario: Retrieve Couchbase configuration
     Given url  mainUrl

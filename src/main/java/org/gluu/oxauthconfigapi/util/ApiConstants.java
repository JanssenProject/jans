package org.gluu.oxauthconfigapi.util;

public class ApiConstants {

	private ApiConstants() {
	}

	public static final String BASE_API_URL = "/oxauth";
	public static final String LOGGING = "/logging";
	public static final String METRICS = "/metrics";
	public static final String BACKCHANNEL = "/backchannel";
	public static final String RESPONSES_TYPES = "/responses_types";
	public static final String RESPONSES_MODES = "/responses_modes";
	public static final String JANSSENPKCS = "/janssenpkcs";
	public static final String USER_INFO = "/user_info";
	public static final String IDTOKEN = "/idtoken";
	public static final String REQUEST_OBJECT = "/request_object";
	public static final String UMA = "/uma";
	public static final String DYN_REGISTRATION = "/dyn_registration";
	public static final String SESSIONID = "/sessionid";
	public static final String CLIENTS = "/clients";
	public static final String OPENID = "/openid";
	public static final String SCOPES = "/scopes";
	public static final String SECTORS = "/sectoridentifiers";
<<<<<<< HEAD
	public static final String RESOURCES = "/resources";
=======
	public static final String PAIRWISE = "/pairwise";
>>>>>>> 2cfeaf75
	public static final String INUM_PATH = "{inum}";

	public static final String LIMIT = "limit";
	public static final String PATTERN = "pattern";
	public static final String INUM = "inum";

	public static final String MISSING_ATTRIBUTE_MESSAGE = "A required attribute is missing.";

	// Custom CODE
	public static final String MISSING_ATTRIBUTE_CODE = "OCA001";

}<|MERGE_RESOLUTION|>--- conflicted
+++ resolved
@@ -22,11 +22,8 @@
 	public static final String OPENID = "/openid";
 	public static final String SCOPES = "/scopes";
 	public static final String SECTORS = "/sectoridentifiers";
-<<<<<<< HEAD
+	public static final String PAIRWISE = "/pairwise";
 	public static final String RESOURCES = "/resources";
-=======
-	public static final String PAIRWISE = "/pairwise";
->>>>>>> 2cfeaf75
 	public static final String INUM_PATH = "{inum}";
 
 	public static final String LIMIT = "limit";

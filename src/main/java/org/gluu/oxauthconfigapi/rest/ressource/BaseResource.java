--- conflicted
+++ resolved
@@ -2,100 +2,32 @@
  * 
  */
 package org.gluu.oxauthconfigapi.rest.ressource;
-
-<<<<<<< HEAD
-=======
-import org.gluu.oxauthconfigapi.rest.model.ApiError;
-import org.gluu.oxauthconfigapi.util.ApiConstants;
-
-import javax.ws.rs.WebApplicationException;
->>>>>>> 1f521dea
-import javax.ws.rs.core.Response;
-import java.util.List;
 
 /**
  * @author Mougang T.Gasmyr
  *
  */
 public class BaseResource {
+
 	protected static final String READ_ACCESS = "oxauth-config-read";
 	protected static final String WRITE_ACCESS = "oxauth-config-write";
 
-<<<<<<< HEAD
-	/**
-	 * @return
-	 */
-	Response getResourceNotFoundError() {
-		// TODO Auto-generated method stub
-		return null;
-	}
-
-	/**
-	 * @param e
-	 * @return
-	 */
-	Response getInternalServerError(Exception e) {
-		// TODO Auto-generated method stub
-		return null;
-	}
-
-	Response getMissingAttributeError(String e) {
-		// TODO Auto-generated method stub
-		return null;
-	}
-
-	Response getResourceNotFoundError(Exception e) {
-		// TODO Auto-generated method stub
-		return null;
-	}
-
-	Response getResourceNotFoundError(String e) {
-		// TODO Auto-generated method stub
-		return null;
-=======
-    @Deprecated // must be handled by global exception handler
-    public static Response getInternalServerError(Exception ex) {
-		ApiError error = new ApiError(Response.Status.INTERNAL_SERVER_ERROR.toString(), "Internal Server error",
-				ex.getMessage());
-		return Response.status(Response.Status.INTERNAL_SERVER_ERROR).entity(error).build();
-	}
-
-    @Deprecated // use checkResourceNotNull() instead, will be removed soon
-    public static Response getResourceNotFoundError() {
-		return getResourceNotFoundError("resource");
-	}
-
-	@Deprecated // use checkResourceNotNull() instead, will be removed soon
-	public static Response getResourceNotFoundError(String object) {
-		ApiError error = new ApiError(String.valueOf(Response.Status.NOT_FOUND.getStatusCode()), "Resource not found!",
-				"The requested " + object + " doesn't exist");
-		return Response.status(Response.Status.NOT_FOUND).entity(error).build();
-	}
-
-    public static <T> void checkResourceNotNull(T resource, String objectName) {
-        if (resource == null) {
-            throw new WebApplicationException(getResourceNotFoundError(objectName));
-        }
-    }
-
-    public static <T> void checkNotNull(String attribute, String attributeName) {
-        if (attribute == null) {
-            throw new WebApplicationException(getMissingAttributeError(attributeName));
-        }
-    }
-
-    public static <T> void checkNotEmpty(List<T> list, String attributeName) {
-        if (list == null || list.isEmpty()) {
-            throw new WebApplicationException(getMissingAttributeError(attributeName));
-        }
-    }
-
-	@Deprecated // use checkNotNull() instead, will be removed soon
-    public static Response getMissingAttributeError(String attributeName) {
-		ApiError error = new ApiError(ApiConstants.MISSING_ATTRIBUTE_CODE, ApiConstants.MISSING_ATTRIBUTE_MESSAGE,
-				"The attribute " + attributeName + " is required for this operation");
-		return Response.status(Response.Status.BAD_REQUEST).entity(error).build();
->>>>>>> 1f521dea
-	}
+//	public static <T> void checkResourceNotNull(T resource, String objectName) {
+//		if (resource == null) {
+//			throw new WebApplicationException(getResourceNotFoundError(objectName));
+//		}
+//	}
+//
+//	public static <T> void checkNotNull(String attribute, String attributeName) {
+//		if (attribute == null) {
+//			throw new WebApplicationException(getMissingAttributeError(attributeName));
+//		}
+//	}
+//
+//	public static <T> void checkNotEmpty(List<T> list, String attributeName) {
+//		if (list == null || list.isEmpty()) {
+//			throw new WebApplicationException(getMissingAttributeError(attributeName));
+//		}
+//	}
 
 }
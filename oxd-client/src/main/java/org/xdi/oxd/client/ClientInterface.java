--- conflicted
+++ resolved
@@ -136,16 +136,5 @@
     @Path("/get-rp")
     @Produces(MediaType.APPLICATION_JSON)
     @Consumes(MediaType.APPLICATION_JSON)
-<<<<<<< HEAD
-    GetRpResponse getRp(@HeaderParam("Authorization") String authorization, GetRpParams params);
-
-    @POST
-    @Path("/get-jwks")
-    @Produces(MediaType.APPLICATION_JSON)
-    @Consumes(MediaType.APPLICATION_JSON)
-    GetJwksResponse getJwks(@HeaderParam("Authorization") String authorization, GetJwksParams params);
-
-=======
     String getRp(@HeaderParam("Authorization") String authorization, GetRpParams params);
->>>>>>> bfb589f7
 }
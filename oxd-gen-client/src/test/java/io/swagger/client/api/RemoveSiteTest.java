--- conflicted
+++ resolved
@@ -22,12 +22,8 @@
         RegisterSiteResponseData response = RegisterSiteTest.registerSite(api, opHost, redirectUrl);
 
         RemoveSiteParams params = new RemoveSiteParams();
-<<<<<<< HEAD
-        params.setOxdId(oxdId);
-=======
         params.setOxdId(response.getOxdId());
 
->>>>>>> 2801f7a3
         RemoveSiteResponse removeSiteResp = api.removeSite(Tester.getAuthorization(), params);
         assertNotNull(removeSiteResp);
         assertNotNull(removeSiteResp.getData());
@@ -42,24 +38,12 @@
         RemoveSiteParams params = new RemoveSiteParams();
         params.setOxdId(someRandomId);
         ApiResponse<RemoveSiteResponse> apiResponse = api.removeSiteWithHttpInfo(Tester.getAuthorization(), params);
-<<<<<<< HEAD
-        /*
-        FIXME: Status code should be 404, and not 200.
-         */
-        assertEquals(apiResponse.getStatusCode(), 200);
-        assertTrue("error".equalsIgnoreCase(apiResponse.getData().getStatus()));
-        RemoveSiteResponse removeSiteResponse = apiResponse.getData();
-        assertNotNull(removeSiteResponse);
-        assertNotNull(removeSiteResponse.getData());
-        assertEquals(removeSiteResponse.getData().getError(), ErrorResponseCode.INVALID_OXD_ID.getCode());
-=======
 
         assertEquals(apiResponse.getStatusCode(), 200); // todo 404
         assertTrue("error".equalsIgnoreCase(apiResponse.getData().getStatus()));
         assertNotNull(apiResponse.getData());
         assertNotNull(apiResponse.getData().getData());
         assertEquals(apiResponse.getData().getData().getError(), ErrorResponseCode.INVALID_OXD_ID.getCode());
->>>>>>> 2801f7a3
 
     }
 

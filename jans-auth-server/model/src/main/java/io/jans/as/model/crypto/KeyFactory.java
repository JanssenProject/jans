/*
 * Janssen Project software is available under the Apache License (2004). See http://www.apache.org/licenses/ for full text.
 *
 * Copyright (c) 2020, Janssen Project
 */

package io.jans.as.model.crypto;

import java.math.BigInteger;
import java.security.KeyPair;
import java.security.SecureRandom;
<<<<<<< HEAD
=======
import java.security.SignatureException;
>>>>>>> 23d84597
import java.security.cert.CertificateException;
import java.security.cert.X509Certificate;
import java.util.Date;

import org.bouncycastle.asn1.ASN1EncodableVector;
import org.bouncycastle.asn1.ASN1ObjectIdentifier;
import org.bouncycastle.asn1.DERSequence;
import org.bouncycastle.asn1.x500.X500Name;
import org.bouncycastle.asn1.x509.KeyPurposeId;
import org.bouncycastle.cert.CertIOException;
import org.bouncycastle.cert.X509CertificateHolder;
import org.bouncycastle.cert.jcajce.JcaX509CertificateConverter;
import org.bouncycastle.cert.jcajce.JcaX509v3CertificateBuilder;
import org.bouncycastle.operator.OperatorCreationException;
import org.bouncycastle.operator.jcajce.JcaContentSignerBuilder;

import io.jans.as.model.crypto.signature.SignatureAlgorithm;
import io.jans.util.security.SecurityProviderUtility;

/**
 * Factory to create asymmetric Public and Private Keys
 *
 * @author Javier Rojas Blum Date: 10.22.2012
 */
public abstract class KeyFactory<E extends PrivateKey, F extends PublicKey> {

    protected SignatureAlgorithm signatureAlgorithm;
    protected KeyPair keyPair;
    protected Certificate certificate;

    public abstract E getPrivateKey();

    public abstract F getPublicKey();

    public abstract Certificate getCertificate();

    public Key<E, F> getKey() {
        Key<E, F> key = new Key<>();

        key.setPrivateKey(getPrivateKey());
        key.setPublicKey(getPublicKey());
        key.setCertificate(getCertificate());

        return key;
    }

<<<<<<< HEAD
    public Certificate generateV3Certificate(Date startDate, Date expirationDate, String dnName) throws OperatorCreationException, CertificateException, CertIOException {
=======
    public Certificate generateV3Certificate(Date startDate, Date expirationDate, String dnName) throws OperatorCreationException, CertificateException, CertIOException, SignatureException {
>>>>>>> 23d84597
        BigInteger serialNumber = new BigInteger(1024, new SecureRandom()); // serial number for certificate
        X500Name name = new X500Name(dnName);

        JcaX509v3CertificateBuilder certGen = new JcaX509v3CertificateBuilder(name, serialNumber, startDate, expirationDate, name, keyPair.getPublic());

        ASN1EncodableVector purposes = new ASN1EncodableVector();
        purposes.add(KeyPurposeId.id_kp_serverAuth);
        purposes.add(KeyPurposeId.id_kp_clientAuth);
        purposes.add(KeyPurposeId.anyExtendedKeyUsage);

        ASN1ObjectIdentifier extendedKeyUsage = new ASN1ObjectIdentifier("2.5.29.37").intern();
        certGen.addExtension(extendedKeyUsage, false, new DERSequence(purposes));

        X509CertificateHolder certHolder = certGen.build(new JcaContentSignerBuilder(signatureAlgorithm.getAlgorithm()).setProvider(SecurityProviderUtility.getBCProviderName()).build(keyPair.getPrivate()));
        X509Certificate x509Certificate = new JcaX509CertificateConverter().setProvider(SecurityProviderUtility.getBCProviderName()).getCertificate(certHolder);

        return new Certificate(signatureAlgorithm, x509Certificate);
    }
}<|MERGE_RESOLUTION|>--- conflicted
+++ resolved
@@ -9,10 +9,7 @@
 import java.math.BigInteger;
 import java.security.KeyPair;
 import java.security.SecureRandom;
-<<<<<<< HEAD
-=======
 import java.security.SignatureException;
->>>>>>> 23d84597
 import java.security.cert.CertificateException;
 import java.security.cert.X509Certificate;
 import java.util.Date;
@@ -59,11 +56,7 @@
         return key;
     }
 
-<<<<<<< HEAD
-    public Certificate generateV3Certificate(Date startDate, Date expirationDate, String dnName) throws OperatorCreationException, CertificateException, CertIOException {
-=======
     public Certificate generateV3Certificate(Date startDate, Date expirationDate, String dnName) throws OperatorCreationException, CertificateException, CertIOException, SignatureException {
->>>>>>> 23d84597
         BigInteger serialNumber = new BigInteger(1024, new SecureRandom()); // serial number for certificate
         X500Name name = new X500Name(dnName);
 

/*
 * Janssen Project software is available under the Apache License (2004). See http://www.apache.org/licenses/ for full text.
 *
 * Copyright (c) 2020, Janssen Project
 */

package io.jans.as.model.util;

import com.fasterxml.jackson.annotation.JsonInclude.Include;
import com.fasterxml.jackson.databind.AnnotationIntrospector;
import com.fasterxml.jackson.databind.ObjectMapper;
import com.fasterxml.jackson.databind.SerializationFeature;
import com.fasterxml.jackson.databind.introspect.JacksonAnnotationIntrospector;
import com.fasterxml.jackson.databind.type.TypeFactory;
import com.fasterxml.jackson.module.jaxb.JaxbAnnotationIntrospector;
import io.jans.as.model.common.HasParamName;
import io.jans.orm.annotation.AttributeEnum;
import io.jans.orm.model.base.ClientMetadataValue;
import org.apache.commons.lang.StringUtils;
import org.json.JSONArray;
import org.json.JSONException;
import org.json.JSONObject;
import org.slf4j.Logger;
import org.slf4j.LoggerFactory;

import java.io.IOException;
import java.io.Serializable;
import java.lang.reflect.InvocationTargetException;
import java.lang.reflect.Method;
import java.nio.charset.StandardCharsets;
import java.security.MessageDigest;
import java.security.NoSuchAlgorithmException;
import java.util.ArrayList;
import java.util.Arrays;
import java.util.Calendar;
import java.util.Collection;
import java.util.Date;
import java.util.GregorianCalendar;
import java.util.HashMap;
import java.util.Iterator;
import java.util.List;
import java.util.Map;
import java.util.TimeZone;

/**
 * @author Yuriy Zabrovarnyy
 * @author Javier Rojas Blum
 * @version April 6, 2022
 */
public class Util {

    private static final Logger LOG = LoggerFactory.getLogger(Util.class);

    public static final String UTF8_STRING_ENCODING = "UTF-8";

    public static final String PAR_ID_REFIX = "urn:ietf:params:oauth:request_uri:";
    public static final String PAR_ID_SHORT_REFIX = "par:";

    private Util() {
    }

    @SuppressWarnings("java:S3740")
    public static void putNotBlank(Map map, String key, Object value) {
        if (map == null || key == null || value == null) {
            return;
        }
        if (value instanceof String && StringUtils.isBlank((String) value)) {
            return;
        }
        map.put(key, value);
    }

    public static String escapeLog(Object param) {
        if (param == null)
            return "";
        return param.toString().replaceAll("[\n\r\t]", "_");
    }

    public static ObjectMapper createJsonMapper() {
        final AnnotationIntrospector jaxb = new JaxbAnnotationIntrospector(TypeFactory.defaultInstance());
        final AnnotationIntrospector jackson = new JacksonAnnotationIntrospector();

        final AnnotationIntrospector pair = AnnotationIntrospector.pair(jackson, jaxb);

        final ObjectMapper mapper = new ObjectMapper();
        mapper.getDeserializationConfig().with(pair);
        mapper.getSerializationConfig().with(pair);
        return mapper;
    }

    public static String asJsonSilently(Object object) {
        try {
            return asJson(object);
        } catch (IOException e) {
            LOG.trace(e.getMessage(), e);
            return "";
        }
    }

    public static String asPrettyJson(Object object) throws IOException {
        final ObjectMapper mapper = createJsonMapper().configure(SerializationFeature.WRAP_ROOT_VALUE, false);
        mapper.setDefaultPropertyInclusion(Include.NON_EMPTY);
        return mapper.writerWithDefaultPrettyPrinter().writeValueAsString(object);
    }

    public static String asJson(Object object) throws IOException {
        final ObjectMapper mapper = createJsonMapper().configure(SerializationFeature.WRAP_ROOT_VALUE, false);
        mapper.setDefaultPropertyInclusion(Include.NON_EMPTY);
        return mapper.writeValueAsString(object);
    }

    public static byte[] getBytes(String str) {
        return str.getBytes(StandardCharsets.UTF_8);
    }

    public static List<String> asList(JSONArray array) throws JSONException {
        final List<String> result = new ArrayList<>();
        if (array != null) {
            final int length = array.length();
            if (length > 0) {
                for (int i = 0; i < length; i++) {
                    result.add(array.getString(i));
                }
            }
        }
        return result;
    }

    public static <T extends AttributeEnum> List<T> asEnumList(JSONArray array, Class<T> clazz)
            throws JSONException, NoSuchMethodException, InvocationTargetException, IllegalAccessException {
        final List<T> result = new ArrayList<>();
        if (array != null) {
            final int length = array.length();
            if (length > 0) {
                for (int i = 0; i < length; i++) {
                    Method method = clazz.getMethod("getByValue", String.class);
                    result.add((T) method.invoke(null, array.getString(i)));
                }
            }
        }
        return result;
    }

    public static void addToListIfHas(List<String> list, JSONObject jsonObj, String key) throws JSONException {
        if (jsonObj != null && org.apache.commons.lang.StringUtils.isNotBlank(key) && jsonObj.has(key)) {
            JSONArray array = jsonObj.getJSONArray(key);
            if (list != null && array != null) {
                list.addAll(asList(array));
            }
        }
    }

    public static void addToJSONObjectIfNotNull(JSONObject jsonObject, String key, Object value) throws JSONException {
        if (jsonObject != null && value != null && StringUtils.isNotBlank(key)) {
            jsonObject.put(key, value);
        }
    }

    public static void addToJSONObjectIfNotNull(JSONObject jsonObject, String key, AttributeEnum value) throws JSONException {
        if (jsonObject != null && value != null && StringUtils.isNotBlank(key)) {
            jsonObject.put(key, value.getValue());
        }
    }

    public static void addToJSONObjectIfNotNull(JSONObject jsonObject, String key, String[] value) throws JSONException {
        if (jsonObject != null && value != null && StringUtils.isNotBlank(key)) {
            jsonObject.put(key, new JSONArray(Arrays.asList(value)));
        }
    }

<<<<<<< HEAD
    public static void addToJSONObjectIfNotNull(JSONObject jsonObject, String key, ClientMetadataValue clientMetadataValue) throws JSONException {
        if (jsonObject != null && clientMetadataValue != null && StringUtils.isNotBlank(key)) {
            clientMetadataValue.getLanguageTags()
                    .forEach(languageTag -> {
                        jsonObject.put(key + (StringUtils.isBlank(languageTag) ? "" : "#" + languageTag),
                                clientMetadataValue.getValue(languageTag));
                    });
=======
    public static void addToJSONObjectIfNotNullOrEmpty(JSONObject jsonObject, String key, String[] value) throws JSONException {
        if (jsonObject != null && value != null && value.length > 0 && StringUtils.isNotBlank(key)) {
            jsonObject.put(key, new JSONArray(Arrays.asList(value)));
>>>>>>> 6f114f20
        }
    }

    public static String asString(List<? extends HasParamName> list) {
        final StringBuilder sb = new StringBuilder();
        if (list != null && !list.isEmpty()) {
            for (HasParamName p : list) {
                sb.append(" ").append(p.getParamName());
            }
        }
        return sb.toString().trim();
    }

    public static String listAsString(List<String> list) {
        StringBuilder param = new StringBuilder();
        if (list != null && !list.isEmpty()) {
            for (String item : list) {
                param.append(" ").append(item);
            }
        }
        return param.toString().trim();
    }

    public static String mapAsString(Map<String, String> map) throws JSONException {
        if (map == null || map.size() == 0) {
            return null;
        }

        JSONArray jsonArray = new JSONArray();
        for (Map.Entry<String, String> entry : map.entrySet()) {
            JSONObject jsonObject = new JSONObject();
            jsonObject.put(entry.getKey(), entry.getValue());

            jsonArray.put(jsonObject);
        }

        return jsonArray.toString();
    }

    public static boolean allNotBlank(String... strings) {
        if (strings != null && strings.length > 0) {
            for (String s : strings) {
                if (org.apache.commons.lang.StringUtils.isBlank(s)) {
                    return false;
                }
            }
            return true;
        }
        return false;
    }

    public static List<String> splittedStringAsList(String string, String delimiter) {
        final List<String> result = new ArrayList<>();
        if (StringUtils.isNotBlank(string)) {
            final String[] array = string.split(delimiter);
            if (array.length > 0) {
                result.addAll(Arrays.asList(array));
            }
        }
        return result;
    }

    public static List<String> jsonArrayStringAsList(String jsonString) throws JSONException {
        final List<String> result = new ArrayList<>();
        if (StringUtils.isNotBlank(jsonString)) {
            JSONArray jsonArray = new JSONArray(jsonString);

            return asList(jsonArray);
        }

        return result;
    }

    public static JSONArray listToJsonArray(Collection<String> list) {
        if (list == null) {
            return new JSONArray();
        }

        return new JSONArray(list);
    }

    /**
     * @param jsonString [{"CustomHeader1":"custom_header_value_1"},.....,{"CustomHeaderN":"custom_header_value_N"}]
     * @return
     */
    public static Map<String, String> jsonObjectArrayStringAsMap(String jsonString) throws JSONException {
        Map<String, String> result = new HashMap<>();

        if (!isNullOrEmpty(jsonString)) {
            JSONArray jsonArray = new JSONArray(jsonString);
            for (int i = 0; i < jsonArray.length(); i++) {
                JSONObject jsonObject = jsonArray.getJSONObject(i);

                Iterator<String> keysIter = jsonObject.keys();
                while (keysIter.hasNext()) {
                    String key = keysIter.next();
                    String value = jsonObject.getString(key);
                    result.put(key, value);
                }
            }
        }

        return result;
    }

    public static <T> T firstItem(List<T> items) {
        if (items == null) {
            return null;
        }

        Iterator<T> iterator = items.iterator();
        if (iterator.hasNext()) {
            return iterator.next();
        }

        return null;
    }

    public static boolean isNullOrEmpty(String string) {
        return string == null || string.length() == 0;
    }

    public static int parseIntSilently(String intString) {
        try {
            return Integer.parseInt(intString);
        } catch (Exception e) {
            return -1;
        }
    }

    public static Integer parseIntegerSilently(String intString) {
        try {
            return Integer.parseInt(intString);
        } catch (Exception e) {
            return null;
        }
    }

    // SHA-1 (160 bits)
    public static String toSHA1HexString(String input) {
        MessageDigest md = null;
        try {
            md = MessageDigest.getInstance("SHA-1");
            return byteArrayToHexString(md.digest(input.getBytes()));
        } catch (NoSuchAlgorithmException e) {
            e.printStackTrace();
        }

        return null;
    }

    public static String byteArrayToHexString(byte[] b) {
        StringBuilder result = new StringBuilder();
        for (byte value : b) {
            result.append(Integer.toString((value & 0xff) + 0x100, 16).substring(1));
        }
        return result.toString();
    }

    public static Integer getNumberOfSecondFromNow(Date date) {
        if (date == null) {
            return 0;
        }

        long now = new Date().getTime();
        final long time = date.getTime();
        if (time > now) {
            return (int) (time - now) / 1000;
        }

        return null;
    }

    public static Date createExpirationDate(Integer lifetimeInSeconds) {
        if (lifetimeInSeconds == null || lifetimeInSeconds == 0)
            throw new IllegalArgumentException("lifetime can't be null or zero");

        final Calendar calendar = new GregorianCalendar(TimeZone.getTimeZone("UTC"));
        calendar.add(Calendar.SECOND, lifetimeInSeconds);
        return calendar.getTime();
    }

    public static boolean isPar(String requestUri) {
        if (StringUtils.isBlank(requestUri)) {
            return false;
        }
        return requestUri.startsWith(PAR_ID_REFIX) || requestUri.startsWith(PAR_ID_SHORT_REFIX);
    }

    public static Map<String, Serializable> toSerializableMap(Map<String, Object> map) {
        Map<String, Serializable> result = new HashMap<>();
        if (map == null || map.isEmpty()) {
            return result;
        }
        for (Map.Entry<String, Object> entry : map.entrySet()) {
            if (entry.getValue() instanceof Serializable) {
                result.put(entry.getKey(), (Serializable) entry.getValue());
            }
        }
        return result;
    }
}<|MERGE_RESOLUTION|>--- conflicted
+++ resolved
@@ -168,7 +168,12 @@
         }
     }
 
-<<<<<<< HEAD
+    public static void addToJSONObjectIfNotNullOrEmpty(JSONObject jsonObject, String key, String[] value) throws JSONException {
+        if (jsonObject != null && value != null && value.length > 0 && StringUtils.isNotBlank(key)) {
+            jsonObject.put(key, new JSONArray(Arrays.asList(value)));
+        }
+    }
+
     public static void addToJSONObjectIfNotNull(JSONObject jsonObject, String key, ClientMetadataValue clientMetadataValue) throws JSONException {
         if (jsonObject != null && clientMetadataValue != null && StringUtils.isNotBlank(key)) {
             clientMetadataValue.getLanguageTags()
@@ -176,11 +181,6 @@
                         jsonObject.put(key + (StringUtils.isBlank(languageTag) ? "" : "#" + languageTag),
                                 clientMetadataValue.getValue(languageTag));
                     });
-=======
-    public static void addToJSONObjectIfNotNullOrEmpty(JSONObject jsonObject, String key, String[] value) throws JSONException {
-        if (jsonObject != null && value != null && value.length > 0 && StringUtils.isNotBlank(key)) {
-            jsonObject.put(key, new JSONArray(Arrays.asList(value)));
->>>>>>> 6f114f20
         }
     }
 

/*
 * Janssen Project software is available under the Apache License (2004). See http://www.apache.org/licenses/ for full text.
 *
 * Copyright (c) 2020, Janssen Project
 */

package io.jans.as.model.crypto.signature;

import org.apache.commons.lang.StringUtils;
import org.bouncycastle.cert.CertIOException;
import org.bouncycastle.operator.OperatorCreationException;

import java.security.InvalidParameterException;
import java.security.KeyPairGenerator;
import java.security.NoSuchAlgorithmException;
import java.security.SecureRandom;
<<<<<<< HEAD
=======
import java.security.SignatureException;
>>>>>>> 23d84597
import java.security.cert.CertificateException;
import java.util.Calendar;
import java.util.GregorianCalendar;

import io.jans.as.model.crypto.Certificate;
import io.jans.as.model.crypto.KeyFactory;
import io.jans.as.model.jwk.JSONWebKey;
import io.jans.util.security.SecurityProviderUtility;

/**
 * Factory to create asymmetric Public and Private Keys for the RSA algorithm
 *
 * @author Javier Rojas Blum
 * @version June 15, 2016
 *
 * @deprecated
 */
@SuppressWarnings("java:S1133") 
@Deprecated
public class RSAKeyFactory extends KeyFactory<RSAPrivateKey, RSAPublicKey> {

    public static final int DEF_KEYLENGTH = 2048;

    private RSAPrivateKey rsaPrivateKey;
    private RSAPublicKey rsaPublicKey;

    /**
     * @param signatureAlgorithm
     * @param dnName
     * @throws NoSuchAlgorithmException
     * @throws OperatorCreationException
     * @throws CertificateException
     * @throws CertIOException
<<<<<<< HEAD
=======
     * @throws SignatureException 
>>>>>>> 23d84597
     *
     * @deprecated
     */
    @Deprecated
<<<<<<< HEAD
    public RSAKeyFactory(SignatureAlgorithm signatureAlgorithm, String dnName) throws NoSuchAlgorithmException, OperatorCreationException, CertificateException, CertIOException {
=======
    public RSAKeyFactory(SignatureAlgorithm signatureAlgorithm, String dnName) throws NoSuchAlgorithmException, OperatorCreationException, CertificateException, CertIOException, SignatureException {
>>>>>>> 23d84597
        if (signatureAlgorithm == null) {
            throw new InvalidParameterException("The signature algorithm cannot be null");
        }

        this.signatureAlgorithm = signatureAlgorithm;

        KeyPairGenerator keyGen = KeyPairGenerator.getInstance("RSA", SecurityProviderUtility.getBCProvider());
        keyGen.initialize(2048, new SecureRandom());

        keyPair = keyGen.generateKeyPair();

        java.security.interfaces.RSAPrivateKey jcersaPrivateCrtKey = (java.security.interfaces.RSAPrivateKey) keyPair.getPrivate();
        java.security.interfaces.RSAPublicKey jcersaPublicKey = (java.security.interfaces.RSAPublicKey) keyPair.getPublic();

        rsaPrivateKey = new RSAPrivateKey(signatureAlgorithm, jcersaPrivateCrtKey.getModulus(), jcersaPrivateCrtKey.getPrivateExponent());

        rsaPublicKey = new RSAPublicKey(jcersaPublicKey.getModulus(), jcersaPublicKey.getPublicExponent());

        if (StringUtils.isNotBlank(dnName)) {
            // Create certificate
            GregorianCalendar startDate = new GregorianCalendar(); // time from which certificate is valid
            GregorianCalendar expiryDate = new GregorianCalendar(); // time after which certificate is not valid
            expiryDate.add(Calendar.YEAR, 1);

            this.certificate = generateV3Certificate(startDate.getTime(), expiryDate.getTime(), dnName);
        }
    }

    /**
     *
     * @param pKey
     *
     * @deprecated
     */
    @Deprecated
    public RSAKeyFactory(JSONWebKey pKey) {
        if (pKey == null) {
            throw new IllegalArgumentException("Key value must not be null.");
        }

        rsaPrivateKey = new RSAPrivateKey(
                null,
                pKey.getN(),
                pKey.getE());
        rsaPublicKey = new RSAPublicKey(
                pKey.getN(),
                pKey.getE());
        certificate = null;
    }

    public static RSAKeyFactory valueOf(JSONWebKey pKey) {
        return new RSAKeyFactory(pKey);
    }

    @Override
    public RSAPrivateKey getPrivateKey() {
        return rsaPrivateKey;
    }

    @Override
    public RSAPublicKey getPublicKey() {
        return rsaPublicKey;
    }

    @Override
    public Certificate getCertificate() {
        return certificate;
    }
}<|MERGE_RESOLUTION|>--- conflicted
+++ resolved
@@ -14,10 +14,7 @@
 import java.security.KeyPairGenerator;
 import java.security.NoSuchAlgorithmException;
 import java.security.SecureRandom;
-<<<<<<< HEAD
-=======
 import java.security.SignatureException;
->>>>>>> 23d84597
 import java.security.cert.CertificateException;
 import java.util.Calendar;
 import java.util.GregorianCalendar;
@@ -51,19 +48,12 @@
      * @throws OperatorCreationException
      * @throws CertificateException
      * @throws CertIOException
-<<<<<<< HEAD
-=======
      * @throws SignatureException 
->>>>>>> 23d84597
      *
      * @deprecated
      */
     @Deprecated
-<<<<<<< HEAD
-    public RSAKeyFactory(SignatureAlgorithm signatureAlgorithm, String dnName) throws NoSuchAlgorithmException, OperatorCreationException, CertificateException, CertIOException {
-=======
     public RSAKeyFactory(SignatureAlgorithm signatureAlgorithm, String dnName) throws NoSuchAlgorithmException, OperatorCreationException, CertificateException, CertIOException, SignatureException {
->>>>>>> 23d84597
         if (signatureAlgorithm == null) {
             throw new InvalidParameterException("The signature algorithm cannot be null");
         }

/*
 * Janssen Project software is available under the Apache License (2004). See http://www.apache.org/licenses/ for full text.
 *
 * Copyright (c) 2020, Janssen Project
 */

package io.jans.as.model.configuration;

import com.fasterxml.jackson.annotation.JsonIgnoreProperties;
import com.fasterxml.jackson.databind.JsonNode;
import com.google.common.collect.Lists;
import io.jans.agama.model.EngineConfig;
import io.jans.as.model.common.*;
import io.jans.as.model.error.ErrorHandlingMethod;
import io.jans.as.model.jwk.KeySelectionStrategy;
import io.jans.as.model.ssa.SsaConfiguration;
import io.jans.as.model.ssa.SsaValidationConfig;
import io.swagger.v3.oas.annotations.media.Schema;
import io.jans.doc.annotation.DocProperty;
import io.swagger.v3.oas.annotations.media.ArraySchema;

import java.util.*;

/**
 * Represents the configuration JSON file.
 *
 * @author Javier Rojas Blum
 * @author Yuriy Zabrovarnyy
 * @author Yuriy Movchan
 * @version March 15, 2022
 */
@JsonIgnoreProperties(ignoreUnknown = true)
public class AppConfiguration implements Configuration {

    public static final int DEFAULT_SESSION_ID_LIFETIME = 86400;
    public static final KeySelectionStrategy DEFAULT_KEY_SELECTION_STRATEGY = KeySelectionStrategy.OLDER;
    public static final String DEFAULT_STAT_SCOPE = "jans_stat";
    public static final String DEFAULT_AUTHORIZATION_CHALLENGE_ACR = "default_challenge";

<<<<<<< HEAD
    public static final int DEFAULT_TOKEN_STATUS_LIST_INDEX_ALLOCATION_BLOCK_SIZE = 100;
=======
    public static final int DEFAULT_STATUS_LIST_BIT_SIZE = 2;
    public static final int DEFAULT_TOKEN_STATUS_LIST_INDEX_ALLOCATION_BLOCK_SIZE = 10;
>>>>>>> e8c6962f
    public static final int DEFAULT_TOKEN_STATUS_LIST_INDEX_LIMIT = 10000000;  // 10M - AS resets back to 1 after reaching this limit

    @DocProperty(description = "URL using the https scheme that OP asserts as Issuer identifier")
    private String issuer;

    @DocProperty(description = "The base URL for endpoints")
    private String baseEndpoint;

    @DocProperty(description = "The authorization endpoint URL")
    private String authorizationEndpoint;

    @DocProperty(description = "The authorization challenge endpoint URL")
    private String authorizationChallengeEndpoint;

    @DocProperty(description = "The token endpoint URL")
    private String tokenEndpoint;

    @DocProperty(description = "The URL for the access_token or refresh_token revocation endpoint")
    private String tokenRevocationEndpoint;

    @DocProperty(description = "The User Info endpoint URL")
    private String userInfoEndpoint;

    @DocProperty(description = "The Client Info endpoint URL")
    private String clientInfoEndpoint;

    @DocProperty(description = "URL for an OP IFrame that supports cross-origin communications for session state information with the RP Client using the HTML5 postMessage API")
    private String checkSessionIFrame;

    @DocProperty(description = "URL at the OP to which an RP can perform a redirect to request that the end user be logged out at the OP")
    private String endSessionEndpoint;

    @DocProperty(description = "URL of the OP's JSON Web Key Set (JWK) document. This contains the signing key(s) the RP uses to validate signatures from the OP")
    private String jwksUri;

    @DocProperty(description = "URL of the OP's Archived JSON Web Key Set (JWK) document. This contains the signing key(s) the RP uses to validate signatures from the OP")
    private String archivedJwksUri;

    @DocProperty(description = "Registration endpoint URL")
    private String registrationEndpoint;

    @DocProperty(description = "Discovery endpoint URL")
    private String openIdDiscoveryEndpoint;

    @DocProperty(description = "URL for the Open ID Connect Configuration Endpoint")
    private String openIdConfigurationEndpoint;

    @DocProperty(description = "ID Generation endpoint URL")
    private String idGenerationEndpoint;

    @DocProperty(description = "Introspection endpoint URL")
    private String introspectionEndpoint;

    @DocProperty(description = "URL for Pushed Authorisation Request (PAR) Endpoint")
    private String parEndpoint;

    @DocProperty(description = "Boolean value to indicate of Pushed Authorisation Request(PAR)is required", defaultValue = "false")
    private Boolean requirePar = false;

    @DocProperty(description = "URL for the Device Authorization")
    private String deviceAuthzEndpoint;

    @DocProperty(description = "URL for Mutual TLS (mTLS) Client Authentication and Certificate-Bound Access Tokens (MTLS) Endpoint")
    private String mtlsAuthorizationEndpoint;

    @DocProperty(description = "URL for Mutual TLS (mTLS) Client Authentication and Certificate-Bound Access Tokens (MTLS) Authorization Challenge Endpoint")
    private String mtlsAuthorizationChallengeEndpoint;

    @DocProperty(description = "URL for Mutual TLS (mTLS) Authorization token Endpoint")
    private String mtlsTokenEndpoint;

    @DocProperty(description = "URL for Mutual TLS (mTLS) Authorization token revocation endpoint")
    private String mtlsTokenRevocationEndpoint;

    @DocProperty(description = "Mutual TLS (mTLS) user info endpoint URL")
    private String mtlsUserInfoEndpoint;

    @DocProperty(description = "URL for Mutual TLS (mTLS) Client Info endpoint")
    private String mtlsClientInfoEndpoint;

    @DocProperty(description = "URL for Mutual TLS (mTLS) IFrame that supports cross-origin communications for session state information with the RP Client using the HTML5 postMessage API")
    private String mtlsCheckSessionIFrame;

    @DocProperty(description = "URL for Mutual TLS (mTLS) to which an RP can perform a redirect to request that the end user be logged out at the OP")
    private String mtlsEndSessionEndpoint;

    @DocProperty(description = "URL for Mutual TLS (mTLS) of the OP's JSON Web Key Set (JWK) document")
    private String mtlsJwksUri;

    @DocProperty(description = "Mutual TLS (mTLS) registration endpoint URL")
    private String mtlsRegistrationEndpoint;

    @DocProperty(description = "Mutual TLS (mTLS) ID generation endpoint URL")
    private String mtlsIdGenerationEndpoint;

    @DocProperty(description = "Mutual TLS (mTLS) introspection endpoint URL")
    private String mtlsIntrospectionEndpoint;

    @DocProperty(description = "Mutual TLS (mTLS) Pushed Authorization Requests(PAR) endpoint URL")
    private String mtlsParEndpoint;

    @DocProperty(description = "Mutual TLS (mTLS) device authorization endpoint URL")
    private String mtlsDeviceAuthzEndpoint;

    @DocProperty(description = "Boolean value true encrypts request object", defaultValue = "false")
    private Boolean requireRequestObjectEncryption = false;

    @DocProperty(description = "Boolean value true check for Proof Key for Code Exchange (PKCE)", defaultValue = "false")
    private Boolean requirePkce = false;

    @DocProperty(description = "Boolean value true allow all value for revoke endpoint", defaultValue = "false")
    private Boolean allowAllValueForRevokeEndpoint = false;

    @DocProperty(description = "Boolean value true allows revoking of any token for any client. False value allows remove only tokens issued by client used at Revoke Endpoint", defaultValue = "false")
    private Boolean allowRevokeForOtherClients = false;

    @DocProperty(description = "Sector Identifier cache lifetime in minutes", defaultValue = "1440")
    private int sectorIdentifierCacheLifetimeInMinutes = 1440;

    @DocProperty(description = "Archived JWK lifetime in seconds")
    private int archivedJwkLifetimeInSeconds;

    @DocProperty(description = "UMA Configuration endpoint URL")
    private String umaConfigurationEndpoint;

    @DocProperty(description = "Issue RPT as JWT or as random string", defaultValue = "false")
    private Boolean umaRptAsJwt = false;

    @DocProperty(description = "UMA RPT lifetime")
    private int umaRptLifetime;

    @DocProperty(description = "UMA ticket lifetime")
    private int umaTicketLifetime;

    @DocProperty(description = "UMA PCT lifetime")
    private int umaPctLifetime;

    @DocProperty(description = "UMA Resource lifetime")
    private int umaResourceLifetime;

    @DocProperty(description = "Add UMA scopes automatically if it is not registered yet")
    private Boolean umaAddScopesAutomatically;

    @DocProperty(description = "Validate claim_token as id_token assuming it is issued by local id", defaultValue = "false")
    private Boolean umaValidateClaimToken = false;

    @DocProperty(description = "Specify whether to grant access to resources if there is no any policies associated with scopes", defaultValue = "false")
    private Boolean umaGrantAccessIfNoPolicies = false;

    @DocProperty(description = "Restrict access to resource by associated client", defaultValue = "false")
    private Boolean umaRestrictResourceToAssociatedClient = false;

    @DocProperty(description = "Statistical data capture time interval")
    private int statTimerIntervalInSeconds;

    @DocProperty(description = "Scope required for Statistical Authorization")
    private String statAuthorizationScope;

    @DocProperty(description = "Specifies whether to allow spontaneous scopes")
    private Boolean allowSpontaneousScopes;

    @DocProperty(description = "The lifetime of spontaneous scope in seconds")
    private int spontaneousScopeLifetime;

    @DocProperty(description = "Specifies status list bit size. (2 bits - 4 statuses, 4 bits - 16 statuses). Default to 2.")
    private int statusListBitSize = DEFAULT_STATUS_LIST_BIT_SIZE;

    @DocProperty(description = "Specifies how many token status list indexes AS can reserve at once (when token_status_list feature flag is enabled). Default to 10.")
    private int tokenIndexAllocationBlockSize = DEFAULT_TOKEN_STATUS_LIST_INDEX_ALLOCATION_BLOCK_SIZE;

    @DocProperty(description = "Specifies token status list index limit. When AS reachs it, it will reset index back to 0. Default to 10M.")
    private int tokenIndexLimit = DEFAULT_TOKEN_STATUS_LIST_INDEX_LIMIT;

    @DocProperty(description = "Specifies which LDAP attribute is used for the subject identifier claim")
    private String openidSubAttribute;

    @DocProperty(description = "Specifies whether public subject identifier is allowed per client", defaultValue = "false")
    private Boolean publicSubjectIdentifierPerClientEnabled = false;

    @DocProperty(description = "A list of the subject identifiers supported per client")
    private List<String> subjectIdentifiersPerClientSupported;

    @DocProperty(description = "This list details which OAuth 2.0 response_type values are supported by this OP.", defaultValue = "By default, every combination of code, token and id_token is supported.")
    private Set<Set<ResponseType>> responseTypesSupported;

    @DocProperty(description = "This list details which OAuth 2.0 response modes are supported by this OP")
    private Set<ResponseMode> responseModesSupported;

    @DocProperty(description = "This list details which OAuth 2.0 grant types are supported by this OP")
    private Set<GrantType> grantTypesSupported;

    @DocProperty(description = "This list details which Subject Identifier types that the OP supports. Valid types include pairwise and public.")
    private List<String> subjectTypesSupported;

    @DocProperty(description = "The default subject type used for dynamic client registration")
    private String defaultSubjectType;

    @DocProperty(description = "List of authorization signing algorithms supported by this OP")
    private List<String> authorizationSigningAlgValuesSupported;

    @DocProperty(description = "List of authorization encryption algorithms supported by this OP")
    private List<String> authorizationEncryptionAlgValuesSupported;

    @DocProperty(description = "A list of the authorization encryption algorithms supported")
    private List<String> authorizationEncryptionEncValuesSupported;

    @DocProperty(description = "This JSON Array lists which JWS signing algorithms (alg values) [JWA] can be used by for the UserInfo endpoint to encode the claims in a JWT")
    private List<String> userInfoSigningAlgValuesSupported;

    @DocProperty(description = "This JSON Array lists which JWS encryption algorithms (alg values) [JWA] can be used by for the UserInfo endpoint to encode the claims in a JWT")
    private List<String> userInfoEncryptionAlgValuesSupported;

    @DocProperty(description = "This JSON Array lists which JWS encryption algorithms (enc values) [JWA] can be used by for the UserInfo endpoint to encode the claims in a JWT")
    private List<String> userInfoEncryptionEncValuesSupported;

    @DocProperty(description = "This JSON Array lists which JWS signing algorithms (alg values) [JWA] can be used by for the Introspection endpoint to encode the claims in a JWT")
    private List<String> introspectionSigningAlgValuesSupported;

    @DocProperty(description = "This JSON Array lists which JWS encryption algorithms (alg values) [JWA] can be used by for the Introspection endpoint to encode the claims in a JWT")
    private List<String> introspectionEncryptionAlgValuesSupported;

    @DocProperty(description = "This JSON Array lists which JWS encryption algorithms (enc values) [JWA] can be used by for the Introspection endpoint to encode the claims in a JWT")
    private List<String> introspectionEncryptionEncValuesSupported;

    @DocProperty(description = "This JSON Array lists which JWS signing algorithms (alg values) [JWA] can be used by for the Transaction Tokens at Token Endpoint to encode the claims in a JWT")
    private List<String> txTokenSigningAlgValuesSupported;

    @DocProperty(description = "This JSON Array lists which JWS encryption algorithms (alg values) [JWA] can be used by for the Transaction Tokens at Token Endpoint to encode the claims in a JWT")
    private List<String> txTokenEncryptionAlgValuesSupported;

    @DocProperty(description = "This JSON Array lists which JWS encryption algorithms (enc values) [JWA] can be used by for the Transaction Tokens at Token Endpoint to encode the claims in a JWT")
    private List<String> txTokenEncryptionEncValuesSupported;

    @DocProperty(description = "A list of the JWS signing algorithms (alg values) supported by the OP for the ID Token to encode the Claims in a JWT")
    private List<String> idTokenSigningAlgValuesSupported;

    @DocProperty(description = "A list of the JWE encryption algorithms (alg values) supported by the OP for the ID Token to encode the Claims in a JWT")
    private List<String> idTokenEncryptionAlgValuesSupported;

    @DocProperty(description = "A list of the JWE encryption algorithms (enc values) supported by the OP for the ID Token to encode the Claims in a JWT")
    private List<String> idTokenEncryptionEncValuesSupported;

    @DocProperty(description = "A list of the JWS signing algorithms (alg values) supported by the OP for the access token to encode the Claims in a JWT")
    private List<String> accessTokenSigningAlgValuesSupported;

    @DocProperty(description = "Boolean value true indicates that signed request object is mandatory", defaultValue = "false")
    private Boolean forceSignedRequestObject = false;

    @DocProperty(description = "A list of the JWS signing algorithms (alg values) supported by the OP for Request Objects")
    private List<String> requestObjectSigningAlgValuesSupported;

    @DocProperty(description = "A list of the JWE encryption algorithms (alg values) supported by the OP for Request Objects")
    private List<String> requestObjectEncryptionAlgValuesSupported;

    @DocProperty(description = "A list of the JWE encryption algorithms (enc values) supported by the OP for Request Objects")
    private List<String> requestObjectEncryptionEncValuesSupported;

    @DocProperty(description = "A list of Client Authentication methods supported by this Token Endpoint")
    private List<String> tokenEndpointAuthMethodsSupported;

    @DocProperty(description = "A list of the JWS signing algorithms (alg values) supported by the Token Endpoint for the signature on the JWT used to authenticate the Client at the Token Endpoint for the private_key_jwt and client_secret_jwt authentication methods")
    private List<String> tokenEndpointAuthSigningAlgValuesSupported;

    @DocProperty(description = "This list details the custom attributes allowed for dynamic registration")
    private List<String> dynamicRegistrationCustomAttributes;

    @DocProperty(description = "This map provides default custom attributes with values for dynamic registration")
    private JsonNode dynamicRegistrationDefaultCustomAttributes;

    @DocProperty(description = "A list of the display parameter values that the OpenID Provider supports")
    private List<String> displayValuesSupported;

    @DocProperty(description = "A list of the Claim Types that the OpenID Provider supports")
    private List<String> claimTypesSupported;

    @DocProperty(description = "A list of algorithms that will be used in JWKS endpoint")
    private List<String> jwksAlgorithmsSupported;

    @DocProperty(description = "URL of a page containing human-readable information that developers might want or need to know when using the OpenID Provider")
    private String serviceDocumentation;

    @DocProperty(description = "This list details the languages and scripts supported for values in the claims being returned")
    private List<String> claimsLocalesSupported;

    @DocProperty(description = "Array containing a list of the JWT Confirmation Method member names supported by the OP for Token Binding of ID Tokens. The presence of this parameter indicates that the OpenID Provider supports Token Binding of ID Tokens. If omitted, the default is that the OpenID Provider does not support Token Binding of ID Tokens")
    private List<String> idTokenTokenBindingCnfValuesSupported;

    @DocProperty(description = "This list details the languages and scripts supported for the user interface")
    private List<String> uiLocalesSupported;

    @DocProperty(description = "Specifies whether the OP supports use of the claims parameter")
    private Boolean claimsParameterSupported;

    @DocProperty(description = "Boolean value specifying whether the OP supports use of the request parameter")
    private Boolean requestParameterSupported;

    @DocProperty(description = "Boolean value specifying whether the OP supports use of the request_uri parameter")
    private Boolean requestUriParameterSupported;

    @DocProperty(description = "Boolean value specifying whether the OP supports use of the request_uri hash verification")
    private Boolean requestUriHashVerificationEnabled;

    @DocProperty(description = "Boolean value specifying whether the OP requires any request_uri values used to be pre-registered using the request_uris registration parameter")
    private Boolean requireRequestUriRegistration;

    @DocProperty(description = "Block list for requestUri that can come to Authorization Endpoint (e.g. localhost)")
    private List<String> requestUriBlockList;

    @DocProperty(description = "URL that the OpenID Provider provides to the person registering the Client to read about the OP's requirements on how the Relying Party can use the data provided by the OP")
    private String opPolicyUri;

    @DocProperty(description = "URL that the OpenID Provider provides to the person registering the Client to read about OpenID Provider's terms of service")
    private String opTosUri;

    @DocProperty(description = "Defines client inactivity period in hours which means that client will be removed once it is passed.")
    public int cleanUpInactiveClientAfterHoursOfInactivity = -1;

    @DocProperty(description = "Interval for client periodic update timer. Update timer is used to debounce frequent updates of the client to avoid performance degradation.")
    public int clientPeriodicUpdateTimerInterval = 3;

    @DocProperty(description = "The lifetime of the Authorization Code")
    private int authorizationCodeLifetime;

    @DocProperty(description = "The lifetime of the Refresh Token")
    private int refreshTokenLifetime;

    @DocProperty(description = "The lifetime of the Transaction Token")
    private int txTokenLifetime;

    @DocProperty(description = "The lifetime of the ID Token")
    private int idTokenLifetime;

    @DocProperty(description = "Boolean value specifying whether idToken filters claims based on accessToken")
    private Boolean idTokenFilterClaimsBasedOnAccessToken;

    @DocProperty(description = "Boolean value specifying whether to save access_token, id_token and refresh_token in cache (with cacheKey=sha256Hex(token_code))")
    private Boolean saveTokensInCache;

    @DocProperty(description = "Boolean value specifying whether to save access_token, id_token and refresh_token in cache and skip persistence in DB at the same time (with cacheKey=sha256Hex(token_code))")
    private Boolean saveTokensInCacheAndDontSaveInPersistence;

    @DocProperty(description = "The lifetime of the short lived Access Token")
    private int accessTokenLifetime;

    @DocProperty(description = "Time interval for the Clean Service in seconds")
    private int cleanServiceInterval;

    @DocProperty(description = "Clean service chunk size which is used during clean up", defaultValue = "100")
    private int cleanServiceBatchChunkSize = 100;

    @DocProperty(description = "Boolean value specifying whether to regenerate keys")
    private Boolean keyRegenerationEnabled;

    @DocProperty(description = "The interval for key regeneration in hours")
    private int keyRegenerationInterval;

    @DocProperty(description = "The default signature algorithm to sign ID Tokens")
    private String defaultSignatureAlgorithm;

    @DocProperty(description = "OpenID Connect Version")
    private String jansOpenIdConnectVersion;

    @DocProperty(description = "URL for the Inum generator Service")
    private String jansId;

    @DocProperty(description = "Expiration time in seconds for clients created with dynamic registration, 0 or -1 means never expire", defaultValue = "-1")
    private int dynamicRegistrationExpirationTime = -1;

    @DocProperty(description = "Boolean value specifying whether to persist client authorizations")
    private Boolean dynamicRegistrationPersistClientAuthorizations;

    @DocProperty(description = "Boolean value specifying whether a client is trusted and no authorization is required")
    private Boolean trustedClientEnabled;

    @DocProperty(description = "Choose whether to skip authorization if a client has an OpenId scope and a pairwise ID", defaultValue = "false")
    private Boolean skipAuthorizationForOpenIdScopeAndPairwiseId = false;

    @DocProperty(description = "Boolean value specifying whether to enable scopes parameter in dynamic registration")
    private Boolean dynamicRegistrationScopesParamEnabled;

    @DocProperty(description = "Boolean value specifying whether to enable Password Grant Type during Dynamic Registration", defaultValue = "false")
    private Boolean dynamicRegistrationPasswordGrantTypeEnabled = false;

    @DocProperty(description = "List of grant scopes for dynamic registration")
    private List<String> dynamicRegistrationAllowedPasswordGrantScopes;

    @DocProperty(description = "LDAP custom object class for dynamic registration")
    private String dynamicRegistrationCustomObjectClass;

    @DocProperty(description = "This list details LDAP custom object classes for dynamic person enrollment")
    private List<String> personCustomObjectClassList;

    @DocProperty(description = "Specifies whether to persist id_token (otherwise saves into cache)", defaultValue = "false")
    private Boolean persistIdToken = false;

    @DocProperty(description = "Specifies whether to persist refresh_token (otherwise saves into cache)", defaultValue = "true")
    private Boolean persistRefreshToken = true;

    @DocProperty(description = "Allows post-logout redirect without validation for the End Session endpoint (still AS validates it against clientWhiteList url pattern property)", defaultValue = "false")
    private Boolean allowPostLogoutRedirectWithoutValidation = false;

    @DocProperty(description = "Boolean value to specify whether to invalidate session_id and consent_session_id cookies right after successful or unsuccessful authorization", defaultValue = "false")
    private Boolean invalidateSessionCookiesAfterAuthorizationFlow = false;

    @DocProperty(description = "Boolean value specifying whether a client_secret is returned on client GET or PUT. Set to true by default which means to return secret", defaultValue = "false")
    private Boolean returnClientSecretOnRead = false;

    @DocProperty(description = "Boolean value specifying whether to rotate client registration access token after each usage", defaultValue = "false")
    private Boolean rotateClientRegistrationAccessTokenOnUsage = false;

    @DocProperty(description = "Boolean value specifying whether reject JWT requested or validated with algorithm None. Default value is true", defaultValue = "true")
    private Boolean rejectJwtWithNoneAlg = true;

    @DocProperty(description = "Boolean value specifying whether expiration notificator is enabled (used to identify expiration for persistence that support TTL, like Couchbase)", defaultValue = "false")
    private Boolean expirationNotificatorEnabled = false;

    @DocProperty(description = "Boolean value specifying whether to use nested Jwt during encryption", defaultValue = "true")
    private Boolean useNestedJwtDuringEncryption = true;

    @DocProperty(description = "The expiration notificator maximum size limit")
    private int expirationNotificatorMapSizeLimit = 100000;

    @DocProperty(description = "The expiration notificator interval in second")
    private int expirationNotificatorIntervalInSeconds = 600;

    @DocProperty(description = "Enable/Disable redirect uris validation using regular expression", defaultValue = "false")
    private Boolean redirectUrisRegexEnabled = false;

    @DocProperty(description = "Enable/Disable usage of highest level script in case ACR script does not exist", defaultValue = "false")
    private Boolean useHighestLevelScriptIfAcrScriptNotFound;

    @DocProperty(description = "The acr mappings. When AS meets key-value in map, it tries to replace 'key' with 'value' as very first thing and use that 'value' in further processing.")
    private Map<String, String> acrMappings;

    @DocProperty(description = "Boolean value specifying whether to enable user authentication filters")
    private Boolean authenticationFiltersEnabled;

    @DocProperty(description = "Boolean value specifying whether to enable client authentication filters")
    private Boolean clientAuthenticationFiltersEnabled;

    @DocProperty(description = "Boolean value specifying whether to add Authorization Code Flow with Refresh grant during client registratio")
    private Boolean clientRegDefaultToCodeFlowWithRefresh;

    @DocProperty(description = "Boolean value specifying whether to Grant types and Response types can be auto fixed")
    private Boolean grantTypesAndResponseTypesAutofixEnabled;

    @DocProperty(description = "This list details filters for user authentication")
    private List<AuthenticationFilter> authenticationFilters;

    @DocProperty(description = "This list details filters for client authentication")
    private List<ClientAuthenticationFilter> clientAuthenticationFilters;

    @DocProperty(description = "This list specifies the CORS configuration filters")
    private List<CorsConfigurationFilter> corsConfigurationFilters;

    @DocProperty(description = "The lifetime for unused session states")
    private int sessionIdUnusedLifetime;

    @DocProperty(description = "The lifetime for unused unauthenticated session states")
    private int sessionIdUnauthenticatedUnusedLifetime = 7200; // 2h

    @DocProperty(description = "Boolean value specifying whether to persist session ID on prompt none")
    private Boolean sessionIdPersistOnPromptNone;

    @DocProperty(description = "Boolean value specifying whether to enable session_id HTTP request parameter", defaultValue = "false")
    private Boolean sessionIdRequestParameterEnabled = false; // #1195

    @DocProperty(description = "Boolean value specifying whether change session_id on authentication. Default value is true", defaultValue = "true")
    private Boolean changeSessionIdOnAuthentication = true;

    @DocProperty(description = "Boolean value specifying whether to persist session_id in cache", defaultValue = "false")
    private Boolean sessionIdPersistInCache = false;

    @DocProperty(description = "Boolean value specifying whether to include sessionId in response", defaultValue = "false")
    private Boolean includeSidInResponse = false;

    @DocProperty(description = "Boolean value specifying whether to disable prompt=login", defaultValue = "false")
    private Boolean disablePromptLogin = false;

    @DocProperty(description = "Boolean value specifying whether to disable prompt=consent", defaultValue = "false")
    private Boolean disablePromptConsent = false;

    /**
     * SessionId will be expired after sessionIdLifetime seconds
     */
    @DocProperty(description = "The lifetime of session_id cookie in seconds. If 0 or -1 then expiration is not set. session_id cookie expires when browser session ends")
    private Integer sessionIdCookieLifetime = DEFAULT_SESSION_ID_LIFETIME;

    @DocProperty(description = "The lifetime of session_id server object in seconds. If not set falls back to session_id cookie expiration set by 'sessionIdCookieLifetime' configuration property")
    private Integer sessionIdLifetime = sessionIdCookieLifetime;

    @DocProperty(description = "Authorization Scope for active session")
    private String activeSessionAuthorizationScope;

    @DocProperty(description = "The interval for configuration update in seconds")
    private int configurationUpdateInterval;

    @DocProperty(description = "Boolean value specifying whether to log not_found entity exception as error or as trace. Default value is false (trace).")
    private Boolean logNotFoundEntityAsError;

    @DocProperty(description = "Choose if client can update Grant Type values")
    private Boolean enableClientGrantTypeUpdate;

    @DocProperty(description = "This list details which OAuth 2.0 grant types can be set up with the dynamic client registration API")
    private Set<GrantType> grantTypesSupportedByDynamicRegistration;

    @DocProperty(description = "The location for CSS files")
    private String cssLocation;

    @DocProperty(description = "The location for JavaScript files")
    private String jsLocation;

    @DocProperty(description = "The location for image files")
    private String imgLocation;

    @DocProperty(description = "The interval for metric reporter in seconds")
    private int metricReporterInterval;

    @DocProperty(description = "The days to keep metric reported data")
    private int metricReporterKeepDataDays;

    @DocProperty(description = "the pairwise ID type")
    private String pairwiseIdType; // persistent, algorithmic

    @DocProperty(description = "Key to calculate algorithmic pairwise IDs")
    private String pairwiseCalculationKey;

    @DocProperty(description = "Salt to calculate algorithmic pairwise IDs")
    private String pairwiseCalculationSalt;

    @DocProperty(description = "When true, clients with the same Sector ID also share the same Subject ID", defaultValue = "false")
    private Boolean shareSubjectIdBetweenClientsWithSameSectorId = false;

    @DocProperty(description = "Web Key Storage Type")
    private WebKeyStorage webKeysStorage;

    @DocProperty(description = "DN of certificate issuer")
    private String dnName;

    @DocProperty(description = "The Key Store File (JKS)")
    // Jans Auth KeyStore
    private String keyStoreFile;

    @DocProperty(description = "The Key Store password")
    private String keyStoreSecret;

    @DocProperty(description = "Key Selection Strategy : OLDER, NEWER, FIRST", defaultValue = "OLDER")
    private KeySelectionStrategy keySelectionStrategy = DEFAULT_KEY_SELECTION_STRATEGY;

    @DocProperty(description = "List of algorithm allowed to be used for key generation")
    private List<String> keyAlgsAllowedForGeneration = new ArrayList<>();

    @DocProperty(description = "Specifies if signing to be done with same key but apply different algorithms")
    private Boolean keySignWithSameKeyButDiffAlg; // https://github.com/JanssenProject/jans-auth-server/issues/95

    @DocProperty(description = "Specifies static Kid")
    private String staticKid;

    @DocProperty(description = "Specifies static decryption Kid")
    private String staticDecryptionKid;

    @DocProperty(description = "If True, rejects introspection requests if access_token does not have the uma_protection scope in its authorization header", defaultValue = "false")
    private Boolean introspectionAccessTokenMustHaveUmaProtectionScope = false;

    @DocProperty(description = "If True, rejects introspection requests if access_token does not have the 'introspection' scope in its authorization header. Comparing to 'uma_protection', 'introspection' scope is not allowed for dynamic registration'", defaultValue = "false")
    private Boolean introspectionAccessTokenMustHaveIntrospectionScope = false;

    @DocProperty(description = "Specifies if authorization to be skipped for introspection")
    private Boolean introspectionSkipAuthorization;

    @DocProperty(description = "If True, allow client request only own tokens. Otherwise allow to introspect all tokens.", defaultValue = "false")
    private Boolean introspectionRestrictBasicAuthnToOwnTokens = false;

    @DocProperty(description = "Choose whether to accept access tokens to call end_session endpoint")
    private Boolean endSessionWithAccessToken;

    @DocProperty(description = "Disables prompt=create user registration functionality")
    private Boolean disablePromptCreate;

    @DocProperty(description = "Sets cookie domain for all cookies created by OP")
    private String cookieDomain;

    @DocProperty(description = "enable OAuth Audit Logging")
    private Boolean enabledOAuthAuditLogging;

    @DocProperty(description = "JMS Broker URI Set")
    private Set<String> jmsBrokerURISet;

    @DocProperty(description = "JMS UserName")
    private String jmsUserName;

    @DocProperty(description = "JMS Password")
    private String jmsPassword;

    @DocProperty(description = "This list specifies which external URIs can be called by AS (if empty any URI can be called)")
    private List<String> externalUriWhiteList;

    @DocProperty(description = "This list specifies which client redirection URIs are white-listed")
    private List<String> clientWhiteList;

    @DocProperty(description = "This list specified which client redirection URIs are black-listed")
    private List<String> clientBlackList;

    @DocProperty(description = "Choose whether to include claims in ID tokens")
    private Boolean legacyIdTokenClaims;

    @DocProperty(description = "Choose whether to enable the custom response header parameter to return custom headers with the authorization response")
    private Boolean customHeadersWithAuthorizationResponse;

    @DocProperty(description = "Choose whether to support front channel session logout")
    private Boolean frontChannelLogoutSessionSupported;

    @DocProperty(description = "Specify the logging level of loggers")
    private String loggingLevel;

    @DocProperty(description = "Logging layout used for Jans Authorization Server loggers")
    private String loggingLayout;

    @DocProperty(description = "Choose if application should update oxLastLogonTime attribute upon user authentication")
    private Boolean updateUserLastLogonTime;

    @DocProperty(description = "Choose if application should update oxLastAccessTime/oxLastLogonTime attributes upon client authentication")
    private Boolean updateClientAccessTime;

    @DocProperty(description = "Choose if application should log the Client ID on client authentication")
    private Boolean logClientIdOnClientAuthentication;

    @DocProperty(description = "Choose if application should log the Client Name on client authentication")
    private Boolean logClientNameOnClientAuthentication;

    @DocProperty(description = "Choose whether to disable JDK loggers", defaultValue = "true")
    private Boolean disableJdkLogger = true;

    @DocProperty(description = "This list details the allowed custom parameters for authorization requests")
    private Set<AuthorizationRequestCustomParameter> authorizationRequestCustomAllowedParameters;

    @DocProperty(description = "Set to false to only allow token endpoint request for openid scope with grant type equals to authorization_code, restrict access to userinfo to scope openid and only return id_token if scope contains openid", defaultValue = "false")
    private Boolean openidScopeBackwardCompatibility = false;

    @DocProperty(description = "Choose whether to disable U2F endpoints", defaultValue = "false")
    private Boolean disableU2fEndpoint = false;

    // Token Exchange
    @DocProperty(description = "", defaultValue = "false")
    private Boolean rotateDeviceSecret = false;

    @DocProperty(description = "", defaultValue = "false")
    private Boolean returnDeviceSecretFromAuthzEndpoint = false;

    // DCR
    @DocProperty(description = "Boolean value specifying whether to allow to set client's expiration time in seconds during dynamic registration.", defaultValue = "false")
    private Boolean dcrForbidExpirationTimeInRequest = false;

    @DocProperty(description = "Boolean value enables DCR signature validation. Default is false", defaultValue = "false")
    private Boolean dcrSignatureValidationEnabled = false;

    @DocProperty(description = "Specifies shared secret for Dynamic Client Registration")
    private String dcrSignatureValidationSharedSecret;

    @DocProperty(description = "Specifies claim name inside software statement. Value of claim should point to JWKS URI")
    private String dcrSignatureValidationSoftwareStatementJwksURIClaim;

    @DocProperty(description = "Specifies claim name inside software statement. Value of claim should point to inlined JWKS")
    private String dcrSignatureValidationSoftwareStatementJwksClaim;

    @DocProperty(description = "Specifies JWKS for all DCR's validations")
    private String dcrSignatureValidationJwks;

    @DocProperty(description = "Specifies JWKS URI for all DCR's validations")
    private String dcrSignatureValidationJwksUri;

    @DocProperty(description = "Boolean value indicating if DCR authorization to be performed using client credentials", defaultValue = "false")
    private Boolean dcrAuthorizationWithClientCredentials = false;

    @DocProperty(description = "Boolean value indicating if DCR authorization allowed with MTLS", defaultValue = "false")
    private Boolean dcrAuthorizationWithMTLS = false;

    @DocProperty(description = "Boolean value indicating if DCR attestation evidence is required", defaultValue = "false")
    private Boolean dcrAttestationEvidenceRequired = false;

    @DocProperty(description = "List of trusted SSA issuers with configuration (e.g. automatically granted scopes).")
    private Map<String, TrustedIssuerConfig> trustedSsaIssuers = new HashMap<>();

    @DocProperty(description = "Cache in local memory cache attributes, scopes, clients and organization entry with expiration 60 seconds", defaultValue = "false")
    private Boolean useLocalCache = false;

    @DocProperty(description = "Boolean value specifying whether to turn on FAPI compatibility mode. If true AS behaves in more strict mode", defaultValue = "false")
    private Boolean fapiCompatibility = false;

    @DocProperty(description = "Boolean value specifying whether force id_token_hint parameter presence", defaultValue = "false")
    private Boolean forceIdTokenHintPrecense = false;

    @DocProperty(description = "default value false. If true and id_token is not found in db, request is rejected", defaultValue = "false")
    private Boolean rejectEndSessionIfIdTokenExpired = false;

    @DocProperty(description = "default value false. If true, sid check will be skipped", defaultValue = "false")
    private Boolean allowEndSessionWithUnmatchedSid = false;

    @DocProperty(description = "Boolean value specifying whether force offline_access scope to enable refresh_token grant type. Default value is true", defaultValue = "true")
    private Boolean forceOfflineAccessScopeToEnableRefreshToken = true;

    @DocProperty(description = "Boolean value specifying whether to return detailed reason of the error from AS. Default value is false", defaultValue = "false")
    private Boolean errorReasonEnabled = false;

    @DocProperty(description = "Boolean value specifying whether to remove Refresh Tokens on logout. Default value is true", defaultValue = "true")
    private Boolean removeRefreshTokensForClientOnLogout = true;

    @DocProperty(description = "Boolean value specifying whether to skip refreshing tokens on refreshing", defaultValue = "false")
    private Boolean skipRefreshTokenDuringRefreshing = false;

    @DocProperty(description = "Boolean value specifying whether to extend refresh tokens on rotation", defaultValue = "false")
    private Boolean refreshTokenExtendLifetimeOnRotation = false;

    @DocProperty(description = "Boolean value specifying whether to allow blank values in discovery response", defaultValue = "false")
    private Boolean allowBlankValuesInDiscoveryResponse;

    @DocProperty(description = "Check whether user exists and is active before creating RefreshToken. Set it to true if check is needed(Default value is false - don't check.", defaultValue = "false")
    private Boolean checkUserPresenceOnRefreshToken = false;

    @DocProperty(description = "Boolean value specifying whether to turn on Consent Gathering Script backward compatibility mode. If true AS will pick up script with higher level globally. If false (default) AS will pick up script based on client configuration", defaultValue = "false")
    private Boolean consentGatheringScriptBackwardCompatibility = false; // means ignore client configuration (as defined in 4.2) and determine it globally (as in 4.1 and earlier)

    @DocProperty(description = "Boolean value specifying whether switch off client's introspection scripts (true value) and run all scripts that exists on server. Default value is false", defaultValue = "false")
    private Boolean introspectionScriptBackwardCompatibility = false; // means ignore client configuration (as defined in 4.2) and determine it globally (as in 4.1 and earlier)

    @DocProperty(description = "Boolean value specifying introspection response backward compatibility mode", defaultValue = "false")
    private Boolean introspectionResponseScopesBackwardCompatibility = false;

    @DocProperty(description = "Validation type used for software statement")
    private String softwareStatementValidationType = SoftwareStatementValidationType.DEFAULT.getValue();

    @DocProperty(description = "Validation claim name for software statement")
    private String softwareStatementValidationClaimName;

    @DocProperty(description = "Authentication Brute Force Protection Configuration")
    private AuthenticationProtectionConfiguration authenticationProtectionConfiguration;

    @DocProperty(description = "A list of possible error handling methods. Possible values: remote (send error back to RP), internal (show error page)", defaultValue = "remote")
    private ErrorHandlingMethod errorHandlingMethod = ErrorHandlingMethod.REMOTE;

    @DocProperty(description = "Boolean value specifying whether to disable authentication when max_age=0", defaultValue = "false")
    private Boolean disableAuthnForMaxAgeZero;

    @DocProperty(description = "Boolean value specifying whether to keep authenticator attributes on ACR change", defaultValue = "false")
    private Boolean keepAuthenticatorAttributesOnAcrChange = false;

    @DocProperty(description = "Expiration time given for device authorization requests")
    private int deviceAuthzRequestExpiresIn;

    @DocProperty(description = "Default interval returned to the client to process device token requests")
    private int deviceAuthzTokenPollInterval;

    @DocProperty(description = "Response type used to process device authz requests")
    private String deviceAuthzResponseTypeToProcessAuthz;

    @DocProperty(description = "Device authz acr")
    private String deviceAuthzAcr;

    // CIBA
    @DocProperty(description = "Backchannel Client Id")
    private String backchannelClientId;

    @DocProperty(description = "Backchannel Redirect Uri")
    private String backchannelRedirectUri;

    @DocProperty(description = "Backchannel Authentication Endpoint")
    private String backchannelAuthenticationEndpoint;

    @DocProperty(description = "Backchannel Device Registration Endpoint")
    private String backchannelDeviceRegistrationEndpoint;

    @DocProperty(description = "Backchannel Token Delivery Modes Supported")
    private List<String> backchannelTokenDeliveryModesSupported;

    @DocProperty(description = "Backchannel Authentication Request Signing Alg Values Supported")
    private List<String> backchannelAuthenticationRequestSigningAlgValuesSupported;

    @DocProperty(description = "Backchannel User Code Parameter Supported")
    private Boolean backchannelUserCodeParameterSupported;

    @DocProperty(description = "Backchannel Binding Message Pattern")
    private String backchannelBindingMessagePattern;

    @DocProperty(description = "Backchannel Authentication Response Expires In")
    private int backchannelAuthenticationResponseExpiresIn;

    @DocProperty(description = "Backchannel Authentication Response Interval")
    private int backchannelAuthenticationResponseInterval;

    @DocProperty(description = "Backchannel Login Hint Claims")
    private List<String> backchannelLoginHintClaims;

    @DocProperty(description = "CIBA End User Notification Config")
    private CIBAEndUserNotificationConfig cibaEndUserNotificationConfig;

    @DocProperty(description = "Specifies the allowable elapsed time in seconds backchannel request processor executes")
    private int backchannelRequestsProcessorJobIntervalSec;

    @DocProperty(description = "Each backchannel request processor iteration fetches chunk of data to be processed")
    private int backchannelRequestsProcessorJobChunkSize;

    @DocProperty(description = "Specifies the CIBA Grant life extra time in seconds")
    private int cibaGrantLifeExtraTimeSec;

    @DocProperty(description = "Specifies the CIBA token expiration time in seconds")
    private int cibaMaxExpirationTimeAllowedSec;

    // DPoP
    @DocProperty(description = "Demonstration of Proof-of-Possession (DPoP) authorization signing algorithms supported")
    private List<String> dpopSigningAlgValuesSupported;

    @DocProperty(description = "Demonstration of Proof-of-Possession (DPoP) timeout", defaultValue = "5")
    private int dpopTimeframe = 5;

    @DocProperty(description = "Demonstration of Proof-of-Possession (DPoP) cache time", defaultValue = "3600")
    private int dpopJtiCacheTime = 3600;

    @DocProperty(description = "Demonstration of Proof-of-Possession (DPoP) use nonce", defaultValue = "false")
    private Boolean dpopUseNonce = false;

    @DocProperty(description = "Demonstration of Proof-of-Possession (DPoP) nonce cache time", defaultValue = "3600")
    private int dpopNonceCacheTime = 3600;

    @DocProperty(description = "Force dpop_jkt presence and reject calls without it.", defaultValue = "false")
    private Boolean dpopJktForceForAuthorizationCode = false;

    @DocProperty(description = "Specifies if a token without implicit grant types is allowed")
    private Boolean allowIdTokenWithoutImplicitGrantType;

    @DocProperty(description = "Specifies whether to force ROPC custom script for Authorization Endpoint.", defaultValue = "false")
    private Boolean forceRopcInAuthorizationEndpoint = false;

    @DocProperty(description = "Lifetime of discovery cache", defaultValue = "60")
    private int discoveryCacheLifetimeInMinutes = 60;

    @DocProperty(description = "List of configuration response claim allowed to be displayed in discovery endpoint")
    private List<String> discoveryAllowedKeys;

    @DocProperty(description = "List of configuration response claims which must not be displayed in discovery endpoint response")
    private List<String> discoveryDenyKeys;

    @DocProperty(description = "List of enabled feature flags")
    @ArraySchema(schema = @Schema(implementation = FeatureFlagType.class))
    private List<String> featureFlags;

    @DocProperty(description = "Enable/disable request/response logging filter")
    private Boolean httpLoggingEnabled; // Used in ServletLoggingFilter to enable http request/response logging.

    @DocProperty(description = "This list details the base URIs for which the request/response logging filter will not record activity")
    private Set<String> httpLoggingExcludePaths; // Used in ServletLoggingFilter to exclude some paths from logger. Paths example: ["/jans-auth/img", "/jans-auth/stylesheet"]

    @DocProperty(description = "The path to the external log4j2 logging configuration")
    private String externalLoggerConfiguration; // Path to external log4j2 configuration file. This property might be configured from oxTrust: /identity/logviewer/configure

    @DocProperty(description = "Engine Config which offers an alternative way to build authentication flows in Janssen server")
    private EngineConfig agamaConfiguration;

    @DocProperty(description = "DCR SSA Validation configurations used to perform validation of SSA or DCR")
    private List<SsaValidationConfig> dcrSsaValidationConfigs;

    @DocProperty(description = "SSA Configuration")
    private SsaConfiguration ssaConfiguration;

    @DocProperty(description = "Enable/Disable block authorizations that originate from Webview (Mobile apps).", defaultValue = "false")
    private Boolean blockWebviewAuthorizationEnabled = false;

    @DocProperty(description = "Authorization Challenge Endpoint Default ACR if no value is specified in acr_values request parameter.", defaultValue = DEFAULT_AUTHORIZATION_CHALLENGE_ACR)
    private String authorizationChallengeDefaultAcr;

    @DocProperty(description = "Boolean value specifying whether to generate session_id (AS object and cookie) during authorization at Authorization Challenge Endpoint", defaultValue = "false")
    private Boolean authorizationChallengeShouldGenerateSession = false;

    @DocProperty(description = "List of key value date formatters, e.g. 'userinfo: 'yyyy-MM-dd', etc.")
    private Map<String, String> dateFormatterPatterns = new HashMap<>();

    @DocProperty(description = "Defines if Response body will be logged. Default value is false", defaultValue = "false")
    private Boolean httpLoggingResponseBodyContent = false;

    @DocProperty(description = "Force Authentication Filtker to process OPTIONS request", defaultValue = "true")
    private Boolean skipAuthenticationFilterOptionsMethod = true;
    
    @DocProperty(description = "Lock message Pub configuration", defaultValue = "false")
    private LockMessageConfig lockMessageConfig;

    public int getArchivedJwkLifetimeInSeconds() {
        return archivedJwkLifetimeInSeconds;
    }

    public void setArchivedJwkLifetimeInSeconds(int archivedJwkLifetimeInSeconds) {
        this.archivedJwkLifetimeInSeconds = archivedJwkLifetimeInSeconds;
    }

    public Boolean getDpopJktForceForAuthorizationCode() {
        return dpopJktForceForAuthorizationCode;
    }

    public void setDpopJktForceForAuthorizationCode(Boolean dpopJktForceForAuthorizationCode) {
        this.dpopJktForceForAuthorizationCode = dpopJktForceForAuthorizationCode;
    }

    public Boolean getForceRopcInAuthorizationEndpoint() {
        if (forceRopcInAuthorizationEndpoint == null) forceRopcInAuthorizationEndpoint = false;
        return forceRopcInAuthorizationEndpoint;
    }

    public void setForceRopcInAuthorizationEndpoint(Boolean forceRopcInAuthorizationEndpoint) {
        this.forceRopcInAuthorizationEndpoint = forceRopcInAuthorizationEndpoint;
    }

    public Map<String, String> getDateFormatterPatterns() {
        return dateFormatterPatterns;
    }

    public void setDateFormatterPatterns(Map<String, String> dateFormatterPatterns) {
        this.dateFormatterPatterns = dateFormatterPatterns;
    }

    public Boolean getDpopUseNonce() {
        if (dpopUseNonce == null) dpopUseNonce = false;
        return dpopUseNonce;
    }

    public void setDpopUseNonce(Boolean dpopUseNonce) {
        this.dpopUseNonce = dpopUseNonce;
    }

    public int getDpopNonceCacheTime() {
        return dpopNonceCacheTime;
    }

    public void setDpopNonceCacheTime(int dpopNonceCacheTime) {
        this.dpopNonceCacheTime = dpopNonceCacheTime;
    }

    public List<SsaValidationConfig> getDcrSsaValidationConfigs() {
        if (dcrSsaValidationConfigs == null) dcrSsaValidationConfigs = new ArrayList<>();
        return dcrSsaValidationConfigs;
    }

    public Boolean getRequireRequestObjectEncryption() {
        if (requireRequestObjectEncryption == null) requireRequestObjectEncryption = false;
        return requireRequestObjectEncryption;
    }

    public void setRequireRequestObjectEncryption(Boolean requireRequestObjectEncryption) {
        this.requireRequestObjectEncryption = requireRequestObjectEncryption;
    }

    public Boolean getAllowAllValueForRevokeEndpoint() {
        if (allowAllValueForRevokeEndpoint == null) allowAllValueForRevokeEndpoint = false;
        return allowAllValueForRevokeEndpoint;
    }

    public void setAllowAllValueForRevokeEndpoint(Boolean allowAllValueForRevokeEndpoint) {
        this.allowAllValueForRevokeEndpoint = allowAllValueForRevokeEndpoint;
    }

    public Boolean getAllowRevokeForOtherClients() {
        if (allowRevokeForOtherClients == null) allowRevokeForOtherClients = false;
        return allowRevokeForOtherClients;
    }

    public void setAllowRevokeForOtherClients(Boolean allowRevokeForOtherClients) {
        this.allowRevokeForOtherClients = allowRevokeForOtherClients;
    }

    public Boolean getReturnDeviceSecretFromAuthzEndpoint() {
        return returnDeviceSecretFromAuthzEndpoint;
    }

    public void setReturnDeviceSecretFromAuthzEndpoint(Boolean returnDeviceSecretFromAuthzEndpoint) {
        this.returnDeviceSecretFromAuthzEndpoint = returnDeviceSecretFromAuthzEndpoint;
    }

    public Boolean getRotateDeviceSecret() {
        if (rotateDeviceSecret == null) rotateDeviceSecret = false;
        return rotateDeviceSecret;
    }

    public void setRotateDeviceSecret(Boolean rotateDeviceSecret) {
        this.rotateDeviceSecret = rotateDeviceSecret;
    }

    public Boolean getLogNotFoundEntityAsError() {
        if (logNotFoundEntityAsError == null) logNotFoundEntityAsError = false;
        return logNotFoundEntityAsError;
    }

    public void setLogNotFoundEntityAsError(Boolean logNotFoundEntityAsError) {
        this.logNotFoundEntityAsError = logNotFoundEntityAsError;
    }

    public Boolean getRequirePkce() {
        if (requirePkce == null) requirePkce = false;
        return requirePkce;
    }

    public void setRequirePkce(Boolean requirePkce) {
        this.requirePkce = requirePkce;
    }

    public Boolean getAllowIdTokenWithoutImplicitGrantType() {
        if (allowIdTokenWithoutImplicitGrantType == null) allowIdTokenWithoutImplicitGrantType = false;
        return allowIdTokenWithoutImplicitGrantType;
    }

    public void setAllowIdTokenWithoutImplicitGrantType(Boolean allowIdTokenWithoutImplicitGrantType) {
        this.allowIdTokenWithoutImplicitGrantType = allowIdTokenWithoutImplicitGrantType;
    }

    public List<String> getDiscoveryDenyKeys() {
        if (discoveryDenyKeys == null) discoveryDenyKeys = new ArrayList<>();
        return discoveryDenyKeys;
    }

    public void setDiscoveryDenyKeys(List<String> discoveryDenyKeys) {
        this.discoveryDenyKeys = discoveryDenyKeys;
    }

    public List<String> getDiscoveryAllowedKeys() {
        if (discoveryAllowedKeys == null) discoveryAllowedKeys = new ArrayList<>();
        return discoveryAllowedKeys;
    }

    public void setDiscoveryAllowedKeys(List<String> discoveryAllowedKeys) {
        this.discoveryAllowedKeys = discoveryAllowedKeys;
    }

    public Boolean getCheckUserPresenceOnRefreshToken() {
        if (checkUserPresenceOnRefreshToken == null) checkUserPresenceOnRefreshToken = false;
        return checkUserPresenceOnRefreshToken;
    }

    public void setCheckUserPresenceOnRefreshToken(Boolean checkUserPresenceOnRefreshToken) {
        this.checkUserPresenceOnRefreshToken = checkUserPresenceOnRefreshToken;
    }

    public boolean isFeatureEnabled(FeatureFlagType flagType) {
        final Set<FeatureFlagType> flags = FeatureFlagType.from(this);
        if (flags.isEmpty())
            return true;

        return flags.contains(flagType);
    }

    public List<String> getFeatureFlags() {
        if (featureFlags == null) featureFlags = new ArrayList<>();
        return featureFlags;
    }

    public void setFeatureFlags(List<String> featureFlags) {
        this.featureFlags = featureFlags;
    }

    public Boolean isUseNestedJwtDuringEncryption() {
        if (useNestedJwtDuringEncryption == null) useNestedJwtDuringEncryption = true;
        return useNestedJwtDuringEncryption;
    }

    public void setUseNestedJwtDuringEncryption(Boolean useNestedJwtDuringEncryption) {
        this.useNestedJwtDuringEncryption = useNestedJwtDuringEncryption;
    }

    public KeySelectionStrategy getKeySelectionStrategy() {
        if (keySelectionStrategy == null) keySelectionStrategy = DEFAULT_KEY_SELECTION_STRATEGY;
        return keySelectionStrategy;
    }

    public void setKeySelectionStrategy(KeySelectionStrategy keySelectionStrategy) {
        this.keySelectionStrategy = keySelectionStrategy;
    }

    public Boolean getKeySignWithSameKeyButDiffAlg() {
        if (keySignWithSameKeyButDiffAlg == null) keySignWithSameKeyButDiffAlg = false;
        return keySignWithSameKeyButDiffAlg;
    }

    public void setKeySignWithSameKeyButDiffAlg(Boolean keySignWithSameKeyButDiffAlg) {
        this.keySignWithSameKeyButDiffAlg = keySignWithSameKeyButDiffAlg;
    }

    public String getStaticKid() {
        return staticKid;
    }

    public void setStaticKid(String staticKid) {
        this.staticKid = staticKid;
    }

    public String getStaticDecryptionKid() {
        return staticDecryptionKid;
    }

    public void setStaticDecryptionKid(String staticDecryptionKid) {
        this.staticDecryptionKid = staticDecryptionKid;
    }

    public List<String> getKeyAlgsAllowedForGeneration() {
        if (keyAlgsAllowedForGeneration == null) keyAlgsAllowedForGeneration = new ArrayList<>();
        return keyAlgsAllowedForGeneration;
    }

    public void setKeyAlgsAllowedForGeneration(List<String> keyAlgsAllowedForGeneration) {
        this.keyAlgsAllowedForGeneration = keyAlgsAllowedForGeneration;
    }

    public int getDiscoveryCacheLifetimeInMinutes() {
        return discoveryCacheLifetimeInMinutes;
    }

    public void setDiscoveryCacheLifetimeInMinutes(int discoveryCacheLifetimeInMinutes) {
        this.discoveryCacheLifetimeInMinutes = discoveryCacheLifetimeInMinutes;
    }

    public String getSoftwareStatementValidationType() {
        if (softwareStatementValidationType == null) {
            softwareStatementValidationType = SoftwareStatementValidationType.DEFAULT.getValue();
            return softwareStatementValidationType;
        }
        return softwareStatementValidationType;
    }

    public String getSoftwareStatementValidationClaimName() {
        return softwareStatementValidationClaimName;
    }

    public void setSoftwareStatementValidationType(String softwareStatementValidationType) {
        this.softwareStatementValidationType = softwareStatementValidationType;
    }

    public void setSoftwareStatementValidationClaimName(String softwareStatementValidationClaimName) {
        this.softwareStatementValidationClaimName = softwareStatementValidationClaimName;
    }

    public Boolean getSkipRefreshTokenDuringRefreshing() {
        if (skipRefreshTokenDuringRefreshing == null) skipRefreshTokenDuringRefreshing = false;
        return skipRefreshTokenDuringRefreshing;
    }

    public void setSkipRefreshTokenDuringRefreshing(Boolean skipRefreshTokenDuringRefreshing) {
        this.skipRefreshTokenDuringRefreshing = skipRefreshTokenDuringRefreshing;
    }

    public Boolean getRefreshTokenExtendLifetimeOnRotation() {
        if (refreshTokenExtendLifetimeOnRotation == null) refreshTokenExtendLifetimeOnRotation = false;
        return refreshTokenExtendLifetimeOnRotation;
    }

    public void setRefreshTokenExtendLifetimeOnRotation(Boolean refreshTokenExtendLifetimeOnRotation) {
        this.refreshTokenExtendLifetimeOnRotation = refreshTokenExtendLifetimeOnRotation;
    }

    public Boolean getAllowBlankValuesInDiscoveryResponse() {
        if (allowBlankValuesInDiscoveryResponse == null) allowBlankValuesInDiscoveryResponse = false;
        return allowBlankValuesInDiscoveryResponse;
    }

    public void setAllowBlankValuesInDiscoveryResponse(Boolean allowBlankValuesInDiscoveryResponse) {
        this.allowBlankValuesInDiscoveryResponse = allowBlankValuesInDiscoveryResponse;
    }

    public int getSectorIdentifierCacheLifetimeInMinutes() {
        return sectorIdentifierCacheLifetimeInMinutes;
    }

    public void setSectorIdentifierCacheLifetimeInMinutes(int sectorIdentifierCacheLifetimeInMinutes) {
        this.sectorIdentifierCacheLifetimeInMinutes = sectorIdentifierCacheLifetimeInMinutes;
    }

    public Boolean getExpirationNotificatorEnabled() {
        if (expirationNotificatorEnabled == null) expirationNotificatorEnabled = false;
        return expirationNotificatorEnabled;
    }

    public void setExpirationNotificatorEnabled(Boolean expirationNotificatorEnabled) {
        this.expirationNotificatorEnabled = expirationNotificatorEnabled;
    }

    public int getExpirationNotificatorMapSizeLimit() {
        if (expirationNotificatorMapSizeLimit == 0) expirationNotificatorMapSizeLimit = 100000;
        return expirationNotificatorMapSizeLimit;
    }

    public void setExpirationNotificatorMapSizeLimit(int expirationNotificatorMapSizeLimit) {
        this.expirationNotificatorMapSizeLimit = expirationNotificatorMapSizeLimit;
    }

    public int getExpirationNotificatorIntervalInSeconds() {
        return expirationNotificatorIntervalInSeconds;
    }

    public void setExpirationNotificatorIntervalInSeconds(int expirationNotificatorIntervalInSeconds) {
        this.expirationNotificatorIntervalInSeconds = expirationNotificatorIntervalInSeconds;
    }

    public Boolean getRejectJwtWithNoneAlg() {
        if (rejectJwtWithNoneAlg == null) rejectJwtWithNoneAlg = true;
        return rejectJwtWithNoneAlg;
    }

    public void setRejectJwtWithNoneAlg(Boolean rejectJwtWithNoneAlg) {
        this.rejectJwtWithNoneAlg = rejectJwtWithNoneAlg;
    }

    public Boolean getIntrospectionScriptBackwardCompatibility() {
        if (introspectionScriptBackwardCompatibility == null) introspectionScriptBackwardCompatibility = false;
        return introspectionScriptBackwardCompatibility;
    }

    public void setIntrospectionScriptBackwardCompatibility(Boolean introspectionScriptBackwardCompatibility) {
        this.introspectionScriptBackwardCompatibility = introspectionScriptBackwardCompatibility;
    }

    public Boolean getIntrospectionResponseScopesBackwardCompatibility() {
        if (introspectionResponseScopesBackwardCompatibility == null)
            introspectionResponseScopesBackwardCompatibility = false;
        return introspectionScriptBackwardCompatibility;
    }

    public void setIntrospectionResponseScopesBackwardCompatibility(Boolean introspectionResponseScopesBackwardCompatibility) {
        this.introspectionResponseScopesBackwardCompatibility = introspectionResponseScopesBackwardCompatibility;
    }

    public Boolean getConsentGatheringScriptBackwardCompatibility() {
        if (consentGatheringScriptBackwardCompatibility == null) consentGatheringScriptBackwardCompatibility = false;
        return consentGatheringScriptBackwardCompatibility;
    }

    public void setConsentGatheringScriptBackwardCompatibility(Boolean consentGatheringScriptBackwardCompatibility) {
        this.consentGatheringScriptBackwardCompatibility = consentGatheringScriptBackwardCompatibility;
    }

    public Boolean getErrorReasonEnabled() {
        if (errorReasonEnabled == null) errorReasonEnabled = false;
        return errorReasonEnabled;
    }

    public void setErrorReasonEnabled(Boolean errorReasonEnabled) {
        this.errorReasonEnabled = errorReasonEnabled;
    }

    public Boolean getForceOfflineAccessScopeToEnableRefreshToken() {
        if (forceOfflineAccessScopeToEnableRefreshToken == null) forceOfflineAccessScopeToEnableRefreshToken = true;
        return forceOfflineAccessScopeToEnableRefreshToken;
    }

    public void setForceOfflineAccessScopeToEnableRefreshToken(Boolean forceOfflineAccessScopeToEnableRefreshToken) {
        this.forceOfflineAccessScopeToEnableRefreshToken = forceOfflineAccessScopeToEnableRefreshToken;
    }

    public Boolean getDisablePromptLogin() {
        if (disablePromptLogin == null) disablePromptLogin = false;
        return disablePromptLogin;
    }

    public void setDisablePromptLogin(Boolean disablePromptLogin) {
        this.disablePromptLogin = disablePromptLogin;
    }

    public Boolean getDisablePromptConsent() {
        if (disablePromptConsent == null) disablePromptConsent = false;
        return disablePromptConsent;
    }

    public void setDisablePromptConsent(Boolean disablePromptConsent) {
        this.disablePromptConsent = disablePromptConsent;
    }

    public Boolean getIncludeSidInResponse() {
        if (includeSidInResponse == null) includeSidInResponse = false;
        return includeSidInResponse;
    }

    public void setIncludeSidInResponse(Boolean includeSidInResponse) {
        this.includeSidInResponse = includeSidInResponse;
    }

    public Boolean getSessionIdPersistInCache() {
        if (sessionIdPersistInCache == null) sessionIdPersistInCache = false;
        return sessionIdPersistInCache;
    }

    public void setSessionIdPersistInCache(Boolean sessionIdPersistInCache) {
        this.sessionIdPersistInCache = sessionIdPersistInCache;
    }

    public Boolean getChangeSessionIdOnAuthentication() {
        if (changeSessionIdOnAuthentication == null) changeSessionIdOnAuthentication = true;
        return changeSessionIdOnAuthentication;
    }

    public void setChangeSessionIdOnAuthentication(Boolean changeSessionIdOnAuthentication) {
        this.changeSessionIdOnAuthentication = changeSessionIdOnAuthentication;
    }

    public Boolean getRotateClientRegistrationAccessTokenOnUsage() {
        if (rotateClientRegistrationAccessTokenOnUsage == null) rotateClientRegistrationAccessTokenOnUsage = false;
        return rotateClientRegistrationAccessTokenOnUsage;
    }

    public void setRotateClientRegistrationAccessTokenOnUsage(Boolean rotateClientRegistrationAccessTokenOnUsage) {
        this.rotateClientRegistrationAccessTokenOnUsage = rotateClientRegistrationAccessTokenOnUsage;
    }

    public Boolean getReturnClientSecretOnRead() {
        if (returnClientSecretOnRead == null) returnClientSecretOnRead = false;
        return returnClientSecretOnRead;
    }

    public void setReturnClientSecretOnRead(Boolean returnClientSecretOnRead) {
        this.returnClientSecretOnRead = returnClientSecretOnRead;
    }

    public boolean isFapi() {
        return Boolean.TRUE.equals(getFapiCompatibility());
    }

    public Boolean getFapiCompatibility() {
        if (fapiCompatibility == null) fapiCompatibility = false;
        return fapiCompatibility;
    }

    public void setFapiCompatibility(Boolean fapiCompatibility) {
        this.fapiCompatibility = fapiCompatibility;
    }

    public Boolean getDcrAuthorizationWithClientCredentials() {
        if (dcrAuthorizationWithClientCredentials == null) dcrAuthorizationWithClientCredentials = false;
        return dcrAuthorizationWithClientCredentials;
    }

    public void setDcrAuthorizationWithClientCredentials(Boolean dcrAuthorizationWithClientCredentials) {
        this.dcrAuthorizationWithClientCredentials = dcrAuthorizationWithClientCredentials;
    }

    public String getDcrSignatureValidationSharedSecret() {
        return dcrSignatureValidationSharedSecret;
    }

    public void setDcrSignatureValidationSharedSecret(String dcrSignatureValidationSharedSecret) {
        this.dcrSignatureValidationSharedSecret = dcrSignatureValidationSharedSecret;
    }

    public Boolean getDcrSignatureValidationEnabled() {
        if (dcrSignatureValidationEnabled == null) dcrSignatureValidationEnabled = false;
        return dcrSignatureValidationEnabled;
    }

    public void setDcrSignatureValidationEnabled(Boolean dcrSignatureValidationEnabled) {
        this.dcrSignatureValidationEnabled = dcrSignatureValidationEnabled;
    }

    public String getDcrSignatureValidationSoftwareStatementJwksURIClaim() {
        return dcrSignatureValidationSoftwareStatementJwksURIClaim;
    }

    public void setDcrSignatureValidationSoftwareStatementJwksURIClaim(String dcrSignatureValidationSoftwareStatementJwksURIClaim) {
        this.dcrSignatureValidationSoftwareStatementJwksURIClaim = dcrSignatureValidationSoftwareStatementJwksURIClaim;
    }

    public String getDcrSignatureValidationSoftwareStatementJwksClaim() {
        return dcrSignatureValidationSoftwareStatementJwksClaim;
    }

    public void setDcrSignatureValidationSoftwareStatementJwksClaim(String dcrSignatureValidationSoftwareStatementJwksClaim) {
        this.dcrSignatureValidationSoftwareStatementJwksClaim = dcrSignatureValidationSoftwareStatementJwksClaim;
    }

    public String getDcrSignatureValidationJwks() {
        return dcrSignatureValidationJwks;
    }

    public void setDcrSignatureValidationJwks(String dcrSignatureValidationJwks) {
        this.dcrSignatureValidationJwks = dcrSignatureValidationJwks;
    }

    public String getDcrSignatureValidationJwksUri() {
        return dcrSignatureValidationJwksUri;
    }

    public void setDcrSignatureValidationJwksUri(String dcrSignatureValidationJwksUri) {
        this.dcrSignatureValidationJwksUri = dcrSignatureValidationJwksUri;
    }

    public Boolean getDcrAttestationEvidenceRequired() {
        if (dcrAttestationEvidenceRequired == null) dcrAttestationEvidenceRequired = false;
        return dcrAttestationEvidenceRequired;
    }

    public void setDcrAttestationEvidenceRequired(Boolean dcrAttestationEvidenceRequired) {
        this.dcrAttestationEvidenceRequired = dcrAttestationEvidenceRequired;
    }

    public Boolean getDcrAuthorizationWithMTLS() {
        if (dcrAuthorizationWithMTLS == null) dcrAuthorizationWithMTLS = false;
        return dcrAuthorizationWithMTLS;
    }

    public void setDcrAuthorizationWithMTLS(Boolean dcrAuthorizationWithMTLS) {
        this.dcrAuthorizationWithMTLS = dcrAuthorizationWithMTLS;
    }

    public Map<String, TrustedIssuerConfig> getTrustedSsaIssuers() {
        if (trustedSsaIssuers == null) trustedSsaIssuers = new HashMap<>();
        return trustedSsaIssuers;
    }

    public void setTrustedSsaIssuers(Map<String, TrustedIssuerConfig> trustedSsaIssuers) {
        this.trustedSsaIssuers = trustedSsaIssuers;
    }

    public Boolean getForceIdTokenHintPrecense() {
        if (forceIdTokenHintPrecense == null) forceIdTokenHintPrecense = false;
        return forceIdTokenHintPrecense;
    }

    public void setForceIdTokenHintPrecense(Boolean forceIdTokenHintPrecense) {
        this.forceIdTokenHintPrecense = forceIdTokenHintPrecense;
    }

    public Boolean getRejectEndSessionIfIdTokenExpired() {
        return rejectEndSessionIfIdTokenExpired;
    }

    public void setRejectEndSessionIfIdTokenExpired(Boolean rejectEndSessionIfIdTokenExpired) {
        this.rejectEndSessionIfIdTokenExpired = rejectEndSessionIfIdTokenExpired;
    }

    public Boolean getAllowEndSessionWithUnmatchedSid() {
        return allowEndSessionWithUnmatchedSid;
    }

    public void setAllowEndSessionWithUnmatchedSid(Boolean allowEndSessionWithUnmatchedSid) {
        this.allowEndSessionWithUnmatchedSid = allowEndSessionWithUnmatchedSid;
    }

    public Boolean getRemoveRefreshTokensForClientOnLogout() {
        if (removeRefreshTokensForClientOnLogout == null) removeRefreshTokensForClientOnLogout = true;
        return removeRefreshTokensForClientOnLogout;
    }

    public void setRemoveRefreshTokensForClientOnLogout(Boolean removeRefreshTokensForClientOnLogout) {
        this.removeRefreshTokensForClientOnLogout = removeRefreshTokensForClientOnLogout;
    }

    public Boolean getDisableJdkLogger() {
        return disableJdkLogger;
    }

    public void setDisableJdkLogger(Boolean disableJdkLogger) {
        this.disableJdkLogger = disableJdkLogger;
    }

    public Boolean getFrontChannelLogoutSessionSupported() {
        return frontChannelLogoutSessionSupported;
    }

    public void setFrontChannelLogoutSessionSupported(
            Boolean frontChannelLogoutSessionSupported) {
        this.frontChannelLogoutSessionSupported = frontChannelLogoutSessionSupported;
    }

    public Boolean getIntrospectionAccessTokenMustHaveIntrospectionScope() {
        if (introspectionAccessTokenMustHaveIntrospectionScope == null) introspectionAccessTokenMustHaveIntrospectionScope = false;
        return introspectionAccessTokenMustHaveIntrospectionScope;
    }

    public void setIntrospectionAccessTokenMustHaveIntrospectionScope(Boolean introspectionAccessTokenMustHaveIntrospectionScope) {
        this.introspectionAccessTokenMustHaveIntrospectionScope = introspectionAccessTokenMustHaveIntrospectionScope;
    }

    public Boolean getIntrospectionAccessTokenMustHaveUmaProtectionScope() {
        return introspectionAccessTokenMustHaveUmaProtectionScope;
    }

    public void setIntrospectionAccessTokenMustHaveUmaProtectionScope(Boolean introspectionAccessTokenMustHaveUmaProtectionScope) {
        this.introspectionAccessTokenMustHaveUmaProtectionScope = introspectionAccessTokenMustHaveUmaProtectionScope;
    }

    public Boolean getIntrospectionSkipAuthorization() {
        if (introspectionSkipAuthorization == null) introspectionSkipAuthorization = false;
        return introspectionSkipAuthorization;
    }

    public void setIntrospectionSkipAuthorization(Boolean introspectionSkipAuthorization) {
        this.introspectionSkipAuthorization = introspectionSkipAuthorization;
    }

    public Boolean getIntrospectionRestrictBasicAuthnToOwnTokens() {
        if (introspectionRestrictBasicAuthnToOwnTokens == null) introspectionRestrictBasicAuthnToOwnTokens = false;
        return introspectionRestrictBasicAuthnToOwnTokens;
    }

    public void setIntrospectionRestrictBasicAuthnToOwnTokens(Boolean introspectionRestrictBasicAuthnToOwnTokens) {
        this.introspectionRestrictBasicAuthnToOwnTokens = introspectionRestrictBasicAuthnToOwnTokens;
    }

    public Boolean getUmaRptAsJwt() {
        return umaRptAsJwt;
    }

    public void setUmaRptAsJwt(Boolean umaRptAsJwt) {
        this.umaRptAsJwt = umaRptAsJwt;
    }

    public Boolean getUmaAddScopesAutomatically() {
        return umaAddScopesAutomatically;
    }

    public void setUmaAddScopesAutomatically(Boolean umaAddScopesAutomatically) {
        this.umaAddScopesAutomatically = umaAddScopesAutomatically;
    }

    public Boolean getUmaValidateClaimToken() {
        return umaValidateClaimToken;
    }

    public void setUmaValidateClaimToken(Boolean umaValidateClaimToken) {
        this.umaValidateClaimToken = umaValidateClaimToken;
    }

    public Boolean getUmaGrantAccessIfNoPolicies() {
        return umaGrantAccessIfNoPolicies;
    }

    public void setUmaGrantAccessIfNoPolicies(Boolean umaGrantAccessIfNoPolicies) {
        this.umaGrantAccessIfNoPolicies = umaGrantAccessIfNoPolicies;
    }

    public Boolean getUmaRestrictResourceToAssociatedClient() {
        return umaRestrictResourceToAssociatedClient;
    }

    public void setUmaRestrictResourceToAssociatedClient(Boolean umaRestrictResourceToAssociatedClient) {
        this.umaRestrictResourceToAssociatedClient = umaRestrictResourceToAssociatedClient;
    }

    /**
     * Returns the issuer identifier.
     *
     * @return The issuer identifier.
     */
    public String getIssuer() {
        return issuer;
    }

    /**
     * Sets the issuer identifier.
     *
     * @param issuer The issuer identifier.
     */
    public void setIssuer(String issuer) {
        this.issuer = issuer;
    }

    /**
     * Returns the base URI of the endpoints.
     *
     * @return The base URI of endpoints.
     */
    public String getBaseEndpoint() {
        return baseEndpoint;
    }

    /**
     * Sets the base URI of the endpoints.
     *
     * @param baseEndpoint The base URI of the endpoints.
     */
    public void setBaseEndpoint(String baseEndpoint) {
        this.baseEndpoint = baseEndpoint;
    }

    /**
     * Returns the URL of the Authentication and Authorization endpoint.
     *
     * @return The URL of the Authentication and Authorization endpoint.
     */
    public String getAuthorizationEndpoint() {
        return authorizationEndpoint;
    }

    /**
     * Sets the URL of the Authentication and Authorization endpoint.
     *
     * @param authorizationEndpoint The URL of the Authentication and Authorization endpoint.
     */
    public void setAuthorizationEndpoint(String authorizationEndpoint) {
        this.authorizationEndpoint = authorizationEndpoint;
    }

    /**
     * Gets authorization challenge endpoint.
     *
     * @return authorization challenge endpoint
     */
    public String getAuthorizationChallengeEndpoint() {
        return authorizationChallengeEndpoint;
    }

    /**
     * Sets authorization challenge endpoint
     *
     * @param authorizationChallengeEndpoint authorization challenge endpoint
     */
    public void setAuthorizationChallengeEndpoint(String authorizationChallengeEndpoint) {
        this.authorizationChallengeEndpoint = authorizationChallengeEndpoint;
    }

    /**
     * Returns the URL of the Token endpoint.
     *
     * @return The URL of the Token endpoint.
     */
    public String getTokenEndpoint() {
        return tokenEndpoint;
    }

    /**
     * Sets the URL of the Token endpoint.
     *
     * @param tokenEndpoint The URL of the Token endpoint.
     */
    public void setTokenEndpoint(String tokenEndpoint) {
        this.tokenEndpoint = tokenEndpoint;
    }

    /**
     * Returns the URL of the Token Revocation endpoint.
     *
     * @return The URL of the Token Revocation endpoint.
     */
    public String getTokenRevocationEndpoint() {
        return tokenRevocationEndpoint;
    }

    /**
     * Sets the URL of the Token Revocation endpoint.
     *
     * @param tokenRevocationEndpoint The URL of the Token Revocation endpoint.
     */
    public void setTokenRevocationEndpoint(String tokenRevocationEndpoint) {
        this.tokenRevocationEndpoint = tokenRevocationEndpoint;
    }

    /**
     * Returns the URL of the User Info endpoint.
     *
     * @return The URL of the User Info endpoint.
     */
    public String getUserInfoEndpoint() {
        return userInfoEndpoint;
    }

    /**
     * Sets the URL for the User Info endpoint.
     *
     * @param userInfoEndpoint The URL for the User Info endpoint.
     */
    public void setUserInfoEndpoint(String userInfoEndpoint) {
        this.userInfoEndpoint = userInfoEndpoint;
    }

    /**
     * Returns the URL od the Client Info endpoint.
     *
     * @return The URL of the Client Info endpoint.
     */
    public String getClientInfoEndpoint() {
        return clientInfoEndpoint;
    }

    /**
     * Sets the URL for the Client Info endpoint.
     *
     * @param clientInfoEndpoint The URL for the Client Info endpoint.
     */
    public void setClientInfoEndpoint(String clientInfoEndpoint) {
        this.clientInfoEndpoint = clientInfoEndpoint;
    }

    /**
     * Returns the URL of an OP endpoint that provides a page to support cross-origin
     * communications for session state information with the RP client.
     *
     * @return The Check Session iFrame URL.
     */
    public String getCheckSessionIFrame() {
        return checkSessionIFrame;
    }

    /**
     * Sets the  URL of an OP endpoint that provides a page to support cross-origin
     * communications for session state information with the RP client.
     *
     * @param checkSessionIFrame The Check Session iFrame URL.
     */
    public void setCheckSessionIFrame(String checkSessionIFrame) {
        this.checkSessionIFrame = checkSessionIFrame;
    }

    /**
     * Returns the URL of the End Session endpoint.
     *
     * @return The URL of the End Session endpoint.
     */
    public String getEndSessionEndpoint() {
        return endSessionEndpoint;
    }

    /**
     * Sets the URL of the End Session endpoint.
     *
     * @param endSessionEndpoint The URL of the End Session endpoint.
     */
    public void setEndSessionEndpoint(String endSessionEndpoint) {
        this.endSessionEndpoint = endSessionEndpoint;
    }

    /**
     * Returns the URL of the OP's JSON Web Key Set (JWK) document that contains the Server's signing key(s)
     * that are used for signing responses to the Client.
     * The JWK Set may also contain the Server's encryption key(s) that are used by the Client to encrypt
     * requests to the Server.
     *
     * @return The URL of the OP's JSON Web Key Set (JWK) document.
     */
    public String getJwksUri() {
        return jwksUri;
    }

    /**
     * Sets the URL of the OP's JSON Web Key Set (JWK) document that contains the Server's signing key(s)
     * that are used for signing responses to the Client.
     * The JWK Set may also contain the Server's encryption key(s) that are used by the Client to encrypt
     * requests to the Server.
     *
     * @param jwksUri The URL of the OP's JSON Web Key Set (JWK) document.
     */
    public void setJwksUri(String jwksUri) {
        this.jwksUri = jwksUri;
    }

    /**
     * Gets the URL of the OP's Archived JSON Web Key Set (JWK) document.
     *
     * @return The URL of the OP's Archived JSON Web Key Set (JWK) document.
     */
    public String getArchivedJwksUri() {
        return archivedJwksUri;
    }

    /**
     * Sets the URL of the OP's Archived JSON Web Key Set (JWK) document.
     *
     * @param archivedJwksUri The URL of the OP's Archived JSON Web Key Set (JWK) document.
     */
    public void setArchivedJwksUri(String archivedJwksUri) {
        this.archivedJwksUri = archivedJwksUri;
    }

    /**
     * Returns the URL of the Dynamic Client Registration endpoint.
     *
     * @return The URL of the Dynamic Client Registration endpoint.
     */
    public String getRegistrationEndpoint() {
        return registrationEndpoint;
    }

    /**
     * Sets the URL of the Dynamic Client Registration endpoint.
     *
     * @param registrationEndpoint The URL of the Dynamic Client Registration endpoint.
     */
    public void setRegistrationEndpoint(String registrationEndpoint) {
        this.registrationEndpoint = registrationEndpoint;
    }

    public String getOpenIdDiscoveryEndpoint() {
        return openIdDiscoveryEndpoint;
    }

    public void setOpenIdDiscoveryEndpoint(String openIdDiscoveryEndpoint) {
        this.openIdDiscoveryEndpoint = openIdDiscoveryEndpoint;
    }

    public String getUmaConfigurationEndpoint() {
        return umaConfigurationEndpoint;
    }

    public void setUmaConfigurationEndpoint(String umaConfigurationEndpoint) {
        this.umaConfigurationEndpoint = umaConfigurationEndpoint;
    }

    public String getOpenidSubAttribute() {
        return openidSubAttribute;
    }

    public void setOpenidSubAttribute(String openidSubAttribute) {
        this.openidSubAttribute = openidSubAttribute;
    }

    public Boolean getPublicSubjectIdentifierPerClientEnabled() {
        if (publicSubjectIdentifierPerClientEnabled == null) {
            publicSubjectIdentifierPerClientEnabled = false;
        }

        return publicSubjectIdentifierPerClientEnabled;
    }

    public void setPublicSubjectIdentifierPerClientEnabled(Boolean publicSubjectIdentifierPerClientEnabled) {
        this.publicSubjectIdentifierPerClientEnabled = publicSubjectIdentifierPerClientEnabled;
    }

    public List<String> getSubjectIdentifiersPerClientSupported() {
        if (subjectIdentifiersPerClientSupported == null) {
            subjectIdentifiersPerClientSupported = new ArrayList<>();
        }

        return subjectIdentifiersPerClientSupported;
    }

    public void setSubjectIdentifiersPerClientSupported(List<String> subjectIdentifiersPerClientSupported) {
        this.subjectIdentifiersPerClientSupported = subjectIdentifiersPerClientSupported;
    }

    public String getIdGenerationEndpoint() {
        return idGenerationEndpoint;
    }

    public void setIdGenerationEndpoint(String idGenerationEndpoint) {
        this.idGenerationEndpoint = idGenerationEndpoint;
    }

    public String getIntrospectionEndpoint() {
        return introspectionEndpoint;
    }

    public void setIntrospectionEndpoint(String introspectionEndpoint) {
        this.introspectionEndpoint = introspectionEndpoint;
    }

    public String getParEndpoint() {
        return parEndpoint;
    }

    public void setParEndpoint(String parEndpoint) {
        this.parEndpoint = parEndpoint;
    }

    public Boolean getRequirePar() {
        if (requirePar == null) requirePar = false;
        return requirePar;
    }

    public void setRequirePar(Boolean requirePar) {
        this.requirePar = requirePar;
    }

    public String getOpenIdConfigurationEndpoint() {
        return openIdConfigurationEndpoint;
    }

    public void setOpenIdConfigurationEndpoint(String openIdConfigurationEndpoint) {
        this.openIdConfigurationEndpoint = openIdConfigurationEndpoint;
    }

    public Set<Set<ResponseType>> getResponseTypesSupported() {
        return responseTypesSupported;
    }

    public Set<ResponseType> getAllResponseTypesSupported() {
        Set<ResponseType> types = new HashSet<>();
        if (responseTypesSupported != null) {
            for (Set<ResponseType> set : responseTypesSupported) {
                types.addAll(set);
            }
        }
        return types;
    }

    public void setResponseTypesSupported(Set<Set<ResponseType>> responseTypesSupported) {
        this.responseTypesSupported = responseTypesSupported;
    }

    public Set<ResponseMode> getResponseModesSupported() {
        return responseModesSupported;
    }

    public void setResponseModesSupported(Set<ResponseMode> responseModesSupported) {
        this.responseModesSupported = responseModesSupported;
    }

    public Set<GrantType> getGrantTypesSupported() {
        return grantTypesSupported;
    }

    public void setGrantTypesSupported(Set<GrantType> grantTypesSupported) {
        this.grantTypesSupported = grantTypesSupported;
    }

    public List<String> getSubjectTypesSupported() {
        return subjectTypesSupported;
    }

    public void setSubjectTypesSupported(List<String> subjectTypesSupported) {
        this.subjectTypesSupported = subjectTypesSupported;
    }

    public String getDefaultSubjectType() {
        return defaultSubjectType;
    }

    public void setDefaultSubjectType(String defaultSubjectType) {
        this.defaultSubjectType = defaultSubjectType;
    }

    public List<String> getAuthorizationSigningAlgValuesSupported() {
        return authorizationSigningAlgValuesSupported;
    }

    public void setAuthorizationSigningAlgValuesSupported(List<String> authorizationSigningAlgValuesSupported) {
        this.authorizationSigningAlgValuesSupported = authorizationSigningAlgValuesSupported;
    }

    public List<String> getAuthorizationEncryptionAlgValuesSupported() {
        return authorizationEncryptionAlgValuesSupported;
    }

    public void setAuthorizationEncryptionAlgValuesSupported(List<String> authorizationEncryptionAlgValuesSupported) {
        this.authorizationEncryptionAlgValuesSupported = authorizationEncryptionAlgValuesSupported;
    }

    public List<String> getAuthorizationEncryptionEncValuesSupported() {
        return authorizationEncryptionEncValuesSupported;
    }

    public void setAuthorizationEncryptionEncValuesSupported(List<String> authorizationEncryptionEncValuesSupported) {
        this.authorizationEncryptionEncValuesSupported = authorizationEncryptionEncValuesSupported;
    }

    public List<String> getIntrospectionSigningAlgValuesSupported() {
        return introspectionSigningAlgValuesSupported;
    }

    public void setIntrospectionSigningAlgValuesSupported(List<String> introspectionSigningAlgValuesSupported) {
        this.introspectionSigningAlgValuesSupported = introspectionSigningAlgValuesSupported;
    }

    public List<String> getIntrospectionEncryptionAlgValuesSupported() {
        return introspectionEncryptionAlgValuesSupported;
    }

    public void setIntrospectionEncryptionAlgValuesSupported(List<String> introspectionEncryptionAlgValuesSupported) {
        this.introspectionEncryptionAlgValuesSupported = introspectionEncryptionAlgValuesSupported;
    }

    public List<String> getIntrospectionEncryptionEncValuesSupported() {
        return introspectionEncryptionEncValuesSupported;
    }

    public void setIntrospectionEncryptionEncValuesSupported(List<String> introspectionEncryptionEncValuesSupported) {
        this.introspectionEncryptionEncValuesSupported = introspectionEncryptionEncValuesSupported;
    }

    public List<String> getTxTokenSigningAlgValuesSupported() {
        return txTokenSigningAlgValuesSupported;
    }

    public void setTxTokenSigningAlgValuesSupported(List<String> txTokenSigningAlgValuesSupported) {
        this.txTokenSigningAlgValuesSupported = txTokenSigningAlgValuesSupported;
    }

    public List<String> getTxTokenEncryptionAlgValuesSupported() {
        return txTokenEncryptionAlgValuesSupported;
    }

    public void setTxTokenEncryptionAlgValuesSupported(List<String> txTokenEncryptionAlgValuesSupported) {
        this.txTokenEncryptionAlgValuesSupported = txTokenEncryptionAlgValuesSupported;
    }

    public List<String> getTxTokenEncryptionEncValuesSupported() {
        return txTokenEncryptionEncValuesSupported;
    }

    public void setTxTokenEncryptionEncValuesSupported(List<String> txTokenEncryptionEncValuesSupported) {
        this.txTokenEncryptionEncValuesSupported = txTokenEncryptionEncValuesSupported;
    }

    public List<String> getUserInfoSigningAlgValuesSupported() {
        return userInfoSigningAlgValuesSupported;
    }

    public void setUserInfoSigningAlgValuesSupported(List<String> userInfoSigningAlgValuesSupported) {
        this.userInfoSigningAlgValuesSupported = userInfoSigningAlgValuesSupported;
    }

    public List<String> getUserInfoEncryptionAlgValuesSupported() {
        return userInfoEncryptionAlgValuesSupported;
    }

    public void setUserInfoEncryptionAlgValuesSupported(List<String> userInfoEncryptionAlgValuesSupported) {
        this.userInfoEncryptionAlgValuesSupported = userInfoEncryptionAlgValuesSupported;
    }

    public int getStatTimerIntervalInSeconds() {
        return statTimerIntervalInSeconds;
    }

    public void setStatTimerIntervalInSeconds(int statTimerIntervalInSeconds) {
        this.statTimerIntervalInSeconds = statTimerIntervalInSeconds;
    }

    public String getStatAuthorizationScope() {
        if (statAuthorizationScope == null) statAuthorizationScope = DEFAULT_STAT_SCOPE;
        return statAuthorizationScope;
    }

    public void setStatAuthorizationScope(String statAuthorizationScope) {
        this.statAuthorizationScope = statAuthorizationScope;
    }

    public List<String> getUserInfoEncryptionEncValuesSupported() {
        return userInfoEncryptionEncValuesSupported;
    }

    public void setUserInfoEncryptionEncValuesSupported(List<String> userInfoEncryptionEncValuesSupported) {
        this.userInfoEncryptionEncValuesSupported = userInfoEncryptionEncValuesSupported;
    }

    public List<String> getIdTokenSigningAlgValuesSupported() {
        return idTokenSigningAlgValuesSupported;
    }

    public void setIdTokenSigningAlgValuesSupported(List<String> idTokenSigningAlgValuesSupported) {
        this.idTokenSigningAlgValuesSupported = idTokenSigningAlgValuesSupported;
    }

    public List<String> getIdTokenEncryptionAlgValuesSupported() {
        return idTokenEncryptionAlgValuesSupported;
    }

    public void setIdTokenEncryptionAlgValuesSupported(List<String> idTokenEncryptionAlgValuesSupported) {
        this.idTokenEncryptionAlgValuesSupported = idTokenEncryptionAlgValuesSupported;
    }

    public List<String> getIdTokenEncryptionEncValuesSupported() {
        return idTokenEncryptionEncValuesSupported;
    }

    public void setIdTokenEncryptionEncValuesSupported(List<String> idTokenEncryptionEncValuesSupported) {
        this.idTokenEncryptionEncValuesSupported = idTokenEncryptionEncValuesSupported;
    }

    public List<String> getAccessTokenSigningAlgValuesSupported() {
        return accessTokenSigningAlgValuesSupported;
    }

    public void setAccessTokenSigningAlgValuesSupported(List<String> accessTokenSigningAlgValuesSupported) {
        this.accessTokenSigningAlgValuesSupported = accessTokenSigningAlgValuesSupported;
    }

    public Boolean getForceSignedRequestObject() {
        if (forceSignedRequestObject == null) {
            return false;
        }

        return forceSignedRequestObject;
    }

    public void setForceSignedRequestObject(Boolean forceSignedRequestObject) {
        this.forceSignedRequestObject = forceSignedRequestObject;
    }

    public List<String> getRequestObjectSigningAlgValuesSupported() {
        return requestObjectSigningAlgValuesSupported;
    }

    public void setRequestObjectSigningAlgValuesSupported(List<String> requestObjectSigningAlgValuesSupported) {
        this.requestObjectSigningAlgValuesSupported = requestObjectSigningAlgValuesSupported;
    }

    public List<String> getRequestObjectEncryptionAlgValuesSupported() {
        return requestObjectEncryptionAlgValuesSupported;
    }

    public void setRequestObjectEncryptionAlgValuesSupported(List<String> requestObjectEncryptionAlgValuesSupported) {
        this.requestObjectEncryptionAlgValuesSupported = requestObjectEncryptionAlgValuesSupported;
    }

    public List<String> getRequestObjectEncryptionEncValuesSupported() {
        return requestObjectEncryptionEncValuesSupported;
    }

    public void setRequestObjectEncryptionEncValuesSupported(List<String> requestObjectEncryptionEncValuesSupported) {
        this.requestObjectEncryptionEncValuesSupported = requestObjectEncryptionEncValuesSupported;
    }

    public List<String> getTokenEndpointAuthMethodsSupported() {
        return tokenEndpointAuthMethodsSupported;
    }

    public void setTokenEndpointAuthMethodsSupported(List<String> tokenEndpointAuthMethodsSupported) {
        this.tokenEndpointAuthMethodsSupported = tokenEndpointAuthMethodsSupported;
    }

    public List<String> getTokenEndpointAuthSigningAlgValuesSupported() {
        return tokenEndpointAuthSigningAlgValuesSupported;
    }

    public void setTokenEndpointAuthSigningAlgValuesSupported(List<String> tokenEndpointAuthSigningAlgValuesSupported) {
        this.tokenEndpointAuthSigningAlgValuesSupported = tokenEndpointAuthSigningAlgValuesSupported;
    }

    public JsonNode getDynamicRegistrationDefaultCustomAttributes() {
        return dynamicRegistrationDefaultCustomAttributes;
    }

    public void setDynamicRegistrationDefaultCustomAttributes(JsonNode dynamicRegistrationDefaultCustomAttributes) {
        this.dynamicRegistrationDefaultCustomAttributes = dynamicRegistrationDefaultCustomAttributes;
    }

    public List<String> getDynamicRegistrationCustomAttributes() {
        return dynamicRegistrationCustomAttributes;
    }

    public void setDynamicRegistrationCustomAttributes(List<String> dynamicRegistrationCustomAttributes) {
        this.dynamicRegistrationCustomAttributes = dynamicRegistrationCustomAttributes;
    }

    public List<String> getDisplayValuesSupported() {
        return displayValuesSupported;
    }

    public void setDisplayValuesSupported(List<String> displayValuesSupported) {
        this.displayValuesSupported = displayValuesSupported;
    }

    public List<String> getClaimTypesSupported() {
        return claimTypesSupported;
    }

    public void setClaimTypesSupported(List<String> claimTypesSupported) {
        this.claimTypesSupported = claimTypesSupported;
    }

    public List<String> getJwksAlgorithmsSupported() {
        return jwksAlgorithmsSupported;
    }

    public void setJwksAlgorithmsSupported(List<String> jwksAlgorithmsSupported) {
        this.jwksAlgorithmsSupported = jwksAlgorithmsSupported;
    }

    public String getServiceDocumentation() {
        return serviceDocumentation;
    }

    public void setServiceDocumentation(String serviceDocumentation) {
        this.serviceDocumentation = serviceDocumentation;
    }

    public List<String> getClaimsLocalesSupported() {
        return claimsLocalesSupported;
    }

    public void setClaimsLocalesSupported(List<String> claimsLocalesSupported) {
        this.claimsLocalesSupported = claimsLocalesSupported;
    }

    public List<String> getIdTokenTokenBindingCnfValuesSupported() {
        if (idTokenTokenBindingCnfValuesSupported == null) {
            idTokenTokenBindingCnfValuesSupported = new ArrayList<>();
        }
        return idTokenTokenBindingCnfValuesSupported;
    }

    public void setIdTokenTokenBindingCnfValuesSupported(List<String> idTokenTokenBindingCnfValuesSupported) {
        this.idTokenTokenBindingCnfValuesSupported = idTokenTokenBindingCnfValuesSupported;
    }

    public List<String> getUiLocalesSupported() {
        return uiLocalesSupported;
    }

    public void setUiLocalesSupported(List<String> uiLocalesSupported) {
        this.uiLocalesSupported = uiLocalesSupported;
    }

    public Boolean getClaimsParameterSupported() {
        return claimsParameterSupported;
    }

    public void setClaimsParameterSupported(Boolean claimsParameterSupported) {
        this.claimsParameterSupported = claimsParameterSupported;
    }

    public Boolean getRequestParameterSupported() {
        return requestParameterSupported;
    }

    public void setRequestParameterSupported(Boolean requestParameterSupported) {
        this.requestParameterSupported = requestParameterSupported;
    }

    public Boolean getRequestUriParameterSupported() {
        return requestUriParameterSupported;
    }

    public void setRequestUriParameterSupported(Boolean requestUriParameterSupported) {
        this.requestUriParameterSupported = requestUriParameterSupported;
    }

    public Boolean getRequireRequestUriRegistration() {
        return requireRequestUriRegistration;
    }

    public void setRequireRequestUriRegistration(Boolean requireRequestUriRegistration) {
        this.requireRequestUriRegistration = requireRequestUriRegistration;
    }

    public List<String> getRequestUriBlockList() {
        if (requestUriBlockList == null) requestUriBlockList = Lists.newArrayList();
        return requestUriBlockList;
    }

    public void setRequestUriBlockList(List<String> requestUriBlockList) {
        this.requestUriBlockList = requestUriBlockList;
    }

    public String getOpPolicyUri() {
        return opPolicyUri;
    }

    public void setOpPolicyUri(String opPolicyUri) {
        this.opPolicyUri = opPolicyUri;
    }

    public String getOpTosUri() {
        return opTosUri;
    }

    public void setOpTosUri(String opTosUri) {
        this.opTosUri = opTosUri;
    }

    public int getCleanUpInactiveClientAfterHoursOfInactivity() {
        return cleanUpInactiveClientAfterHoursOfInactivity;
    }

    public void setCleanUpInactiveClientAfterHoursOfInactivity(int cleanUpInactiveClientAfterHoursOfInactivity) {
        this.cleanUpInactiveClientAfterHoursOfInactivity = cleanUpInactiveClientAfterHoursOfInactivity;
    }

    public int getClientPeriodicUpdateTimerInterval() {
        return clientPeriodicUpdateTimerInterval;
    }

    public void setClientPeriodicUpdateTimerInterval(int clientPeriodicUpdateTimerInterval) {
        this.clientPeriodicUpdateTimerInterval = clientPeriodicUpdateTimerInterval;
    }

    public int getAuthorizationCodeLifetime() {
        return authorizationCodeLifetime;
    }

    public void setAuthorizationCodeLifetime(int authorizationCodeLifetime) {
        this.authorizationCodeLifetime = authorizationCodeLifetime;
    }

    public int getRefreshTokenLifetime() {
        return refreshTokenLifetime;
    }

    public void setRefreshTokenLifetime(int refreshTokenLifetime) {
        this.refreshTokenLifetime = refreshTokenLifetime;
    }

    public int getTxTokenLifetime() {
        return txTokenLifetime;
    }

    public void setTxTokenLifetime(int txTokenLifetime) {
        this.txTokenLifetime = txTokenLifetime;
    }

    public int getIdTokenLifetime() {
        return idTokenLifetime;
    }

    public void setIdTokenLifetime(int idTokenLifetime) {
        this.idTokenLifetime = idTokenLifetime;
    }

    public int getAccessTokenLifetime() {
        return accessTokenLifetime;
    }

    public void setAccessTokenLifetime(int accessTokenLifetime) {
        this.accessTokenLifetime = accessTokenLifetime;
    }

    public Boolean getSaveTokensInCache() {
        return saveTokensInCache;
    }

    public void setSaveTokensInCache(Boolean saveTokensInCache) {
        this.saveTokensInCache = saveTokensInCache;
    }

    public Boolean getSaveTokensInCacheAndDontSaveInPersistence() {
        return saveTokensInCacheAndDontSaveInPersistence;
    }

    public void setSaveTokensInCacheAndDontSaveInPersistence(Boolean saveTokensInCacheAndDontSaveInPersistence) {
        this.saveTokensInCacheAndDontSaveInPersistence = saveTokensInCacheAndDontSaveInPersistence;
    }

    public int getUmaRptLifetime() {
        return umaRptLifetime;
    }

    public void setUmaRptLifetime(int umaRptLifetime) {
        this.umaRptLifetime = umaRptLifetime;
    }

    public int getUmaTicketLifetime() {
        return umaTicketLifetime;
    }

    public void setUmaTicketLifetime(int umaTicketLifetime) {
        this.umaTicketLifetime = umaTicketLifetime;
    }

    public int getUmaResourceLifetime() {
        return umaResourceLifetime;
    }

    public void setUmaResourceLifetime(int umaResourceLifetime) {
        this.umaResourceLifetime = umaResourceLifetime;
    }

    public int getUmaPctLifetime() {
        return umaPctLifetime;
    }

    public void setUmaPctLifetime(int umaPctLifetime) {
        this.umaPctLifetime = umaPctLifetime;
    }

    public Boolean getAllowSpontaneousScopes() {
        if (allowSpontaneousScopes == null) allowSpontaneousScopes = false;
        return allowSpontaneousScopes;
    }

    public void setAllowSpontaneousScopes(Boolean allowSpontaneousScopes) {
        this.allowSpontaneousScopes = allowSpontaneousScopes;
    }

    public int getSpontaneousScopeLifetime() {
        return spontaneousScopeLifetime;
    }

    public void setSpontaneousScopeLifetime(int spontaneousScopeLifetime) {
        this.spontaneousScopeLifetime = spontaneousScopeLifetime;
    }

    public int getStatusListBitSize() {
        return statusListBitSize;
    }

    public void setStatusListBitSize(int statusListBitSize) {
        this.statusListBitSize = statusListBitSize;
    }

    public int getTokenIndexAllocationBlockSize() {
        return tokenIndexAllocationBlockSize;
    }

    public void setTokenIndexAllocationBlockSize(int tokenIndexAllocationBlockSize) {
        this.tokenIndexAllocationBlockSize = tokenIndexAllocationBlockSize;
    }

    public int getTokenIndexLimit() {
        return tokenIndexLimit;
    }

    public void setTokenIndexLimit(int tokenIndexLimit) {
        this.tokenIndexLimit = tokenIndexLimit;
    }

    public int getCleanServiceInterval() {
        return cleanServiceInterval;
    }

    public void setCleanServiceInterval(int cleanServiceInterval) {
        this.cleanServiceInterval = cleanServiceInterval;
    }

    public int getCleanServiceBatchChunkSize() {
        return cleanServiceBatchChunkSize;
    }

    public void setCleanServiceBatchChunkSize(int cleanServiceBatchChunkSize) {
        this.cleanServiceBatchChunkSize = cleanServiceBatchChunkSize;
    }

    public Boolean getKeyRegenerationEnabled() {
        return keyRegenerationEnabled;
    }

    public void setKeyRegenerationEnabled(Boolean keyRegenerationEnabled) {
        this.keyRegenerationEnabled = keyRegenerationEnabled;
    }

    public int getKeyRegenerationInterval() {
        return keyRegenerationInterval;
    }

    public void setKeyRegenerationInterval(int keyRegenerationInterval) {
        this.keyRegenerationInterval = keyRegenerationInterval;
    }

    public String getDefaultSignatureAlgorithm() {
        return defaultSignatureAlgorithm;
    }

    public void setDefaultSignatureAlgorithm(String defaultSignatureAlgorithm) {
        this.defaultSignatureAlgorithm = defaultSignatureAlgorithm;
    }

    public String getJansOpenIdConnectVersion() {
        return jansOpenIdConnectVersion;
    }

    public void setJansOpenIdConnectVersion(String jansOpenIdConnectVersion) {
        this.jansOpenIdConnectVersion = jansOpenIdConnectVersion;
    }

    public String getJansId() {
        return jansId;
    }

    public void setJansId(String jansId) {
        this.jansId = jansId;
    }

    public Boolean getDcrForbidExpirationTimeInRequest() {
        if (dcrForbidExpirationTimeInRequest == null) {
            dcrForbidExpirationTimeInRequest = false;
        }
        return dcrForbidExpirationTimeInRequest;
    }

    public void setDcrForbidExpirationTimeInRequest(Boolean dcrForbidExpirationTimeInRequest) {
        this.dcrForbidExpirationTimeInRequest = dcrForbidExpirationTimeInRequest;
    }

    public int getDynamicRegistrationExpirationTime() {
        return dynamicRegistrationExpirationTime;
    }

    public void setDynamicRegistrationExpirationTime(int dynamicRegistrationExpirationTime) {
        this.dynamicRegistrationExpirationTime = dynamicRegistrationExpirationTime;
    }

    public Boolean getDynamicRegistrationPersistClientAuthorizations() {
        return dynamicRegistrationPersistClientAuthorizations;
    }

    public void setDynamicRegistrationPersistClientAuthorizations(Boolean dynamicRegistrationPersistClientAuthorizations) {
        this.dynamicRegistrationPersistClientAuthorizations = dynamicRegistrationPersistClientAuthorizations;
    }

    public Boolean getTrustedClientEnabled() {
        return trustedClientEnabled;
    }

    public void setTrustedClientEnabled(Boolean trustedClientEnabled) {
        this.trustedClientEnabled = trustedClientEnabled;
    }

    public Boolean getSkipAuthorizationForOpenIdScopeAndPairwiseId() {
        return skipAuthorizationForOpenIdScopeAndPairwiseId;
    }

    public void setSkipAuthorizationForOpenIdScopeAndPairwiseId(Boolean skipAuthorizationForOpenIdScopeAndPairwiseId) {
        this.skipAuthorizationForOpenIdScopeAndPairwiseId = skipAuthorizationForOpenIdScopeAndPairwiseId;
    }

    public Boolean getDynamicRegistrationScopesParamEnabled() {
        return dynamicRegistrationScopesParamEnabled;
    }

    public void setDynamicRegistrationScopesParamEnabled(Boolean dynamicRegistrationScopesParamEnabled) {
        this.dynamicRegistrationScopesParamEnabled = dynamicRegistrationScopesParamEnabled;
    }

    public Boolean getPersistIdToken() {
        return persistIdToken;
    }

    public void setPersistIdToken(Boolean persistIdToken) {
        this.persistIdToken = persistIdToken;
    }

    public Boolean getPersistRefreshToken() {
        return persistRefreshToken;
    }

    public void setPersistRefreshToken(Boolean persistRefreshToken) {
        this.persistRefreshToken = persistRefreshToken;
    }

    public Boolean getAllowPostLogoutRedirectWithoutValidation() {
        if (allowPostLogoutRedirectWithoutValidation == null) allowPostLogoutRedirectWithoutValidation = false;
        return allowPostLogoutRedirectWithoutValidation;
    }

    public void setAllowPostLogoutRedirectWithoutValidation(Boolean allowPostLogoutRedirectWithoutValidation) {
        this.allowPostLogoutRedirectWithoutValidation = allowPostLogoutRedirectWithoutValidation;
    }

    public Boolean getInvalidateSessionCookiesAfterAuthorizationFlow() {
        if (invalidateSessionCookiesAfterAuthorizationFlow == null) {
            invalidateSessionCookiesAfterAuthorizationFlow = false;
        }
        return invalidateSessionCookiesAfterAuthorizationFlow;
    }

    public void setInvalidateSessionCookiesAfterAuthorizationFlow(Boolean invalidateSessionCookiesAfterAuthorizationFlow) {
        this.invalidateSessionCookiesAfterAuthorizationFlow = invalidateSessionCookiesAfterAuthorizationFlow;
    }

    public String getDynamicRegistrationCustomObjectClass() {
        return dynamicRegistrationCustomObjectClass;
    }

    public void setDynamicRegistrationCustomObjectClass(String dynamicRegistrationCustomObjectClass) {
        this.dynamicRegistrationCustomObjectClass = dynamicRegistrationCustomObjectClass;
    }

    public List<String> getPersonCustomObjectClassList() {
        return personCustomObjectClassList;
    }

    public void setPersonCustomObjectClassList(List<String> personCustomObjectClassList) {
        this.personCustomObjectClassList = personCustomObjectClassList;
    }

    public Boolean getAuthenticationFiltersEnabled() {
        return authenticationFiltersEnabled;
    }

    public void setAuthenticationFiltersEnabled(Boolean authenticationFiltersEnabled) {
        this.authenticationFiltersEnabled = authenticationFiltersEnabled;
    }

    public Boolean getClientAuthenticationFiltersEnabled() {
        return clientAuthenticationFiltersEnabled;
    }

    public void setClientAuthenticationFiltersEnabled(Boolean clientAuthenticationFiltersEnabled) {
        this.clientAuthenticationFiltersEnabled = clientAuthenticationFiltersEnabled;
    }

    public List<AuthenticationFilter> getAuthenticationFilters() {
        if (authenticationFilters == null) {
            authenticationFilters = new ArrayList<>();
        }

        return authenticationFilters;
    }

    public List<ClientAuthenticationFilter> getClientAuthenticationFilters() {
        if (clientAuthenticationFilters == null) {
            clientAuthenticationFilters = new ArrayList<>();
        }

        return clientAuthenticationFilters;
    }


    public List<CorsConfigurationFilter> getCorsConfigurationFilters() {
        if (corsConfigurationFilters == null) {
            corsConfigurationFilters = new ArrayList<>();
        }

        return corsConfigurationFilters;
    }

    public int getSessionIdUnusedLifetime() {
        return sessionIdUnusedLifetime;
    }

    public void setSessionIdUnusedLifetime(int sessionIdUnusedLifetime) {
        this.sessionIdUnusedLifetime = sessionIdUnusedLifetime;
    }

    public int getSessionIdUnauthenticatedUnusedLifetime() {
        return sessionIdUnauthenticatedUnusedLifetime;
    }

    public void setSessionIdUnauthenticatedUnusedLifetime(int sessionIdUnauthenticatedUnusedLifetime) {
        this.sessionIdUnauthenticatedUnusedLifetime = sessionIdUnauthenticatedUnusedLifetime;
    }

    public Boolean getSessionIdPersistOnPromptNone() {
        return sessionIdPersistOnPromptNone;
    }

    public void setSessionIdPersistOnPromptNone(Boolean sessionIdPersistOnPromptNone) {
        this.sessionIdPersistOnPromptNone = sessionIdPersistOnPromptNone;
    }

    public Boolean getSessionIdRequestParameterEnabled() {
        if (sessionIdRequestParameterEnabled == null) {
            sessionIdRequestParameterEnabled = false;
        }
        return sessionIdRequestParameterEnabled;
    }

    public void setSessionIdRequestParameterEnabled(Boolean sessionIdRequestParameterEnabled) {
        this.sessionIdRequestParameterEnabled = sessionIdRequestParameterEnabled;
    }

    public int getConfigurationUpdateInterval() {
        return configurationUpdateInterval;
    }

    public void setConfigurationUpdateInterval(int configurationUpdateInterval) {
        this.configurationUpdateInterval = configurationUpdateInterval;
    }

    public String getJsLocation() {
        return jsLocation;
    }

    public void setJsLocation(String jsLocation) {
        this.jsLocation = jsLocation;
    }

    public String getCssLocation() {
        return cssLocation;
    }

    public void setCssLocation(String cssLocation) {
        this.cssLocation = cssLocation;
    }

    public String getImgLocation() {
        return imgLocation;
    }

    public void setImgLocation(String imgLocation) {
        this.imgLocation = imgLocation;
    }

    public int getMetricReporterInterval() {
        return metricReporterInterval;
    }

    public void setMetricReporterInterval(int metricReporterInterval) {
        this.metricReporterInterval = metricReporterInterval;
    }

    public int getMetricReporterKeepDataDays() {
        return metricReporterKeepDataDays;
    }

    public void setMetricReporterKeepDataDays(int metricReporterKeepDataDays) {
        this.metricReporterKeepDataDays = metricReporterKeepDataDays;
    }

    public String getPairwiseIdType() {
        return pairwiseIdType;
    }

    public void setPairwiseIdType(String pairwiseIdType) {
        this.pairwiseIdType = pairwiseIdType;
    }

    public String getPairwiseCalculationKey() {
        return pairwiseCalculationKey;
    }

    public void setPairwiseCalculationKey(String pairwiseCalculationKey) {
        this.pairwiseCalculationKey = pairwiseCalculationKey;
    }

    public String getPairwiseCalculationSalt() {
        return pairwiseCalculationSalt;
    }

    public void setPairwiseCalculationSalt(String pairwiseCalculationSalt) {
        this.pairwiseCalculationSalt = pairwiseCalculationSalt;
    }

    public Boolean isShareSubjectIdBetweenClientsWithSameSectorId() {
        return shareSubjectIdBetweenClientsWithSameSectorId;
    }

    public void setShareSubjectIdBetweenClientsWithSameSectorId(Boolean shareSubjectIdBetweenClientsWithSameSectorId) {
        this.shareSubjectIdBetweenClientsWithSameSectorId = shareSubjectIdBetweenClientsWithSameSectorId;
    }

    public WebKeyStorage getWebKeysStorage() {
        return webKeysStorage;
    }

    public void setWebKeysStorage(WebKeyStorage webKeysStorage) {
        this.webKeysStorage = webKeysStorage;
    }

    public String getDnName() {
        return dnName;
    }

    public void setDnName(String dnName) {
        this.dnName = dnName;
    }

    public String getKeyStoreFile() {
        return keyStoreFile;
    }

    public void setKeyStoreFile(String keyStoreFile) {
        this.keyStoreFile = keyStoreFile;
    }

    public String getKeyStoreSecret() {
        return keyStoreSecret;
    }

    public void setKeyStoreSecret(String keyStoreSecret) {
        this.keyStoreSecret = keyStoreSecret;
    }

    public Boolean getEndSessionWithAccessToken() {
        return endSessionWithAccessToken;
    }

    public void setEndSessionWithAccessToken(Boolean endSessionWithAccessToken) {
        this.endSessionWithAccessToken = endSessionWithAccessToken;
    }

    public Boolean getDisablePromptCreate() {
        return disablePromptCreate;
    }

    public void setDisablePromptCreate(Boolean disablePromptCreate) {
        this.disablePromptCreate = disablePromptCreate;
    }

    public String getCookieDomain() {
        return cookieDomain;
    }

    public void setCookieDomain(String cookieDomain) {
        this.cookieDomain = cookieDomain;
    }

    public Boolean getEnabledOAuthAuditLogging() {
        return enabledOAuthAuditLogging;
    }

    public void setEnabledOAuthAuditLogging(Boolean enabledOAuthAuditLogging) {
        this.enabledOAuthAuditLogging = enabledOAuthAuditLogging;
    }

    public Set<String> getJmsBrokerURISet() {
        return jmsBrokerURISet;
    }

    public void setJmsBrokerURISet(Set<String> jmsBrokerURISet) {
        this.jmsBrokerURISet = jmsBrokerURISet;
    }

    public String getJmsUserName() {
        return jmsUserName;
    }

    public void setJmsUserName(String jmsUserName) {
        this.jmsUserName = jmsUserName;
    }

    public String getJmsPassword() {
        return jmsPassword;
    }

    public void setJmsPassword(String jmsPassword) {
        this.jmsPassword = jmsPassword;
    }

    public List<String> getExternalUriWhiteList() {
        if (externalUriWhiteList == null) externalUriWhiteList = new ArrayList<>();
        return externalUriWhiteList;
    }

    public void setExternalUriWhiteList(List<String> externalUriWhiteList) {
        this.externalUriWhiteList = externalUriWhiteList;
    }

    public List<String> getClientWhiteList() {
        return clientWhiteList;
    }

    public void setClientWhiteList(List<String> clientWhiteList) {
        this.clientWhiteList = clientWhiteList;
    }

    public List<String> getClientBlackList() {
        return clientBlackList;
    }

    public void setClientBlackList(List<String> clientBlackList) {
        this.clientBlackList = clientBlackList;
    }

    public Boolean getLegacyIdTokenClaims() {
        return legacyIdTokenClaims;
    }

    public void setLegacyIdTokenClaims(Boolean legacyIdTokenClaims) {
        this.legacyIdTokenClaims = legacyIdTokenClaims;
    }

    public Boolean getCustomHeadersWithAuthorizationResponse() {
        if (customHeadersWithAuthorizationResponse == null) {
            return false;
        }

        return customHeadersWithAuthorizationResponse;
    }

    public void setCustomHeadersWithAuthorizationResponse(Boolean customHeadersWithAuthorizationResponse) {
        this.customHeadersWithAuthorizationResponse = customHeadersWithAuthorizationResponse;
    }

    public Boolean getUpdateUserLastLogonTime() {
        return updateUserLastLogonTime != null && updateUserLastLogonTime;
    }

    public void setUpdateUserLastLogonTime(Boolean updateUserLastLogonTime) {
        this.updateUserLastLogonTime = updateUserLastLogonTime;
    }

    public Boolean getUpdateClientAccessTime() {
        return updateClientAccessTime != null && updateClientAccessTime;
    }

    public void setUpdateClientAccessTime(Boolean updateClientAccessTime) {
        this.updateClientAccessTime = updateClientAccessTime;
    }

    public Boolean getHttpLoggingEnabled() {
        return httpLoggingEnabled;
    }

    public void setHttpLoggingEnabled(Boolean httpLoggingEnabled) {
        this.httpLoggingEnabled = httpLoggingEnabled;
    }

    public Set<String> getHttpLoggingExcludePaths() {
        return httpLoggingExcludePaths;
    }

    public void setHttpLoggingExcludePaths(Set<String> httpLoggingExcludePaths) {
        this.httpLoggingExcludePaths = httpLoggingExcludePaths;
    }

    public String getLoggingLevel() {
        return loggingLevel;
    }

    public void setLoggingLevel(String loggingLevel) {
        this.loggingLevel = loggingLevel;
    }

    public String getLoggingLayout() {
        return loggingLayout;
    }

    public void setLoggingLayout(String loggingLayout) {
        this.loggingLayout = loggingLayout;
    }

    public Boolean getEnableClientGrantTypeUpdate() {
        return enableClientGrantTypeUpdate;
    }

    public void setEnableClientGrantTypeUpdate(Boolean enableClientGrantTypeUpdate) {
        this.enableClientGrantTypeUpdate = enableClientGrantTypeUpdate;
    }

    public Set<GrantType> getGrantTypesSupportedByDynamicRegistration() {
        return grantTypesSupportedByDynamicRegistration;
    }

    public void setGrantTypesSupportedByDynamicRegistration(Set<GrantType> grantTypesSupportedByDynamicRegistration) {
        this.grantTypesSupportedByDynamicRegistration = grantTypesSupportedByDynamicRegistration;
    }

    /**
     * @return session_id lifetime. If value is zero or less then session_id lifetime is set to Integer.MAX_VALUE. If null then falls back to 86400 seconds.
     */
    public Integer getSessionIdLifetime() {
        return sessionIdLifetime;
    }

    /**
     * Sets session id lifetime
     *
     * @param sessionIdLifetime session id lifetime
     */
    public void setSessionIdLifetime(Integer sessionIdLifetime) {
        this.sessionIdLifetime = sessionIdLifetime;
    }

    /**
     * Gets session id cookie lifetime
     *
     * @return session id cookie lifetime
     */
    public Integer getSessionIdCookieLifetime() {
        return sessionIdCookieLifetime;
    }

    /**
     * Sets session id cookie lifetime
     *
     * @param sessionIdCookieLifetime session id cookie lifetime
     */
    public void setSessionIdCookieLifetime(Integer sessionIdCookieLifetime) {
        this.sessionIdCookieLifetime = sessionIdCookieLifetime;
    }

    public String getActiveSessionAuthorizationScope() {
        return activeSessionAuthorizationScope;
    }

    public void setActiveSessionAuthorizationScope(String activeSessionAuthorizationScope) {
        this.activeSessionAuthorizationScope = activeSessionAuthorizationScope;
    }

    public Boolean getLogClientIdOnClientAuthentication() {
        return logClientIdOnClientAuthentication;
    }

    public void setLogClientIdOnClientAuthentication(Boolean logClientIdOnClientAuthentication) {
        this.logClientIdOnClientAuthentication = logClientIdOnClientAuthentication;
    }

    public Boolean getLogClientNameOnClientAuthentication() {
        return logClientNameOnClientAuthentication;
    }

    public void setLogClientNameOnClientAuthentication(Boolean logClientNameOnClientAuthentication) {
        this.logClientNameOnClientAuthentication = logClientNameOnClientAuthentication;
    }

    public String getExternalLoggerConfiguration() {
        return externalLoggerConfiguration;
    }

    public void setExternalLoggerConfiguration(String externalLoggerConfiguration) {
        this.externalLoggerConfiguration = externalLoggerConfiguration;
    }

    public Set<AuthorizationRequestCustomParameter> getAuthorizationRequestCustomAllowedParameters() {
        return authorizationRequestCustomAllowedParameters;
    }

    public void setAuthorizationRequestCustomAllowedParameters(Set<AuthorizationRequestCustomParameter> authorizationRequestCustomAllowedParameters) {
        this.authorizationRequestCustomAllowedParameters = authorizationRequestCustomAllowedParameters;
    }

    public Boolean getOpenidScopeBackwardCompatibility() {
        return openidScopeBackwardCompatibility;
    }

    public void setOpenidScopeBackwardCompatibility(Boolean openidScopeBackwardCompatibility) {
        this.openidScopeBackwardCompatibility = openidScopeBackwardCompatibility;
    }

    public Boolean getDisableU2fEndpoint() {
        return disableU2fEndpoint;
    }

    public void setDisableU2fEndpoint(Boolean disableU2fEndpoint) {
        this.disableU2fEndpoint = disableU2fEndpoint;
    }

    public AuthenticationProtectionConfiguration getAuthenticationProtectionConfiguration() {
        return authenticationProtectionConfiguration;
    }

    public void setAuthenticationProtectionConfiguration(AuthenticationProtectionConfiguration authenticationProtectionConfiguration) {
        this.authenticationProtectionConfiguration = authenticationProtectionConfiguration;
    }

    public ErrorHandlingMethod getErrorHandlingMethod() {
        return errorHandlingMethod;
    }

    public void setErrorHandlingMethod(ErrorHandlingMethod errorHandlingMethod) {
        this.errorHandlingMethod = errorHandlingMethod;
    }

    public Boolean getUseLocalCache() {
        return useLocalCache;
    }

    public void setUseLocalCache(Boolean useLocalCache) {
        this.useLocalCache = useLocalCache;
    }

    public Boolean getKeepAuthenticatorAttributesOnAcrChange() {
        return keepAuthenticatorAttributesOnAcrChange;
    }

    public void setKeepAuthenticatorAttributesOnAcrChange(Boolean keepAuthenticatorAttributesOnAcrChange) {
        this.keepAuthenticatorAttributesOnAcrChange = keepAuthenticatorAttributesOnAcrChange;
    }

    public Boolean getDisableAuthnForMaxAgeZero() {
        return disableAuthnForMaxAgeZero;
    }

    public void setDisableAuthnForMaxAgeZero(Boolean disableAuthnForMaxAgeZero) {
        this.disableAuthnForMaxAgeZero = disableAuthnForMaxAgeZero;
    }

    public String getBackchannelClientId() {
        return backchannelClientId;
    }

    public void setBackchannelClientId(String backchannelClientId) {
        this.backchannelClientId = backchannelClientId;
    }

    public String getBackchannelRedirectUri() {
        return backchannelRedirectUri;
    }

    public void setBackchannelRedirectUri(String backchannelRedirectUri) {
        this.backchannelRedirectUri = backchannelRedirectUri;
    }

    public String getBackchannelAuthenticationEndpoint() {
        return backchannelAuthenticationEndpoint;
    }

    public void setBackchannelAuthenticationEndpoint(String backchannelAuthenticationEndpoint) {
        this.backchannelAuthenticationEndpoint = backchannelAuthenticationEndpoint;
    }

    public String getBackchannelDeviceRegistrationEndpoint() {
        return backchannelDeviceRegistrationEndpoint;
    }

    public void setBackchannelDeviceRegistrationEndpoint(String backchannelDeviceRegistrationEndpoint) {
        this.backchannelDeviceRegistrationEndpoint = backchannelDeviceRegistrationEndpoint;
    }

    public List<String> getBackchannelTokenDeliveryModesSupported() {
        if (backchannelTokenDeliveryModesSupported == null)
            backchannelTokenDeliveryModesSupported = Lists.newArrayList();
        return backchannelTokenDeliveryModesSupported;
    }

    public void setBackchannelTokenDeliveryModesSupported(List<String> backchannelTokenDeliveryModesSupported) {
        this.backchannelTokenDeliveryModesSupported = backchannelTokenDeliveryModesSupported;
    }

    public List<String> getBackchannelAuthenticationRequestSigningAlgValuesSupported() {
        if (backchannelAuthenticationRequestSigningAlgValuesSupported == null)
            backchannelAuthenticationRequestSigningAlgValuesSupported = Lists.newArrayList();
        return backchannelAuthenticationRequestSigningAlgValuesSupported;
    }

    public void setBackchannelAuthenticationRequestSigningAlgValuesSupported(List<String> backchannelAuthenticationRequestSigningAlgValuesSupported) {
        this.backchannelAuthenticationRequestSigningAlgValuesSupported = backchannelAuthenticationRequestSigningAlgValuesSupported;
    }

    public Boolean getBackchannelUserCodeParameterSupported() {
        return backchannelUserCodeParameterSupported;
    }

    public void setBackchannelUserCodeParameterSupported(Boolean backchannelUserCodeParameterSupported) {
        this.backchannelUserCodeParameterSupported = backchannelUserCodeParameterSupported;
    }

    public String getBackchannelBindingMessagePattern() {
        return backchannelBindingMessagePattern;
    }

    public void setBackchannelBindingMessagePattern(String backchannelBindingMessagePattern) {
        this.backchannelBindingMessagePattern = backchannelBindingMessagePattern;
    }

    /**
     * Returns a number with a positive integer value indicating the expiration time
     * of the "auth_req_id" in seconds since the authentication request was received.
     *
     * @return Default expires_in value.
     */
    public int getBackchannelAuthenticationResponseExpiresIn() {
        return backchannelAuthenticationResponseExpiresIn;
    }

    public void setBackchannelAuthenticationResponseExpiresIn(int backchannelAuthenticationResponseExpiresIn) {
        this.backchannelAuthenticationResponseExpiresIn = backchannelAuthenticationResponseExpiresIn;
    }

    /**
     * Returns a number with a positive integer value indicating the minimum amount
     * of time in seconds that the Client must wait between polling requests to the
     * token endpoint.
     * This parameter will only be present if the Client is registered to use the
     * Poll or Ping modes.
     *
     * @return Interval value.
     */
    public int getBackchannelAuthenticationResponseInterval() {
        return backchannelAuthenticationResponseInterval;
    }

    public void setBackchannelAuthenticationResponseInterval(int backchannelAuthenticationResponseInterval) {
        this.backchannelAuthenticationResponseInterval = backchannelAuthenticationResponseInterval;
    }

    public List<String> getBackchannelLoginHintClaims() {
        return backchannelLoginHintClaims;
    }

    public void setBackchannelLoginHintClaims(List<String> backchannelLoginHintClaims) {
        this.backchannelLoginHintClaims = backchannelLoginHintClaims;
    }

    public CIBAEndUserNotificationConfig getCibaEndUserNotificationConfig() {
        return cibaEndUserNotificationConfig;
    }

    public void setCibaEndUserNotificationConfig(CIBAEndUserNotificationConfig cibaEndUserNotificationConfig) {
        this.cibaEndUserNotificationConfig = cibaEndUserNotificationConfig;
    }

    public List<String> getDynamicRegistrationAllowedPasswordGrantScopes() {
        if (dynamicRegistrationAllowedPasswordGrantScopes == null)
            dynamicRegistrationAllowedPasswordGrantScopes = Lists.newArrayList();
        return dynamicRegistrationAllowedPasswordGrantScopes;
    }

    public void setDynamicRegistrationAllowedPasswordGrantScopes(List<String> dynamicRegistrationAllowedPasswordGrantScopes) {
        this.dynamicRegistrationAllowedPasswordGrantScopes = dynamicRegistrationAllowedPasswordGrantScopes;
    }

    /**
     * Returns a flag to determinate if Jans Auth supports password grant type for
     * dynamic client registration.
     *
     * @return Boolean, true if it supports, false if it doesn't support.
     */
    public Boolean getDynamicRegistrationPasswordGrantTypeEnabled() {
        return dynamicRegistrationPasswordGrantTypeEnabled;
    }

    /**
     * This method sets the flag that define if Jans Auth supports or not password
     * grant type for dynamic client registration.
     *
     * @param dynamicRegistrationPasswordGrantTypeEnabled Boolean value for
     *                                                    the flag.
     */
    public void setDynamicRegistrationPasswordGrantTypeEnabled(Boolean dynamicRegistrationPasswordGrantTypeEnabled) {
        this.dynamicRegistrationPasswordGrantTypeEnabled = dynamicRegistrationPasswordGrantTypeEnabled;
    }

    public int getBackchannelRequestsProcessorJobIntervalSec() {
        return backchannelRequestsProcessorJobIntervalSec;
    }

    public void setBackchannelRequestsProcessorJobIntervalSec(int backchannelRequestsProcessorJobIntervalSec) {
        this.backchannelRequestsProcessorJobIntervalSec = backchannelRequestsProcessorJobIntervalSec;
    }

    public int getCibaGrantLifeExtraTimeSec() {
        return cibaGrantLifeExtraTimeSec;
    }

    public void setCibaGrantLifeExtraTimeSec(int cibaGrantLifeExtraTimeSec) {
        this.cibaGrantLifeExtraTimeSec = cibaGrantLifeExtraTimeSec;
    }

    public int getCibaMaxExpirationTimeAllowedSec() {
        return cibaMaxExpirationTimeAllowedSec;
    }

    public void setCibaMaxExpirationTimeAllowedSec(int cibaMaxExpirationTimeAllowedSec) {
        this.cibaMaxExpirationTimeAllowedSec = cibaMaxExpirationTimeAllowedSec;
    }

    public int getBackchannelRequestsProcessorJobChunkSize() {
        return backchannelRequestsProcessorJobChunkSize;
    }

    public void setBackchannelRequestsProcessorJobChunkSize(int backchannelRequestsProcessorJobChunkSize) {
        this.backchannelRequestsProcessorJobChunkSize = backchannelRequestsProcessorJobChunkSize;
    }

    public Boolean getClientRegDefaultToCodeFlowWithRefresh() {
        if (clientRegDefaultToCodeFlowWithRefresh == null) clientRegDefaultToCodeFlowWithRefresh = false;
        return clientRegDefaultToCodeFlowWithRefresh;
    }

    public void setClientRegDefaultToCodeFlowWithRefresh(Boolean clientRegDefaultToCodeFlowWithRefresh) {
        this.clientRegDefaultToCodeFlowWithRefresh = clientRegDefaultToCodeFlowWithRefresh;
    }

    public Boolean getGrantTypesAndResponseTypesAutofixEnabled() {
        if (grantTypesAndResponseTypesAutofixEnabled == null) grantTypesAndResponseTypesAutofixEnabled = false;
        return grantTypesAndResponseTypesAutofixEnabled;
    }

    public void setGrantTypesAndResponseTypesAutofixEnabled(Boolean grantTypesAndResponseTypesAutofixEnabled) {
        this.grantTypesAndResponseTypesAutofixEnabled = grantTypesAndResponseTypesAutofixEnabled;
    }

    public String getDeviceAuthzEndpoint() {
        return deviceAuthzEndpoint;
    }

    public void setDeviceAuthzEndpoint(String deviceAuthzEndpoint) {
        this.deviceAuthzEndpoint = deviceAuthzEndpoint;
    }

    public int getDeviceAuthzRequestExpiresIn() {
        return deviceAuthzRequestExpiresIn;
    }

    public void setDeviceAuthzRequestExpiresIn(int deviceAuthzRequestExpiresIn) {
        this.deviceAuthzRequestExpiresIn = deviceAuthzRequestExpiresIn;
    }

    public int getDeviceAuthzTokenPollInterval() {
        return deviceAuthzTokenPollInterval;
    }

    public void setDeviceAuthzTokenPollInterval(int deviceAuthzTokenPollInterval) {
        this.deviceAuthzTokenPollInterval = deviceAuthzTokenPollInterval;
    }

    public String getDeviceAuthzResponseTypeToProcessAuthz() {
        return deviceAuthzResponseTypeToProcessAuthz;
    }

    public void setDeviceAuthzResponseTypeToProcessAuthz(String deviceAuthzResponseTypeToProcessAuthz) {
        this.deviceAuthzResponseTypeToProcessAuthz = deviceAuthzResponseTypeToProcessAuthz;
    }

    public String getDeviceAuthzAcr() {
        return deviceAuthzAcr;
    }

    public void setDeviceAuthzAcr(String deviceAuthzAcr) {
        this.deviceAuthzAcr = deviceAuthzAcr;
    }

    public Boolean getRequestUriHashVerificationEnabled() {
        return requestUriHashVerificationEnabled != null && requestUriHashVerificationEnabled;
    }

    public void setRequestUriHashVerificationEnabled(Boolean requestUriHashVerificationEnabled) {
        this.requestUriHashVerificationEnabled = requestUriHashVerificationEnabled;
    }

    public Boolean getIdTokenFilterClaimsBasedOnAccessToken() {
        return idTokenFilterClaimsBasedOnAccessToken != null && idTokenFilterClaimsBasedOnAccessToken;
    }

    public void setIdTokenFilterClaimsBasedOnAccessToken(Boolean idTokenFilterClaimsBasedOnAccessToken) {
        this.idTokenFilterClaimsBasedOnAccessToken = idTokenFilterClaimsBasedOnAccessToken;
    }

    public String getMtlsAuthorizationEndpoint() {
        return mtlsAuthorizationEndpoint;
    }

    public void setMtlsAuthorizationEndpoint(String mtlsAuthorizationEndpoint) {
        this.mtlsAuthorizationEndpoint = mtlsAuthorizationEndpoint;
    }

    /**
     * Gets MTLS Authorization Challenge Endpoint.
     *
     * @return MTLS Authorization Challenge Endpoint.
     */
    public String getMtlsAuthorizationChallengeEndpoint() {
        return mtlsAuthorizationChallengeEndpoint;
    }

    /**
     * Sets MTLS Authorization Challenge Endpoint.
     *
     * @param mtlsAuthorizationChallengeEndpoint MTLS Authorization Challenge Endpoint.
     */
    public void setMtlsAuthorizationChallengeEndpoint(String mtlsAuthorizationChallengeEndpoint) {
        this.mtlsAuthorizationChallengeEndpoint = mtlsAuthorizationChallengeEndpoint;
    }

    public String getMtlsTokenEndpoint() {
        return mtlsTokenEndpoint;
    }

    public void setMtlsTokenEndpoint(String mtlsTokenEndpoint) {
        this.mtlsTokenEndpoint = mtlsTokenEndpoint;
    }

    public String getMtlsTokenRevocationEndpoint() {
        return mtlsTokenRevocationEndpoint;
    }

    public void setMtlsTokenRevocationEndpoint(String mtlsTokenRevocationEndpoint) {
        this.mtlsTokenRevocationEndpoint = mtlsTokenRevocationEndpoint;
    }

    public String getMtlsUserInfoEndpoint() {
        return mtlsUserInfoEndpoint;
    }

    public void setMtlsUserInfoEndpoint(String mtlsUserInfoEndpoint) {
        this.mtlsUserInfoEndpoint = mtlsUserInfoEndpoint;
    }

    public String getMtlsClientInfoEndpoint() {
        return mtlsClientInfoEndpoint;
    }

    public void setMtlsClientInfoEndpoint(String mtlsClientInfoEndpoint) {
        this.mtlsClientInfoEndpoint = mtlsClientInfoEndpoint;
    }

    public String getMtlsCheckSessionIFrame() {
        return mtlsCheckSessionIFrame;
    }

    public void setMtlsCheckSessionIFrame(String mtlsCheckSessionIFrame) {
        this.mtlsCheckSessionIFrame = mtlsCheckSessionIFrame;
    }

    public String getMtlsEndSessionEndpoint() {
        return mtlsEndSessionEndpoint;
    }

    public void setMtlsEndSessionEndpoint(String mtlsEndSessionEndpoint) {
        this.mtlsEndSessionEndpoint = mtlsEndSessionEndpoint;
    }

    public String getMtlsJwksUri() {
        return mtlsJwksUri;
    }

    public void setMtlsJwksUri(String mtlsJwksUri) {
        this.mtlsJwksUri = mtlsJwksUri;
    }

    public String getMtlsRegistrationEndpoint() {
        return mtlsRegistrationEndpoint;
    }

    public void setMtlsRegistrationEndpoint(String mtlsRegistrationEndpoint) {
        this.mtlsRegistrationEndpoint = mtlsRegistrationEndpoint;
    }

    public String getMtlsIdGenerationEndpoint() {
        return mtlsIdGenerationEndpoint;
    }

    public void setMtlsIdGenerationEndpoint(String mtlsIdGenerationEndpoint) {
        this.mtlsIdGenerationEndpoint = mtlsIdGenerationEndpoint;
    }

    public String getMtlsIntrospectionEndpoint() {
        return mtlsIntrospectionEndpoint;
    }

    public void setMtlsIntrospectionEndpoint(String mtlsIntrospectionEndpoint) {
        this.mtlsIntrospectionEndpoint = mtlsIntrospectionEndpoint;
    }

    public String getMtlsParEndpoint() {
        return mtlsParEndpoint;
    }

    public void setMtlsParEndpoint(String mtlsParEndpoint) {
        this.mtlsParEndpoint = mtlsParEndpoint;
    }

    public String getMtlsDeviceAuthzEndpoint() {
        return mtlsDeviceAuthzEndpoint;
    }

    public void setMtlsDeviceAuthzEndpoint(String mtlsDeviceAuthzEndpoint) {
        this.mtlsDeviceAuthzEndpoint = mtlsDeviceAuthzEndpoint;
    }

    public List<String> getDpopSigningAlgValuesSupported() {
        if (dpopSigningAlgValuesSupported == null) dpopSigningAlgValuesSupported = new ArrayList<>();
        return dpopSigningAlgValuesSupported;
    }

    public void setDpopSigningAlgValuesSupported(List<String> dpopSigningAlgValuesSupported) {
        this.dpopSigningAlgValuesSupported = dpopSigningAlgValuesSupported;
    }

    public int getDpopTimeframe() {
        return dpopTimeframe;
    }

    public void setDpopTimeframe(int dpopTimeframe) {
        this.dpopTimeframe = dpopTimeframe;
    }

    public int getDpopJtiCacheTime() {
        return dpopJtiCacheTime;
    }

    public void setDpopJtiCacheTime(int dpopJtiCacheTime) {
        this.dpopJtiCacheTime = dpopJtiCacheTime;
    }

    public Boolean getRedirectUrisRegexEnabled() {
        return redirectUrisRegexEnabled != null && redirectUrisRegexEnabled;
    }

    public void setRedirectUrisRegexEnabled(Boolean redirectUrisRegexEnabled) {
        this.redirectUrisRegexEnabled = redirectUrisRegexEnabled;
    }

    public Boolean getUseHighestLevelScriptIfAcrScriptNotFound() {
        return useHighestLevelScriptIfAcrScriptNotFound != null && useHighestLevelScriptIfAcrScriptNotFound;
    }

    public void setUseHighestLevelScriptIfAcrScriptNotFound(Boolean useHighestLevelScriptIfAcrScriptNotFound) {
        this.useHighestLevelScriptIfAcrScriptNotFound = useHighestLevelScriptIfAcrScriptNotFound;
    }

    public Map<String, String> getAcrMappings() {
        if (acrMappings == null) acrMappings = new HashMap<>();
        return acrMappings;
    }

    public void setAcrMappings(Map<String, String> acrMappings) {
        this.acrMappings = acrMappings;
    }

    public EngineConfig getAgamaConfiguration() {
        return agamaConfiguration;
    }

    public void setAgamaConfiguration(EngineConfig agamaConfiguration) {
        this.agamaConfiguration = agamaConfiguration;
    }

    public SsaConfiguration getSsaConfiguration() {
        return ssaConfiguration;
    }

    public void setSsaConfiguration(SsaConfiguration ssaConfiguration) {
        this.ssaConfiguration = ssaConfiguration;
    }

    public Boolean getAuthorizationChallengeShouldGenerateSession() {
        if (authorizationChallengeShouldGenerateSession == null) authorizationChallengeShouldGenerateSession = false;
        return authorizationChallengeShouldGenerateSession;
    }

    public void setAuthorizationChallengeShouldGenerateSession(Boolean authorizationChallengeShouldGenerateSession) {
        this.authorizationChallengeShouldGenerateSession = authorizationChallengeShouldGenerateSession;
    }

    public String getAuthorizationChallengeDefaultAcr() {
        if (authorizationChallengeDefaultAcr == null) authorizationChallengeDefaultAcr = DEFAULT_AUTHORIZATION_CHALLENGE_ACR;
        return authorizationChallengeDefaultAcr;
    }

    public void setAuthorizationChallengeDefaultAcr(String authorizationChallengeDefaultAcr) {
        this.authorizationChallengeDefaultAcr = authorizationChallengeDefaultAcr;
    }

    public Boolean getBlockWebviewAuthorizationEnabled() {
        return blockWebviewAuthorizationEnabled;
    }

    public void setBlockWebviewAuthorizationEnabled(Boolean blockWebviewAuthorizationEnabled) {
        this.blockWebviewAuthorizationEnabled = blockWebviewAuthorizationEnabled;
    }

    public Boolean getHttpLoggingResponseBodyContent() {
        if (httpLoggingResponseBodyContent == null)
            httpLoggingResponseBodyContent = false;
        return httpLoggingResponseBodyContent;
    }

    public void setHttpLoggingResponseBodyContent(Boolean httpLoggingResponseBodyContent) {
        this.httpLoggingResponseBodyContent = httpLoggingResponseBodyContent;
    }

	public Boolean isSkipAuthenticationFilterOptionsMethod() {
		return skipAuthenticationFilterOptionsMethod;
	}

	public void setSkipAuthenticationFilterOptionsMethod(Boolean skipAuthenticationFilterOptionsMethod) {
		this.skipAuthenticationFilterOptionsMethod = skipAuthenticationFilterOptionsMethod;
	}

	public LockMessageConfig getLockMessageConfig() {
		return lockMessageConfig;
	}

	public void setLockMessageConfig(LockMessageConfig lockMessageConfig) {
		this.lockMessageConfig = lockMessageConfig;
	}

}<|MERGE_RESOLUTION|>--- conflicted
+++ resolved
@@ -37,12 +37,8 @@
     public static final String DEFAULT_STAT_SCOPE = "jans_stat";
     public static final String DEFAULT_AUTHORIZATION_CHALLENGE_ACR = "default_challenge";
 
-<<<<<<< HEAD
+    public static final int DEFAULT_STATUS_LIST_BIT_SIZE = 2;
     public static final int DEFAULT_TOKEN_STATUS_LIST_INDEX_ALLOCATION_BLOCK_SIZE = 100;
-=======
-    public static final int DEFAULT_STATUS_LIST_BIT_SIZE = 2;
-    public static final int DEFAULT_TOKEN_STATUS_LIST_INDEX_ALLOCATION_BLOCK_SIZE = 10;
->>>>>>> e8c6962f
     public static final int DEFAULT_TOKEN_STATUS_LIST_INDEX_LIMIT = 10000000;  // 10M - AS resets back to 1 after reaching this limit
 
     @DocProperty(description = "URL using the https scheme that OP asserts as Issuer identifier")

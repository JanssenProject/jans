/*
 * Janssen Project software is available under the Apache License (2004). See http://www.apache.org/licenses/ for full text.
 *
 * Copyright (c) 2020, Janssen Project
 */

package io.jans.as.model.jws;

import com.nimbusds.jose.JWSAlgorithm;
import com.nimbusds.jose.crypto.impl.ECDSA;
import io.jans.as.model.crypto.signature.AlgorithmFamily;
import io.jans.as.model.crypto.signature.ECDSAPrivateKey;
import io.jans.as.model.crypto.signature.ECDSAPublicKey;
import io.jans.as.model.crypto.signature.SignatureAlgorithm;
import io.jans.as.model.util.Base64Util;
<<<<<<< HEAD
import io.jans.util.security.SecurityProviderUtility;

import java.nio.charset.StandardCharsets;
import java.security.AlgorithmParameters;
=======
import io.jans.as.model.util.Util;
import io.jans.util.security.SecurityProviderUtility;

import java.io.UnsupportedEncodingException;

import java.security.AlgorithmParameters;
import java.security.InvalidKeyException;
>>>>>>> 23d84597
import java.security.KeyFactory;
import java.security.NoSuchAlgorithmException;
import java.security.PrivateKey;
import java.security.PublicKey;
import java.security.Signature;
import java.security.SignatureException;
import java.security.spec.ECGenParameterSpec;
import java.security.spec.ECParameterSpec;
import java.security.spec.ECPoint;
import java.security.spec.ECPrivateKeySpec;
import java.security.spec.ECPublicKeySpec;
<<<<<<< HEAD
=======
import java.security.spec.InvalidKeySpecException;
>>>>>>> 23d84597
import java.security.spec.KeySpec;

/**
 * Implementing the AbstractJwsSigner, that uses ECDSA for signing.
 * 
 * @author Javier Rojas Blum
 * @author Sergey Manoylo
 * @version September 13, 2021
 */
public class ECDSASigner extends AbstractJwsSigner {

    private ECDSAPrivateKey ecdsaPrivateKey;
    private ECDSAPublicKey ecdsaPublicKey;

    /**
     * Constructor.
     * 
     * @param signatureAlgorithm signature algorithm.
     * @param ecdsaPrivateKey ecdsa private key.
     */
    public ECDSASigner(SignatureAlgorithm signatureAlgorithm, ECDSAPrivateKey ecdsaPrivateKey) {
        super(signatureAlgorithm);
        this.ecdsaPrivateKey = ecdsaPrivateKey;
    }

    /**
     * Constructor.
     *
     * @param signatureAlgorithm signature algorithm.
     * @param ecdsaPublicKey ecdsa public key.
     */
    public ECDSASigner(SignatureAlgorithm signatureAlgorithm, ECDSAPublicKey ecdsaPublicKey) {
        super(signatureAlgorithm);
        this.ecdsaPublicKey = ecdsaPublicKey;
    }

    /**
     * Constructor.
     * 
     * @param signatureAlgorithm signature algorithm.
     * @param certificate certificate (uses RSA, EcDSA).
     */
    public ECDSASigner(SignatureAlgorithm signatureAlgorithm, io.jans.as.model.crypto.Certificate certificate) {
        super(signatureAlgorithm);
        this.ecdsaPublicKey = certificate.getEcdsaPublicKey();
    }

    /**
     * Generating a signature, using URL safe based format.
     */
    @Override
    public String generateSignature(String signingInput) throws SignatureException {
        if (getSignatureAlgorithm() == null) {
            throw new SignatureException("The signature algorithm is null");
        }
        if (ecdsaPrivateKey == null) {
            throw new SignatureException("The ECDSA private key is null");
        }
        if (signingInput == null) {
            throw new SignatureException("The signing input is null");
        }

        try {
            AlgorithmParameters parameters = AlgorithmParameters.getInstance("EC", SecurityProviderUtility.getBCProvider());
            parameters.init(new ECGenParameterSpec(getSignatureAlgorithm().getCurve().getName()));
            ECParameterSpec ecParameters = parameters.getParameterSpec(ECParameterSpec.class);
<<<<<<< HEAD

            ECPrivateKeySpec privateKeySpec = new ECPrivateKeySpec(ecdsaPrivateKey.getD(), ecParameters);

=======

            ECPrivateKeySpec privateKeySpec = new ECPrivateKeySpec(ecdsaPrivateKey.getD(), ecParameters);

>>>>>>> 23d84597
            KeyFactory keyFactory = KeyFactory.getInstance("EC", SecurityProviderUtility.getBCProvider());
            PrivateKey privateKey = keyFactory.generatePrivate(privateKeySpec);

            Signature signer = Signature.getInstance(getSignatureAlgorithm().getAlgorithm(), SecurityProviderUtility.getBCProvider());
            signer.initSign(privateKey);
            signer.update(signingInput.getBytes(Util.UTF8_STRING_ENCODING));

            byte[] signature = signer.sign();
            if (AlgorithmFamily.EC.equals(getSignatureAlgorithm().getFamily())) {
                int signatureLenght = ECDSA.getSignatureByteArrayLength(JWSAlgorithm.parse(getSignatureAlgorithm().getName()));
                signature = ECDSA.transcodeSignatureToConcat(signature, signatureLenght);
            }

            return Base64Util.base64urlencode(signature);
        } catch (InvalidKeySpecException | InvalidKeyException | NoSuchAlgorithmException | UnsupportedEncodingException e) {
            throw new SignatureException(e);
        } catch (Exception e) {
            throw new SignatureException(e);
        }
    }

    /**
     * Validating a signature.
     */
    @Override
    public boolean validateSignature(String signingInput, String signature) throws SignatureException {
        if (getSignatureAlgorithm() == null) {
            throw new SignatureException("The signature algorithm is null");
        }
        if (ecdsaPublicKey == null) {
            throw new SignatureException("The ECDSA public key is null");
        }
        if (signingInput == null) {
            throw new SignatureException("The signing input is null");
        }

        String algorithm;
        switch (getSignatureAlgorithm()) {
            case ES256:
                algorithm = "SHA256WITHECDSA";
                break;
            case ES384:
                algorithm = "SHA384WITHECDSA";
                break;
            case ES512:
                algorithm = "SHA512WITHECDSA";
                break;
            default:
                throw new SignatureException("Unsupported signature algorithm");
        }

        try {
            byte[] sigBytes = Base64Util.base64urldecode(signature);
            if (AlgorithmFamily.EC.equals(getSignatureAlgorithm().getFamily())) {
                sigBytes = ECDSA.transcodeSignatureToDER(sigBytes);
            }
            byte[] sigInBytes = signingInput.getBytes(Util.UTF8_STRING_ENCODING);

            AlgorithmParameters parameters = AlgorithmParameters.getInstance("EC", SecurityProviderUtility.getBCProvider());
            parameters.init(new ECGenParameterSpec(getSignatureAlgorithm().getCurve().getName()));
            ECParameterSpec ecParameters = parameters.getParameterSpec(ECParameterSpec.class);

            ECPoint pubPoint = new ECPoint(ecdsaPublicKey.getX(), ecdsaPublicKey.getY());
            KeySpec publicKeySpec = new ECPublicKeySpec(pubPoint, ecParameters);

            KeyFactory keyFactory = KeyFactory.getInstance("EC", SecurityProviderUtility.getBCProvider());
            PublicKey publicKey = keyFactory.generatePublic(publicKeySpec);

            Signature sig = Signature.getInstance(algorithm, SecurityProviderUtility.getBCProvider());
            sig.initVerify(publicKey);
            sig.update(sigInBytes);
            return sig.verify(sigBytes);
        } catch (InvalidKeySpecException | InvalidKeyException | NoSuchAlgorithmException | UnsupportedEncodingException e) {
            throw new SignatureException(e);
        } catch (Exception e) {
            throw new SignatureException(e);
        }
    }
}<|MERGE_RESOLUTION|>--- conflicted
+++ resolved
@@ -13,12 +13,6 @@
 import io.jans.as.model.crypto.signature.ECDSAPublicKey;
 import io.jans.as.model.crypto.signature.SignatureAlgorithm;
 import io.jans.as.model.util.Base64Util;
-<<<<<<< HEAD
-import io.jans.util.security.SecurityProviderUtility;
-
-import java.nio.charset.StandardCharsets;
-import java.security.AlgorithmParameters;
-=======
 import io.jans.as.model.util.Util;
 import io.jans.util.security.SecurityProviderUtility;
 
@@ -26,7 +20,6 @@
 
 import java.security.AlgorithmParameters;
 import java.security.InvalidKeyException;
->>>>>>> 23d84597
 import java.security.KeyFactory;
 import java.security.NoSuchAlgorithmException;
 import java.security.PrivateKey;
@@ -38,10 +31,7 @@
 import java.security.spec.ECPoint;
 import java.security.spec.ECPrivateKeySpec;
 import java.security.spec.ECPublicKeySpec;
-<<<<<<< HEAD
-=======
 import java.security.spec.InvalidKeySpecException;
->>>>>>> 23d84597
 import java.security.spec.KeySpec;
 
 /**
@@ -82,7 +72,7 @@
      * Constructor.
      * 
      * @param signatureAlgorithm signature algorithm.
-     * @param certificate certificate (uses RSA, EcDSA).
+     * @param certificate certificate (uses RSA, EcDSA, EdDSA).
      */
     public ECDSASigner(SignatureAlgorithm signatureAlgorithm, io.jans.as.model.crypto.Certificate certificate) {
         super(signatureAlgorithm);
@@ -108,15 +98,9 @@
             AlgorithmParameters parameters = AlgorithmParameters.getInstance("EC", SecurityProviderUtility.getBCProvider());
             parameters.init(new ECGenParameterSpec(getSignatureAlgorithm().getCurve().getName()));
             ECParameterSpec ecParameters = parameters.getParameterSpec(ECParameterSpec.class);
-<<<<<<< HEAD
 
             ECPrivateKeySpec privateKeySpec = new ECPrivateKeySpec(ecdsaPrivateKey.getD(), ecParameters);
 
-=======
-
-            ECPrivateKeySpec privateKeySpec = new ECPrivateKeySpec(ecdsaPrivateKey.getD(), ecParameters);
-
->>>>>>> 23d84597
             KeyFactory keyFactory = KeyFactory.getInstance("EC", SecurityProviderUtility.getBCProvider());
             PrivateKey privateKey = keyFactory.generatePrivate(privateKeySpec);
 

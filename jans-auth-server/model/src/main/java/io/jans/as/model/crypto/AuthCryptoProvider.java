/*
 * Janssen Project software is available under the Apache License (2004). See http://www.apache.org/licenses/ for full text.
 *
 * Copyright (c) 2020, Janssen Project
 */

package io.jans.as.model.crypto;

import com.google.common.collect.Lists;
import com.nimbusds.jose.JOSEException;
import com.nimbusds.jose.crypto.impl.ECDSA;
import io.jans.as.model.configuration.AppConfiguration;
import io.jans.as.model.crypto.encryption.KeyEncryptionAlgorithm;
import io.jans.as.model.crypto.signature.AlgorithmFamily;
import io.jans.as.model.crypto.signature.SignatureAlgorithm;
import io.jans.as.model.exception.CryptoProviderException;
import io.jans.as.model.jwk.*;
import io.jans.as.model.util.Base64Util;
import io.jans.as.model.util.CertUtils;
import io.jans.as.model.util.Util;
import io.jans.util.security.SecurityProviderUtility;

import org.apache.commons.codec.binary.Base64;
import org.apache.commons.io.FilenameUtils;
import org.apache.commons.lang.StringUtils;
import org.apache.log4j.Logger;
import org.bouncycastle.asn1.ASN1EncodableVector;
import org.bouncycastle.asn1.ASN1ObjectIdentifier;
import org.bouncycastle.asn1.DERSequence;
import org.bouncycastle.asn1.x500.X500Name;
import org.bouncycastle.asn1.x509.KeyPurposeId;
import org.bouncycastle.cert.CertIOException;
import org.bouncycastle.cert.X509CertificateHolder;
import org.bouncycastle.cert.jcajce.JcaX509CertificateConverter;
import org.bouncycastle.cert.jcajce.JcaX509v3CertificateBuilder;
import org.bouncycastle.operator.ContentSigner;
import org.bouncycastle.operator.OperatorCreationException;
import org.bouncycastle.operator.jcajce.JcaContentSignerBuilder;
import org.json.JSONArray;
import org.json.JSONObject;

import javax.crypto.Mac;
import javax.crypto.SecretKey;
import javax.crypto.spec.SecretKeySpec;
import java.io.File;
import java.io.FileInputStream;
import java.io.FileOutputStream;
import java.io.IOException;
import java.io.InputStream;
import java.math.BigInteger;
import java.nio.charset.StandardCharsets;
import java.security.InvalidAlgorithmParameterException;
import java.security.InvalidKeyException;
import java.security.Key;
import java.security.KeyPair;
import java.security.KeyPairGenerator;
import java.security.KeyStore;
import java.security.KeyStoreException;
import java.security.NoSuchAlgorithmException;
import java.security.PrivateKey;
import java.security.PublicKey;
import java.security.SecureRandom;
import java.security.Signature;
import java.security.SignatureException;
import java.security.UnrecoverableKeyException;
import java.security.cert.Certificate;
import java.security.cert.CertificateException;
import java.security.cert.X509Certificate;
import java.security.interfaces.ECPublicKey;
import java.security.interfaces.RSAPublicKey;
import java.security.spec.ECGenParameterSpec;
import java.security.InvalidParameterException;
import java.util.ArrayList;
import java.util.Collections;
import java.util.Date;
import java.util.List;
import java.util.UUID;
import java.util.stream.Collectors;

/**
 * @author Javier Rojas Blum
 * @author Yuriy Movchan
 * @author Sergey Manoylo
 * @version November 22, 2021
 */
public class AuthCryptoProvider extends AbstractCryptoProvider {

    protected static final Logger LOG = Logger.getLogger(AuthCryptoProvider.class);

    private KeyStore keyStore;
    private String keyStoreFile;
    private String keyStoreSecret;
    private String dnName;
    private final boolean rejectNoneAlg;
    private final KeySelectionStrategy keySelectionStrategy;

    public AuthCryptoProvider() throws KeyStoreException {
        this(null, null, null);
    }

    public AuthCryptoProvider(String keyStoreFile, String keyStoreSecret, String dnName) throws KeyStoreException {
        this(keyStoreFile, keyStoreSecret, dnName, false);
    }

    public AuthCryptoProvider(String keyStoreFile, String keyStoreSecret, String dnName, boolean rejectNoneAlg) throws KeyStoreException {
        this(keyStoreFile, keyStoreSecret, dnName, rejectNoneAlg, AppConfiguration.DEFAULT_KEY_SELECTION_STRATEGY);
    }

    public AuthCryptoProvider(String keyStoreFile, String keyStoreSecret, String dnName, boolean rejectNoneAlg, KeySelectionStrategy keySelectionStrategy) throws KeyStoreException {
        this.rejectNoneAlg = rejectNoneAlg;
        this.keySelectionStrategy = keySelectionStrategy != null ? keySelectionStrategy : AppConfiguration.DEFAULT_KEY_SELECTION_STRATEGY;
        if (!Util.isNullOrEmpty(keyStoreFile) && !Util.isNullOrEmpty(keyStoreSecret)) {
            this.keyStoreFile = keyStoreFile;
            this.keyStoreSecret = keyStoreSecret;
            this.dnName = dnName;
            SecurityProviderUtility.KeyStorageType keyStorageType = solveKeyStorageType();
            switch (keyStorageType) {
            case JKS_KS: {
                keyStore = KeyStore.getInstance("JKS");
                break;
            }
            case PKCS12_KS: {
                keyStore = KeyStore.getInstance("PKCS12", SecurityProviderUtility.getBCProvider());
                break;
            }
            case BCFKS_KS: {
                keyStore = KeyStore.getInstance("BCFKS", SecurityProviderUtility.getBCProvider());
                break;
            }
            }
            try {
                File f = new File(keyStoreFile);
                if (!f.exists()) {
                    keyStore.load(null, keyStoreSecret.toCharArray());
                    store();
                }
                load();
                LOG.debug("Loaded keys from keystore.");
                LOG.debug("Security Mode: " + SecurityProviderUtility.getSecurityMode().toString());
                LOG.debug("Keystore Type: " + keyStorageType.toString());
                LOG.trace("Loaded keys:"+ getKeys());
            } catch (Exception e) {
                LOG.error(e.getMessage(), e);
                LOG.error("Check type of keystorage. Expected keystorage type: '" + keyStorageType.toString() + "'");
            }
        }
    }

    private void store() throws IOException, KeyStoreException, NoSuchAlgorithmException, CertificateException {
        try (FileOutputStream fos = new FileOutputStream(keyStoreFile)) {
            keyStore.store(fos, keyStoreSecret.toCharArray());
        }
    }

    public void load() throws IOException, NoSuchAlgorithmException, CertificateException {
        try (InputStream is = new FileInputStream(keyStoreFile)) {
            keyStore.load(is, keyStoreSecret.toCharArray());
            LOG.debug("Loaded keys from JKS.");
            LOG.trace("Loaded keys:" + getKeys());
        }
    }

    public String getKeyStoreFile() {
        return keyStoreFile;
    }

    public String getKeyStoreSecret() {
        return keyStoreSecret;
    }

    public String getDnName() {
        return dnName;
    }

    @Override
    public JSONObject generateKey(Algorithm algorithm, Long expirationTime) throws CryptoProviderException {
        return generateKey(algorithm, expirationTime, 2048);
    }

    @Override
    public JSONObject generateKey(Algorithm algorithm, Long expirationTime, int keyLength, KeyOpsType keyOpsType) throws CryptoProviderException {
        if (algorithm == null) {
            throw new IllegalArgumentException("The signature algorithm parameter cannot be null");
        }
        JSONObject jsonObject = null;
        try {
            Use algUse = algorithm.getUse();
            if (algUse == Use.SIGNATURE) {
                jsonObject = generateKeySignature(algorithm, expirationTime, keyLength, keyOpsType);
            } else if (algUse == Use.ENCRYPTION) {
                jsonObject = generateKeyEncryption(algorithm, expirationTime, keyLength, keyOpsType);
            }
        } catch (NoSuchAlgorithmException | InvalidAlgorithmParameterException | OperatorCreationException
                | CertificateException | KeyStoreException | IOException e) {
            throw new CryptoProviderException(e);
        }
        return jsonObject;
    }

    @Override
    public JSONObject generateKey(Algorithm algorithm, Long expirationTime, int keyLength) throws CryptoProviderException {
        return generateKey(algorithm, expirationTime, keyLength, KeyOpsType.CONNECT);
    }

    private static String getKidSuffix(Algorithm algorithm) {
        return "_" + algorithm.getUse().getParamName().toLowerCase() + "_" + algorithm.getParamName().toLowerCase();
    }

    public String getAliasByAlgorithmForDeletion(Algorithm algorithm, String newAlias, KeyOpsType keyOpsType) throws KeyStoreException {
        for (String alias : Collections.list(keyStore.aliases())) {

            if (newAlias.equals(alias)) { // skip newly created alias or ssa keys
                continue;
            }

            if (alias.startsWith(keyOpsType.getValue()) && alias.endsWith(getKidSuffix(algorithm))) {
                return alias;
            }
        }
        return null;
    }

    @Override
    public boolean containsKey(String keyId) {
        try {
            if (StringUtils.isBlank(keyId)) {
                return false;
            }

            return keyStore.getKey(keyId, keyStoreSecret.toCharArray()) != null;
        } catch (Exception e) {
            LOG.error(e.getMessage(), e);
            return false;
        }
    }

    @Override
    public String sign(String signingInput, String alias, String sharedSecret, SignatureAlgorithm signatureAlgorithm) throws CryptoProviderException {
        try {
            if (signatureAlgorithm == SignatureAlgorithm.NONE) {
                return "";
            } else if (AlgorithmFamily.HMAC.equals(signatureAlgorithm.getFamily())) {
                SecretKey secretKey = new SecretKeySpec(sharedSecret.getBytes(StandardCharsets.UTF_8), signatureAlgorithm.getAlgorithm());
                Mac mac = Mac.getInstance(signatureAlgorithm.getAlgorithm());
                mac.init(secretKey);
                byte[] sig = mac.doFinal(signingInput.getBytes());
                return Base64Util.base64urlencode(sig);
            } else { // EC, ED or RSA
                PrivateKey privateKey = getPrivateKey(alias);
                if (privateKey == null) {
                    final String error = "Failed to find private key by kid: " + alias + ", signatureAlgorithm: " + signatureAlgorithm
                            + "(check whether web keys JSON in persistence corresponds to keystore file), keySelectionStrategy: "
                            + keySelectionStrategy;
                    LOG.error(error);
                    throw new IllegalStateException(error);
                }

                Signature signer = Signature.getInstance(signatureAlgorithm.getAlgorithm(), SecurityProviderUtility.getBCProvider());
                signer.initSign(privateKey);
                signer.update(signingInput.getBytes());

                byte[] signature = signer.sign();
                if (AlgorithmFamily.EC.equals(signatureAlgorithm.getFamily())) {
                    int signatureLenght = ECDSA.getSignatureByteArrayLength(signatureAlgorithm.getJwsAlgorithm());
                    signature = ECDSA.transcodeSignatureToConcat(signature, signatureLenght);
                }

                return Base64Util.base64urlencode(signature);
            }

        } catch (NoSuchAlgorithmException | InvalidKeyException | SignatureException | JOSEException e) {
            throw new CryptoProviderException(e);
        }
    }

    @Override
    public boolean verifySignature(String signingInput, String encodedSignature, String alias, JSONObject jwks, String sharedSecret, SignatureAlgorithm signatureAlgorithm) throws CryptoProviderException {
        if (rejectNoneAlg && signatureAlgorithm == SignatureAlgorithm.NONE) {
            LOG.trace("None algorithm is forbidden by `rejectJwtWithNoneAlg` property.");
            return false;
        }
        if (signatureAlgorithm == SignatureAlgorithm.NONE) {
            return Util.isNullOrEmpty(encodedSignature);
        } else if (AlgorithmFamily.HMAC.equals(signatureAlgorithm.getFamily())) {
            String expectedSignature = sign(signingInput, null, sharedSecret, signatureAlgorithm);
            return expectedSignature.equals(encodedSignature);
        } else { // EC, ED or RSA
            return verifySignatureEcEdRSA(signingInput, encodedSignature, alias, jwks, signatureAlgorithm);
        }
    }

    @Override
    public boolean deleteKey(String alias) throws CryptoProviderException {
        try {
            keyStore.deleteEntry(alias);
        } catch (KeyStoreException e) {
            throw new CryptoProviderException(e);
        }
        try (FileOutputStream stream = new FileOutputStream(keyStoreFile)) {
            keyStore.store(stream, keyStoreSecret.toCharArray());
        } catch (KeyStoreException | NoSuchAlgorithmException | CertificateException | IOException e) {
            throw new CryptoProviderException(e);
        }
        return true;
    }

    @Override
    public PublicKey getPublicKey(String alias) throws CryptoProviderException {
        if (Util.isNullOrEmpty(alias) || keyStore == null) {
            return null;
        }
        try {
            java.security.cert.Certificate certificate = keyStore.getCertificate(alias);
            if (certificate == null) {
                return null;
            }
            checkKeyExpiration(alias);
            return certificate.getPublicKey();
        } catch (KeyStoreException e) {
            throw new CryptoProviderException(e);
        }
    }

    @Override
    public String getKeyId(JSONWebKeySet jsonWebKeySet, Algorithm algorithm, Use use, KeyOpsType keyOpsType) throws CryptoProviderException {
        if (algorithm == null || AlgorithmFamily.HMAC.equals(algorithm.getFamily())) {
            return null;
        }
        try {
            String kid = null;
            final List<JSONWebKey> keys = jsonWebKeySet.getKeys();
            LOG.trace("WebKeys:" + keys.stream().map(JSONWebKey::getKid).collect(Collectors.toList()));
            LOG.trace("KeyStoreKeys:" + getKeys());

            List<JSONWebKey> keysByAlgAndUse = new ArrayList<>();

            for (JSONWebKey key : keys) {
                boolean keyOpsCondition = keyOpsType == null || (key.getKeyOpsType() == null || key.getKeyOpsType().isEmpty() || key.getKeyOpsType().contains(keyOpsType));
                if (algorithm == key.getAlg() && (use == null || use == key.getUse()) && keyOpsCondition) {
                    kid = key.getKid();
                    Key keyFromStore;
                    keyFromStore = keyStore.getKey(kid, keyStoreSecret.toCharArray());
                    if (keyFromStore != null) {
                        keysByAlgAndUse.add(key);
                    }
                }
            }

            if (keysByAlgAndUse.isEmpty()) {
                LOG.trace("kid is not in keystore, algorithm: {}" + algorithm + ", kid: " + kid + ", keyStorePath:" + keyStoreFile + ", keyOpsType: " + keyOpsType + ", use: " + use);
                return kid;
            }

            final JSONWebKey selectedKey = keySelectionStrategy.select(keysByAlgAndUse);
            final String selectedKid = selectedKey != null ? selectedKey.getKid() : null;
            LOG.trace("Selected kid: " + selectedKid + ", keySelection Strategy: " + keySelectionStrategy);

            return selectedKid;

        } catch (UnrecoverableKeyException | KeyStoreException | NoSuchAlgorithmException e) {
            throw new CryptoProviderException(e);
        }
    }

    @Override
    public PrivateKey getPrivateKey(String alias) throws CryptoProviderException {
        if (Util.isNullOrEmpty(alias)) {
            return null;
        }
        try {
            Key key = keyStore.getKey(alias, keyStoreSecret.toCharArray());
            if (key == null) {
                return null;
            }

            PrivateKey privateKey = (PrivateKey) key;

            checkKeyExpiration(alias);

            return privateKey;
        } catch (UnrecoverableKeyException | KeyStoreException | NoSuchAlgorithmException e) {
            throw new CryptoProviderException(e);
        }
    }

    public X509Certificate generateV3Certificate(KeyPair keyPair, String issuer, String signatureAlgorithm, Long expirationTime) throws CertIOException, OperatorCreationException, CertificateException {
        PrivateKey privateKey = keyPair.getPrivate();
        PublicKey publicKey = keyPair.getPublic();

        // Signers name
        X500Name issuerName = new X500Name(issuer);

        // Subjects name - the same as we are self signed.
        X500Name subjectName = new X500Name(issuer);

        // Serial
        BigInteger serial = new BigInteger(256, new SecureRandom());

        // Not before
        Date notBefore = new Date(System.currentTimeMillis() - 10000);
        Date notAfter = new Date(expirationTime);

        // Create the certificate - version 3
        JcaX509v3CertificateBuilder builder = new JcaX509v3CertificateBuilder(issuerName, serial, notBefore, notAfter, subjectName, publicKey);

        ASN1EncodableVector purposes = new ASN1EncodableVector();
        purposes.add(KeyPurposeId.id_kp_serverAuth);
        purposes.add(KeyPurposeId.id_kp_clientAuth);
        purposes.add(KeyPurposeId.anyExtendedKeyUsage);

        ASN1ObjectIdentifier extendedKeyUsage = new ASN1ObjectIdentifier("2.5.29.37").intern();
        builder.addExtension(extendedKeyUsage, false, new DERSequence(purposes));

        ContentSigner signer = new JcaContentSignerBuilder(signatureAlgorithm).setProvider(SecurityProviderUtility.getBCProvider()).build(privateKey);
        X509CertificateHolder holder = builder.build(signer);
        return new JcaX509CertificateConverter().setProvider(SecurityProviderUtility.getBCProvider()).getCertificate(holder);
    }

    @Override
    public List<String> getKeys() {
        try {
            return Collections.list(this.keyStore.aliases());
        } catch (KeyStoreException e) {
            LOG.error(e.getMessage(), e);
            return Lists.newArrayList();
        }
    }

    public SignatureAlgorithm getSignatureAlgorithm(String alias) throws KeyStoreException {
        Certificate[] chain = keyStore.getCertificateChain(alias);
        if ((chain == null) || chain.length == 0) {
            return null;
        }

        X509Certificate cert = (X509Certificate) chain[0];
        return CertUtils.getSignatureAlgorithm(cert);
    }

    private void checkKeyExpiration(String alias) {
        try {
            Date expirationDate = ((X509Certificate) keyStore.getCertificate(alias)).getNotAfter();
            checkKeyExpiration(alias, expirationDate.getTime());
        } catch (KeyStoreException e) {
            e.printStackTrace();
        }
    }

    public KeyStore getKeyStore() {
        return keyStore;
    }

    private JSONObject generateKeySignature(Algorithm algorithm, Long expirationTime, int keyLength, KeyOpsType keyOpsType)
            throws NoSuchAlgorithmException, InvalidAlgorithmParameterException, OperatorCreationException,
            CertificateException, KeyStoreException, IOException {

        SignatureAlgorithm signatureAlgorithm = SignatureAlgorithm.fromString(algorithm.getParamName());
        if (signatureAlgorithm == null) {
            algorithm = Algorithm.ES384;
            signatureAlgorithm = SignatureAlgorithm.ES384;
        }
        KeyPairGenerator keyGen = null;
        final AlgorithmFamily algorithmFamily = algorithm.getFamily();
        switch (algorithmFamily) {
            case RSA:
                keyGen = KeyPairGenerator.getInstance(algorithmFamily.toString(), SecurityProviderUtility.getBCProvider());
                keyGen.initialize(keyLength, new SecureRandom());
                break;
            case EC:
                ECGenParameterSpec ecSpec = new ECGenParameterSpec(signatureAlgorithm.getCurve().getAlias());
                keyGen = KeyPairGenerator.getInstance(algorithmFamily.toString(), SecurityProviderUtility.getBCProvider());
                keyGen.initialize(ecSpec, new SecureRandom());
<<<<<<< HEAD
=======
                break;
            case ED:
                if (!SecurityProviderUtility.isBcProvMode()) {
                    throw new InvalidParameterException("Wrong CryptoProvider Mode. EdDSA can be used, when BCPROV mode is initialized");                    
                }
                org.bouncycastle.jcajce.spec.EdDSAParameterSpec edSpec = new org.bouncycastle.jcajce.spec.EdDSAParameterSpec(signatureAlgorithm.getCurve().getAlias());
                keyGen = KeyPairGenerator.getInstance(signatureAlgorithm.getName(), SecurityProviderUtility.getBCProvider());
                keyGen.initialize(edSpec, new SecureRandom());
>>>>>>> 23d84597
                break;
            default:
                throw new IllegalStateException("The provided signature algorithm parameter is not supported: algorithmFamily = " + algorithmFamily);

        }
        return getJson(algorithm, keyGen, signatureAlgorithm.getAlgorithm(), expirationTime, keyOpsType);
    }

    private JSONObject generateKeyEncryption(Algorithm algorithm, Long expirationTime, int keyLength, KeyOpsType keyOpsType) throws NoSuchAlgorithmException,
            InvalidAlgorithmParameterException, OperatorCreationException, CertificateException, KeyStoreException, IOException {

        KeyEncryptionAlgorithm keyEncryptionAlgorithm = KeyEncryptionAlgorithm.fromName(algorithm.getParamName());
        if (keyEncryptionAlgorithm == null) {
            algorithm = Algorithm.RS256;
            keyEncryptionAlgorithm = KeyEncryptionAlgorithm.RSA1_5;
        }
        KeyPairGenerator keyGen = null;
        String signatureAlgorithm = null;
        final AlgorithmFamily algorithmFamily = algorithm.getFamily();
        switch (algorithmFamily) {
            case RSA:
                keyGen = KeyPairGenerator.getInstance(algorithmFamily.toString(), SecurityProviderUtility.getBCProvider());
                keyGen.initialize(keyLength, new SecureRandom());
                signatureAlgorithm = "SHA256WITHRSA";
                break;
            case EC:
                ECGenParameterSpec eccgen = new ECGenParameterSpec(keyEncryptionAlgorithm.getCurve().getAlias());
                keyGen = KeyPairGenerator.getInstance(algorithmFamily.toString(), SecurityProviderUtility.getBCProvider());
                keyGen.initialize(eccgen, new SecureRandom());
                signatureAlgorithm = "SHA256WITHECDSA";
                break;
            default:
                throw new IllegalStateException(
                        "The provided key encryption algorithm parameter is not supported: algorithmFamily = " + algorithmFamily);

        }
        return getJson(algorithm, keyGen, signatureAlgorithm, expirationTime, keyOpsType);
    }

    private String getKid(Algorithm algorithm, KeyOpsType keyOpsType) {
        if (keyOpsType == null)
            keyOpsType = KeyOpsType.CONNECT;
        return keyOpsType.getValue() + "_" + UUID.randomUUID().toString() + getKidSuffix(algorithm);
    }

    private JSONObject getJson(final Algorithm algorithm, final KeyPairGenerator keyGen, final String signatureAlgorithmStr, final Long expirationTime, KeyOpsType keyOpsType) throws NoSuchAlgorithmException,
            OperatorCreationException, CertificateException, KeyStoreException, IOException {

        // Generate the key
        KeyPair keyPair = keyGen.generateKeyPair();
        PrivateKey pk = keyPair.getPrivate();

        // Java API requires a certificate chain
        X509Certificate cert = generateV3Certificate(keyPair, dnName, signatureAlgorithmStr, expirationTime);

        X509Certificate[] chain = new X509Certificate[1];
        chain[0] = cert;

        String alias = getKid(algorithm, keyOpsType);
        keyStore.setKeyEntry(alias, pk, keyStoreSecret.toCharArray(), chain);

        final String oldAliasByAlgorithm = getAliasByAlgorithmForDeletion(algorithm, alias, keyOpsType);
        if (StringUtils.isNotBlank(oldAliasByAlgorithm)) {
            keyStore.deleteEntry(oldAliasByAlgorithm);
            LOG.trace("New key: " + alias + ", deleted key: " + oldAliasByAlgorithm);
        }

        try (FileOutputStream stream = new FileOutputStream(keyStoreFile)) {
            keyStore.store(stream, keyStoreSecret.toCharArray());
        }

        final PublicKey publicKey = keyPair.getPublic();

        Use use = algorithm.getUse();

        JSONObject jsonObject = new JSONObject();

        algorithm.fill(jsonObject);

        jsonObject.put(JWKParameter.KEY_ID, alias);
        jsonObject.put(JWKParameter.EXPIRATION_TIME, expirationTime);
        if (publicKey instanceof RSAPublicKey) {
            RSAPublicKey rsaPublicKey = (RSAPublicKey) publicKey;
            jsonObject.put(JWKParameter.MODULUS, Base64Util.base64urlencodeUnsignedBigInt(rsaPublicKey.getModulus()));
            jsonObject.put(JWKParameter.EXPONENT, Base64Util.base64urlencodeUnsignedBigInt(rsaPublicKey.getPublicExponent()));
        } else if (publicKey instanceof ECPublicKey) {
            ECPublicKey ecPublicKey = (ECPublicKey) publicKey;
            if (use == Use.SIGNATURE) {
                SignatureAlgorithm signatureAlgorithm = SignatureAlgorithm.fromString(algorithm.getParamName());
                jsonObject.put(JWKParameter.CURVE, signatureAlgorithm.getCurve().getName());
            } else if (use == Use.ENCRYPTION) {
                KeyEncryptionAlgorithm keyEncryptionAlgorithm = KeyEncryptionAlgorithm.fromName(algorithm.getParamName());
                jsonObject.put(JWKParameter.CURVE, keyEncryptionAlgorithm.getCurve().getName());
            }
            jsonObject.put(JWKParameter.X, Base64Util.base64urlencodeUnsignedBigInt(ecPublicKey.getW().getAffineX()));
            jsonObject.put(JWKParameter.Y, Base64Util.base64urlencodeUnsignedBigInt(ecPublicKey.getW().getAffineY()));
<<<<<<< HEAD
=======
        }
        if (SecurityProviderUtility.isBcProvMode() && use == Use.SIGNATURE
                && publicKey instanceof org.bouncycastle.jcajce.interfaces.EdDSAPublicKey) {
            org.bouncycastle.jcajce.interfaces.EdDSAPublicKey edDSAPublicKey = (org.bouncycastle.jcajce.interfaces.EdDSAPublicKey) publicKey;
            SignatureAlgorithm signatureAlgorithm = SignatureAlgorithm.fromString(algorithm.getParamName());
            jsonObject.put(JWKParameter.CURVE, signatureAlgorithm.getCurve().getName());
            jsonObject.put(JWKParameter.X, Base64Util.base64urlencode(edDSAPublicKey.getEncoded()));
            // EdDSA keys (EdDSAPublicKey, EDDSAPrivateKey) don't use BigInteger, but only byte[], 
            // so Base64Util.base64urlencode, but not Base64Util.base64urlencodeUnsignedBigInt is used.
>>>>>>> 23d84597
        }
        JSONArray x5c = new JSONArray();
        x5c.put(Base64.encodeBase64String(cert.getEncoded()));
        jsonObject.put(JWKParameter.CERTIFICATE_CHAIN, x5c);

        return jsonObject;
    }

    private boolean verifySignatureEcEdRSA(String signingInput, String encodedSignature, String alias, JSONObject jwks, SignatureAlgorithm signatureAlgorithm) {
        PublicKey publicKey = null;
        try {
            if (jwks == null) {
                publicKey = getPublicKey(alias);
            } else {
                publicKey = getPublicKey(alias, jwks, signatureAlgorithm.getAlg());
            }
            if (publicKey == null) {
                return false;
            }
            return verifySignatureEcEdRSA(signingInput, encodedSignature, signatureAlgorithm, publicKey);
        } catch (Exception e) {
            LOG.error(e.getMessage(), e);
            return false;
        }
    }

    private boolean verifySignatureEcEdRSA(String signingInput, String encodedSignature, SignatureAlgorithm signatureAlgorithm, PublicKey publicKey) throws JOSEException, NoSuchAlgorithmException, InvalidKeyException, SignatureException {
        byte[] signature = Base64Util.base64urldecode(encodedSignature);
        byte[] signatureDer = signature;
        if (AlgorithmFamily.EC.equals(signatureAlgorithm.getFamily())) {
            signatureDer = ECDSA.transcodeSignatureToDER(signatureDer);
        }
        Signature verifier = Signature.getInstance(signatureAlgorithm.getAlgorithm(), SecurityProviderUtility.getBCProvider());
        verifier.initVerify(publicKey);
        verifier.update(signingInput.getBytes());
        try {
            return verifier.verify(signatureDer);
        } catch (SignatureException e) {
            return verifier.verify(signature);
        }
    }

    /**
     * 
     * @return
     */
    private SecurityProviderUtility.KeyStorageType solveKeyStorageType() {
        SecurityProviderUtility.SecurityModeType securityMode = SecurityProviderUtility.getSecurityMode();
        if (securityMode == null) {
            throw new InvalidParameterException("Security Mode wasn't initialized. Call installBCProvider() before");
        }
        String keyStoreExt = FilenameUtils.getExtension(keyStoreFile);
        SecurityProviderUtility.KeyStorageType keyStorageType = SecurityProviderUtility.KeyStorageType.fromExtension(keyStoreExt);
        boolean ksTypeFound = false;
        for (SecurityProviderUtility.KeyStorageType ksType : securityMode.getKeystorageTypes()) {
            if (keyStorageType == ksType) {
                ksTypeFound = true;
                break;
            }
        }
        if (!ksTypeFound) {
<<<<<<< HEAD
        	if (securityMode == SecurityProviderUtility.SecurityModeType.BCFIPS_SECURITY_MODE) {
                keyStorageType =  SecurityProviderUtility.KeyStorageType.BCFKS_KS;
        	}
        	else if (securityMode == SecurityProviderUtility.SecurityModeType.BCPROV_SECURITY_MODE) {
                keyStorageType = SecurityProviderUtility.KeyStorageType.PKCS12_KS;
        	}
        }
        return keyStorageType;
    }
}
=======
            switch (securityMode) {
            case BCFIPS_SECURITY_MODE: {
                keyStorageType =  SecurityProviderUtility.KeyStorageType.BCFKS_KS;
                break;
            }
            case BCPROV_SECURITY_MODE: {
                keyStorageType = SecurityProviderUtility.KeyStorageType.PKCS12_KS;
                break;
            }
            }
        }
        return keyStorageType;
    }
}
>>>>>>> 23d84597
<|MERGE_RESOLUTION|>--- conflicted
+++ resolved
@@ -57,6 +57,7 @@
 import java.security.KeyStore;
 import java.security.KeyStoreException;
 import java.security.NoSuchAlgorithmException;
+import java.security.NoSuchProviderException;
 import java.security.PrivateKey;
 import java.security.PublicKey;
 import java.security.SecureRandom;
@@ -190,7 +191,7 @@
             } else if (algUse == Use.ENCRYPTION) {
                 jsonObject = generateKeyEncryption(algorithm, expirationTime, keyLength, keyOpsType);
             }
-        } catch (NoSuchAlgorithmException | InvalidAlgorithmParameterException | OperatorCreationException
+        } catch (NoSuchAlgorithmException | NoSuchProviderException | InvalidAlgorithmParameterException | OperatorCreationException
                 | CertificateException | KeyStoreException | IOException e) {
             throw new CryptoProviderException(e);
         }
@@ -450,7 +451,7 @@
     }
 
     private JSONObject generateKeySignature(Algorithm algorithm, Long expirationTime, int keyLength, KeyOpsType keyOpsType)
-            throws NoSuchAlgorithmException, InvalidAlgorithmParameterException, OperatorCreationException,
+            throws NoSuchAlgorithmException, NoSuchProviderException, InvalidAlgorithmParameterException, OperatorCreationException,
             CertificateException, KeyStoreException, IOException {
 
         SignatureAlgorithm signatureAlgorithm = SignatureAlgorithm.fromString(algorithm.getParamName());
@@ -469,8 +470,6 @@
                 ECGenParameterSpec ecSpec = new ECGenParameterSpec(signatureAlgorithm.getCurve().getAlias());
                 keyGen = KeyPairGenerator.getInstance(algorithmFamily.toString(), SecurityProviderUtility.getBCProvider());
                 keyGen.initialize(ecSpec, new SecureRandom());
-<<<<<<< HEAD
-=======
                 break;
             case ED:
                 if (!SecurityProviderUtility.isBcProvMode()) {
@@ -479,7 +478,6 @@
                 org.bouncycastle.jcajce.spec.EdDSAParameterSpec edSpec = new org.bouncycastle.jcajce.spec.EdDSAParameterSpec(signatureAlgorithm.getCurve().getAlias());
                 keyGen = KeyPairGenerator.getInstance(signatureAlgorithm.getName(), SecurityProviderUtility.getBCProvider());
                 keyGen.initialize(edSpec, new SecureRandom());
->>>>>>> 23d84597
                 break;
             default:
                 throw new IllegalStateException("The provided signature algorithm parameter is not supported: algorithmFamily = " + algorithmFamily);
@@ -488,7 +486,7 @@
         return getJson(algorithm, keyGen, signatureAlgorithm.getAlgorithm(), expirationTime, keyOpsType);
     }
 
-    private JSONObject generateKeyEncryption(Algorithm algorithm, Long expirationTime, int keyLength, KeyOpsType keyOpsType) throws NoSuchAlgorithmException,
+    private JSONObject generateKeyEncryption(Algorithm algorithm, Long expirationTime, int keyLength, KeyOpsType keyOpsType) throws NoSuchAlgorithmException, NoSuchProviderException,
             InvalidAlgorithmParameterException, OperatorCreationException, CertificateException, KeyStoreException, IOException {
 
         KeyEncryptionAlgorithm keyEncryptionAlgorithm = KeyEncryptionAlgorithm.fromName(algorithm.getParamName());
@@ -576,8 +574,6 @@
             }
             jsonObject.put(JWKParameter.X, Base64Util.base64urlencodeUnsignedBigInt(ecPublicKey.getW().getAffineX()));
             jsonObject.put(JWKParameter.Y, Base64Util.base64urlencodeUnsignedBigInt(ecPublicKey.getW().getAffineY()));
-<<<<<<< HEAD
-=======
         }
         if (SecurityProviderUtility.isBcProvMode() && use == Use.SIGNATURE
                 && publicKey instanceof org.bouncycastle.jcajce.interfaces.EdDSAPublicKey) {
@@ -587,7 +583,6 @@
             jsonObject.put(JWKParameter.X, Base64Util.base64urlencode(edDSAPublicKey.getEncoded()));
             // EdDSA keys (EdDSAPublicKey, EDDSAPrivateKey) don't use BigInteger, but only byte[], 
             // so Base64Util.base64urlencode, but not Base64Util.base64urlencodeUnsignedBigInt is used.
->>>>>>> 23d84597
         }
         JSONArray x5c = new JSONArray();
         x5c.put(Base64.encodeBase64String(cert.getEncoded()));
@@ -614,7 +609,7 @@
         }
     }
 
-    private boolean verifySignatureEcEdRSA(String signingInput, String encodedSignature, SignatureAlgorithm signatureAlgorithm, PublicKey publicKey) throws JOSEException, NoSuchAlgorithmException, InvalidKeyException, SignatureException {
+    private boolean verifySignatureEcEdRSA(String signingInput, String encodedSignature, SignatureAlgorithm signatureAlgorithm, PublicKey publicKey) throws JOSEException, NoSuchAlgorithmException, NoSuchProviderException, InvalidKeyException, SignatureException {
         byte[] signature = Base64Util.base64urldecode(encodedSignature);
         byte[] signatureDer = signature;
         if (AlgorithmFamily.EC.equals(signatureAlgorithm.getFamily())) {
@@ -649,18 +644,6 @@
             }
         }
         if (!ksTypeFound) {
-<<<<<<< HEAD
-        	if (securityMode == SecurityProviderUtility.SecurityModeType.BCFIPS_SECURITY_MODE) {
-                keyStorageType =  SecurityProviderUtility.KeyStorageType.BCFKS_KS;
-        	}
-        	else if (securityMode == SecurityProviderUtility.SecurityModeType.BCPROV_SECURITY_MODE) {
-                keyStorageType = SecurityProviderUtility.KeyStorageType.PKCS12_KS;
-        	}
-        }
-        return keyStorageType;
-    }
-}
-=======
             switch (securityMode) {
             case BCFIPS_SECURITY_MODE: {
                 keyStorageType =  SecurityProviderUtility.KeyStorageType.BCFKS_KS;
@@ -674,5 +657,4 @@
         }
         return keyStorageType;
     }
-}
->>>>>>> 23d84597
+}
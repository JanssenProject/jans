--- conflicted
+++ resolved
@@ -12,15 +12,12 @@
 
 import org.apache.commons.lang.StringUtils;
 
-<<<<<<< HEAD
-=======
 import org.bouncycastle.asn1.x500.X500Name;
 import org.bouncycastle.cert.X509CertificateHolder;
 import org.bouncycastle.cert.jcajce.JcaX509CertificateConverter;
 import org.bouncycastle.cert.jcajce.JcaX509v3CertificateBuilder;
->>>>>>> 23d84597
 import org.bouncycastle.operator.OperatorCreationException;
-import org.bouncycastle.cert.CertIOException;
+import org.bouncycastle.operator.jcajce.JcaContentSignerBuilder;
 
 import org.bouncycastle.asn1.ASN1EncodableVector;
 import org.bouncycastle.asn1.ASN1ObjectIdentifier;
@@ -32,11 +29,14 @@
 import java.security.AlgorithmParameters;
 import java.security.InvalidAlgorithmParameterException;
 import java.security.InvalidParameterException;
+import java.security.KeyPair;
 import java.security.KeyPairGenerator;
 import java.security.NoSuchAlgorithmException;
 import java.security.SecureRandom;
 import java.security.cert.CertificateException;
+import java.security.cert.X509Certificate;
 import java.util.Calendar;
+import java.util.Date;
 import java.util.GregorianCalendar;
 
 import java.security.interfaces.ECPrivateKey;
@@ -56,8 +56,12 @@
  */
 public class ECDSAKeyFactory extends KeyFactory<ECDSAPrivateKey, ECDSAPublicKey> {
 
+    private final SignatureAlgorithm signatureAlgorithm;
+    private final KeyPair keyPair;
+
     private final ECDSAPrivateKey ecdsaPrivateKey;
     private final ECDSAPublicKey ecdsaPublicKey;
+    private Certificate certificate;
 
     public ECDSAKeyFactory(SignatureAlgorithm signatureAlgorithm, String dnName) throws NoSuchAlgorithmException, InvalidParameterSpecException, InvalidAlgorithmParameterException, OperatorCreationException, CertificateException, CertIOException {
         if (signatureAlgorithm == null) {
@@ -70,7 +74,6 @@
 
         parameters.init(new ECGenParameterSpec(signatureAlgorithm.getCurve().getName()));
         ECParameterSpec ecParameters = parameters.getParameterSpec(ECParameterSpec.class);
-<<<<<<< HEAD
 
         KeyPairGenerator keyGen = KeyPairGenerator.getInstance("EC", SecurityProviderUtility.getBCProvider());
         keyGen.initialize(ecParameters, new SecureRandom());
@@ -84,21 +87,6 @@
         BigInteger y = publicKeySpec.getW().getAffineY();
         BigInteger s = privateKeySpec.getS();
 
-=======
-
-        KeyPairGenerator keyGen = KeyPairGenerator.getInstance("EC", SecurityProviderUtility.getBCProvider());
-        keyGen.initialize(ecParameters, new SecureRandom());
-
-        keyPair = keyGen.generateKeyPair();
-
-        ECPrivateKey privateKeySpec = (ECPrivateKey) keyPair.getPrivate();
-        ECPublicKey publicKeySpec = (ECPublicKey) keyPair.getPublic();
-
-        BigInteger x = publicKeySpec.getW().getAffineX();
-        BigInteger y = publicKeySpec.getW().getAffineY();
-        BigInteger s = privateKeySpec.getS();
-
->>>>>>> 23d84597
         this.ecdsaPrivateKey = new ECDSAPrivateKey(signatureAlgorithm, s);
         this.ecdsaPublicKey = new ECDSAPublicKey(signatureAlgorithm, x, y);
 
@@ -110,8 +98,6 @@
 
             this.certificate = generateV3Certificate(startDate.getTime(), expiryDate.getTime(), dnName);
         }
-<<<<<<< HEAD
-=======
     }
 
     public Certificate generateV3Certificate(Date startDate, Date expirationDate, String dnName) throws OperatorCreationException, CertificateException, CertIOException {
@@ -132,7 +118,6 @@
         X509Certificate x509Certificate = new JcaX509CertificateConverter().setProvider(SecurityProviderUtility.getBCProviderName()).getCertificate(certHolder);
 
         return new Certificate(signatureAlgorithm, x509Certificate);
->>>>>>> 23d84597
     }
 
     @Override

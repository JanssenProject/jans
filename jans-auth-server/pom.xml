<?xml version="1.0" encoding="UTF-8"?>
<project xmlns="http://maven.apache.org/POM/4.0.0" xmlns:xsi="http://www.w3.org/2001/XMLSchema-instance" xsi:schemaLocation="http://maven.apache.org/POM/4.0.0 http://maven.apache.org/xsd/maven-4.0.0.xsd">

	<modelVersion>4.0.0</modelVersion>
	<groupId>io.jans</groupId>
	<artifactId>jans-auth-server-parent</artifactId>
	<packaging>pom</packaging>
	<version>1.0.6-SNAPSHOT</version>
	<name>Jans authentication server parent</name>
    <distributionManagement>
	  <repository>
          <id>github</id>
          <name>GitHub Packages</name>
          <url>https://maven.pkg.github.com/JanssenProject/jans</url>
      </repository>
    </distributionManagement>

	<properties>
		<project.build.sourceEncoding>UTF-8</project.build.sourceEncoding>
		<maven.min-version>3.3.9</maven.min-version>

		<jans-core.version>${project.version}</jans-core.version>
		<jans-eleven.version>${project.version}</jans-eleven.version>
		<jans-notify.version>${project.version}</jans-notify.version>
		<jans-fido2.version>${project.version}</jans-fido2.version>

		<jakarta.jms.api.version>2.0.3</jakarta.jms.api.version>
		<activemq.version>5.15.14</activemq.version>

		<jettison.version>1.5.1</jettison.version>

		<slf4j.version>1.7.25</slf4j.version>

		<swagger.version>1.3.13</swagger.version>

		<jetty.version>11.0.8</jetty.version>

        <arquillian.version>1.4.0.Final</arquillian.version>
        <arquillian.rest.version>1.0.0.Alpha4</arquillian.rest.version>
        <arquillian.drone.version>2.0.0.Final</arquillian.drone.version>
        <arquillian.graphene.version>2.1.0.CR1</arquillian.graphene.version>
		<arquillian.test.version>1.7.0.Alpha10</arquillian.test.version>
		<arquillian.jetty.embedded.11.version>1.0.0.CR4</arquillian.jetty.embedded.11.version>
		<arquillian.ingwar.tools.version>1.2.0</arquillian.ingwar.tools.version>


		<shrinkwrap.version>2.1.0</shrinkwrap.version>
		<!-- argLine property needs to stay as POM property so that JaCoCo plugin can append it at build time -->
		<argLine>-Xms1024m -Xmx2048m -XX:+DisableExplicitGC</argLine>

		<sonar.projectKey>JanssenProject_jans-auth-server</sonar.projectKey>
		<sonar.moduleKey>${project.groupId}:${project.artifactId}</sonar.moduleKey>
		<sonar.organization>janssenproject</sonar.organization>
		<sonar.host.url>https://sonarcloud.io</sonar.host.url>
		<weld.version>4.0.3.Final</weld.version>
		<org.jboss.resteasy.client.microprofile.version>4.7.5.Final</org.jboss.resteasy.client.microprofile.version>
	</properties>

	<prerequisites>
		<maven>${maven.min-version}</maven>
	</prerequisites>

	<repositories>
		<repository>
			<id>mavencentral</id>
			<name>maven central</name>
			<url>https://repo1.maven.org/maven2</url>
		</repository>
		<repository>
            <snapshots>
                <enabled>true</enabled>
                <updatePolicy>always</updatePolicy>
            </snapshots>
			<id>jans</id>
			<name>Janssen project repository</name>
			<url>https://maven.jans.io/maven</url>
		</repository>
		<repository>
			<id>gluu</id>
			<name>Gluu project repository</name>
			<url>https://maven.gluu.org/maven</url>
		</repository>
		<repository>
			<id>bouncycastle</id>
			<name>Bouncy Castle</name>
			<url>https://repo1.maven.org/maven2/org/bouncycastle</url>
		</repository>
		<repository>
			<id>mulesoft</id>
			<name>mulesoft</name>
			<url>https://repository.mulesoft.org/nexus/content/repositories/releases</url>
		</repository>
	</repositories>

	<scm>
		<url>https://github.com/JanssenProject/jans-auth-server</url>
		<connection>scm:git:git://github.com/JanssenProject/jans-auth-server.git</connection>
		<developerConnection>scm:git:git@github.com:v/jans-auth-server.git</developerConnection>
	</scm>

	<modules>
		<module>model</module>
		<module>persistence-model</module>
<<<<<<< HEAD
        <module>test-model</module>
        <module>client</module>
        <module>static</module>
        <module>common</module>
        <module>server</module>
    </modules>
=======
		<module>client</module>
		<module>static</module>
		<module>common</module>
		<module>server</module>
		<module>test-model</module>
  </modules>
>>>>>>> 4d61c7b1

	<dependencyManagement>
		<dependencies>
            <dependency>
                <groupId>io.jans</groupId>
                <artifactId>jans-bom</artifactId>
                <version>${project.version}</version>
                <scope>import</scope>
                <type>pom</type>
            </dependency>

            <dependency>
                <groupId>net.agkn</groupId>
                <artifactId>hll</artifactId>
                <version>1.6.0</version>
            </dependency>

			<!-- Weld -->
			<dependency>
				<groupId>org.jboss.weld</groupId>
				<artifactId>weld-core-parent</artifactId>
				<version>${weld.version}</version>
				<scope>import</scope>
				<type>pom</type>
			</dependency>

         	<!-- https://github.com/wywygmbh/log4j-plugin-fluency -->
			<dependency>
				<groupId>com.wywy</groupId>
				<artifactId>log4j-plugin-fluency</artifactId>
				<version>1.3.2</version>
			</dependency>
			<!-- jans -->
			<dependency>
				<groupId>io.jans</groupId>
				<artifactId>jans-auth-model</artifactId>
				<version>${project.version}</version>
			</dependency>
			<dependency>
				<groupId>io.jans</groupId>
				<artifactId>jans-auth-persistence-model</artifactId>
				<version>${project.version}</version>
			</dependency>
			<dependency>
				<groupId>io.jans</groupId>
				<artifactId>jans-auth-test-model</artifactId>
				<version>${project.version}</version>
			</dependency>
			<dependency>
				<groupId>io.jans</groupId>
				<artifactId>jans-auth-common</artifactId>
				<version>${project.version}</version>
			</dependency>
			<dependency>
				<groupId>io.jans</groupId>
				<artifactId>jans-fido2-server</artifactId>
				<version>${project.version}</version>
			</dependency>
			<dependency>
				<groupId>io.jans</groupId>
				<artifactId>jans-fido2-client</artifactId>
				<version>${project.version}</version>
			</dependency>
			<dependency>
				<groupId>io.jans</groupId>
				<artifactId>jans-auth-client</artifactId>
				<version>${project.version}</version>
			</dependency>
			<dependency>
				<groupId>io.jans</groupId>
				<artifactId>jans-auth-static</artifactId>
				<version>${project.version}</version>
			</dependency>

			<dependency>
				<groupId>io.jans</groupId>
				<artifactId>jans-eleven-client</artifactId>
				<version>${jans-eleven.version}</version>
			</dependency>
			<dependency>
				<groupId>io.jans</groupId>
				<artifactId>jans-eleven-model</artifactId>
				<version>${jans-eleven.version}</version>
			</dependency>
			<dependency>
				<groupId>io.jans</groupId>
				<artifactId>jans-notify-client</artifactId>
				<version>${jans-notify.version}</version>
			</dependency>
			<dependency>
				<groupId>io.jans</groupId>
				<artifactId>jans-notify-model</artifactId>
				<version>${jans-notify.version}</version>
			</dependency>

			<!-- Omnifaces -->
			<!-- <dependency>
				<groupId>org.omnifaces</groupId>
				<artifactId>omnifaces</artifactId>
			</dependency> -->

			<!-- Microsoft -->
			<dependency>
				<groupId>com.github.microsoft</groupId>
				<artifactId>TSS.Java</artifactId>
				<version>0.3.0</version>
			</dependency>

			<!-- Jettison -->
			<dependency>
				<groupId>org.codehaus.jettison</groupId>
				<artifactId>jettison</artifactId>
				<version>${jettison.version}</version>
			</dependency>

			<!-- JMS -->
			<dependency>
				<groupId>org.apache.activemq</groupId>
				<artifactId>activemq-client</artifactId>
				<version>${activemq.version}</version>
			</dependency>
			<dependency>
				<groupId>org.apache.activemq</groupId>
				<artifactId>activemq-pool</artifactId>
				<version>${activemq.version}</version>
			</dependency>

			<dependency>
				<groupId>com.googlecode.json-simple</groupId>
				<artifactId>json-simple</artifactId>
				<version>1.1.1</version>
			</dependency>
			<dependency>
				<groupId>org.mvel</groupId>
				<artifactId>mvel2</artifactId>
				<version>2.1.3.Final</version>
			</dependency>
			<dependency>
				<groupId>org.antlr</groupId>
				<artifactId>antlr-runtime</artifactId>
				<version>3.1.1</version>
			</dependency>
			<dependency>
				<groupId>commons-net</groupId>
				<artifactId>commons-net</artifactId>
				<version>3.0</version>
			</dependency>

            <!-- Test -->
		<dependency>
			<groupId>org.seleniumhq.selenium</groupId>
			<artifactId>selenium-java</artifactId>
			<version>3.141.59</version>
			<scope>test</scope>
		</dependency>
            <dependency>
                <groupId>org.bitbucket.b_c</groupId>
                <artifactId>jose4j</artifactId>
                <version>0.7.9</version>
                <scope>test</scope>
            </dependency>
            <dependency>
                <groupId>org.jetbrains</groupId>
                <artifactId>annotations</artifactId>
                <version>23.0.0</version>
            </dependency>

	        <dependency>
	            <groupId>org.eclipse.jetty</groupId>
	            <artifactId>jetty-webapp</artifactId>
	            <version>${jetty.version}</version>
	            <scope>provided</scope>
	        </dependency>

	        <dependency>
	            <groupId>org.eclipse.jetty</groupId>
	            <artifactId>jetty-deploy</artifactId>
	            <version>${jetty.version}</version>
	            <scope>provided</scope>
	        </dependency>

	        <dependency>
	            <!-- Jetty annotations needed for Servlet 3.1 support -->
	            <groupId>org.eclipse.jetty</groupId>
	            <artifactId>jetty-annotations</artifactId>
	            <version>${jetty.version}</version>
	            <scope>provided</scope>
	        </dependency>

	        <dependency>
	            <!-- Jetty plus and naming required for testing resource injections -->
	            <groupId>org.eclipse.jetty</groupId>
	            <artifactId>jetty-plus</artifactId>
	            <version>${jetty.version}</version>
	            <scope>provided</scope>
	        </dependency>

            <dependency>
                <groupId>org.jboss.shrinkwrap.resolver</groupId>
                <artifactId>shrinkwrap-resolver-bom</artifactId>
                <version>${shrinkwrap.version}</version>
                <type>pom</type>
                <scope>test</scope>
            </dependency>
            <dependency>
                <groupId>org.jboss.shrinkwrap.resolver</groupId>
                <artifactId>shrinkwrap-resolver-depchain</artifactId>
                <version>${shrinkwrap.version}</version>
                <type>pom</type>
                <scope>test</scope>
			</dependency>

            <dependency>
                <groupId>org.jboss.arquillian</groupId>
                <artifactId>arquillian-bom</artifactId>
                <version>${arquillian.version}</version>
                <type>pom</type>
                <scope>import</scope>
            </dependency>

            <dependency>
                <groupId>org.jboss.arquillian.graphene</groupId>
                <artifactId>graphene-webdriver</artifactId>
                <version>${arquillian.graphene.version}</version>
                <type>pom</type>
                <scope>test</scope>
            </dependency>
            <dependency>
                <groupId>org.jboss.arquillian.extension</groupId>
                <artifactId>arquillian-drone-bom</artifactId>
                <version>${arquillian.drone.version}</version>
                <type>pom</type>
                <scope>test</scope>
            </dependency>
            <dependency>
                <groupId>org.jboss.arquillian.extension</groupId>
                <artifactId>arquillian-drone-webdriver-depchain</artifactId>
                <version>${arquillian.drone.version}</version>
                <type>pom</type>
                <scope>test</scope>
            </dependency>
			<dependency>
				<groupId>org.jboss.arquillian.extension</groupId>
				<artifactId>arquillian-rest-client-impl-3x</artifactId>
				<version>${arquillian.rest.version}</version>
				<scope>test</scope>
			</dependency>
			<dependency>
			    <groupId>org.eu.ingwar.tools</groupId>
			    <artifactId>arquillian-suite-extension</artifactId>
			    <version>1.2.0</version>
			    <scope>test</scope>
			</dependency>
			<dependency>
				<groupId>org.mockito</groupId>
				<artifactId>mockito-core</artifactId>
				<version>3.11.2</version>
				<scope>test</scope>
			</dependency>
			<dependency>
				<groupId>org.mockito</groupId>
				<artifactId>mockito-testng</artifactId>
				<version>0.4.8</version>
				<scope>test</scope>
			</dependency>
			<dependency>
				<groupId>org.mockito</groupId>
				<artifactId>mockito-inline</artifactId>
				<version>3.8.0</version>
				<scope>test</scope>
			</dependency>

			<!-- Documentation -->
			<dependency>
				<groupId>com.wordnik</groupId>
				<artifactId>swagger-annotations</artifactId>
				<version>${swagger.version}</version>
	            <scope>provided</scope>
			</dependency>
			<dependency>
				<groupId>org.jboss.resteasy</groupId>
				<artifactId>resteasy-client-microprofile</artifactId>
				<version>${org.jboss.resteasy.client.microprofile.version}</version>
			</dependency>
		</dependencies>
	</dependencyManagement>

	<build>
		<pluginManagement>
			<plugins>
				<!-- Ensures we are compiling at 1.6 level -->
				<plugin>
					<groupId>org.apache.maven.plugins</groupId>
					<artifactId>maven-compiler-plugin</artifactId>
					<version>2.3.2</version>
					<configuration>
						<source>1.8</source>
						<target>1.8</target>
						<encoding>UTF-8</encoding>
						<annotationProcessors>
							<annotationProcessor>
								io.jans.doc.annotation.DocPropertyProcessor
							</annotationProcessor>
							<annotationProcessor>
								io.jans.doc.annotation.DocFeatureFlagProcessor
							</annotationProcessor>
						</annotationProcessors>
						<compilerArgument>-Amodule=Janssen Auth Server</compilerArgument>
					</configuration>
				</plugin>
				<plugin>
					<groupId>org.apache.maven.plugins</groupId>
					<artifactId>maven-clean-plugin</artifactId>
					<version>2.5</version>
				</plugin>
				<plugin>
					<groupId>org.apache.maven.plugins</groupId>
					<artifactId>maven-deploy-plugin</artifactId>
					<version>2.7</version>
				</plugin>
				<plugin>
					<groupId>org.apache.maven.plugins</groupId>
					<artifactId>maven-dependency-plugin</artifactId>
					<version>2.8</version>
				</plugin>
				<plugin>
					<groupId>org.apache.maven.plugins</groupId>
					<artifactId>maven-install-plugin</artifactId>
					<version>2.3.1</version>
				</plugin>
				<plugin>
					<groupId>org.apache.maven.plugins</groupId>
					<artifactId>maven-jar-plugin</artifactId>
					<version>2.4</version>
					<executions>
						<execution>
							<goals>
								<goal>test-jar</goal>
							</goals>
						</execution>
					</executions>
				</plugin>
				<plugin>
					<groupId>org.apache.maven.plugins</groupId>
					<artifactId>maven-resources-plugin</artifactId>
					<version>2.6</version>
					<configuration>
						<encoding>UTF-8</encoding>
					</configuration>
				</plugin>
				<plugin>
					<groupId>org.apache.maven.plugins</groupId>
					<artifactId>maven-site-plugin</artifactId>
					<version>2.1.1</version>
				</plugin>
				<plugin>
					<groupId>org.apache.maven.plugins</groupId>
					<artifactId>maven-surefire-plugin</artifactId>
					<version>2.19.1</version>
					<configuration>
						<argLine>@{argLine}</argLine>

						<!-- Needed as we have both junit and testng -->
						<failIfNoTests>false</failIfNoTests>
						<trimStackTrace>false</trimStackTrace>

						<!-- exclude selenium tests -->
						<excludes>
							<exclude>**/selenium/*</exclude>
							<exclude>**/webdriver/*</exclude>
							<exclude>**/xml/*</exclude>
						</excludes>

						<suiteXmlFiles>
							<suiteXmlFile>target/test-classes/testng.xml</suiteXmlFile>
						</suiteXmlFiles>
					</configuration>
				</plugin>
				<plugin>
					<groupId>org.apache.maven.plugins</groupId>
					<artifactId>maven-war-plugin</artifactId>
					<version>2.3</version>
				</plugin>
				<plugin>
					<groupId>org.eclipse.jetty</groupId>
					<artifactId>jetty-maven-plugin</artifactId>
					<version>${jetty.version}</version>
				</plugin>
				<plugin>
					<groupId>org.apache.maven.plugins</groupId>
					<artifactId>maven-source-plugin</artifactId>
					<version>2.1.2</version>
					<executions>
						<execution>
							<id>attach-sources</id>
							<goals>
								<goal>jar</goal>
							</goals>
						</execution>
					</executions>
				</plugin>
				<plugin>
					<groupId>org.apache.maven.plugins</groupId>
					<artifactId>maven-javadoc-plugin</artifactId>
					<configuration>
						<failOnError>false</failOnError>
					</configuration>
				</plugin>
				<plugin>
					<groupId>org.owasp</groupId>
					<artifactId>dependency-check-maven</artifactId>
					<version>5.2.2</version>
				</plugin>
				<plugin>
					<groupId>org.jacoco</groupId>
					<artifactId>jacoco-maven-plugin</artifactId>
					<version>0.8.7</version>
				</plugin>
			</plugins>
		</pluginManagement>
	</build>

	<reporting>
		<plugins>
			<plugin>
				<groupId>org.apache.maven.plugins</groupId>
				<artifactId>maven-javadoc-plugin</artifactId>
			</plugin>

			<!-- OWASP plugin -->
			<plugin>
				<groupId>org.owasp</groupId>
				<artifactId>dependency-check-maven</artifactId>
				<reportSets>
					<reportSet>
						<reports>
							<report>aggregate</report>
						</reports>
					</reportSet>
				</reportSets>
			</plugin>
		</plugins>
	</reporting>

	<profiles>
		<profile>
			<id>set-configuration-name</id>
			<activation>
				<property>
					<name>!cfg</name>
				</property>
			</activation>
			<properties>
				<cfg>default</cfg>
			</properties>
		</profile>

		<profile>
			<!-- Neded to resolve test dependencies -->
			<id>set-skip-test-variable</id>
			<activation>
				<property>
					<name>!maven.test.skip</name>
				</property>
			</activation>
			<properties>
				<maven.test.skip>false</maven.test.skip>
			</properties>
		</profile>

		<profile>
			<id>run-benchmark-tests</id>
			<activation>
				<property>
					<name>benchmark</name>
				</property>
			</activation>
			<build>
				<pluginManagement>
					<plugins>
						<plugin>
							<groupId>org.apache.maven.plugins</groupId>
							<artifactId>maven-surefire-plugin</artifactId>
							<version>2.17</version>
							<configuration>
								<skipTests>false</skipTests>
								<failIfNoTests>false</failIfNoTests>
								<trimStackTrace>false</trimStackTrace>
								<suiteXmlFiles>
									<suiteXmlFile>target/test-classes/testng-benchmark.xml</suiteXmlFile>
								</suiteXmlFiles>
							</configuration>
						</plugin>
					</plugins>
				</pluginManagement>
			</build>
		</profile>

		<profile>
			<id>run-multi-authz-tests</id>
			<activation>
				<property>
					<name>multi-authz</name>
				</property>
			</activation>
			<build>
				<pluginManagement>
					<plugins>
						<plugin>
							<groupId>org.apache.maven.plugins</groupId>
							<artifactId>maven-surefire-plugin</artifactId>
							<version>2.17</version>
							<configuration>
								<skipTests>false</skipTests>
								<failIfNoTests>false</failIfNoTests>
								<trimStackTrace>false</trimStackTrace>
								<suiteXmlFiles>
									<suiteXmlFile>target/test-classes/testng-multi-authz.xml</suiteXmlFile>
								</suiteXmlFiles>
							</configuration>
						</plugin>
					</plugins>
				</pluginManagement>
			</build>
		</profile>

		<profile>
			<id>development-build</id>
			<activation>
				<property>
					<name>development-build</name>
					<value>true</value>
				</property>
			</activation>
			<properties>
				<log4j.default.log.level>TRACE</log4j.default.log.level>
				<weld.debug>true</weld.debug>
			</properties>
		</profile>

		<profile>
			<id>cvss-score</id>
			<activation>
				<property>
					<name>!cvss-score</name>
				</property>
			</activation>
			<properties>
				<cvss-score>8</cvss-score>
			</properties>
		</profile>
	</profiles>

</project><|MERGE_RESOLUTION|>--- conflicted
+++ resolved
@@ -99,23 +99,14 @@
 	</scm>
 
 	<modules>
-		<module>model</module>
-		<module>persistence-model</module>
-<<<<<<< HEAD
+        <module>model</module>
+        <module>persistence-model</module>
         <module>test-model</module>
         <module>client</module>
         <module>static</module>
         <module>common</module>
         <module>server</module>
     </modules>
-=======
-		<module>client</module>
-		<module>static</module>
-		<module>common</module>
-		<module>server</module>
-		<module>test-model</module>
-  </modules>
->>>>>>> 4d61c7b1
 
 	<dependencyManagement>
 		<dependencies>

--- conflicted
+++ resolved
@@ -207,19 +207,11 @@
 				<artifactId>jans-notify-client</artifactId>
 				<version>${jans-notify.version}</version>
 			</dependency>
-<<<<<<< HEAD
-			<dependency>
-				<groupId>io.jans</groupId>
-				<artifactId>jans-notify-model</artifactId>
-				<version>${jans-notify.version}</version>
-			</dependency>
 			<dependency>
 				<groupId>io.jans</groupId>
 				<artifactId>jans-doc</artifactId>
 				<version>${jans-core.version}</version>
 			</dependency>
-=======
->>>>>>> f217e31a
 
 			<!-- Omnifaces -->
 			<!-- <dependency>
@@ -400,15 +392,12 @@
 
 			<!-- Documentation -->
 			<dependency>
-<<<<<<< HEAD
 				<groupId>com.wordnik</groupId>
 				<artifactId>swagger-annotations</artifactId>
 				<version>${swagger.version}</version>
 				<scope>provided</scope>
 			</dependency>
 			<dependency>
-=======
->>>>>>> f217e31a
 				<groupId>org.jboss.resteasy</groupId>
 				<artifactId>resteasy-client-microprofile</artifactId>
 				<version>${org.jboss.resteasy.client.microprofile.version}</version>

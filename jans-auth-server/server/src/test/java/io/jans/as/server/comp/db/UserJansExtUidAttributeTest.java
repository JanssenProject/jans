--- conflicted
+++ resolved
@@ -88,15 +88,9 @@
     @Produces
     @ApplicationScoped
     public StringEncrypter getStringEncrypter() throws EncryptionException {
-<<<<<<< HEAD
-    	String saltFilePath = Paths.get(Paths.get("").toAbsolutePath().toString(), "target/conf/salt").toAbsolutePath().toString();
-    	FileConfiguration cryptoConfiguration = new FileConfiguration(saltFilePath);
-=======
-    	log.info("Current folder: {}", (new File(".").getAbsolutePath()));
-    	System.out.println("Current folder: {}" +(new File(".").getAbsolutePath()));
-
-    	FileConfiguration cryptoConfiguration = new FileConfiguration("./target/conf/salt");
->>>>>>> cc3ad940
+        String saltFilePath = Paths.get(Paths.get("").toAbsolutePath().toString(), "target/conf/salt").toAbsolutePath().toString();
+        FileConfiguration cryptoConfiguration = new FileConfiguration(saltFilePath);
+
         String encodeSalt = cryptoConfiguration.getString("encodeSalt");
 
         return StringEncrypter.instance(encodeSalt);

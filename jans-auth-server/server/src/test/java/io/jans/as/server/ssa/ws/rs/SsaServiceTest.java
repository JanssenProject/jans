package io.jans.as.server.ssa.ws.rs;

import io.jans.as.common.model.ssa.Ssa;
import io.jans.as.common.model.ssa.SsaState;
import io.jans.as.model.config.BaseDnConfiguration;
import io.jans.as.model.config.StaticConfiguration;
import io.jans.as.model.config.WebKeysConfiguration;
import io.jans.as.model.configuration.AppConfiguration;
import io.jans.as.model.crypto.AbstractCryptoProvider;
import io.jans.as.model.error.ErrorResponseFactory;
import io.jans.as.model.jwt.Jwt;
import io.jans.as.model.jwt.JwtClaims;
import io.jans.as.model.jwt.JwtHeader;
import io.jans.as.model.ssa.SsaConfiguration;
import io.jans.as.model.ssa.SsaScopeType;
import io.jans.as.server.model.common.ExecutionContext;
import io.jans.orm.PersistenceEntryManager;
import io.jans.orm.exception.EntryPersistenceException;
<<<<<<< HEAD
import io.jans.util.security.SecurityProviderUtility;
=======
import jakarta.ws.rs.WebApplicationException;
>>>>>>> e2aa1a6c
import jakarta.ws.rs.core.Response;
import org.apache.http.HttpStatus;
import org.json.JSONObject;
import org.mockito.ArgumentCaptor;
import org.mockito.InjectMocks;
import org.mockito.Mock;
import org.mockito.testng.MockitoTestNGListener;
import org.slf4j.Logger;
import org.testng.annotations.BeforeMethod;
import org.testng.annotations.Listeners;
import org.testng.annotations.Test;

import java.util.*;

import static io.jans.as.model.ssa.SsaRequestParam.*;
import static org.mockito.Mockito.*;
import static org.testng.Assert.*;

@Listeners(MockitoTestNGListener.class)
public class SsaServiceTest {
	
    static {
    	SecurityProviderUtility.installBCProvider();
    }	

    @Mock
    private Logger log;

    @InjectMocks
    private SsaService ssaService;

    @Mock
    private AppConfiguration appConfiguration;

    @Mock
    private PersistenceEntryManager persistenceEntryManager;

    @Mock
    private StaticConfiguration staticConfiguration;

    @Mock
    private WebKeysConfiguration webKeysConfiguration;

    @Mock
    private AbstractCryptoProvider cryptoProvider;

    @Mock
    private ErrorResponseFactory errorResponseFactory;

    private Ssa ssa;

    @BeforeMethod
    public void setUp() {
<<<<<<< HEAD
        Security.addProvider(SecurityProviderUtility.getBCProvider());
        cryptoProvider = new AbstractCryptoProvider() {

            @Override
            public JSONObject generateKey(Algorithm algorithm, Long expirationTime) throws CryptoProviderException {
                return null;
            }

            @Override
            public JSONObject generateKey(Algorithm algorithm, Long expirationTime, int keyLength) throws CryptoProviderException {
                return null;
            }

            @Override
            public String sign(String signingInput, String keyId, String sharedSecret, SignatureAlgorithm signatureAlgorithm) throws CryptoProviderException {
                try {
                    RSAPrivateKey privateKey = ((RSAKey) JWK.parse(senderJwkJson)).toRSAPrivateKey();
                    Signature signature = Signature.getInstance(signatureAlgorithm.getAlgorithm(), SecurityProviderUtility.getBCProvider());
                    signature.initSign(privateKey);
                    signature.update(signingInput.getBytes());

                    return Base64Util.base64urlencode(signature.sign());
                } catch (JOSEException | ParseException | NoSuchAlgorithmException | InvalidKeyException | SignatureException e) {
                    throw new CryptoProviderException(e);
                }
            }

            @Override
            public boolean verifySignature(String signingInput, String encodedSignature, String keyId, JSONObject jwks, String sharedSecret, SignatureAlgorithm signatureAlgorithm) throws CryptoProviderException {
                return false;
            }

            @Override
            public boolean deleteKey(String keyId) throws CryptoProviderException {
                return false;
            }

            @Override
            public boolean containsKey(String keyId) {
                return false;
            }

            @Override
            public PrivateKey getPrivateKey(String keyId) throws CryptoProviderException {
                return null;
            }

            @Override
            public PublicKey getPublicKey(String alias) throws CryptoProviderException {
                return null;
            }
        };

=======
>>>>>>> e2aa1a6c
        Calendar calendar = new GregorianCalendar(TimeZone.getTimeZone("UTC"));
        calendar.add(Calendar.HOUR, 24);
        ssa = new Ssa();
        ssa.setId(UUID.randomUUID().toString());
        ssa.setOrgId("test-org-id-1000");
        ssa.setExpirationDate(calendar.getTime());
        ssa.setDescription("Test description");
        ssa.getAttributes().setSoftwareId("scan-api-test");
        ssa.getAttributes().setSoftwareRoles(Collections.singletonList("password"));
        ssa.getAttributes().setGrantTypes(Collections.singletonList("client_credentials"));
        ssa.getAttributes().setOneTimeUse(true);
        ssa.getAttributes().setRotateSsa(true);
    }

    @Test
    public void persist_ssa_valid() {
        ssaService.persist(ssa);

        verify(persistenceEntryManager).persist(any(Ssa.class));
        verifyNoInteractions(log);

        ArgumentCaptor<Ssa> ssaArgumentCaptor = ArgumentCaptor.forClass(Ssa.class);
        verify(persistenceEntryManager).persist(ssaArgumentCaptor.capture());
        assertSsaWithAux(ssa, ssaArgumentCaptor.getValue());
    }

    @Test
    public void merge_ssa_valid() {
        ssaService.merge(ssa);

        verify(persistenceEntryManager).merge(any(Ssa.class));
        verifyNoInteractions(log);

        ArgumentCaptor<Ssa> ssaArgumentCaptor = ArgumentCaptor.forClass(Ssa.class);
        verify(persistenceEntryManager).merge(ssaArgumentCaptor.capture());
        assertSsaWithAux(ssa, ssaArgumentCaptor.getValue());
    }

    @Test
    public void findSsaByJti_jtiValid_ssaValid() {
        String jti = "my-jti";
        BaseDnConfiguration baseDnConfiguration = new BaseDnConfiguration();
        baseDnConfiguration.setSsa("ou=ssa,o=jans");
        when(staticConfiguration.getBaseDn()).thenReturn(baseDnConfiguration);
        when(persistenceEntryManager.find(any(), anyString())).thenReturn(ssa);

        Ssa ssaAux = ssaService.findSsaByJti(jti);
        assertNotNull(ssaAux, "ssa is null");
        verifyNoMoreInteractions(persistenceEntryManager);
    }

    @Test
    public void findSsaByJti_jtiNotFound_ssaNull() {
        String jti = "my-jti";
        BaseDnConfiguration baseDnConfiguration = new BaseDnConfiguration();
        baseDnConfiguration.setSsa("ou=ssa,o=jans");
        when(staticConfiguration.getBaseDn()).thenReturn(baseDnConfiguration);
        EntryPersistenceException error = new EntryPersistenceException(" Failed to lookup entry by key");
        when(persistenceEntryManager.find(any(), anyString())).thenThrow(error);

        Ssa ssaAux = ssaService.findSsaByJti(jti);
        assertNull(ssaAux, "ssa is not null");
        verifyNoMoreInteractions(persistenceEntryManager);
    }

    @Test
    public void getSsaList_withDeveloperScope_valid() {
        BaseDnConfiguration baseDnConfiguration = new BaseDnConfiguration();
        baseDnConfiguration.setSsa("ou=ssa,o=jans");
        when(staticConfiguration.getBaseDn()).thenReturn(baseDnConfiguration);

        String jti = null;
        String orgId = null;
        SsaState status = null;
        String clientId = "test-client";
        String[] scopes = new String[]{SsaScopeType.SSA_DEVELOPER.getValue()};
        List<Ssa> ssaList = ssaService.getSsaList(jti, orgId, status, clientId, scopes);
        assertNotNull(ssaList);
        verify(log).trace(eq("Filter with AND created: " + String.format("[(creatorId=%s)]", clientId)));
        verify(persistenceEntryManager).findEntries(any(), any(), any());
        verifyNoMoreInteractions(log);
    }

    @Test
    public void getSsaList_withJti_valid() {
        BaseDnConfiguration baseDnConfiguration = new BaseDnConfiguration();
        baseDnConfiguration.setSsa("ou=ssa,o=jans");
        when(staticConfiguration.getBaseDn()).thenReturn(baseDnConfiguration);

        String jti = "test-jti";
        String orgId = null;
        SsaState status = null;
        String clientId = "test-client";
        String[] scopes = new String[]{};
        List<Ssa> ssaList = ssaService.getSsaList(jti, orgId, status, clientId, scopes);
        assertNotNull(ssaList);
        verify(log).trace(eq("Filter with AND created: " + String.format("[(inum=%s)]", jti)));
        verify(persistenceEntryManager).findEntries(any(), any(), any());
        verifyNoMoreInteractions(log);
    }

    @Test
    public void getSsaList_withOrgId_valid() {
        BaseDnConfiguration baseDnConfiguration = new BaseDnConfiguration();
        baseDnConfiguration.setSsa("ou=ssa,o=jans");
        when(staticConfiguration.getBaseDn()).thenReturn(baseDnConfiguration);

        String jti = null;
        String orgId = "org-id-test-1";
        SsaState status = null;
        String clientId = "test-client";
        String[] scopes = new String[]{};
        List<Ssa> ssaList = ssaService.getSsaList(jti, orgId, status, clientId, scopes);
        assertNotNull(ssaList);
        verify(log).trace(eq("Filter with AND created: " + String.format("[(o=%s)]", orgId)));
        verify(persistenceEntryManager).findEntries(any(), any(), any());
        verifyNoMoreInteractions(log);
    }

    @Test
    public void getSsaList_withStatus_valid() {
        BaseDnConfiguration baseDnConfiguration = new BaseDnConfiguration();
        baseDnConfiguration.setSsa("ou=ssa,o=jans");
        when(staticConfiguration.getBaseDn()).thenReturn(baseDnConfiguration);

        String jti = null;
        String orgId = null;
        SsaState status = SsaState.ACTIVE;
        String clientId = "test-client";
        String[] scopes = new String[]{};
        List<Ssa> ssaList = ssaService.getSsaList(jti, orgId, status, clientId, scopes);
        assertNotNull(ssaList);
        verify(log).trace(eq("Filter with AND created: " + String.format("[(jansState=%s)]", status)));
        verify(persistenceEntryManager).findEntries(any(), any(), any());
        verifyNoMoreInteractions(log);
    }

    @Test
    public void getSsaList_withNullParam_valid() {
        BaseDnConfiguration baseDnConfiguration = new BaseDnConfiguration();
        baseDnConfiguration.setSsa("ou=ssa,o=jans");
        when(staticConfiguration.getBaseDn()).thenReturn(baseDnConfiguration);

        String jti = null;
        String orgId = null;
        SsaState status = null;
        String clientId = null;
        String[] scopes = new String[]{};
        List<Ssa> ssaList = ssaService.getSsaList(jti, orgId, status, clientId, scopes);
        assertNotNull(ssaList);
        assertTrue(ssaList.isEmpty());
        verify(persistenceEntryManager).findEntries(any(), any(), any());
        verifyNoInteractions(log);
    }

    @Test
    public void generateJwt_executionContextWithPostProcessorNull_jwtValid() throws Exception {
        SsaConfiguration ssaConfiguration = new SsaConfiguration();
        String issuer = "https://test.jans.io";
        when(appConfiguration.getSsaConfiguration()).thenReturn(ssaConfiguration);
        when(appConfiguration.getIssuer()).thenReturn(issuer);
        ExecutionContext executionContext = mock(ExecutionContext.class);

        Jwt jwt = ssaService.generateJwt(ssa, executionContext);
        assertSsaJwt(ssaConfiguration.getSsaSigningAlg(), issuer, ssa, jwt);
        verify(executionContext).getPostProcessor();
        verifyNoMoreInteractions(executionContext);
    }

    @Test
    public void generateJwt_executionContextWithPostProcessor_jwtValid() throws Exception {
        SsaConfiguration ssaConfiguration = new SsaConfiguration();
        String issuer = "https://test.jans.io";
        when(appConfiguration.getSsaConfiguration()).thenReturn(ssaConfiguration);
        when(appConfiguration.getIssuer()).thenReturn(issuer);
        ExecutionContext executionContext = mock(ExecutionContext.class);
        when(executionContext.getPostProcessor()).thenReturn(jsonWebResponse -> null);

        Jwt jwt = ssaService.generateJwt(ssa, executionContext);
        assertSsaJwt(ssaConfiguration.getSsaSigningAlg(), issuer, ssa, jwt);
        verify(executionContext, times(2)).getPostProcessor();
    }

    @Test
    public void generateJwt_ssa_jwtValid() throws Exception {
        SsaConfiguration ssaConfiguration = new SsaConfiguration();
        String issuer = "https://test.jans.io";
        when(appConfiguration.getSsaConfiguration()).thenReturn(ssaConfiguration);
        when(appConfiguration.getIssuer()).thenReturn(issuer);

        Jwt jwt = ssaService.generateJwt(ssa);
        assertSsaJwt(ssaConfiguration.getSsaSigningAlg(), issuer, ssa, jwt);
        verify(cryptoProvider).sign(any(), any(), eq(null), any());
        verifyNoInteractions(log);
    }

    @Test
    public void generateJwt_signatureAlgorithmNull_invalidSignature() {
        SsaConfiguration ssaConfiguration = new SsaConfiguration();
        ssaConfiguration.setSsaSigningAlg("WRONG-SIGNING-ALG");
        when(appConfiguration.getSsaConfiguration()).thenReturn(ssaConfiguration);
        WebApplicationException error = new WebApplicationException(
                Response.status(Response.Status.BAD_REQUEST)
                        .entity("{\"error\":\"invalid_signature\",\"description\":\"No algorithm found to sign the JWT.\"}")
                        .build());
        when(errorResponseFactory.createWebApplicationException(any(), any(), anyString())).thenThrow(error);

        WebApplicationException ex = expectThrows(WebApplicationException.class, () -> ssaService.generateJwt(ssa));
        assertNotNull(ex);
        assertEquals(ex.getResponse().getStatus(), 400);
        assertNotNull(ex.getResponse().getEntity());

        JSONObject jsonObject = new JSONObject(ex.getResponse().getEntity().toString());
        assertTrue(jsonObject.has("error"));
        assertEquals(jsonObject.get("error"), "invalid_signature");
        assertTrue(jsonObject.has("description"));

        verify(log).error(anyString(), anyString());
        verifyNoMoreInteractions(log);
        verifyNoInteractions(cryptoProvider, webKeysConfiguration);
    }

    @Test
    public void createNotAcceptableResponse_valid_response() {
        Response response = ssaService.createNotAcceptableResponse().build();
        assertNotNull(response, "Response is null");
        assertEquals(response.getStatus(), HttpStatus.SC_NOT_ACCEPTABLE);
    }

    @Test
    public void createUnprocessableEntityResponse_valid_response() {
        Response response = ssaService.createUnprocessableEntityResponse().build();
        assertNotNull(response, "Response is null");
        assertEquals(response.getStatus(), HttpStatus.SC_UNPROCESSABLE_ENTITY);
    }

    private static void assertSsaJwt(String ssaSigningAlg, String issuer, Ssa ssa, Jwt jwt) {
        assertNotNull(jwt, "The jwt is null");

        JwtHeader jwtHeader = jwt.getHeader();
        assertNotNull(jwtHeader.getSignatureAlgorithm().getJwsAlgorithm(), "The alg in jwt is null");
        assertEquals(jwtHeader.getSignatureAlgorithm().getJwsAlgorithm().toString(), ssaSigningAlg);
        assertNotNull(jwtHeader.getType(), "The type in jwt is null");
        assertEquals(jwtHeader.getType().toString(), "jwt");

        JwtClaims jwtClaims = jwt.getClaims();
        assertNotNull(jwtClaims.getClaim(ORG_ID.getName()), "The org_id in jwt is null");
        assertEquals(jwtClaims.getClaim(ORG_ID.getName()), ssa.getOrgId());
        assertNotNull(jwtClaims.getClaim(SOFTWARE_ID.getName()), "The software_id in jwt is null");
        assertEquals(jwtClaims.getClaim(SOFTWARE_ID.getName()), ssa.getAttributes().getSoftwareId());
        assertNotNull(jwtClaims.getClaim(SOFTWARE_ROLES.getName()), "The software_roles in jwt is null");
        assertEquals(jwtClaims.getClaim(SOFTWARE_ROLES.getName()), ssa.getAttributes().getSoftwareRoles());
        assertNotNull(jwtClaims.getClaim(GRANT_TYPES.getName()), "The grant_types in jwt is null");
        assertEquals(jwtClaims.getClaim(GRANT_TYPES.getName()), ssa.getAttributes().getGrantTypes());

        assertNotNull(jwtClaims.getClaim(JTI.getName()), "The jti in jwt is null");
        assertEquals(jwtClaims.getClaim(JTI.getName()), ssa.getId());
        assertNotNull(jwtClaims.getClaim(ISS.getName()), "The iss in jwt is null");
        assertEquals(jwtClaims.getClaim(ISS.getName()), issuer);
        assertNotNull(jwtClaims.getClaim(IAT.getName()), "The iat in jwt is null");
        assertEquals(jwtClaims.getClaim(IAT.getName()), ssa.getCreationDate());
        assertNotNull(jwtClaims.getClaim(EXP.getName()), "The exp in jwt is null");
        assertEquals(jwtClaims.getClaim(EXP.getName()), ssa.getExpirationDate());
    }

    private static void assertSsaWithAux(Ssa ssa, Ssa ssaAux) {
        assertNotNull(ssaAux, "ssa is null");
        assertNotNull(ssaAux.getId(), "ssa id is null");
        assertEquals(ssaAux.getId(), ssa.getId());
        assertNotNull(ssaAux.getOrgId(), "ssa org_id is null");
        assertEquals(ssaAux.getOrgId(), ssa.getOrgId());
        assertNotNull(ssaAux.getExpirationDate(), "ssa expiration is null");
        assertEquals(ssaAux.getExpirationDate(), ssa.getExpirationDate());
        assertNotNull(ssaAux.getDescription(), "ssa description is null");
        assertEquals(ssaAux.getDescription(), ssa.getDescription());
        assertNotNull(ssaAux.getAttributes().getSoftwareId(), "ssa software_id is null");
        assertEquals(ssaAux.getAttributes().getSoftwareId(), ssa.getAttributes().getSoftwareId());
        assertNotNull(ssaAux.getAttributes().getSoftwareRoles(), "ssa software_roles is null");
        assertEquals(ssaAux.getAttributes().getSoftwareRoles(), ssa.getAttributes().getSoftwareRoles());
        assertNotNull(ssaAux.getAttributes().getGrantTypes(), "ssa grant_types is null");
        assertEquals(ssaAux.getAttributes().getGrantTypes(), ssa.getAttributes().getGrantTypes());
        assertNotNull(ssaAux.getAttributes().getOneTimeUse(), "ssa one_time_use is null");
        assertEquals(ssaAux.getAttributes().getOneTimeUse(), ssa.getAttributes().getOneTimeUse());
        assertNotNull(ssaAux.getAttributes().getRotateSsa(), "ssa rotate_ssa is null");
        assertEquals(ssaAux.getAttributes().getRotateSsa(), ssa.getAttributes().getRotateSsa());
    }
}<|MERGE_RESOLUTION|>--- conflicted
+++ resolved
@@ -16,11 +16,8 @@
 import io.jans.as.server.model.common.ExecutionContext;
 import io.jans.orm.PersistenceEntryManager;
 import io.jans.orm.exception.EntryPersistenceException;
-<<<<<<< HEAD
-import io.jans.util.security.SecurityProviderUtility;
-=======
-import jakarta.ws.rs.WebApplicationException;
->>>>>>> e2aa1a6c
+
+import io.jans.util.security.SecurityProviderUtility;import jakarta.ws.rs.WebApplicationException;
 import jakarta.ws.rs.core.Response;
 import org.apache.http.HttpStatus;
 import org.json.JSONObject;
@@ -74,7 +71,6 @@
 
     @BeforeMethod
     public void setUp() {
-<<<<<<< HEAD
         Security.addProvider(SecurityProviderUtility.getBCProvider());
         cryptoProvider = new AbstractCryptoProvider() {
 
@@ -128,8 +124,6 @@
             }
         };
 
-=======
->>>>>>> e2aa1a6c
         Calendar calendar = new GregorianCalendar(TimeZone.getTimeZone("UTC"));
         calendar.add(Calendar.HOUR, 24);
         ssa = new Ssa();

--- conflicted
+++ resolved
@@ -161,15 +161,9 @@
                                        HttpServletRequest request, HttpServletResponse response, SecurityContext sec) {
         log.debug(
                 "Attempting to request access token: grantType = {}, code = {}, redirectUri = {}, username = {}, refreshToken = {}, " +
-<<<<<<< HEAD
-                        "clientId = {}, ExtraParams = {}, isSecure = {}, codeVerifier = {}, ticket = {}",
+                        "clientId = {}, ExtraParams = {}, isSecure = {}, codeVerifier = {}, ticket = {}, authorizationDetails = {}",
                 grantType, code, redirectUri, username, refreshToken, clientId, prepareForLogs(request.getParameterMap()),
-                sec.isSecure(), codeVerifier, ticket);
-=======
-                        "clientId = {}, ExtraParams = {}, isSecure = {}, codeVerifier = {}, ticket = {}, authorizationDetails = {}",
-                grantType, code, redirectUri, username, refreshToken, clientId, request.getParameterMap(),
                 sec.isSecure(), codeVerifier, ticket, authorizationDetails);
->>>>>>> e673e35a
 
         boolean isUma = StringUtils.isNotBlank(ticket);
         if (isUma) {

--- conflicted
+++ resolved
@@ -6,7 +6,6 @@
 
 package io.jans.as.server.service.cluster;
 
-<<<<<<< HEAD
 import java.util.ArrayList;
 import java.util.Date;
 import java.util.List;
@@ -14,8 +13,6 @@
 
 import org.slf4j.Logger;
 
-=======
->>>>>>> e8c6962f
 import io.jans.as.model.config.StaticConfiguration;
 import io.jans.as.model.configuration.AppConfiguration;
 import io.jans.model.token.TokenPool;
@@ -28,10 +25,6 @@
 import jakarta.annotation.PostConstruct;
 import jakarta.enterprise.context.ApplicationScoped;
 import jakarta.inject.Inject;
-import org.slf4j.Logger;
-
-import java.util.ArrayList;
-import java.util.List;
 
 /**
  * @author Yuriy Movchan
@@ -125,7 +118,9 @@
      * @return token pool
      */
 	public TokenPool getTokenPoolByIndex(int index) {
-	    throw new UnsupportedOperationException("WIP"); // todo
+		int poolId = index / tokenIndexAllocationBlockSize;
+		
+		return getTokenPoolById(poolId);
     }
 
 	/**

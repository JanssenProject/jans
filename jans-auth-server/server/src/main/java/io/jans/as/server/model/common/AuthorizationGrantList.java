--- conflicted
+++ resolved
@@ -254,14 +254,10 @@
     @Override
     public AuthorizationGrant getAuthorizationGrantByAccessToken(String accessToken) {
         final TokenEntity tokenEntity = grantService.getGrantByCode(accessToken);
-<<<<<<< HEAD
         if (tokenEntity != null && (
                 tokenEntity.getTokenTypeEnum() == TokenType.ACCESS_TOKEN ||
                         tokenEntity.getTokenTypeEnum() == TokenType.LONG_LIVED_ACCESS_TOKEN ||
                         tokenEntity.getTokenTypeEnum() == TokenType.TX_TOKEN)) {
-=======
-        if (tokenEntity != null && (tokenEntity.getTokenTypeEnum() == io.jans.model.token.TokenType.ACCESS_TOKEN || tokenEntity.getTokenTypeEnum() == io.jans.model.token.TokenType.LONG_LIVED_ACCESS_TOKEN)) {
->>>>>>> 18568e58
             return asGrant(tokenEntity);
         }
         return null;
@@ -273,11 +269,7 @@
             return null;
         }
         final TokenEntity tokenEntity = grantService.getGrantByCode(idToken);
-<<<<<<< HEAD
         if (tokenEntity != null && (tokenEntity.getTokenTypeEnum() == TokenType.ID_TOKEN)) {
-=======
-        if (tokenEntity != null && (tokenEntity.getTokenTypeEnum() == io.jans.model.token.TokenType.ID_TOKEN)) {
->>>>>>> 18568e58
             return asGrant(tokenEntity);
         }
         return null;

--- conflicted
+++ resolved
@@ -154,19 +154,7 @@
     public void setAuthOpenidRevokeUrl(String authOpenidRevokeUrl) {
         this.authOpenidRevokeUrl = authOpenidRevokeUrl;
     }
-<<<<<<< HEAD
-   
-=======
-
-    public String getSmallryeHealthRootPath() {
-        return smallryeHealthRootPath;
-    }
-
-    public void setSmallryeHealthRootPath(String smallryeHealthRootPath) {
-        this.smallryeHealthRootPath = smallryeHealthRootPath;
-    }
-
->>>>>>> 3a66db6c
+
     public List<String> getExclusiveAuthScopes() {
         return exclusiveAuthScopes;
     }
@@ -282,34 +270,14 @@
     @Override
     public String toString() {
         return "ApiAppConfiguration [configOauthEnabled=" + configOauthEnabled + ", disableLoggerTimer="
-<<<<<<< HEAD
-                + disableLoggerTimer + ", disableAuditLogger=" + disableAuditLogger + ", assetMgtEnabled="
-                + assetMgtEnabled + ", customAttributeValidationEnabled=" + customAttributeValidationEnabled
-                + ", apiApprovedIssuer=" + apiApprovedIssuer + ", apiProtectionType=" + apiProtectionType
-                + ", apiClientId=" + apiClientId + ", apiClientPassword=" + apiClientPassword
-                + ", endpointInjectionEnabled=" + endpointInjectionEnabled + ", authIssuerUrl=" + authIssuerUrl
-                + ", authOpenidConfigurationUrl=" + authOpenidConfigurationUrl + ", authOpenidIntrospectionUrl="
-                + authOpenidIntrospectionUrl + ", authOpenidTokenUrl=" + authOpenidTokenUrl + ", authOpenidRevokeUrl="
-                + authOpenidRevokeUrl + ", exclusiveAuthScopes="
-                + exclusiveAuthScopes + ", corsConfigurationFilters=" + corsConfigurationFilters + ", loggingLevel="
-                + loggingLevel + ", loggingLayout=" + loggingLayout + ", externalLoggerConfiguration="
-                + externalLoggerConfiguration + ", disableJdkLogger=" + disableJdkLogger + ", maxCount=" + maxCount
-                + ", userExclusionAttributes=" + userExclusionAttributes + ", userMandatoryAttributes="
-                + userMandatoryAttributes + ", agamaConfiguration=" + agamaConfiguration + ", auditLogConf="
-                + auditLogConf + ", dataFormatConversionConf=" + dataFormatConversionConf + ", plugins=" + plugins
-                + "]";
-    }
-
-    
-=======
                 + disableLoggerTimer + ", disableAuditLogger=" + disableAuditLogger
                 + ", customAttributeValidationEnabled=" + customAttributeValidationEnabled + ", apiApprovedIssuer="
                 + apiApprovedIssuer + ", apiProtectionType=" + apiProtectionType + ", apiClientId=" + apiClientId
                 + ", apiClientPassword=" + apiClientPassword + ", endpointInjectionEnabled=" + endpointInjectionEnabled
                 + ", authIssuerUrl=" + authIssuerUrl + ", authOpenidConfigurationUrl=" + authOpenidConfigurationUrl
                 + ", authOpenidIntrospectionUrl=" + authOpenidIntrospectionUrl + ", authOpenidTokenUrl="
-                + authOpenidTokenUrl + ", authOpenidRevokeUrl=" + authOpenidRevokeUrl + ", smallryeHealthRootPath="
-                + smallryeHealthRootPath + ", exclusiveAuthScopes=" + exclusiveAuthScopes
+                + authOpenidTokenUrl + ", authOpenidRevokeUrl=" + authOpenidRevokeUrl 
+                + ", exclusiveAuthScopes=" + exclusiveAuthScopes
                 + ", corsConfigurationFilters=" + corsConfigurationFilters + ", loggingLevel=" + loggingLevel
                 + ", loggingLayout=" + loggingLayout + ", externalLoggerConfiguration=" + externalLoggerConfiguration
                 + ", disableJdkLogger=" + disableJdkLogger + ", maxCount=" + maxCount + ", userExclusionAttributes="
@@ -319,5 +287,4 @@
                 + ", assetMgtConfiguration=" + assetMgtConfiguration + "]";
     }
         
->>>>>>> 3a66db6c
 }

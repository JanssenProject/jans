--- conflicted
+++ resolved
@@ -3628,6 +3628,184 @@
       security:
       - oauth2:
         - https://jans.io/oauth/config/properties.write
+  /api/v1/config/smtp:
+    get:
+      tags:
+      - Configuration – SMTP
+      summary: Returns SMTP server configuration
+      description: Returns SMTP server configuration
+      operationId: get-config-smtp
+      responses:
+        "200":
+          description: Ok
+          content:
+            application/json:
+              schema:
+                $ref: '#/components/schemas/SmtpConfiguration'
+              examples:
+                Response json example:
+                  description: Response json example
+                  value: |
+                    {
+                        "valid": false,
+                        "port": 0,
+                        "requires_ssl": false,
+                        "trust_host": false,
+                        "requires_authentication": false
+                    }
+        "401":
+          description: Unauthorized
+        "500":
+          description: InternalServerError
+      security:
+      - oauth2:
+        - https://jans.io/oauth/config/smtp.readonly
+    put:
+      tags:
+      - Configuration – SMTP
+      summary: Updates SMTP server configuration
+      description: Updates SMTP server configuration
+      operationId: put-config-smtp
+      requestBody:
+        description: SmtpConfiguration object
+        content:
+          application/json:
+            schema:
+              $ref: '#/components/schemas/SmtpConfiguration'
+            examples:
+              Request json example:
+                description: Request json example
+                value: |
+                  {
+                      "valid": true,
+                      "host": "localhost",
+                      "port": 260,
+                      "requires_ssl": true,
+                      "trust_host": true,
+                      "from_name": "John",
+                      "from_email_address": "john@grow.org",
+                      "requires_authentication": true,
+                      "user_name": "smtp_user",
+                      "password": "password"
+                  }
+      responses:
+        "200":
+          description: Ok
+          content:
+            application/json:
+              schema:
+                $ref: '#/components/schemas/SmtpConfiguration'
+              examples:
+                Response json example:
+                  description: Response json example
+                  value: |
+                    {
+                        "valid": false,
+                        "port": 0,
+                        "requires_ssl": false,
+                        "trust_host": false,
+                        "requires_authentication": false
+                    }
+        "401":
+          description: Unauthorized
+        "404":
+          description: Not Found
+        "500":
+          description: InternalServerError
+      security:
+      - oauth2:
+        - https://jans.io/oauth/config/smtp.write
+    post:
+      tags:
+      - Configuration – SMTP
+      summary: Adds SMTP server configuration
+      description: Adds SMTP server configuration
+      operationId: post-config-smtp
+      requestBody:
+        description: SmtpConfiguration object
+        content:
+          application/json:
+            schema:
+              $ref: '#/components/schemas/SmtpConfiguration'
+            examples:
+              Request json example:
+                description: Request json example
+                value: |
+                  {
+                      "valid": true,
+                      "host": "localhost",
+                      "port": 260,
+                      "requires_ssl": true,
+                      "trust_host": true,
+                      "from_name": "John",
+                      "from_email_address": "john@grow.org",
+                      "requires_authentication": true,
+                      "user_name": "smtp_user",
+                      "password": "password"
+                  }
+      responses:
+        "201":
+          description: Created
+          content:
+            application/json:
+              schema:
+                $ref: '#/components/schemas/SmtpConfiguration'
+              examples:
+                Response json example:
+                  description: Response json example
+                  value: |
+                    {
+                        "valid": false,
+                        "port": 0,
+                        "requires_ssl": false,
+                        "trust_host": false,
+                        "requires_authentication": false
+                    }
+        "401":
+          description: Unauthorized
+        "500":
+          description: InternalServerError
+      security:
+      - oauth2:
+        - https://jans.io/oauth/config/smtp.write
+    delete:
+      tags:
+      - Configuration – SMTP
+      summary: Deletes SMTP server configuration
+      description: Deletes SMTP server configuration
+      operationId: delete-config-smtp
+      responses:
+        "204":
+          description: No Content
+        "401":
+          description: Unauthorized
+        "500":
+          description: InternalServerError
+      security:
+      - oauth2:
+        - https://jans.io/oauth/config/smtp.delete
+  /api/v1/config/smtp/test:
+    post:
+      tags:
+      - Configuration – SMTP
+      summary: Test SMTP server configuration
+      description: Test SMTP server configuration
+      operationId: test-config-smtp
+      responses:
+        "200":
+          description: Ok
+          content:
+            application/json:
+              schema:
+                type: boolean
+                description: boolean value true if successful
+        "401":
+          description: Unauthorized
+        "500":
+          description: InternalServerError
+      security:
+      - oauth2:
+        - https://jans.io/oauth/config/smtp.readonly
   /api/v1/config/scripts:
     get:
       tags:
@@ -7507,30 +7685,19 @@
           $ref: '#/components/schemas/AttributeValidation'
         tooltip:
           type: string
-<<<<<<< HEAD
+        adminCanAccess:
+          type: boolean
+        adminCanView:
+          type: boolean
+        adminCanEdit:
+          type: boolean
+        userCanAccess:
+          type: boolean
         userCanView:
-=======
-        adminCanAccess:
-          type: boolean
-        adminCanView:
-          type: boolean
-        adminCanEdit:
->>>>>>> cfcdc4c5
-          type: boolean
-        userCanAccess:
-          type: boolean
-        userCanView:
           type: boolean
         whitePagesCanView:
           type: boolean
         userCanEdit:
-<<<<<<< HEAD
-          type: boolean
-        adminCanEdit:
-          type: boolean
-        whitePagesCanView:
-=======
->>>>>>> cfcdc4c5
           type: boolean
         baseDn:
           type: string
@@ -8788,6 +8955,17 @@
           format: int32
         displayName:
           type: string
+        authenticationMethod:
+          type: string
+          enum:
+          - client_secret_basic
+          - client_secret_post
+          - client_secret_jwt
+          - private_key_jwt
+          - access_token
+          - tls_client_auth
+          - self_signed_tls_client_auth
+          - none
         allAuthenticationMethods:
           uniqueItems: true
           type: array
@@ -8802,17 +8980,6 @@
             - tls_client_auth
             - self_signed_tls_client_auth
             - none
-        authenticationMethod:
-          type: string
-          enum:
-          - client_secret_basic
-          - client_secret_post
-          - client_secret_jwt
-          - private_key_jwt
-          - access_token
-          - tls_client_auth
-          - self_signed_tls_client_auth
-          - none
         baseDn:
           type: string
         inum:
@@ -9038,6 +9205,30 @@
         description:
           type: string
         className:
+          type: string
+    SmtpConfiguration:
+      type: object
+      properties:
+        valid:
+          type: boolean
+        host:
+          type: string
+        port:
+          type: integer
+          format: int32
+        requires_ssl:
+          type: boolean
+        trust_host:
+          type: boolean
+        from_name:
+          type: string
+        from_email_address:
+          type: string
+        requires_authentication:
+          type: boolean
+        user_name:
+          type: string
+        password:
           type: string
     CustomScript:
       type: object
@@ -9113,14 +9304,14 @@
           type: boolean
         internal:
           type: boolean
-        locationPath:
-          type: string
         locationType:
           type: string
           enum:
           - ldap
           - db
           - file
+        locationPath:
+          type: string
         baseDn:
           type: string
     ScriptError:

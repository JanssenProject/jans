openapi: 3.0.1
info:
  title: Jans Config API
  contact:
    name: Gluu Support
    url: https://support.gluu.org
    email: xxx@gluu.org
  license:
    name: Apache 2.0
    url: https://github.com/JanssenProject/jans/blob/main/LICENSE
  version: 1.0.0
servers:
- url: https://jans.io/
  description: The Jans server
  variables: {}
tags:
- name: Attribute
- name: Default Authentication Method
- name: Cache Configuration
- name: Cache Configuration – Memcached
- name: Cache Configuration – Redis
- name: Cache Configuration – in-Memory
- name: Cache Configuration – Native-Persistence
- name: Configuration – Properties
- name: Configuration – SMTP
- name: Configuration – Logging
- name: Configuration – JWK - JSON Web Key (JWK)
- name: Custom Scripts
- name: Database - LDAP configuration
- name: OAuth - OpenID Connect - Clients
- name: OAuth - UMA Resources
- name: OAuth - Scopes
- name: Agama - Configuration
- name: Agama
- name: Statistics - User
- name: Health - Check
- name: Server Stats
- name: Auth - Session Management
- name: Organization Configuration
- name: Auth Server Health - Check
- name: Plugins
- name: Configuration – Config API
- name: Client Authorization
paths:
  /api/v1/health:
    get:
      tags:
      - Health - Check
      summary: Returns application health status
      description: Returns application health status
      operationId: get-config-health
      responses:
        "200":
          description: Ok
          content:
            application/json:
              schema:
                type: array
                items:
                  $ref: '#/components/schemas/HealthStatus'
        "500":
          description: InternalServerError
  /api/v1/health/live:
    get:
      tags:
      - Health - Check
      summary: Returns application liveness status
      description: Returns application liveness status
      operationId: get-config-health-live
      responses:
        "200":
          description: Ok
          content:
            application/json:
              schema:
                $ref: '#/components/schemas/Status'
        "500":
          description: InternalServerError
  /api/v1/health/ready:
    get:
      tags:
      - Health - Check
      summary: Returns application readiness status
      description: Returns application readiness status
      operationId: get-config-health-ready
      responses:
        "200":
          description: Ok
          content:
            application/json:
              schema:
                $ref: '#/components/schemas/Status'
        "500":
          description: InternalServerError
  /api/v1/health/server-stat:
    get:
      tags:
      - Health - Check
      summary: Returns application server status
      description: Returns application server status
      operationId: get-server-stat
      responses:
        "200":
          description: Ok
          content:
            application/json:
              schema:
                $ref: '#/components/schemas/StatsData'
        "500":
          description: InternalServerError
  /api/v1/acrs:
    get:
      tags:
      - Default Authentication Method
      summary: Gets default authentication method.
      description: Gets default authentication method.
      operationId: get-acrs
      responses:
        "200":
          description: Ok
          content:
            application/json:
              schema:
                $ref: '#/components/schemas/AuthenticationMethod'
              examples:
                Response example:
                  description: Response example
                  value: |
                    {
                      "defaultAcr": "basic"
                    }
        "401":
          description: Unauthorized
        "500":
          description: InternalServerError
      security:
      - oauth2:
        - https://jans.io/oauth/config/acrs.readonly
        - https://jans.io/oauth/config/acrs.write
        - https://jans.io/oauth/config/read-all
    put:
      tags:
      - Default Authentication Method
      summary: Updates default authentication method.
      description: Updates default authentication method.
      operationId: put-acrs
      requestBody:
        description: String representing patch-document.
        content:
          application/json:
            schema:
              $ref: '#/components/schemas/AuthenticationMethod'
            examples:
              Request json example:
                description: Request json example
                value: |
                  {
                    "defaultAcr": "basic"
                  }
      responses:
        "200":
          description: Ok
          content:
            application/json:
              schema:
                $ref: '#/components/schemas/AuthenticationMethod'
        "400":
          description: Bad Request
        "401":
          description: Unauthorized
        "500":
          description: InternalServerError
      security:
      - oauth2:
        - https://jans.io/oauth/config/acrs.write
        - https://jans.io/oauth/config/write-all
  /api/v1/agama-deployment/{name}:
    get:
      tags:
      - Agama
      summary: Fetches deployed Agama project based on name.
      description: Fetches deployed Agama project based on name.
      operationId: get-agama-dev-studio-prj-by-name
      parameters:
      - name: name
        in: path
        description: Agama project name
        required: true
        schema:
          type: string
      responses:
        "200":
          description: Agama project
          content:
            application/json:
              schema:
                $ref: '#/components/schemas/Deployment'
              examples:
                Response json example:
                  description: Response json example
                  value: ""
        "204":
          description: No Content
        "401":
          description: Unauthorized
        "404":
          description: Not Found
        "500":
          description: InternalServerError
      security:
      - oauth2:
        - https://jans.io/oauth/config/agama.readonly
    post:
      tags:
      - Agama
      summary: Deploy an Agama project.
      description: Deploy an Agama project.
      operationId: post-agama-dev-studio-prj
      parameters:
      - name: name
        in: path
        description: Agama project name
        required: true
        schema:
          type: string
      requestBody:
        content:
          application/zip:
            schema:
              type: array
              items:
                type: string
                format: byte
      responses:
        "202":
          description: Agama project accepted
          content:
            application/zip:
              schema:
                type: string
              examples:
                Response json example:
                  description: Response json example
                  value: ""
        "400":
          description: Bad Request
        "401":
          description: Unauthorized
        "409":
          description: Conflict
        "500":
          description: InternalServerError
      security:
      - oauth2:
        - https://jans.io/oauth/config/agama.write
    delete:
      tags:
      - Agama
      summary: Delete a deployed Agama project.
      description: Delete a deployed Agama project.
      operationId: delete-agama-dev-studio-prj
      parameters:
      - name: name
        in: path
        description: Agama project name
        required: true
        schema:
          type: string
      responses:
        "204":
          description: No Content
        "401":
          description: Unauthorized
        "404":
          description: Not Found
        "409":
          description: Conflict
        "500":
          description: InternalServerError
      security:
      - oauth2:
        - https://jans.io/oauth/config/agama.delete
  /api/v1/agama-deployment/configs/{name}:
    get:
      tags:
      - Agama
      summary: Retrieve the list of configs based on name.
      description: Retrieve the list of configs based on name.
      operationId: get-agama-dev-prj-configs
      parameters:
      - name: name
        in: path
        description: Agama project name
        required: true
        schema:
          type: string
      responses:
        "200":
          description: Agama projects configs
          content:
            application/json:
              schema:
                type: string
              examples:
                Response json example:
                  description: Response json example
                  value: ""
        "401":
          description: Unauthorized
        "500":
          description: InternalServerError
      security:
      - oauth2:
        - https://jans.io/oauth/config/agama.readonly
    put:
      tags:
      - Agama
      summary: Update an Agama project.
      description: Update an Agama project.
      operationId: put-agama-dev-studio-prj
      parameters:
      - name: name
        in: path
        description: Agama project name
        required: true
        schema:
          type: string
      requestBody:
        content:
          application/json:
            schema:
              type: object
              additionalProperties:
                type: object
                additionalProperties:
                  type: object
      responses:
        "202":
          description: Agama project accepted
          content:
            application/json:
              schema:
                type: string
              examples:
                Response json example:
                  description: Response json example
                  value: ""
        "400":
          description: Bad Request
        "401":
          description: Unauthorized
        "409":
          description: Conflict
        "500":
          description: InternalServerError
      security:
      - oauth2:
        - https://jans.io/oauth/config/agama.write
  /api/v1/agama-deployment:
    get:
      tags:
      - Agama
      summary: Retrieve the list of projects deployed currently.
      description: Retrieve the list of projects deployed currently.
      operationId: get-agama-dev-prj
      parameters:
      - name: start
        in: query
        schema:
          type: integer
          format: int32
      - name: count
        in: query
        schema:
          type: integer
          format: int32
      responses:
        "200":
          description: Agama projects
          content:
            application/json:
              schema:
                $ref: '#/components/schemas/PagedResult'
              examples:
                Response json example:
                  description: Response json example
                  value: ""
        "401":
          description: Unauthorized
        "500":
          description: InternalServerError
      security:
      - oauth2:
        - https://jans.io/oauth/config/agama.readonly
  /api/v1/agama/syntax-check/{qname}:
    post:
      tags:
      - Agama - Configuration
      summary: Determine if the text passed is valid Agama code
      description: Determine if the text passed is valid Agama code
      operationId: agama-syntax-check
      parameters:
      - name: qname
        in: path
        description: Agama Flow name
        required: true
        schema:
          type: string
      requestBody:
        content:
          text/plain:
            schema:
              type: string
      responses:
        "200":
          description: Agama Syntax Check message
          content:
            application/json:
              schema:
                type: string
        "401":
          description: Unauthorized
        "500":
          description: InternalServerError
      security:
      - oauth2:
        - https://jans.io/oauth/config/agama.readonly
        - https://jans.io/oauth/config/agama.write
        - https://jans.io/oauth/config/read-all
  /api/v1/attributes:
    get:
      tags:
      - Attribute
      summary: Gets a list of Gluu attributes.
      description: Gets a list of Gluu attributes.
      operationId: get-attributes
      parameters:
      - name: limit
        in: query
        description: Search size - max size of the results to return
        schema:
          type: integer
          format: int32
          default: 50
      - name: pattern
        in: query
        description: Search pattern
        schema:
          type: string
          default: ""
      - name: status
        in: query
        description: Status of the attribute
        schema:
          type: string
          default: all
      - name: startIndex
        in: query
        description: The 1-based index of the first query result
        schema:
          type: integer
          format: int32
          default: 0
      - name: sortBy
        in: query
        description: Attribute whose value will be used to order the returned response
        schema:
          type: string
          default: inum
      - name: sortOrder
        in: query
        description: Order in which the sortBy param is applied. Allowed values are
          "ascending" and "descending"
        schema:
          type: string
          default: ascending
      - name: fieldValuePair
        in: query
        description: Field and value pair for seraching
        schema:
          type: string
          default: ""
        examples:
          Field value example:
            description: Field value example
            value: "adminCanEdit=true,dataType=string"
      responses:
        "200":
          description: Ok
          content:
            application/json:
              schema:
                $ref: '#/components/schemas/PagedResult'
              examples:
                Response example:
                  description: Response example
                  value: |
                    {
                        "start": 0,
                        "totalEntriesCount": 78,
                        "entriesCount": 2,
                        "entries": [
                            {
                                "dn": "inum=08E2,ou=attributes,o=jans",
                                "selected": false,
                                "inum": "08E2",
                                "name": "departmentNumber",
                                "displayName": "Department",
                                "description": "Organizational Department",
                                "origin": "jansCustomPerson",
                                "dataType": "string",
                                "editType": [
                                    "admin"
                                ],
                                "viewType": [
                                    "user",
                                    "admin"
                                ],
                                "claimName": "department_number",
                                "status": "inactive",
                                "saml1Uri": "urn:mace:dir:attribute-def:departmentNumber",
                                "saml2Uri": "urn:oid:2.16.840.1.113730.3.1.2",
                                "urn": "urn:mace:dir:attribute-def:departmentNumber",
                                "oxMultiValuedAttribute": false,
                                "custom": false,
                                "requred": false,
                                "whitePagesCanView": false,
                                "adminCanEdit": true,
                                "userCanView": true,
                                "userCanEdit": false,
                                "adminCanAccess": true,
                                "adminCanView": true,
                                "userCanAccess": true,
                                "baseDn": "inum=08E2,ou=attributes,o=jans"
                            },
                            {
                                "dn": "inum=0C18,ou=attributes,o=jans",
                                "selected": false,
                                "inum": "0C18",
                                "name": "telephoneNumber",
                                "displayName": "Home Telephone Number",
                                "description": "Home Telephone Number",
                                "origin": "jansCustomPerson",
                                "dataType": "string",
                                "editType": [
                                    "user",
                                    "admin"
                                ],
                                "viewType": [
                                    "user",
                                    "admin"
                                ],
                                "claimName": "phone_number",
                                "status": "inactive",
                                "saml1Uri": "urn:mace:dir:attribute-def:telephoneNumber",
                                "saml2Uri": "urn:oid:2.5.4.20",
                                "urn": "urn:mace:dir:attribute-def:phone_number",
                                "oxMultiValuedAttribute": false,
                                "custom": false,
                                "requred": false,
                                "whitePagesCanView": false,
                                "adminCanEdit": true,
                                "userCanView": true,
                                "userCanEdit": true,
                                "adminCanAccess": true,
                                "adminCanView": true,
                                "userCanAccess": true,
                                "baseDn": "inum=0C18,ou=attributes,o=jans"
                            }
                    }
        "401":
          description: Unauthorized
        "500":
          description: InternalServerError
      security:
      - oauth2:
        - https://jans.io/oauth/config/attributes.readonly
    put:
      tags:
      - Attribute
      summary: Updates an existing attribute
      description: Updates an existing attribute
      operationId: put-attributes
      requestBody:
        description: GluuAttribute object
        content:
          application/json:
            schema:
              $ref: '#/components/schemas/GluuAttribute'
            examples:
              Request example:
                description: Request example
                value: |
                  {
                      "adminCanAccess": true,
                      "adminCanEdit": true,
                      "adminCanView": true,
                      "custom": false,
                      "dataType": "string",
                      "description": "QAAdded Attribute",
                      "displayName": "QAAdded Attribute",
                      "editType": [
                          "admin",
                          "user"
                      ],
                      "name": "qaattribute",
                      "origin": "jansPerson",
                      "jansMultivaluedAttr": false,
                      "requred": false,
                      "status": "active",
                      "urn": "urn:mace:dir:attribute-def:qaattribute",
                      "userCanAccess": true,
                      "userCanEdit": true,
                      "userCanView": true,
                      "viewType": [
                          "admin",
                          "user"
                      ],
                      "whitePagesCanView": false
                  }
      responses:
        "200":
          description: Ok
          content:
            application/json:
              schema:
                $ref: '#/components/schemas/GluuAttribute'
              examples:
                Response example:
                  description: Response example
                  value: |
                    {
                        "adminCanAccess": true,
                        "adminCanEdit": true,
                        "adminCanView": true,
                        "custom": false,
                        "dataType": "string",
                        "description": "QAAdded Attribute",
                        "displayName": "QAAdded Attribute",
                        "editType": [
                            "admin",
                            "user"
                        ],
                        "name": "qaattribute",
                        "origin": "jansPerson",
                        "jansMultivaluedAttr": false,
                        "requred": false,
                        "status": "active",
                        "urn": "urn:mace:dir:attribute-def:qaattribute",
                        "userCanAccess": true,
                        "userCanEdit": true,
                        "userCanView": true,
                        "viewType": [
                            "admin",
                            "user"
                        ],
                        "whitePagesCanView": false
                    }
        "401":
          description: Unauthorized
        "500":
          description: InternalServerError
      security:
      - oauth2:
        - https://jans.io/oauth/config/attributes.write
    post:
      tags:
      - Attribute
      summary: Adds a new attribute
      description: Adds a new attribute
      operationId: post-attributes
      requestBody:
        description: GluuAttribute object
        content:
          application/json:
            schema:
              $ref: '#/components/schemas/GluuAttribute'
            examples:
              Request example:
                description: Request example
                value: |
                  {
                      "adminCanAccess": true,
                      "adminCanEdit": true,
                      "adminCanView": true,
                      "custom": false,
                      "dataType": "string",
                      "description": "QAAdded Attribute",
                      "displayName": "QAAdded Attribute",
                      "editType": [
                          "admin",
                          "user"
                      ],
                      "name": "qaattribute",
                      "origin": "jansPerson",
                      "jansMultivaluedAttr": false,
                      "requred": false,
                      "status": "active",
                      "urn": "urn:mace:dir:attribute-def:qaattribute",
                      "userCanAccess": true,
                      "userCanEdit": true,
                      "userCanView": true,
                      "viewType": [
                          "admin",
                          "user"
                      ],
                      "whitePagesCanView": false
                  }
      responses:
        "201":
          description: Created
          content:
            application/json:
              schema:
                $ref: '#/components/schemas/GluuAttribute'
              examples:
                Response example:
                  description: Response example
                  value: |
                    {
                        "adminCanAccess": true,
                        "adminCanEdit": true,
                        "adminCanView": true,
                        "custom": false,
                        "dataType": "string",
                        "description": "QAAdded Attribute",
                        "displayName": "QAAdded Attribute",
                        "editType": [
                            "admin",
                            "user"
                        ],
                        "name": "qaattribute",
                        "origin": "jansPerson",
                        "jansMultivaluedAttr": false,
                        "requred": false,
                        "status": "active",
                        "urn": "urn:mace:dir:attribute-def:qaattribute",
                        "userCanAccess": true,
                        "userCanEdit": true,
                        "userCanView": true,
                        "viewType": [
                            "admin",
                            "user"
                        ],
                        "whitePagesCanView": false
                    }
        "401":
          description: Unauthorized
        "500":
          description: InternalServerError
      security:
      - oauth2:
        - https://jans.io/oauth/config/attributes.write
  /api/v1/attributes/{inum}:
    get:
      tags:
      - Attribute
      summary: Gets an attribute based on inum
      description: Gets an attribute based on inum
      operationId: get-attributes-by-inum
      parameters:
      - name: inum
        in: path
        description: Attribute Id
        required: true
        schema:
          type: string
      responses:
        "200":
          description: Ok
          content:
            application/json:
              schema:
                $ref: '#/components/schemas/GluuAttribute'
              examples:
                Response example:
                  description: Response example
                  value: |
                    {
                        "dn": "inum=08E2,ou=attributes,o=jans",
                        "selected": false,
                        "inum": "08E2",
                        "name": "departmentNumber",
                        "displayName": "Department",
                        "description": "Organizational Department",
                        "origin": "jansCustomPerson",
                        "dataType": "string",
                        "editType": [
                            "admin"
                        ],
                        "viewType": [
                            "user",
                            "admin"
                        ],
                        "claimName": "department_number",
                        "status": "inactive",
                        "saml1Uri": "urn:mace:dir:attribute-def:departmentNumber",
                        "saml2Uri": "urn:oid:2.16.840.1.113730.3.1.2",
                        "urn": "urn:mace:dir:attribute-def:departmentNumber",
                        "oxMultiValuedAttribute": false,
                        "custom": false,
                        "requred": false,
                        "whitePagesCanView": false,
                        "adminCanEdit": true,
                        "userCanView": true,
                        "userCanEdit": false,
                        "adminCanAccess": true,
                        "adminCanView": true,
                        "userCanAccess": true,
                        "baseDn": "inum=08E2,ou=attributes,o=jans"
                    }
        "401":
          description: Unauthorized
        "500":
          description: InternalServerError
      security:
      - oauth2:
        - https://jans.io/oauth/config/attributes.readonly
    delete:
      tags:
      - Attribute
      summary: Deletes an attribute based on inum
      description: Deletes an attribute based on inum
      operationId: delete-attributes-by-inum
      parameters:
      - name: inum
        in: path
        description: Attribute Id
        required: true
        schema:
          type: string
      responses:
        "204":
          description: No Content
        "401":
          description: Unauthorized
        "404":
          description: Not Found
        "500":
          description: InternalServerError
      security:
      - oauth2:
        - https://jans.io/oauth/config/attributes.delete
    patch:
      tags:
      - Attribute
      summary: Partially modify a GluuAttribute
      description: Partially modify a GluuAttribute
      operationId: patch-attributes-by-inum
      parameters:
      - name: inum
        in: path
        description: Attribute Id
        required: true
        schema:
          type: string
      requestBody:
        description: String representing patch-document.
        content:
          application/json-patch+json:
            schema:
              type: array
              items:
                $ref: '#/components/schemas/PatchRequest'
            examples:
              Patch request example:
                description: Patch request example
                value: |
                  [ {op:replace, path: displayName, value: "CustomAttribute" } ]
      responses:
        "200":
          description: Updated GluuAttribute
          content:
            application/json:
              schema:
                $ref: '#/components/schemas/GluuAttribute'
              examples:
                Response example:
                  description: Response example
                  value: |
                    {
                        "adminCanAccess": true,
                        "adminCanEdit": true,
                        "adminCanView": true,
                        "custom": false,
                        "dataType": "string",
                        "description": "QAAdded Attribute",
                        "displayName": "QAAdded Attribute",
                        "editType": [
                            "admin",
                            "user"
                        ],
                        "name": "qaattribute",
                        "origin": "jansPerson",
                        "jansMultivaluedAttr": false,
                        "requred": false,
                        "status": "active",
                        "urn": "urn:mace:dir:attribute-def:qaattribute",
                        "userCanAccess": true,
                        "userCanEdit": true,
                        "userCanView": true,
                        "viewType": [
                            "admin",
                            "user"
                        ],
                        "whitePagesCanView": false
                    }
        "401":
          description: Unauthorized
        "404":
          description: Not Found
        "500":
          description: InternalServerError
      security:
      - oauth2:
        - https://jans.io/oauth/config/attributes.write
  /api/v1/jans-auth-server/config:
    get:
      tags:
      - Configuration – Properties
      summary: Gets all Jans authorization server configuration properties.
      description: Gets all Jans authorization server configuration properties.
      operationId: get-properties
      responses:
        "200":
          description: Ok
          content:
            application/json:
              schema:
                $ref: '#/components/schemas/AppConfiguration'
        "401":
          description: Unauthorized
        "500":
          description: InternalServerError
      security:
      - oauth2:
        - https://jans.io/oauth/jans-auth-server/config/properties.readonly
    patch:
      tags:
      - Configuration – Properties
      summary: Partially modifies Jans authorization server Application configuration
        properties.
      description: Partially modifies Jans authorization server AppConfiguration properties.
      operationId: patch-properties
      requestBody:
        description: String representing patch-document.
        content:
          application/json-patch+json:
            schema:
              type: array
              items:
                $ref: '#/components/schemas/JsonPatch'
            examples:
              Request json example:
                description: Request json example
                value: |
                  [
                  {"op":"add","path":"/authenticationFilters","value":[{}]},
                  {"op":"replace","path":"/useNestedJwtDuringEncryption","value":"true"},
                  {"op":"add","path":"/loggingLevel","value":"TRACE"}
                  ]
      responses:
        "200":
          description: Ok
          content:
            application/json:
              schema:
                $ref: '#/components/schemas/AppConfiguration'
        "401":
          description: Unauthorized
        "500":
          description: InternalServerError
      security:
      - oauth2:
        - https://jans.io/oauth/jans-auth-server/config/properties.write
  /api/v1/jans-auth-server/config/persistence:
    get:
      tags:
      - Configuration – Properties
      summary: Returns persistence type configured for Jans authorization server.
      description: Returns persistence type configured for Jans authorization server.
      operationId: get-properties-persistence
      responses:
        "200":
          description: Jans Authorization Server persistence type
          content:
            application/json:
              schema:
                $ref: '#/components/schemas/PersistenceConfiguration'
              examples:
                Response json example:
                  description: Response json example
                  value: |
                    {
                        "persistenceType": "ldap"
                    }
        "401":
          description: Unauthorized
        "500":
          description: InternalServerError
      security:
      - oauth2:
        - https://jans.io/oauth/jans-auth-server/config/properties.readonly
  /api/v1/config/cache:
    get:
      tags:
      - Cache Configuration
      summary: Returns cache configuration.
      description: Returns cache configuration.
      operationId: get-config-cache
      responses:
        "200":
          description: Cache configuration details
          content:
            application/json:
              schema:
                $ref: '#/components/schemas/CacheConfiguration'
              examples:
                Response json example:
                  description: Response json example
                  value: |
                    {
                        "cacheProviderType": "NATIVE_PERSISTENCE",
                        "memcachedConfiguration": {
                            "servers": "localhost:11211",
                            "maxOperationQueueLength": 100000,
                            "bufferSize": 32768,
                            "defaultPutExpiration": 60,
                            "connectionFactoryType": "DEFAULT"
                        },
                        "inMemoryConfiguration": {
                            "defaultPutExpiration": 60
                        },
                        "redisConfiguration": {
                            "redisProviderType": "STANDALONE",
                            "servers": "localhost:6379",
                            "defaultPutExpiration": 60,
                            "useSSL": false,
                            "maxIdleConnections": 10,
                            "maxTotalConnections": 500,
                            "connectionTimeout": 3000,
                            "soTimeout": 3000,
                            "maxRetryAttempts": 5
                        },
                        "nativePersistenceConfiguration": {
                            "defaultPutExpiration": 60,
                            "defaultCleanupBatchSize": 10000,
                            "deleteExpiredOnGetRequest": false,
                            "disableAttemptUpdateBeforeInsert": false
                        }
                    }
        "401":
          description: Unauthorized
        "500":
          description: InternalServerError
      security:
      - oauth2:
        - https://jans.io/oauth/config/cache.readonly
    patch:
      tags:
      - Cache Configuration
      summary: Patch cache configuration.
      description: Patch cache configuration
      operationId: patch-config-cache
      requestBody:
        description: String representing patch-document.
        content:
          application/json-patch+json:
            schema:
              type: array
              items:
                $ref: '#/components/schemas/JsonPatch'
            examples:
              Request json example:
                description: Request json example
                value: "[{ \"op\": \"replace\", \"path\": \"/memcachedConfiguration\"\
                  , \"value\": {\n        \"servers\": \"localhost:11211\",\n    \
                  \    \"maxOperationQueueLength\": 100000,\n        \"bufferSize\"\
                  : 32768,\n        \"defaultPutExpiration\":80,\n        \"connectionFactoryType\"\
                  : \"DEFAULT\"\n    }}] \n"
      responses:
        "200":
          description: Cache configuration details
          content:
            application/json:
              schema:
                $ref: '#/components/schemas/CacheConfiguration'
              examples:
                Response json example:
                  description: Response json example
                  value: |
                    {
                        "cacheProviderType": "NATIVE_PERSISTENCE",
                        "memcachedConfiguration": {
                            "servers": "localhost:11211",
                            "maxOperationQueueLength": 100000,
                            "bufferSize": 32768,
                            "defaultPutExpiration": 60,
                            "connectionFactoryType": "DEFAULT"
                        },
                        "inMemoryConfiguration": {
                            "defaultPutExpiration": 60
                        },
                        "redisConfiguration": {
                            "redisProviderType": "STANDALONE",
                            "servers": "localhost:6379",
                            "defaultPutExpiration": 60,
                            "useSSL": false,
                            "maxIdleConnections": 10,
                            "maxTotalConnections": 500,
                            "connectionTimeout": 3000,
                            "soTimeout": 3000,
                            "maxRetryAttempts": 5
                        },
                        "nativePersistenceConfiguration": {
                            "defaultPutExpiration": 60,
                            "defaultCleanupBatchSize": 10000,
                            "deleteExpiredOnGetRequest": false,
                            "disableAttemptUpdateBeforeInsert": false
                        }
                    }
        "401":
          description: Unauthorized
        "500":
          description: InternalServerError
      security:
      - oauth2:
        - https://jans.io/oauth/config/cache.write
  /api/v1/config/cache/in-memory:
    get:
      tags:
      - Cache Configuration – in-Memory
      summary: Returns in-Memory cache configuration.
      description: Returns in-Memory cache configuration.
      operationId: get-config-cache-in-memory
      responses:
        "200":
          description: In-Memory configuration details
          content:
            application/json:
              schema:
                $ref: '#/components/schemas/InMemoryConfiguration'
              examples:
                Response json example:
                  description: Response json example
                  value: |
                    {
                        "defaultPutExpiration": 60
                    }
        "401":
          description: Unauthorized
        "500":
          description: InternalServerError
      security:
      - oauth2:
        - https://jans.io/oauth/config/cache.readonly
    put:
      tags:
      - Cache Configuration – in-Memory
      summary: Updates in-Memory cache configuration.
      description: Updates in-Memory cache configuration
      operationId: put-config-cache-in-memory
      requestBody:
        description: inMemoryConfiguration object
        content:
          application/json:
            schema:
              $ref: '#/components/schemas/InMemoryConfiguration'
            examples:
              Request json example:
                description: Request json example
                value: |
                  {
                      "defaultPutExpiration": 60
                  }
      responses:
        "200":
          description: In-Memory cache configuration details
          content:
            application/json:
              schema:
                $ref: '#/components/schemas/InMemoryConfiguration'
              examples:
                Response json example:
                  description: Response json example
                  value: |
                    {
                        "defaultPutExpiration": 60
                    }
        "401":
          description: Unauthorized
        "500":
          description: InternalServerError
      security:
      - oauth2:
        - https://jans.io/oauth/config/cache.write
    patch:
      tags:
      - Cache Configuration – in-Memory
      summary: Patch In-Memory cache configuration.
      description: Patch In-Memory cache configuration
      operationId: patch-config-cache-in-memory
      requestBody:
        description: String representing patch-document.
        content:
          application/json-patch+json:
            schema:
              type: array
              items:
                $ref: '#/components/schemas/JsonPatch'
            examples:
              Request json example:
                description: Request json example
                value: "[{ \"op\": \"replace\", \"path\": \"/defaultPutExpiration\"\
                  , \"value\":80}] \n"
      responses:
        "200":
          description: In-Memory cache configuration details
          content:
            application/json:
              schema:
                $ref: '#/components/schemas/InMemoryConfiguration'
              examples:
                Response json example:
                  description: Response json example
                  value: |
                    {
                        "defaultPutExpiration": 60
                    }
        "401":
          description: Unauthorized
        "500":
          description: InternalServerError
      security:
      - oauth2:
        - https://jans.io/oauth/config/cache.write
  /api/v1/config/cache/memcached:
    get:
      tags:
      - Cache Configuration – Memcached
      summary: Returns memcached cache configuration.
      description: Returns memcached cache configuration.
      operationId: get-config-cache-memcached
      responses:
        "200":
          description: Memcached configuration details
          content:
            application/json:
              schema:
                $ref: '#/components/schemas/MemcachedConfiguration'
              examples:
                Response json example:
                  description: Response json example
                  value: |
                    {
                        "servers": "localhost:11211",
                        "maxOperationQueueLength": 100000,
                        "bufferSize": 32768,
                        "defaultPutExpiration": 80,
                        "connectionFactoryType": "DEFAULT"
                    }
        "401":
          description: Unauthorized
        "500":
          description: InternalServerError
      security:
      - oauth2:
        - https://jans.io/oauth/config/cache.readonly
    put:
      tags:
      - Cache Configuration – Memcached
      summary: Updates memcached cache configuration.
      description: Updates memcached cache configuration
      operationId: put-config-cache-memcached
      requestBody:
        description: Memcached Configuration object
        content:
          application/json:
            schema:
              $ref: '#/components/schemas/MemcachedConfiguration'
            examples:
              Request json example:
                description: Request json example
                value: |
                  {
                      "servers": "localhost:11211",
                      "maxOperationQueueLength": 100000,
                      "bufferSize": 32768,
                      "defaultPutExpiration": 80,
                      "connectionFactoryType": "DEFAULT"
                  }
      responses:
        "200":
          description: Native persistence cache configuration details
          content:
            application/json:
              schema:
                $ref: '#/components/schemas/MemcachedConfiguration'
              examples:
                Response json example:
                  description: Response json example
                  value: |
                    {
                        "servers": "localhost:11211",
                        "maxOperationQueueLength": 100000,
                        "bufferSize": 32768,
                        "defaultPutExpiration": 80,
                        "connectionFactoryType": "DEFAULT"
                    }
        "401":
          description: Unauthorized
        "404":
          description: Not Found
        "500":
          description: InternalServerError
      security:
      - oauth2:
        - https://jans.io/oauth/config/cache.write
    patch:
      tags:
      - Cache Configuration – Memcached
      summary: Patch memcached cache configuration.
      description: Patch memcached cache configuration
      operationId: patch-config-cache-memcached
      requestBody:
        description: String representing patch-document.
        content:
          application/json-patch+json:
            schema:
              type: array
              items:
                $ref: '#/components/schemas/JsonPatch'
            examples:
              Request json example:
                description: Request json example
                value: "[{ \"op\": \"replace\", \"path\": \"/maxOperationQueueLength\"\
                  , \"value\":10001}] \n"
      responses:
        "200":
          description: Memcached cache configuration details
          content:
            application/json:
              schema:
                $ref: '#/components/schemas/MemcachedConfiguration'
              examples:
                Response json example:
                  description: Response json example
                  value: |
                    {
                        "servers": "localhost:11211",
                        "maxOperationQueueLength": 100000,
                        "bufferSize": 32768,
                        "defaultPutExpiration": 80,
                        "connectionFactoryType": "DEFAULT"
                    }
        "401":
          description: Unauthorized
        "500":
          description: InternalServerError
      security:
      - oauth2:
        - https://jans.io/oauth/config/cache.write
  /api/v1/config/cache/native-persistence:
    get:
      tags:
      - Cache Configuration – Native-Persistence
      summary: Returns native persistence cache configuration.
      description: Returns native persistence cache configuration.
      operationId: get-config-cache-native-persistence
      responses:
        "200":
          description: Native persistence configuration details
          content:
            application/json:
              schema:
                $ref: '#/components/schemas/NativePersistenceConfiguration'
              examples:
                Response json example:
                  description: Response json example
                  value: |
                    {
                        "defaultPutExpiration": 60,
                        "defaultCleanupBatchSize": 10000,
                        "deleteExpiredOnGetRequest": false,
                        "disableAttemptUpdateBeforeInsert": false
                    }
        "401":
          description: Unauthorized
        "500":
          description: InternalServerError
      security:
      - oauth2:
        - https://jans.io/oauth/config/cache.readonly
    put:
      tags:
      - Cache Configuration – Native-Persistence
      summary: Updates native persistence cache configuration.
      description: Updates native persistence cache configuration
      operationId: put-config-cache-native-persistence
      requestBody:
        description: NativePersistenceConfiguration object
        content:
          application/json:
            schema:
              $ref: '#/components/schemas/NativePersistenceConfiguration'
            examples:
              Request json example:
                description: Request json example
                value: |
                  {
                      "defaultPutExpiration": 60,
                      "defaultCleanupBatchSize": 10000,
                      "deleteExpiredOnGetRequest": false,
                      "disableAttemptUpdateBeforeInsert": false
                  }
      responses:
        "200":
          description: Native persistence cache configuration details
          content:
            application/json:
              schema:
                $ref: '#/components/schemas/NativePersistenceConfiguration'
              examples:
                Response json example:
                  description: Response json example
                  value: |
                    {
                        "defaultPutExpiration": 60,
                        "defaultCleanupBatchSize": 10000,
                        "deleteExpiredOnGetRequest": false,
                        "disableAttemptUpdateBeforeInsert": false
                    }
        "401":
          description: Unauthorized
        "500":
          description: InternalServerError
      security:
      - oauth2:
        - https://jans.io/oauth/config/cache.write
    patch:
      tags:
      - Cache Configuration – Native-Persistence
      summary: Patch native persistence cache configuration.
      description: Patch native persistence cache configuration
      operationId: patch-config-cache-native-persistence
      requestBody:
        description: String representing patch-document.
        content:
          application/json-patch+json:
            schema:
              type: array
              items:
                $ref: '#/components/schemas/JsonPatch'
            examples:
              Request json example:
                description: Request json example
                value: "[{ \"op\": \"replace\", \"path\": \"/defaultCleanupBatchSize\"\
                  , \"value\":10001}] \n"
      responses:
        "200":
          description: Native persistence cache configuration details
          content:
            application/json:
              schema:
                $ref: '#/components/schemas/NativePersistenceConfiguration'
              examples:
                Response json example:
                  description: Response json example
                  value: |
                    {
                        "defaultPutExpiration": 60,
                        "defaultCleanupBatchSize": 10000,
                        "deleteExpiredOnGetRequest": false,
                        "disableAttemptUpdateBeforeInsert": false
                    }
        "401":
          description: Unauthorized
        "500":
          description: InternalServerError
      security:
      - oauth2:
        - https://jans.io/oauth/config/cache.write
  /api/v1/config/cache/redis:
    get:
      tags:
      - Cache Configuration – Redis
      summary: Returns Redis cache configuration.
      description: Returns Redis cache configuration
      operationId: get-config-cache-redis
      responses:
        "200":
          description: Redis cache configuration details
          content:
            application/json:
              schema:
                $ref: '#/components/schemas/RedisConfiguration'
              examples:
                Response json example:
                  description: Response json example
                  value: |
                    {
                        "redisProviderType": "STANDALONE",
                        "servers": "localhost:6379",
                        "defaultPutExpiration": 60,
                        "useSSL": false,
                        "maxIdleConnections": 10,
                        "maxTotalConnections": 500,
                        "connectionTimeout": 3000,
                        "soTimeout": 3000,
                        "maxRetryAttempts": 5
                    }
        "401":
          description: Unauthorized
        "500":
          description: InternalServerError
      security:
      - oauth2:
        - https://jans.io/oauth/config/cache.readonly
    put:
      tags:
      - Cache Configuration – Redis
      summary: Updates Redis cache configuration.
      description: Updates Redis cache configuration
      operationId: put-config-cache-redis
      requestBody:
        description: RedisConfiguration object
        content:
          application/json:
            schema:
              $ref: '#/components/schemas/RedisConfiguration'
            examples:
              Request json example:
                description: Request json example
                value: |
                  {
                      "redisProviderType": "STANDALONE",
                      "servers": "localhost:6379",
                      "defaultPutExpiration": 60,
                      "useSSL": false,
                      "maxIdleConnections": 10,
                      "maxTotalConnections": 500,
                      "connectionTimeout": 3000,
                      "soTimeout": 3000,
                      "maxRetryAttempts": 5
                  }
      responses:
        "200":
          description: Redis cache configuration details
          content:
            application/json:
              schema:
                $ref: '#/components/schemas/RedisConfiguration'
              examples:
                Response json example:
                  description: Response json example
                  value: |
                    {
                        "redisProviderType": "STANDALONE",
                        "servers": "localhost:6379",
                        "defaultPutExpiration": 60,
                        "useSSL": false,
                        "maxIdleConnections": 10,
                        "maxTotalConnections": 500,
                        "connectionTimeout": 3000,
                        "soTimeout": 3000,
                        "maxRetryAttempts": 5
                    }
        "401":
          description: Unauthorized
        "500":
          description: InternalServerError
      security:
      - oauth2:
        - https://jans.io/oauth/config/cache.write
    patch:
      tags:
      - Cache Configuration – Redis
      summary: Patch Redis cache configuration.
      description: Patch Redis cache configuration
      operationId: patch-config-cache-redis
      requestBody:
        description: String representing patch-document.
        content:
          application/json-patch+json:
            schema:
              type: array
              items:
                $ref: '#/components/schemas/JsonPatch'
            examples:
              Request json example:
                description: Request json example
                value: "[{ \"op\": \"replace\", \"path\": \"/defaultPutExpiration\"\
                  , \"value\":80}] \n"
      responses:
        "200":
          description: Redis cache configuration details
          content:
            application/json:
              schema:
                $ref: '#/components/schemas/RedisConfiguration'
              examples:
                Response json example:
                  description: Response json example
                  value: |
                    {
                        "redisProviderType": "STANDALONE",
                        "servers": "localhost:6379",
                        "defaultPutExpiration": 60,
                        "useSSL": false,
                        "maxIdleConnections": 10,
                        "maxTotalConnections": 500,
                        "connectionTimeout": 3000,
                        "soTimeout": 3000,
                        "maxRetryAttempts": 5
                    }
        "401":
          description: Unauthorized
        "500":
          description: InternalServerError
      security:
      - oauth2:
        - https://jans.io/oauth/config/cache.write
  /api/v1/clients/authorizations/{userId}/{clientId}/{username}:
    delete:
      tags:
      - Client Authorization
      summary: Revoke client authorization
      description: Revoke client authorizations
      operationId: delete-client-authorization
      parameters:
      - name: userId
        in: path
        description: User identifier
        required: true
        schema:
          type: string
      - name: clientId
        in: path
        description: Client identifier
        required: true
        schema:
          type: string
      - name: username
        in: path
        description: User name
        required: true
        schema:
          type: string
      responses:
        "204":
          description: No Content
        "401":
          description: Unauthorized
        "404":
          description: Not Found
        "500":
          description: InternalServerError
      security:
      - oauth2:
        - https://jans.io/oauth/client/authorizations.delete
  /api/v1/clients/authorizations/{userId}:
    get:
      tags:
      - Client Authorization
      summary: Gets list of client authorization
      description: Gets list of client authorizations
      operationId: get-client-authorization
      parameters:
      - name: userId
        in: path
        description: User identifier
        required: true
        schema:
          type: string
      responses:
        "200":
          description: Ok
          content:
            application/json:
              schema:
                $ref: '#/components/schemas/ClientAuth'
              examples:
                Response json example:
                  description: Response json example
                  value: |
                    {
                        "DeletableEntity{expirationDate=null, deletable=false} BaseEntry [dn=inum=3000.1e5c4db0-e01e-4e8c-9360-28cb6f0a8026,ou=clients,o=jans]": [
                            {
                                "dn": "inum=10B2,ou=scopes,o=jans",
                                "inum": "10B2",
                                "displayName": "view_username",
                                "id": "user_name",
                                "description": "View your local username in the Janssen Server.",
                                "scopeType": "openid",
                                "claims": [
                                    "inum=42E0,ou=attributes,o=jans"
                                ],
                                "defaultScope": false,
                                "attributes": {
                                    "showInConfigurationEndpoint": true
                                },
                                "creationDate": "2023-03-31T12:03:39",
                                "umaType": false,
                                "baseDn": "inum=10B2,ou=scopes,o=jans"
                            },
                            {
                                "dn": "inum=43F1,ou=scopes,o=jans",
                                "inum": "43F1",
                                "displayName": "view_profile",
                                "id": "profile",
                                "description": "View your basic profile info.",
                                "scopeType": "openid",
                                "claims": [
                                    "inum=2B29,ou=attributes,o=jans",
                                    "inum=0C85,ou=attributes,o=jans",
                                    "inum=B4B0,ou=attributes,o=jans",
                                    "inum=A0E8,ou=attributes,o=jans",
                                    "inum=5EC6,ou=attributes,o=jans",
                                    "inum=B52A,ou=attributes,o=jans",
                                    "inum=64A0,ou=attributes,o=jans",
                                    "inum=EC3A,ou=attributes,o=jans",
                                    "inum=3B47,ou=attributes,o=jans",
                                    "inum=3692,ou=attributes,o=jans",
                                    "inum=98FC,ou=attributes,o=jans",
                                    "inum=A901,ou=attributes,o=jans",
                                    "inum=36D9,ou=attributes,o=jans",
                                    "inum=BE64,ou=attributes,o=jans",
                                    "inum=6493,ou=attributes,o=jans",
                                    "inum=4CF1,ou=attributes,o=jans",
                                    "inum=29DA,ou=attributes,o=jans"
                                ],
                                "defaultScope": false,
                                "attributes": {
                                    "showInConfigurationEndpoint": true
                                },
                                "creationDate": "2023-03-31T12:03:39",
                                "umaType": false,
                                "baseDn": "inum=43F1,ou=scopes,o=jans"
                            },
                            {
                                "dn": "inum=F0C4,ou=scopes,o=jans",
                                "inum": "F0C4",
                                "displayName": "authenticate_openid_connect",
                                "id": "openid",
                                "description": "Authenticate using OpenID Connect.",
                                "scopeType": "openid",
                                "defaultScope": true,
                                "attributes": {
                                    "showInConfigurationEndpoint": true
                                },
                                "creationDate": "2023-03-31T12:03:39",
                                "umaType": false,
                                "baseDn": "inum=F0C4,ou=scopes,o=jans"
                            },
                            {
                                "dn": "inum=341A,ou=scopes,o=jans",
                                "inum": "341A",
                                "displayName": "view_client",
                                "id": "clientinfo",
                                "description": "View the client info.",
                                "scopeType": "openid",
                                "claims": [
                                    "inum=2B29,ou=attributes,o=jans",
                                    "inum=29DA,ou=attributes,o=jans"
                                ],
                                "defaultScope": false,
                                "attributes": {
                                    "showInConfigurationEndpoint": true
                                },
                                "creationDate": "2023-03-31T12:03:39",
                                "umaType": false,
                                "baseDn": "inum=341A,ou=scopes,o=jans"
                            }
                        ]
                    }
        "401":
          description: Unauthorized
        "500":
          description: InternalServerError
      security:
      - oauth2:
        - https://jans.io/oauth/client/authorizations.readonly
  /api/v1/openid/clients:
    get:
      tags:
      - OAuth - OpenID Connect - Clients
      summary: Gets list of OpenID Connect clients
      description: Gets list of OpenID Connect clients
      operationId: get-oauth-openid-clients
      parameters:
      - name: limit
        in: query
        description: Search size - max size of the results to return
        schema:
          type: integer
          format: int32
          default: 50
      - name: pattern
        in: query
        description: Search pattern
        schema:
          type: string
          default: ""
      - name: startIndex
        in: query
        description: The 1-based index of the first query result
        schema:
          type: integer
          format: int32
          default: 0
      - name: sortBy
        in: query
        description: Attribute whose value will be used to order the returned response
        schema:
          type: string
          default: inum
      - name: sortOrder
        in: query
        description: Order in which the sortBy param is applied. Allowed values are
          "ascending" and "descending"
        schema:
          type: string
          default: ascending
      - name: fieldValuePair
        in: query
        description: Field and value pair for seraching
        schema:
          type: string
          default: ""
        examples:
          Field value example:
            description: Field value example
            value: "applicationType=web,persistClientAuthorizations=true"
      responses:
        "200":
          description: Ok
          content:
            application/json:
              schema:
                $ref: '#/components/schemas/PagedResult'
              examples:
                Response json example:
                  description: Response json example
                  value: |
                    {
                        "start": 0,
                        "totalEntriesCount": 9,
                        "entriesCount": 9,
                        "entries": [
                            {
                                "dn": "inum=1800.768b3d38-a6e8-4be4-93d1-72df33d34fd6,ou=clients,o=jans",
                                "deletable": false,
                                "clientSecret": "vA2TTjAOTfQY",
                                "frontChannelLogoutSessionRequired": false,
                                "redirectUris": [
                                    "https://jans.server2/admin-ui",
                                    "http://localhost:4100"
                                ],
                                "responseTypes": [
                                    "code"
                                ],
                                "grantTypes": [
                                    "authorization_code",
                                    "refresh_token",
                                    "client_credentials"
                                ],
                                "applicationType": "web",
                                "clientName": "Jans Config Api Client",
                                "logoUri": "",
                                "clientUri": "",
                                "policyUri": "",
                                "tosUri": "",
                                "subjectType": "pairwise",
                                "idTokenSignedResponseAlg": "RS256",
                                "tokenEndpointAuthMethod": "client_secret_basic",
                                "scopes": [
                                    "inum=C4F7,ou=scopes,o=jans",
                                    "inum=1200.487800,ou=scopes,o=jans",
                                    "inum=1200.9CEE5C,ou=scopes,o=jans",
                                    "inum=1800.FFE5C0,ou=scopes,o=jans",
                                    "inum=1800.472951,ou=scopes,o=jans",
                                    "inum=1800.556F45,ou=scopes,o=jans",
                                    "inum=1800.77FB4F,ou=scopes,o=jans",
                                    "inum=1800.AA8DFE,ou=scopes,o=jans",
                                    "inum=1800.CD5B72,ou=scopes,o=jans",
                                    "inum=1800.CBCF52,ou=scopes,o=jans",
                                    "inum=1800.12284F,ou=scopes,o=jans",
                                    "inum=1800.141B26,ou=scopes,o=jans",
                                    "inum=1800.A018AC,ou=scopes,o=jans",
                                    "inum=1800.6E4456,ou=scopes,o=jans",
                                    "inum=1800.55499D,ou=scopes,o=jans",
                                    "inum=1800.E730AA,ou=scopes,o=jans",
                                    "inum=1800.097318,ou=scopes,o=jans",
                                    "inum=1800.04CF24,ou=scopes,o=jans",
                                    "inum=1800.F963F9,ou=scopes,o=jans",
                                    "inum=1800.31F580,ou=scopes,o=jans",
                                    "inum=1800.E512E3,ou=scopes,o=jans",
                                    "inum=1800.E65DC6,ou=scopes,o=jans",
                                    "inum=1800.3C1F46,ou=scopes,o=jans",
                                    "inum=1800.20D48C,ou=scopes,o=jans",
                                    "inum=1800.4601AA,ou=scopes,o=jans",
                                    "inum=1800.A9B842,ou=scopes,o=jans",
                                    "inum=1800.864485,ou=scopes,o=jans",
                                    "inum=1800.F0B654,ou=scopes,o=jans",
                                    "inum=1800.45F1D7,ou=scopes,o=jans",
                                    "inum=1800.B78FA5,ou=scopes,o=jans",
                                    "inum=1800.E3D7E0,ou=scopes,o=jans",
                                    "inum=1800.E212DC,ou=scopes,o=jans",
                                    "inum=1800.94F80F,ou=scopes,o=jans",
                                    "inum=1800.9F96F3,ou=scopes,o=jans",
                                    "inum=1800.CB50EC,ou=scopes,o=jans",
                                    "inum=1800.1CA946,ou=scopes,o=jans",
                                    "inum=1800.18231E,ou=scopes,o=jans",
                                    "inum=1800.C25D78,ou=scopes,o=jans",
                                    "inum=1800.12B340,ou=scopes,o=jans",
                                    "inum=1800.7A78C3,ou=scopes,o=jans",
                                    "inum=1800.ECB839,ou=scopes,o=jans",
                                    "inum=1800.62579C,ou=scopes,o=jans",
                                    "inum=1800.29B156,ou=scopes,o=jans",
                                    "inum=1800.9DC774,ou=scopes,o=jans",
                                    "inum=1800.71BA21,ou=scopes,o=jans",
                                    "inum=1800.FC35D2,ou=scopes,o=jans",
                                    "inum=1800.F8CA5F,ou=scopes,o=jans",
                                    "inum=1800.D92553,ou=scopes,o=jans",
                                    "inum=1800.08CB80,ou=scopes,o=jans",
                                    "inum=1800.DF434B,ou=scopes,o=jans",
                                    "inum=1800.127954,ou=scopes,o=jans",
                                    "inum=1800.E7CB8C,ou=scopes,o=jans"
                                ],
                                "trustedClient": false,
                                "persistClientAuthorizations": true,
                                "includeClaimsInIdToken": false,
                                "customAttributes": [
                                    {
                                        "name": "displayName",
                                        "multiValued": false,
                                        "values": [
                                            "Jans Config Api Client"
                                        ],
                                        "value": "Jans Config Api Client",
                                        "displayValue": "Jans Config Api Client"
                                    }
                                ],
                                "customObjectClasses": [
                                    "top"
                                ],
                                "rptAsJwt": false,
                                "accessTokenAsJwt": false,
                                "accessTokenSigningAlg": "RS256",
                                "disabled": false,
                                "attributes": {
                                    "runIntrospectionScriptBeforeJwtCreation": false,
                                    "keepClientAuthorizationAfterExpiration": false,
                                    "allowSpontaneousScopes": false,
                                    "backchannelLogoutSessionRequired": false,
                                    "parLifetime": 600,
                                    "requirePar": false,
                                    "jansDefaultPromptLogin": false
                                },
                                "tokenBindingSupported": false,
                                "authenticationMethod": "client_secret_basic",
                                "displayName": "Jans Config Api Client",
                                "baseDn": "inum=1800.768b3d38-a6e8-4be4-93d1-72df33d34fd6,ou=clients,o=jans",
                                "inum": "1800.768b3d38-a6e8-4be4-93d1-72df33d34fd6"
                            },
                            {
                                "dn": "inum=1802.db19d013-bb63-42c4-8ce9-79a4aa58aa7b,ou=clients,o=jans",
                                "deletable": false,
                                "clientSecret": "dpus42KsYjda",
                                "frontChannelLogoutSessionRequired": false,
                                "responseTypes": [
                                    "code"
                                ],
                                "grantTypes": [
                                    "authorization_code",
                                    "client_credentials",
                                    "refresh_token"
                                ],
                                "applicationType": "web",
                                "clientName": "Jans Config Api Client",
                                "logoUri": "",
                                "clientUri": "",
                                "policyUri": "",
                                "tosUri": "",
                                "subjectType": "pairwise",
                                "idTokenSignedResponseAlg": "RS256",
                                "tokenEndpointAuthMethod": "client_secret_basic",
                                "scopes": [
                                    "inum=1800.FFE5C0,ou=scopes,o=jans",
                                    "inum=1800.472951,ou=scopes,o=jans",
                                    "inum=1800.556F45,ou=scopes,o=jans",
                                    "inum=1800.77FB4F,ou=scopes,o=jans",
                                    "inum=1800.AA8DFE,ou=scopes,o=jans",
                                    "inum=1800.CD5B72,ou=scopes,o=jans",
                                    "inum=1800.CBCF52,ou=scopes,o=jans",
                                    "inum=1800.12284F,ou=scopes,o=jans",
                                    "inum=1800.141B26,ou=scopes,o=jans",
                                    "inum=1800.A018AC,ou=scopes,o=jans",
                                    "inum=1800.6E4456,ou=scopes,o=jans",
                                    "inum=1800.55499D,ou=scopes,o=jans",
                                    "inum=1800.E730AA,ou=scopes,o=jans",
                                    "inum=1800.097318,ou=scopes,o=jans",
                                    "inum=1800.04CF24,ou=scopes,o=jans",
                                    "inum=1800.F963F9,ou=scopes,o=jans",
                                    "inum=1800.31F580,ou=scopes,o=jans",
                                    "inum=1800.E512E3,ou=scopes,o=jans",
                                    "inum=1800.E65DC6,ou=scopes,o=jans",
                                    "inum=1800.3C1F46,ou=scopes,o=jans",
                                    "inum=1800.20D48C,ou=scopes,o=jans",
                                    "inum=1800.4601AA,ou=scopes,o=jans",
                                    "inum=1800.A9B842,ou=scopes,o=jans",
                                    "inum=1800.864485,ou=scopes,o=jans",
                                    "inum=1800.F0B654,ou=scopes,o=jans",
                                    "inum=1800.45F1D7,ou=scopes,o=jans",
                                    "inum=1800.B78FA5,ou=scopes,o=jans",
                                    "inum=1800.E3D7E0,ou=scopes,o=jans",
                                    "inum=1800.E212DC,ou=scopes,o=jans",
                                    "inum=1800.94F80F,ou=scopes,o=jans",
                                    "inum=1800.9F96F3,ou=scopes,o=jans",
                                    "inum=1800.CB50EC,ou=scopes,o=jans",
                                    "inum=1800.1CA946,ou=scopes,o=jans",
                                    "inum=1800.18231E,ou=scopes,o=jans",
                                    "inum=1800.C25D78,ou=scopes,o=jans",
                                    "inum=1800.12B340,ou=scopes,o=jans",
                                    "inum=1800.7A78C3,ou=scopes,o=jans",
                                    "inum=1800.ECB839,ou=scopes,o=jans",
                                    "inum=1800.62579C,ou=scopes,o=jans",
                                    "inum=1800.29B156,ou=scopes,o=jans",
                                    "inum=1800.9DC774,ou=scopes,o=jans",
                                    "inum=1800.71BA21,ou=scopes,o=jans",
                                    "inum=1800.FC35D2,ou=scopes,o=jans",
                                    "inum=1800.F8CA5F,ou=scopes,o=jans",
                                    "inum=1800.D92553,ou=scopes,o=jans",
                                    "inum=1800.08CB80,ou=scopes,o=jans",
                                    "inum=1800.DF434B,ou=scopes,o=jans",
                                    "inum=1800.127954,ou=scopes,o=jans",
                                    "inum=1800.E7CB8C,ou=scopes,o=jans",
                                    "inum=C4F7,ou=scopes,o=jans"
                                ],
                                "trustedClient": false,
                                "persistClientAuthorizations": true,
                                "includeClaimsInIdToken": false,
                                "customAttributes": [
                                    {
                                        "name": "displayName",
                                        "multiValued": false,
                                        "values": [
                                            "Jans Config Api Client"
                                        ],
                                        "value": "Jans Config Api Client",
                                        "displayValue": "Jans Config Api Client"
                                    }
                                ],
                                "customObjectClasses": [
                                    "top"
                                ],
                                "rptAsJwt": false,
                                "accessTokenAsJwt": false,
                                "accessTokenSigningAlg": "RS256",
                                "disabled": false,
                                "attributes": {
                                    "runIntrospectionScriptBeforeJwtCreation": false,
                                    "keepClientAuthorizationAfterExpiration": false,
                                    "allowSpontaneousScopes": false,
                                    "backchannelLogoutSessionRequired": false,
                                    "parLifetime": 600,
                                    "requirePar": false,
                                    "jansDefaultPromptLogin": false
                                },
                                "tokenBindingSupported": false,
                                "authenticationMethod": "client_secret_basic",
                                "displayName": "Jans Config Api Client",
                                "baseDn": "inum=1802.db19d013-bb63-42c4-8ce9-79a4aa58aa7b,ou=clients,o=jans",
                                "inum": "1802.db19d013-bb63-42c4-8ce9-79a4aa58aa7b"
                            },
                            {
                                "dn": "inum=1201.1d010784-b5bf-4813-8f49-cfea00f50498,ou=clients,o=jans",
                                "clientSecret": "3r2aX1TUEEyX",
                                "frontChannelLogoutSessionRequired": false,
                                "redirectUris": [
                                    "https://jans.server2/.well-known/scim-configuration"
                                ],
                                "grantTypes": [
                                    "client_credentials"
                                ],
                                "applicationType": "native",
                                "clientName": "SCIM client",
                                "logoUri": "",
                                "clientUri": "",
                                "policyUri": "",
                                "tosUri": "",
                                "subjectType": "pairwise",
                                "tokenEndpointAuthMethod": "client_secret_basic",
                                "scopes": [
                                    "inum=1200.487800,ou=scopes,o=jans",
                                    "inum=1200.9CEE5C,ou=scopes,o=jans",
                                    "inum=1200.B6AE14,ou=scopes,o=jans",
                                    "inum=1200.2F4765,ou=scopes,o=jans",
                                    "inum=1200.5BFEE9,ou=scopes,o=jans",
                                    "inum=1200.E05ED3,ou=scopes,o=jans",
                                    "inum=1200.37F617,ou=scopes,o=jans",
                                    "inum=1200.585BE3,ou=scopes,o=jans",
                                    "inum=1200.CFB1B5,ou=scopes,o=jans",
                                    "inum=1200.B29D76,ou=scopes,o=jans"
                                ],
                                "trustedClient": false,
                                "persistClientAuthorizations": false,
                                "includeClaimsInIdToken": false,
                                "customAttributes": [
                                    {
                                        "name": "displayName",
                                        "multiValued": false,
                                        "values": [
                                            "SCIM client"
                                        ],
                                        "value": "SCIM client",
                                        "displayValue": "SCIM client"
                                    }
                                ],
                                "customObjectClasses": [
                                    "top"
                                ],
                                "rptAsJwt": false,
                                "accessTokenAsJwt": false,
                                "accessTokenSigningAlg": "RS256",
                                "disabled": false,
                                "attributes": {
                                    "runIntrospectionScriptBeforeJwtCreation": false,
                                    "keepClientAuthorizationAfterExpiration": false,
                                    "allowSpontaneousScopes": false,
                                    "backchannelLogoutSessionRequired": false,
                                    "parLifetime": 600,
                                    "requirePar": false,
                                    "jansDefaultPromptLogin": false
                                },
                                "tokenBindingSupported": false,
                                "authenticationMethod": "client_secret_basic",
                                "displayName": "SCIM client",
                                "baseDn": "inum=1201.1d010784-b5bf-4813-8f49-cfea00f50498,ou=clients,o=jans",
                                "inum": "1201.1d010784-b5bf-4813-8f49-cfea00f50498"
                            },
                            {
                                "dn": "inum=2000.7810d591-69d3-458c-9309-4268085fe71c,ou=clients,o=jans",
                                "deletable": false,
                                "clientSecret": "M7plxxzCRxDN",
                                "frontChannelLogoutUri": "http://localhost:4100/logout",
                                "frontChannelLogoutSessionRequired": false,
                                "redirectUris": [
                                    "https://jans.server2/admin",
                                    "http://localhost:4100"
                                ],
                                "responseTypes": [
                                    "code"
                                ],
                                "grantTypes": [
                                    "authorization_code",
                                    "refresh_token",
                                    "client_credentials",
                                    "urn:ietf:params:oauth:grant-type:device_code"
                                ],
                                "applicationType": "web",
                                "clientName": "Jans Role Based Client",
                                "logoUri": "",
                                "clientUri": "",
                                "policyUri": "",
                                "tosUri": "",
                                "subjectType": "pairwise",
                                "idTokenSignedResponseAlg": "RS256",
                                "userInfoSignedResponseAlg": "RS256",
                                "tokenEndpointAuthMethod": "client_secret_basic",
                                "postLogoutRedirectUris": [
                                    "http://localhost:4100",
                                    "https://jans.server2/admin"
                                ],
                                "scopes": [
                                    "inum=C4F7,ou=scopes,o=jans",
                                    "inum=C4F6,ou=scopes,o=jans",
                                    "inum=43F1,ou=scopes,o=jans",
                                    "inum=764C,ou=scopes,o=jans",
                                    "inum=F0C4,ou=scopes,o=jans"
                                ],
                                "trustedClient": false,
                                "persistClientAuthorizations": true,
                                "includeClaimsInIdToken": false,
                                "accessTokenLifetime": 2592000,
                                "customAttributes": [
                                    {
                                        "name": "displayName",
                                        "multiValued": false,
                                        "values": [
                                            "Jans Role Based Client"
                                        ],
                                        "value": "Jans Role Based Client",
                                        "displayValue": "Jans Role Based Client"
                                    }
                                ],
                                "customObjectClasses": [
                                    "top"
                                ],
                                "rptAsJwt": false,
                                "accessTokenAsJwt": true,
                                "accessTokenSigningAlg": "RS256",
                                "disabled": false,
                                "attributes": {
                                    "runIntrospectionScriptBeforeJwtCreation": true,
                                    "keepClientAuthorizationAfterExpiration": false,
                                    "allowSpontaneousScopes": false,
                                    "backchannelLogoutSessionRequired": false,
                                    "introspectionScripts": [
                                        "inum=A44E-4F3D,ou=scripts,o=jans"
                                    ],
                                    "parLifetime": 600,
                                    "requirePar": false,
                                    "jansDefaultPromptLogin": false
                                },
                                "tokenBindingSupported": false,
                                "authenticationMethod": "client_secret_basic",
                                "displayName": "Jans Role Based Client",
                                "baseDn": "inum=2000.7810d591-69d3-458c-9309-4268085fe71c,ou=clients,o=jans",
                                "inum": "2000.7810d591-69d3-458c-9309-4268085fe71c"
                            },
                            {
                                "dn": "inum=FF81-2D39,ou=clients,o=jans",
                                "clientSecret": "FF81-2D39-jans",
                                "frontChannelLogoutSessionRequired": false,
                                "redirectUris": [
                                    "https://jans.server2/jans-auth-rp/home.htm",
                                    "https://client.example.com/cb",
                                    "https://client.example.com/cb1",
                                    "https://client.example.com/cb2"
                                ],
                                "claimRedirectUris": [
                                    "https://jans.server2/jans-auth/restv1/uma/gather_claims"
                                ],
                                "responseTypes": [
                                    "token",
                                    "code",
                                    "id_token"
                                ],
                                "grantTypes": [
                                    "authorization_code",
                                    "implicit",
                                    "refresh_token",
                                    "client_credentials"
                                ],
                                "applicationType": "web",
                                "clientName": "Jans Test Client (don't remove)",
                                "logoUri": "",
                                "clientUri": "",
                                "policyUri": "",
                                "tosUri": "",
                                "subjectType": "public",
                                "idTokenSignedResponseAlg": "RS256",
                                "tokenEndpointAuthMethod": "client_secret_basic",
                                "scopes": [
                                    "inum=F0C4,ou=scopes,o=jans",
                                    "inum=10B2,ou=scopes,o=jans",
                                    "inum=764C,ou=scopes,o=jans",
                                    "inum=43F1,ou=scopes,o=jans",
                                    "inum=341A,ou=scopes,o=jans",
                                    "inum=6D99,ou=scopes,o=jans"
                                ],
                                "trustedClient": true,
                                "persistClientAuthorizations": false,
                                "includeClaimsInIdToken": false,
                                "customAttributes": [
                                    {
                                        "name": "displayName",
                                        "multiValued": false,
                                        "values": [
                                            "Jans Test Client (don't remove)"
                                        ],
                                        "value": "Jans Test Client (don't remove)",
                                        "displayValue": "Jans Test Client (don't remove)"
                                    }
                                ],
                                "customObjectClasses": [
                                    "top"
                                ],
                                "rptAsJwt": false,
                                "accessTokenAsJwt": false,
                                "disabled": false,
                                "attributes": {
                                    "runIntrospectionScriptBeforeJwtCreation": false,
                                    "keepClientAuthorizationAfterExpiration": false,
                                    "allowSpontaneousScopes": false,
                                    "backchannelLogoutSessionRequired": false,
                                    "parLifetime": 600,
                                    "requirePar": false,
                                    "jansDefaultPromptLogin": false
                                },
                                "tokenBindingSupported": false,
                                "authenticationMethod": "client_secret_basic",
                                "displayName": "Jans Test Client (don't remove)",
                                "baseDn": "inum=FF81-2D39,ou=clients,o=jans",
                                "inum": "FF81-2D39"
                            },
                            {
                                "dn": "inum=AB77-1A2B,ou=clients,o=jans",
                                "clientSecret": "AB77-1A2B-jans",
                                "frontChannelLogoutSessionRequired": false,
                                "redirectUris": [
                                    "https://client.example.com/cb"
                                ],
                                "claimRedirectUris": [
                                    "https://jans.server2/jans-auth/restv1/uma/gather_claims"
                                ],
                                "responseTypes": [
                                    "code",
                                    "id_token"
                                ],
                                "grantTypes": [
                                    "authorization_code",
                                    "implicit",
                                    "refresh_token",
                                    "client_credentials"
                                ],
                                "applicationType": "web",
                                "clientName": "Jans Test Resource Server Client (don't remove)",
                                "logoUri": "",
                                "clientUri": "",
                                "policyUri": "",
                                "tosUri": "",
                                "subjectType": "public",
                                "idTokenSignedResponseAlg": "RS256",
                                "tokenEndpointAuthMethod": "client_secret_basic",
                                "scopes": [
                                    "inum=6D99,ou=scopes,o=jans",
                                    "inum=7D90,ou=scopes,o=jans"
                                ],
                                "trustedClient": true,
                                "persistClientAuthorizations": false,
                                "includeClaimsInIdToken": false,
                                "customAttributes": [
                                    {
                                        "name": "displayName",
                                        "multiValued": false,
                                        "values": [
                                            "Jans Test Resource Server Client (don't remove)"
                                        ],
                                        "value": "Jans Test Resource Server Client (don't remove)",
                                        "displayValue": "Jans Test Resource Server Client (don't remove)"
                                    }
                                ],
                                "customObjectClasses": [
                                    "top"
                                ],
                                "rptAsJwt": false,
                                "accessTokenAsJwt": false,
                                "disabled": false,
                                "attributes": {
                                    "runIntrospectionScriptBeforeJwtCreation": false,
                                    "keepClientAuthorizationAfterExpiration": false,
                                    "allowSpontaneousScopes": false,
                                    "backchannelLogoutSessionRequired": false,
                                    "parLifetime": 600,
                                    "requirePar": false,
                                    "jansDefaultPromptLogin": false
                                },
                                "tokenBindingSupported": false,
                                "authenticationMethod": "client_secret_basic",
                                "displayName": "Jans Test Resource Server Client (don't remove)",
                                "baseDn": "inum=AB77-1A2B,ou=clients,o=jans",
                                "inum": "AB77-1A2B"
                            },
                            {
                                "dn": "inum=3E20,ou=clients,o=jans",
                                "clientSecret": "3E20-jans",
                                "frontChannelLogoutSessionRequired": false,
                                "redirectUris": [
                                    "https://client.example.com/cb"
                                ],
                                "responseTypes": [
                                    "code",
                                    "id_token"
                                ],
                                "grantTypes": [
                                    "authorization_code",
                                    "implicit",
                                    "refresh_token",
                                    "client_credentials"
                                ],
                                "applicationType": "web",
                                "clientName": "Jans Test Requesting Party Client (don't remove)",
                                "logoUri": "",
                                "clientUri": "",
                                "policyUri": "",
                                "tosUri": "",
                                "subjectType": "public",
                                "idTokenSignedResponseAlg": "RS256",
                                "tokenEndpointAuthMethod": "client_secret_basic",
                                "trustedClient": true,
                                "persistClientAuthorizations": false,
                                "includeClaimsInIdToken": false,
                                "customAttributes": [
                                    {
                                        "name": "displayName",
                                        "multiValued": false,
                                        "values": [
                                            "Jans Test Requesting Party Client (don't remove)"
                                        ],
                                        "value": "Jans Test Requesting Party Client (don't remove)",
                                        "displayValue": "Jans Test Requesting Party Client (don't remove)"
                                    }
                                ],
                                "customObjectClasses": [
                                    "top"
                                ],
                                "rptAsJwt": false,
                                "accessTokenAsJwt": false,
                                "disabled": false,
                                "attributes": {
                                    "runIntrospectionScriptBeforeJwtCreation": false,
                                    "keepClientAuthorizationAfterExpiration": false,
                                    "allowSpontaneousScopes": false,
                                    "backchannelLogoutSessionRequired": false,
                                    "parLifetime": 600,
                                    "requirePar": false,
                                    "jansDefaultPromptLogin": false
                                },
                                "tokenBindingSupported": false,
                                "authenticationMethod": "client_secret_basic",
                                "displayName": "Jans Test Requesting Party Client (don't remove)",
                                "baseDn": "inum=3E20,ou=clients,o=jans",
                                "inum": "3E20"
                            },
                            {
                                "dn": "inum=b3c1d295-42e5-425e-b021-7b2fd3206437,ou=clients,o=jans",
                                "deletable": false,
                                "clientSecret": "be8af842-28c7-4894-b942-15df1325bc9b",
                                "frontChannelLogoutSessionRequired": false,
                                "redirectUris": [
                                    "https://abc,com"
                                ],
                                "responseTypes": [
                                    "code"
                                ],
                                "grantTypes": [
                                    "refresh_token",
                                    "authorization_code"
                                ],
                                "applicationType": "web",
                                "clientName": "test1234",
                                "logoUri": "",
                                "clientUri": "",
                                "policyUri": "",
                                "tosUri": "",
                                "subjectType": "public",
                                "tokenEndpointAuthMethod": "client_secret_basic",
                                "scopes": [
                                    "inum=764C,ou=scopes,o=jans",
                                    "inum=43F1,ou=scopes,o=jans",
                                    "inum=C17A,ou=scopes,o=jans"
                                ],
                                "trustedClient": false,
                                "persistClientAuthorizations": false,
                                "includeClaimsInIdToken": false,
                                "customAttributes": [
                                    {
                                        "name": "displayName",
                                        "multiValued": false,
                                        "values": [
                                            "test1234"
                                        ],
                                        "value": "test1234",
                                        "displayValue": "test1234"
                                    }
                                ],
                                "customObjectClasses": [
                                    "top",
                                    "jansClntCustomAttributes"
                                ],
                                "rptAsJwt": false,
                                "accessTokenAsJwt": false,
                                "disabled": false,
                                "attributes": {
                                    "runIntrospectionScriptBeforeJwtCreation": false,
                                    "keepClientAuthorizationAfterExpiration": false,
                                    "allowSpontaneousScopes": false,
                                    "backchannelLogoutSessionRequired": false,
                                    "parLifetime": 600,
                                    "requirePar": false,
                                    "jansDefaultPromptLogin": false
                                },
                                "backchannelUserCodeParameter": false,
                                "description": "test1234",
                                "tokenBindingSupported": false,
                                "authenticationMethod": "client_secret_basic",
                                "displayName": "test1234",
                                "baseDn": "inum=b3c1d295-42e5-425e-b021-7b2fd3206437,ou=clients,o=jans",
                                "inum": "b3c1d295-42e5-425e-b021-7b2fd3206437"
                            },
                            {
                                "dn": "inum=1bb91a73-6899-440f-ac27-c04429671522,ou=clients,o=jans",
                                "deletable": false,
                                "clientSecret": "745950bb-4e07-4d3b-ae7d-82d03ee070cd",
                                "frontChannelLogoutSessionRequired": false,
                                "redirectUris": [
                                    "https://abc,com"
                                ],
                                "responseTypes": [
                                    "code"
                                ],
                                "grantTypes": [
                                    "refresh_token",
                                    "authorization_code"
                                ],
                                "applicationType": "web",
                                "clientName": "test12345",
                                "logoUri": "",
                                "clientUri": "",
                                "policyUri": "",
                                "tosUri": "",
                                "subjectType": "public",
                                "tokenEndpointAuthMethod": "client_secret_basic",
                                "scopes": [
                                    "inum=764C,ou=scopes,o=jans",
                                    "inum=43F1,ou=scopes,o=jans",
                                    "inum=C17A,ou=scopes,o=jans"
                                ],
                                "trustedClient": false,
                                "persistClientAuthorizations": false,
                                "includeClaimsInIdToken": false,
                                "customAttributes": [
                                    {
                                        "name": "displayName",
                                        "multiValued": false,
                                        "values": [
                                            "test12345"
                                        ],
                                        "value": "test12345",
                                        "displayValue": "test12345"
                                    }
                                ],
                                "customObjectClasses": [
                                    "top",
                                    "jansClntCustomAttributes"
                                ],
                                "rptAsJwt": false,
                                "accessTokenAsJwt": false,
                                "disabled": false,
                                "attributes": {
                                    "runIntrospectionScriptBeforeJwtCreation": false,
                                    "keepClientAuthorizationAfterExpiration": false,
                                    "allowSpontaneousScopes": false,
                                    "backchannelLogoutSessionRequired": false,
                                    "parLifetime": 600,
                                    "requirePar": false,
                                    "jansDefaultPromptLogin": false
                                },
                                "backchannelUserCodeParameter": false,
                                "description": "test12345",
                                "tokenBindingSupported": false,
                                "authenticationMethod": "client_secret_basic",
                                "displayName": "test12345",
                                "baseDn": "inum=1bb91a73-6899-440f-ac27-c04429671522,ou=clients,o=jans",
                                "inum": "1bb91a73-6899-440f-ac27-c04429671522"
                            }
                        ]
                    }
        "401":
          description: Unauthorized
        "500":
          description: InternalServerError
      security:
      - oauth2:
        - https://jans.io/oauth/config/openid/clients.readonly
    put:
      tags:
      - OAuth - OpenID Connect - Clients
      summary: Update OpenId Connect client
      description: Update OpenId Connect client
      operationId: put-oauth-openid-client
      requestBody:
        description: OpenID Connect Client object
        content:
          application/json:
            schema:
              $ref: '#/components/schemas/Client'
            examples:
              Request json example:
                description: Request json example
                value: |
                  {
                      "dn": "inum=f8c1a111-0919-47e8-a4d4-f7c18f73a644,ou=clients,o=jans",
                      "baseDn": "inum=f8c1a111-0919-47e8-a4d4-f7c18f73a644,ou=clients,o=jans",
                      "inum": "f8c1a111-0919-47e8-a4d4-f7c18f73a644",
                      "deletable": false,
                      "clientSecret": "test1234",
                      "frontChannelLogoutSessionRequired": false,
                      "redirectUris": [
                          "https://jans.server2/admin-ui",
                          "http://localhost:4100"
                      ],
                      "responseTypes": [
                          "code"
                      ],
                      "grantTypes": [
                          "authorization_code",
                          "refresh_token",
                          "client_credentials"
                      ],
                      "applicationType": "web",
                      "clientName": "",
                      "logoUri": "",
                      "clientUri": "",
                      "policyUri":"",
                      "tosUri": "",
                      "subjectType": "pairwise",
                      "idTokenSignedResponseAlg": "RS256",
                      "tokenEndpointAuthMethod": "client_secret_basic",
                      "scopes": [
                          "inum=C4F7,ou=scopes,o=jans"
                      ],
                      "trustedClient": false,
                      "persistClientAuthorizations": true,
                      "includeClaimsInIdToken": false,
                      "customAttributes": [
                          {
                              "name": "displayName",
                              "multiValued": false,
                              "values": [
                                  "Api Client"
                              ],
                              "value": "Api Client",
                              "displayValue": "Api Client"
                          }
                      ],
                      "customObjectClasses": [
                          "top"
                      ],
                      "rptAsJwt": false,
                      "accessTokenAsJwt": false,
                      "accessTokenSigningAlg": "RS256",
                      "disabled": false,
                      "attributes": {
                          "runIntrospectionScriptBeforeJwtCreation": false,
                          "keepClientAuthorizationAfterExpiration": false,
                          "allowSpontaneousScopes": false,
                          "backchannelLogoutSessionRequired": false,
                          "parLifetime": 600,
                          "requirePar": false,
                          "jansDefaultPromptLogin": false
                      },
                      "tokenBindingSupported": false,
                      "authenticationMethod": "client_secret_basic",
                      "displayName": "Api Client"
                  }
      responses:
        "200":
          description: Ok
          content:
            application/json:
              schema:
                $ref: '#/components/schemas/Client'
              examples:
                Response json example:
                  description: Response json example
                  value: |
                    {
                        "dn": "inum=1800.768b3d38-a6e8-4be4-93d1-72df33d34fd6,ou=clients,o=jans",
                        "deletable": false,
                        "clientSecret": "WZMK8thDpvw1xtE0N+SbXA==",
                        "frontChannelLogoutSessionRequired": false,
                        "redirectUris": [
                            "https://jans.server2/admin-ui",
                            "http://localhost:4100"
                        ],
                        "responseTypes": [
                            "code"
                        ],
                        "grantTypes": [
                            "authorization_code",
                            "refresh_token",
                            "client_credentials"
                        ],
                        "applicationType": "web",
                        "clientName": "Jans Config Api Client",
                        "logoUri": "",
                        "clientUri": "",
                        "policyUri": "",
                        "tosUri": "",
                        "subjectType": "pairwise",
                        "idTokenSignedResponseAlg": "RS256",
                        "tokenEndpointAuthMethod": "client_secret_basic",
                        "scopes": [
                            "inum=C4F7,ou=scopes,o=jans",
                            "inum=1200.487800,ou=scopes,o=jans",
                            "inum=1200.9CEE5C,ou=scopes,o=jans",
                            "inum=1800.FFE5C0,ou=scopes,o=jans",
                            "inum=1800.472951,ou=scopes,o=jans",
                            "inum=1800.556F45,ou=scopes,o=jans",
                            "inum=1800.77FB4F,ou=scopes,o=jans",
                            "inum=1800.AA8DFE,ou=scopes,o=jans",
                            "inum=1800.CD5B72,ou=scopes,o=jans",
                            "inum=1800.CBCF52,ou=scopes,o=jans",
                            "inum=1800.12284F,ou=scopes,o=jans",
                            "inum=1800.141B26,ou=scopes,o=jans",
                            "inum=1800.A018AC,ou=scopes,o=jans",
                            "inum=1800.6E4456,ou=scopes,o=jans",
                            "inum=1800.55499D,ou=scopes,o=jans",
                            "inum=1800.E730AA,ou=scopes,o=jans",
                            "inum=1800.097318,ou=scopes,o=jans",
                            "inum=1800.04CF24,ou=scopes,o=jans",
                            "inum=1800.F963F9,ou=scopes,o=jans",
                            "inum=1800.31F580,ou=scopes,o=jans",
                            "inum=1800.E512E3,ou=scopes,o=jans",
                            "inum=1800.E65DC6,ou=scopes,o=jans",
                            "inum=1800.3C1F46,ou=scopes,o=jans",
                            "inum=1800.20D48C,ou=scopes,o=jans",
                            "inum=1800.4601AA,ou=scopes,o=jans",
                            "inum=1800.A9B842,ou=scopes,o=jans",
                            "inum=1800.864485,ou=scopes,o=jans",
                            "inum=1800.F0B654,ou=scopes,o=jans",
                            "inum=1800.45F1D7,ou=scopes,o=jans",
                            "inum=1800.B78FA5,ou=scopes,o=jans",
                            "inum=1800.E3D7E0,ou=scopes,o=jans",
                            "inum=1800.E212DC,ou=scopes,o=jans",
                            "inum=1800.94F80F,ou=scopes,o=jans",
                            "inum=1800.9F96F3,ou=scopes,o=jans",
                            "inum=1800.CB50EC,ou=scopes,o=jans",
                            "inum=1800.1CA946,ou=scopes,o=jans",
                            "inum=1800.18231E,ou=scopes,o=jans",
                            "inum=1800.C25D78,ou=scopes,o=jans",
                            "inum=1800.12B340,ou=scopes,o=jans",
                            "inum=1800.7A78C3,ou=scopes,o=jans",
                            "inum=1800.ECB839,ou=scopes,o=jans",
                            "inum=1800.62579C,ou=scopes,o=jans",
                            "inum=1800.29B156,ou=scopes,o=jans",
                            "inum=1800.9DC774,ou=scopes,o=jans",
                            "inum=1800.71BA21,ou=scopes,o=jans",
                            "inum=1800.FC35D2,ou=scopes,o=jans",
                            "inum=1800.F8CA5F,ou=scopes,o=jans",
                            "inum=1800.D92553,ou=scopes,o=jans",
                            "inum=1800.08CB80,ou=scopes,o=jans",
                            "inum=1800.DF434B,ou=scopes,o=jans",
                            "inum=1800.127954,ou=scopes,o=jans",
                            "inum=1800.E7CB8C,ou=scopes,o=jans"
                        ],
                        "trustedClient": false,
                        "persistClientAuthorizations": true,
                        "includeClaimsInIdToken": false,
                        "customAttributes": [
                            {
                                "name": "displayName",
                                "multiValued": false,
                                "values": [
                                    "Jans Config Api Client"
                                ],
                                "value": "Jans Config Api Client",
                                "displayValue": "Jans Config Api Client"
                            }
                        ],
                        "customObjectClasses": [
                            "top"
                        ],
                        "rptAsJwt": false,
                        "accessTokenAsJwt": false,
                        "accessTokenSigningAlg": "RS256",
                        "disabled": false,
                        "attributes": {
                            "runIntrospectionScriptBeforeJwtCreation": false,
                            "keepClientAuthorizationAfterExpiration": false,
                            "allowSpontaneousScopes": false,
                            "backchannelLogoutSessionRequired": false,
                            "parLifetime": 600,
                            "requirePar": false,
                            "jansDefaultPromptLogin": false
                        },
                        "tokenBindingSupported": false,
                        "authenticationMethod": "client_secret_basic",
                        "displayName": "Jans Config Api Client",
                        "baseDn": "inum=1800.768b3d38-a6e8-4be4-93d1-72df33d34fd6,ou=clients,o=jans",
                        "inum": "1800.768b3d38-a6e8-4be4-93d1-72df33d34fd6"
                    }
        "401":
          description: Unauthorized
        "404":
          description: Not Found
        "500":
          description: InternalServerError
      security:
      - oauth2:
        - https://jans.io/oauth/config/openid/clients.write
    post:
      tags:
      - OAuth - OpenID Connect - Clients
      summary: Create new OpenId Connect client
      description: Create new OpenId Connect client
      operationId: post-oauth-openid-client
      requestBody:
        description: OpenID Connect Client object
        content:
          application/json:
            schema:
              $ref: '#/components/schemas/Client'
            examples:
              Request json example:
                description: Request json example
                value: |
                  {
                      "deletable": false,
                      "clientSecret": "test1234",
                      "frontChannelLogoutSessionRequired": false,
                      "redirectUris": [
                          "https://jans.server2/admin-ui",
                          "http://localhost:4100"
                      ],
                      "responseTypes": [
                          "code"
                      ],
                      "grantTypes": [
                          "authorization_code",
                          "refresh_token",
                          "client_credentials"
                      ],
                      "applicationType": "web",
                      "clientName": "",
                      "logoUri": "",
                      "clientUri": "",
                      "policyUri":"",
                      "tosUri": "",
                      "subjectType": "pairwise",
                      "idTokenSignedResponseAlg": "RS256",
                      "tokenEndpointAuthMethod": "client_secret_basic",
                      "scopes": [
                          "inum=C4F7,ou=scopes,o=jans"
                      ],
                      "trustedClient": false,
                      "persistClientAuthorizations": true,
                      "includeClaimsInIdToken": false,
                      "customAttributes": [
                          {
                              "name": "displayName",
                              "multiValued": false,
                              "values": [
                                  "Api Client"
                              ],
                              "value": "Api Client",
                              "displayValue": "Api Client"
                          }
                      ],
                      "customObjectClasses": [
                          "top"
                      ],
                      "rptAsJwt": false,
                      "accessTokenAsJwt": false,
                      "accessTokenSigningAlg": "RS256",
                      "disabled": false,
                      "attributes": {
                          "runIntrospectionScriptBeforeJwtCreation": false,
                          "keepClientAuthorizationAfterExpiration": false,
                          "allowSpontaneousScopes": false,
                          "backchannelLogoutSessionRequired": false,
                          "parLifetime": 600,
                          "requirePar": false,
                          "jansDefaultPromptLogin": false
                      },
                      "tokenBindingSupported": false,
                      "authenticationMethod": "client_secret_basic",
                      "displayName": "Api Client"
                  }
      responses:
        "201":
          description: Created
          content:
            application/json:
              schema:
                $ref: '#/components/schemas/Client'
              examples:
                Response json example:
                  description: Response json example
                  value: |
                    {
                        "dn": "inum=1800.768b3d38-a6e8-4be4-93d1-72df33d34fd6,ou=clients,o=jans",
                        "deletable": false,
                        "clientSecret": "WZMK8thDpvw1xtE0N+SbXA==",
                        "frontChannelLogoutSessionRequired": false,
                        "redirectUris": [
                            "https://jans.server2/admin-ui",
                            "http://localhost:4100"
                        ],
                        "responseTypes": [
                            "code"
                        ],
                        "grantTypes": [
                            "authorization_code",
                            "refresh_token",
                            "client_credentials"
                        ],
                        "applicationType": "web",
                        "clientName": "Jans Config Api Client",
                        "logoUri": "",
                        "clientUri": "",
                        "policyUri": "",
                        "tosUri": "",
                        "subjectType": "pairwise",
                        "idTokenSignedResponseAlg": "RS256",
                        "tokenEndpointAuthMethod": "client_secret_basic",
                        "scopes": [
                            "inum=C4F7,ou=scopes,o=jans",
                            "inum=1200.487800,ou=scopes,o=jans",
                            "inum=1200.9CEE5C,ou=scopes,o=jans",
                            "inum=1800.FFE5C0,ou=scopes,o=jans",
                            "inum=1800.472951,ou=scopes,o=jans",
                            "inum=1800.556F45,ou=scopes,o=jans",
                            "inum=1800.77FB4F,ou=scopes,o=jans",
                            "inum=1800.AA8DFE,ou=scopes,o=jans",
                            "inum=1800.CD5B72,ou=scopes,o=jans",
                            "inum=1800.CBCF52,ou=scopes,o=jans",
                            "inum=1800.12284F,ou=scopes,o=jans",
                            "inum=1800.141B26,ou=scopes,o=jans",
                            "inum=1800.A018AC,ou=scopes,o=jans",
                            "inum=1800.6E4456,ou=scopes,o=jans",
                            "inum=1800.55499D,ou=scopes,o=jans",
                            "inum=1800.E730AA,ou=scopes,o=jans",
                            "inum=1800.097318,ou=scopes,o=jans",
                            "inum=1800.04CF24,ou=scopes,o=jans",
                            "inum=1800.F963F9,ou=scopes,o=jans",
                            "inum=1800.31F580,ou=scopes,o=jans",
                            "inum=1800.E512E3,ou=scopes,o=jans",
                            "inum=1800.E65DC6,ou=scopes,o=jans",
                            "inum=1800.3C1F46,ou=scopes,o=jans",
                            "inum=1800.20D48C,ou=scopes,o=jans",
                            "inum=1800.4601AA,ou=scopes,o=jans",
                            "inum=1800.A9B842,ou=scopes,o=jans",
                            "inum=1800.864485,ou=scopes,o=jans",
                            "inum=1800.F0B654,ou=scopes,o=jans",
                            "inum=1800.45F1D7,ou=scopes,o=jans",
                            "inum=1800.B78FA5,ou=scopes,o=jans",
                            "inum=1800.E3D7E0,ou=scopes,o=jans",
                            "inum=1800.E212DC,ou=scopes,o=jans",
                            "inum=1800.94F80F,ou=scopes,o=jans",
                            "inum=1800.9F96F3,ou=scopes,o=jans",
                            "inum=1800.CB50EC,ou=scopes,o=jans",
                            "inum=1800.1CA946,ou=scopes,o=jans",
                            "inum=1800.18231E,ou=scopes,o=jans",
                            "inum=1800.C25D78,ou=scopes,o=jans",
                            "inum=1800.12B340,ou=scopes,o=jans",
                            "inum=1800.7A78C3,ou=scopes,o=jans",
                            "inum=1800.ECB839,ou=scopes,o=jans",
                            "inum=1800.62579C,ou=scopes,o=jans",
                            "inum=1800.29B156,ou=scopes,o=jans",
                            "inum=1800.9DC774,ou=scopes,o=jans",
                            "inum=1800.71BA21,ou=scopes,o=jans",
                            "inum=1800.FC35D2,ou=scopes,o=jans",
                            "inum=1800.F8CA5F,ou=scopes,o=jans",
                            "inum=1800.D92553,ou=scopes,o=jans",
                            "inum=1800.08CB80,ou=scopes,o=jans",
                            "inum=1800.DF434B,ou=scopes,o=jans",
                            "inum=1800.127954,ou=scopes,o=jans",
                            "inum=1800.E7CB8C,ou=scopes,o=jans"
                        ],
                        "trustedClient": false,
                        "persistClientAuthorizations": true,
                        "includeClaimsInIdToken": false,
                        "customAttributes": [
                            {
                                "name": "displayName",
                                "multiValued": false,
                                "values": [
                                    "Jans Config Api Client"
                                ],
                                "value": "Jans Config Api Client",
                                "displayValue": "Jans Config Api Client"
                            }
                        ],
                        "customObjectClasses": [
                            "top"
                        ],
                        "rptAsJwt": false,
                        "accessTokenAsJwt": false,
                        "accessTokenSigningAlg": "RS256",
                        "disabled": false,
                        "attributes": {
                            "runIntrospectionScriptBeforeJwtCreation": false,
                            "keepClientAuthorizationAfterExpiration": false,
                            "allowSpontaneousScopes": false,
                            "backchannelLogoutSessionRequired": false,
                            "parLifetime": 600,
                            "requirePar": false,
                            "jansDefaultPromptLogin": false
                        },
                        "tokenBindingSupported": false,
                        "authenticationMethod": "client_secret_basic",
                        "displayName": "Jans Config Api Client",
                        "baseDn": "inum=1800.768b3d38-a6e8-4be4-93d1-72df33d34fd6,ou=clients,o=jans",
                        "inum": "1800.768b3d38-a6e8-4be4-93d1-72df33d34fd6"
                    }
        "400":
          description: Bad Request
        "401":
          description: Unauthorized
        "500":
          description: InternalServerError
      security:
      - oauth2:
        - https://jans.io/oauth/config/openid/clients.write
  /api/v1/openid/clients/{inum}:
    get:
      tags:
      - OAuth - OpenID Connect - Clients
      summary: Get OpenId Connect Client by Inum
      description: Get OpenId Connect Client by Inum
      operationId: get-oauth-openid-clients-by-inum
      parameters:
      - name: inum
        in: path
        description: Client identifier
        required: true
        schema:
          type: string
      responses:
        "200":
          description: Ok
          content:
            application/json:
              schema:
                $ref: '#/components/schemas/Client'
              examples:
                Response json example:
                  description: Response json example
                  value: |
                    {
                        "dn": "inum=1800.768b3d38-a6e8-4be4-93d1-72df33d34fd6,ou=clients,o=jans",
                        "deletable": false,
                        "clientSecret": "WZMK8thDpvw1xtE0N+SbXA==",
                        "frontChannelLogoutSessionRequired": false,
                        "redirectUris": [
                            "https://jans.server2/admin-ui",
                            "http://localhost:4100"
                        ],
                        "responseTypes": [
                            "code"
                        ],
                        "grantTypes": [
                            "authorization_code",
                            "refresh_token",
                            "client_credentials"
                        ],
                        "applicationType": "web",
                        "clientName": "Jans Config Api Client",
                        "logoUri": "",
                        "clientUri": "",
                        "policyUri": "",
                        "tosUri": "",
                        "subjectType": "pairwise",
                        "idTokenSignedResponseAlg": "RS256",
                        "tokenEndpointAuthMethod": "client_secret_basic",
                        "scopes": [
                            "inum=C4F7,ou=scopes,o=jans",
                            "inum=1200.487800,ou=scopes,o=jans",
                            "inum=1200.9CEE5C,ou=scopes,o=jans",
                            "inum=1800.FFE5C0,ou=scopes,o=jans",
                            "inum=1800.472951,ou=scopes,o=jans",
                            "inum=1800.556F45,ou=scopes,o=jans",
                            "inum=1800.77FB4F,ou=scopes,o=jans",
                            "inum=1800.AA8DFE,ou=scopes,o=jans",
                            "inum=1800.CD5B72,ou=scopes,o=jans",
                            "inum=1800.CBCF52,ou=scopes,o=jans",
                            "inum=1800.12284F,ou=scopes,o=jans",
                            "inum=1800.141B26,ou=scopes,o=jans",
                            "inum=1800.A018AC,ou=scopes,o=jans",
                            "inum=1800.6E4456,ou=scopes,o=jans",
                            "inum=1800.55499D,ou=scopes,o=jans",
                            "inum=1800.E730AA,ou=scopes,o=jans",
                            "inum=1800.097318,ou=scopes,o=jans",
                            "inum=1800.04CF24,ou=scopes,o=jans",
                            "inum=1800.F963F9,ou=scopes,o=jans",
                            "inum=1800.31F580,ou=scopes,o=jans",
                            "inum=1800.E512E3,ou=scopes,o=jans",
                            "inum=1800.E65DC6,ou=scopes,o=jans",
                            "inum=1800.3C1F46,ou=scopes,o=jans",
                            "inum=1800.20D48C,ou=scopes,o=jans",
                            "inum=1800.4601AA,ou=scopes,o=jans",
                            "inum=1800.A9B842,ou=scopes,o=jans",
                            "inum=1800.864485,ou=scopes,o=jans",
                            "inum=1800.F0B654,ou=scopes,o=jans",
                            "inum=1800.45F1D7,ou=scopes,o=jans",
                            "inum=1800.B78FA5,ou=scopes,o=jans",
                            "inum=1800.E3D7E0,ou=scopes,o=jans",
                            "inum=1800.E212DC,ou=scopes,o=jans",
                            "inum=1800.94F80F,ou=scopes,o=jans",
                            "inum=1800.9F96F3,ou=scopes,o=jans",
                            "inum=1800.CB50EC,ou=scopes,o=jans",
                            "inum=1800.1CA946,ou=scopes,o=jans",
                            "inum=1800.18231E,ou=scopes,o=jans",
                            "inum=1800.C25D78,ou=scopes,o=jans",
                            "inum=1800.12B340,ou=scopes,o=jans",
                            "inum=1800.7A78C3,ou=scopes,o=jans",
                            "inum=1800.ECB839,ou=scopes,o=jans",
                            "inum=1800.62579C,ou=scopes,o=jans",
                            "inum=1800.29B156,ou=scopes,o=jans",
                            "inum=1800.9DC774,ou=scopes,o=jans",
                            "inum=1800.71BA21,ou=scopes,o=jans",
                            "inum=1800.FC35D2,ou=scopes,o=jans",
                            "inum=1800.F8CA5F,ou=scopes,o=jans",
                            "inum=1800.D92553,ou=scopes,o=jans",
                            "inum=1800.08CB80,ou=scopes,o=jans",
                            "inum=1800.DF434B,ou=scopes,o=jans",
                            "inum=1800.127954,ou=scopes,o=jans",
                            "inum=1800.E7CB8C,ou=scopes,o=jans"
                        ],
                        "trustedClient": false,
                        "persistClientAuthorizations": true,
                        "includeClaimsInIdToken": false,
                        "customAttributes": [
                            {
                                "name": "displayName",
                                "multiValued": false,
                                "values": [
                                    "Jans Config Api Client"
                                ],
                                "value": "Jans Config Api Client",
                                "displayValue": "Jans Config Api Client"
                            }
                        ],
                        "customObjectClasses": [
                            "top"
                        ],
                        "rptAsJwt": false,
                        "accessTokenAsJwt": false,
                        "accessTokenSigningAlg": "RS256",
                        "disabled": false,
                        "attributes": {
                            "runIntrospectionScriptBeforeJwtCreation": false,
                            "keepClientAuthorizationAfterExpiration": false,
                            "allowSpontaneousScopes": false,
                            "backchannelLogoutSessionRequired": false,
                            "parLifetime": 600,
                            "requirePar": false,
                            "jansDefaultPromptLogin": false
                        },
                        "tokenBindingSupported": false,
                        "authenticationMethod": "client_secret_basic",
                        "displayName": "Jans Config Api Client",
                        "baseDn": "inum=1800.768b3d38-a6e8-4be4-93d1-72df33d34fd6,ou=clients,o=jans",
                        "inum": "1800.768b3d38-a6e8-4be4-93d1-72df33d34fd6"
                    }
        "401":
          description: Unauthorized
        "500":
          description: InternalServerError
      security:
      - oauth2:
        - https://jans.io/oauth/config/openid/clients.readonly
    delete:
      tags:
      - OAuth - OpenID Connect - Clients
      summary: Delete OpenId Connect client
      description: Delete OpenId Connect client
      operationId: delete-oauth-openid-client-by-inum
      parameters:
      - name: inum
        in: path
        description: Client identifier
        required: true
        schema:
          type: string
      responses:
        "204":
          description: No Content
        "401":
          description: Unauthorized
        "404":
          description: Not Found
        "500":
          description: InternalServerError
      security:
      - oauth2:
        - https://jans.io/oauth/config/openid/clients.delete
    patch:
      tags:
      - OAuth - OpenID Connect - Clients
      summary: Patch OpenId Connect client
      description: Patch OpenId Connect client
      operationId: patch-oauth-openid-client-by-inum
      parameters:
      - name: inum
        in: path
        description: Client identifier
        required: true
        schema:
          type: string
      requestBody:
        description: String representing patch-document.
        content:
          application/json-patch+json:
            schema:
              type: array
              items:
                $ref: '#/components/schemas/JsonPatch'
            examples:
              Request json example:
                description: Request json example
                value: "[{ \"op\": \"replace\", \"path\": \"/responseTypes\", \"value\"\
                  :[\"code\",\"token\"]}] \n"
      responses:
        "200":
          description: Ok
          content:
            application/json:
              schema:
                $ref: '#/components/schemas/Client'
              examples:
                Response json example:
                  description: Response json example
                  value: |
                    {
                        "dn": "inum=1800.768b3d38-a6e8-4be4-93d1-72df33d34fd6,ou=clients,o=jans",
                        "deletable": false,
                        "clientSecret": "WZMK8thDpvw1xtE0N+SbXA==",
                        "frontChannelLogoutSessionRequired": false,
                        "redirectUris": [
                            "https://jans.server2/admin-ui",
                            "http://localhost:4100"
                        ],
                        "responseTypes": [
                            "code"
                        ],
                        "grantTypes": [
                            "authorization_code",
                            "refresh_token",
                            "client_credentials"
                        ],
                        "applicationType": "web",
                        "clientName": "Jans Config Api Client",
                        "logoUri": "",
                        "clientUri": "",
                        "policyUri": "",
                        "tosUri": "",
                        "subjectType": "pairwise",
                        "idTokenSignedResponseAlg": "RS256",
                        "tokenEndpointAuthMethod": "client_secret_basic",
                        "scopes": [
                            "inum=C4F7,ou=scopes,o=jans",
                            "inum=1200.487800,ou=scopes,o=jans",
                            "inum=1200.9CEE5C,ou=scopes,o=jans",
                            "inum=1800.FFE5C0,ou=scopes,o=jans",
                            "inum=1800.472951,ou=scopes,o=jans",
                            "inum=1800.556F45,ou=scopes,o=jans",
                            "inum=1800.77FB4F,ou=scopes,o=jans",
                            "inum=1800.AA8DFE,ou=scopes,o=jans",
                            "inum=1800.CD5B72,ou=scopes,o=jans",
                            "inum=1800.CBCF52,ou=scopes,o=jans",
                            "inum=1800.12284F,ou=scopes,o=jans",
                            "inum=1800.141B26,ou=scopes,o=jans",
                            "inum=1800.A018AC,ou=scopes,o=jans",
                            "inum=1800.6E4456,ou=scopes,o=jans",
                            "inum=1800.55499D,ou=scopes,o=jans",
                            "inum=1800.E730AA,ou=scopes,o=jans",
                            "inum=1800.097318,ou=scopes,o=jans",
                            "inum=1800.04CF24,ou=scopes,o=jans",
                            "inum=1800.F963F9,ou=scopes,o=jans",
                            "inum=1800.31F580,ou=scopes,o=jans",
                            "inum=1800.E512E3,ou=scopes,o=jans",
                            "inum=1800.E65DC6,ou=scopes,o=jans",
                            "inum=1800.3C1F46,ou=scopes,o=jans",
                            "inum=1800.20D48C,ou=scopes,o=jans",
                            "inum=1800.4601AA,ou=scopes,o=jans",
                            "inum=1800.A9B842,ou=scopes,o=jans",
                            "inum=1800.864485,ou=scopes,o=jans",
                            "inum=1800.F0B654,ou=scopes,o=jans",
                            "inum=1800.45F1D7,ou=scopes,o=jans",
                            "inum=1800.B78FA5,ou=scopes,o=jans",
                            "inum=1800.E3D7E0,ou=scopes,o=jans",
                            "inum=1800.E212DC,ou=scopes,o=jans",
                            "inum=1800.94F80F,ou=scopes,o=jans",
                            "inum=1800.9F96F3,ou=scopes,o=jans",
                            "inum=1800.CB50EC,ou=scopes,o=jans",
                            "inum=1800.1CA946,ou=scopes,o=jans",
                            "inum=1800.18231E,ou=scopes,o=jans",
                            "inum=1800.C25D78,ou=scopes,o=jans",
                            "inum=1800.12B340,ou=scopes,o=jans",
                            "inum=1800.7A78C3,ou=scopes,o=jans",
                            "inum=1800.ECB839,ou=scopes,o=jans",
                            "inum=1800.62579C,ou=scopes,o=jans",
                            "inum=1800.29B156,ou=scopes,o=jans",
                            "inum=1800.9DC774,ou=scopes,o=jans",
                            "inum=1800.71BA21,ou=scopes,o=jans",
                            "inum=1800.FC35D2,ou=scopes,o=jans",
                            "inum=1800.F8CA5F,ou=scopes,o=jans",
                            "inum=1800.D92553,ou=scopes,o=jans",
                            "inum=1800.08CB80,ou=scopes,o=jans",
                            "inum=1800.DF434B,ou=scopes,o=jans",
                            "inum=1800.127954,ou=scopes,o=jans",
                            "inum=1800.E7CB8C,ou=scopes,o=jans"
                        ],
                        "trustedClient": false,
                        "persistClientAuthorizations": true,
                        "includeClaimsInIdToken": false,
                        "customAttributes": [
                            {
                                "name": "displayName",
                                "multiValued": false,
                                "values": [
                                    "Jans Config Api Client"
                                ],
                                "value": "Jans Config Api Client",
                                "displayValue": "Jans Config Api Client"
                            }
                        ],
                        "customObjectClasses": [
                            "top"
                        ],
                        "rptAsJwt": false,
                        "accessTokenAsJwt": false,
                        "accessTokenSigningAlg": "RS256",
                        "disabled": false,
                        "attributes": {
                            "runIntrospectionScriptBeforeJwtCreation": false,
                            "keepClientAuthorizationAfterExpiration": false,
                            "allowSpontaneousScopes": false,
                            "backchannelLogoutSessionRequired": false,
                            "parLifetime": 600,
                            "requirePar": false,
                            "jansDefaultPromptLogin": false
                        },
                        "tokenBindingSupported": false,
                        "authenticationMethod": "client_secret_basic",
                        "displayName": "Jans Config Api Client",
                        "baseDn": "inum=1800.768b3d38-a6e8-4be4-93d1-72df33d34fd6,ou=clients,o=jans",
                        "inum": "1800.768b3d38-a6e8-4be4-93d1-72df33d34fd6"
                    }
        "401":
          description: Unauthorized
        "404":
          description: Not Found
        "500":
          description: InternalServerError
      security:
      - oauth2:
        - https://jans.io/oauth/config/openid/clients.write
  /api/v1/api-config:
    get:
      tags:
      - Configuration – Config API
      summary: Gets config-api configuration properties.
      description: Gets config-api configuration properties.
      operationId: get-config-api-properties
      responses:
        "200":
          description: Ok
          content:
            application/json:
              schema:
                $ref: '#/components/schemas/ApiAppConfiguration'
        "401":
          description: Unauthorized
        "500":
          description: InternalServerError
      security:
      - oauth2:
        - https://jans.io/oauth/config/properties.readonly
    patch:
      tags:
      - Configuration – Config API
      summary: Partially modifies config-api configuration properties.
      description: Partially modifies config-api Configuration properties.
      operationId: patch-config-api-properties
      requestBody:
        description: String representing patch-document.
        content:
          application/json-patch+json:
            schema:
              type: array
              items:
                $ref: '#/components/schemas/JsonPatch'
            examples:
              Request json example:
                description: Request json example
                value: ""
      responses:
        "200":
          description: Ok
          content:
            application/json:
              schema:
                $ref: '#/components/schemas/ApiAppConfiguration'
        "401":
          description: Unauthorized
        "500":
          description: InternalServerError
      security:
      - oauth2:
        - https://jans.io/oauth/config/properties.write
  /api/v1/config/smtp:
    get:
      tags:
      - Configuration – SMTP
      summary: Returns SMTP server configuration
      description: Returns SMTP server configuration
      operationId: get-config-smtp
      responses:
        "200":
          description: Ok
          content:
            application/json:
              schema:
                $ref: '#/components/schemas/SmtpConfiguration'
              examples:
                Response json example:
                  description: Response json example
                  value: |
                    {
                        "valid": false,
                        "port": 0,
                        "requires_ssl": false,
                        "trust_host": false,
                        "requires_authentication": false
                    }
        "401":
          description: Unauthorized
        "500":
          description: InternalServerError
      security:
      - oauth2:
        - https://jans.io/oauth/config/smtp.readonly
    put:
      tags:
      - Configuration – SMTP
      summary: Updates SMTP server configuration
      description: Updates SMTP server configuration
      operationId: put-config-smtp
      requestBody:
        description: SmtpConfiguration object
        content:
          application/json:
            schema:
              $ref: '#/components/schemas/SmtpConfiguration'
            examples:
              Request json example:
                description: Request json example
                value: |
                  {
                      "valid": true,
                      "host": "localhost",
                      "port": 260,
                      "requires_ssl": true,
                      "trust_host": true,
                      "from_name": "John",
                      "from_email_address": "john@grow.org",
                      "requires_authentication": true,
                      "user_name": "smtp_user",
                      "password": "password"
                  }
      responses:
        "200":
          description: Ok
          content:
            application/json:
              schema:
                $ref: '#/components/schemas/SmtpConfiguration'
              examples:
                Response json example:
                  description: Response json example
                  value: |
                    {
                        "valid": false,
                        "port": 0,
                        "requires_ssl": false,
                        "trust_host": false,
                        "requires_authentication": false
                    }
        "401":
          description: Unauthorized
        "404":
          description: Not Found
        "500":
          description: InternalServerError
      security:
      - oauth2:
        - https://jans.io/oauth/config/smtp.write
    post:
      tags:
      - Configuration – SMTP
      summary: Adds SMTP server configuration
      description: Adds SMTP server configuration
      operationId: post-config-smtp
      requestBody:
        description: SmtpConfiguration object
        content:
          application/json:
            schema:
              $ref: '#/components/schemas/SmtpConfiguration'
            examples:
              Request json example:
                description: Request json example
                value: |
                  {
                      "valid": true,
                      "host": "localhost",
                      "port": 260,
                      "requires_ssl": true,
                      "trust_host": true,
                      "from_name": "John",
                      "from_email_address": "john@grow.org",
                      "requires_authentication": true,
                      "user_name": "smtp_user",
                      "password": "password"
                  }
      responses:
        "201":
          description: Created
          content:
            application/json:
              schema:
                $ref: '#/components/schemas/SmtpConfiguration'
              examples:
                Response json example:
                  description: Response json example
                  value: |
                    {
                        "valid": false,
                        "port": 0,
                        "requires_ssl": false,
                        "trust_host": false,
                        "requires_authentication": false
                    }
        "401":
          description: Unauthorized
        "500":
          description: InternalServerError
      security:
      - oauth2:
        - https://jans.io/oauth/config/smtp.write
    delete:
      tags:
      - Configuration – SMTP
      summary: Deletes SMTP server configuration
      description: Deletes SMTP server configuration
      operationId: delete-config-smtp
      responses:
        "204":
          description: No Content
        "401":
          description: Unauthorized
        "500":
          description: InternalServerError
      security:
      - oauth2:
        - https://jans.io/oauth/config/smtp.delete
  /api/v1/config/smtp/test:
    post:
      tags:
      - Configuration – SMTP
      summary: Signing Test SMTP server configuration
      description: Signing Test SMTP server configuration
      operationId: test-config-smtp
      requestBody:
        description: SmtpTest object
        content:
          application/json:
            schema:
              $ref: '#/components/schemas/SmtpTest'
            examples:
              Request json example:
                description: Request json example
                value: ""
      responses:
        "200":
          description: Ok
          content:
            application/json:
              schema:
                type: boolean
                description: boolean value true if successful
        "401":
          description: Unauthorized
        "500":
          description: InternalServerError
      security:
      - oauth2:
        - https://jans.io/oauth/config/smtp.write
  /api/v1/config/scripts:
    get:
      tags:
      - Custom Scripts
      summary: Gets a list of custom scripts
      description: Gets a list of custom scripts
      operationId: get-config-scripts
      parameters:
      - name: limit
        in: query
        description: Search size - max size of the results to return
        schema:
          type: integer
          format: int32
          default: 50
      - name: pattern
        in: query
        description: Search pattern
        schema:
          type: string
          default: ""
      - name: startIndex
        in: query
        description: The 1-based index of the first query result
        schema:
          type: integer
          format: int32
          default: 0
      - name: sortBy
        in: query
        description: Attribute whose value will be used to order the returned response
        schema:
          type: string
          default: inum
      - name: sortOrder
        in: query
        description: Order in which the sortBy param is applied. Allowed values are
          "ascending" and "descending"
        schema:
          type: string
          default: ascending
      - name: fieldValuePair
        in: query
        description: Field and value pair for seraching
        schema:
          type: string
          default: ""
        examples:
          Field value example:
            description: Field value example
            value: "adminCanEdit=true,dataType=string"
      responses:
        "200":
          description: Ok
          content:
            application/json:
              schema:
                $ref: '#/components/schemas/PagedResult'
              examples:
                Response json example:
                  description: Response json example
                  value: |
                    {
                        "start": 0,
                        "totalEntriesCount": 37,
                        "entriesCount": 2,
                        "entries": [
                            {
                                "dn": "inum=0300-BA90,ou=scripts,o=jans",
                                "inum": "0300-BA90",
                                "name": "discovery_java_params",
                                "description": "Java Custom Sample Script",
                                "script": "/* Copyright (c) 2022, Gluu\n Author: Yuriy Z\n */\n\nimport io.jans.model.SimpleCustomProperty;\nimport io.jans.model.custom.script.model.CustomScript;\nimport io.jans.model.custom.script.type.discovery.DiscoveryType;\nimport io.jans.service.custom.script.CustomScriptManager;\nimport org.slf4j.Logger;\nimport org.slf4j.LoggerFactory;\nimport org.json.JSONObject;\n\nimport java.util.Map;\n\npublic class Discovery implements DiscoveryType {\n\n    private static final Logger log = LoggerFactory.getLogger(Discovery.class);\n    private static final Logger scriptLogger = LoggerFactory.getLogger(CustomScriptManager.class);\n\n    @Override\n    public boolean init(Map<String, SimpleCustomProperty> configurationAttributes) {\n        log.info(\"Init of Discovery Java custom script\");\n        return true;\n    }\n\n    @Override\n    public boolean init(CustomScript customScript, Map<String, SimpleCustomProperty> configurationAttributes) {\n        log.info(\"Init of Discovery Java custom script\");\n        return true;\n    }\n\n    @Override\n    public boolean destroy(Map<String, SimpleCustomProperty> configurationAttributes) {\n        log.info(\"Destroy of Discovery Java custom script\");\n        return true;\n    }\n\n    @Override\n    public int getApiVersion() {\n        log.info(\"getApiVersion Discovery Java custom script: 11\");\n        return 11;\n    }\n\n    @Override\n    public boolean modifyResponse(Object responseAsJsonObject, Object context) {\n        scriptLogger.info(\"write to script logger\");\n        JSONObject response = (JSONObject) responseAsJsonObject;\n        response.accumulate(\"key_from_java\", \"value_from_script_on_java\");\n        return true;\n    }\n}\n",
                                "scriptType": "discovery",
                                "programmingLanguage": "java",
                                "moduleProperties": [
                                    {
                                        "value1": "location_type",
                                        "value2": "ldap"
                                    }
                                ],
                                "level": 1,
                                "revision": 11,
                                "enabled": true,
                                "modified": false,
                                "internal": false,
                                "locationType": "ldap",
                                "baseDn": "inum=0300-BA90,ou=scripts,o=jans"
                            },
                            {
                                "dn": "inum=031C-4A65,ou=scripts,o=jans",
                                "inum": "031C-4A65",
                                "name": "id_generator",
                                "description": "Sample Id Generator script",
                                "script": "# oxAuth is available under the MIT License (2008). See http://opensource.org/licenses/MIT for full text.\n# Copyright (c) 2016, Janssen\n#\n# Author: Yuriy Movchan\n#\n\nfrom io.jans.model.custom.script.type.id import IdGeneratorType\nfrom io.jans.util import StringHelper, ArrayHelper\nfrom java.util import Arrays, ArrayList\n\nimport java\n\nclass IdGenerator(IdGeneratorType):\n    def __init__(self, currentTimeMillis):\n        self.currentTimeMillis = currentTimeMillis\n\n    def init(self, customScript, configurationAttributes):\n        print \"Id generator. Initialization\"\n        print \"Id generator. Initialized successfully\"\n\n        return True   \n\n    def destroy(self, configurationAttributes):\n        print \"Id generator. Destroy\"\n        print \"Id generator. Destroyed successfully\"\n        return True   \n\n    def getApiVersion(self):\n        return 11\n\n    # Id generator init method\n    #   appId is application Id\n    #   idType is Id Type\n    #   idPrefix is Id Prefix\n    #   user is io.jans.oxtrust.model.JanssenCustomPerson\n    #   configurationAttributes is java.util.Map<String, SimpleCustomProperty>\n    def generateId(self, appId, idType, idPrefix, configurationAttributes):\n        print \"Id generator. Generate Id\"\n        print \"Id generator. Generate Id. AppId: '\", appId, \"', IdType: '\", idType, \"', IdPrefix: '\", idPrefix, \"'\"\n\n        # Return None or empty string to trigger default Id generation method\n        return None\n",
                                "scriptType": "id_generator",
                                "programmingLanguage": "python",
                                "moduleProperties": [
                                    {
                                        "value1": "location_type",
                                        "value2": "ldap"
                                    }
                                ],
                                "level": 100,
                                "revision": 1,
                                "enabled": false,
                                "modified": false,
                                "internal": false,
                                "locationType": "ldap",
                                "baseDn": "inum=031C-4A65,ou=scripts,o=jans"
                            }
                        ]
                    }
        "401":
          description: Unauthorized
        "500":
          description: InternalServerError
      security:
      - oauth2:
        - https://jans.io/oauth/config/scripts.readonly
    put:
      tags:
      - Custom Scripts
      summary: Updates a custom script
      description: Updates a custom script
      operationId: put-config-scripts
      requestBody:
        description: CustomScript object
        content:
          application/json:
            schema:
              $ref: '#/components/schemas/CustomScript'
            examples:
              Request json example:
                description: Request json example
                value: |
                  {
                              "name": "test_application_session_test",
                              "description": "Sample Application Session script",
                              "script": "# oxAuth is available under the MIT License (2008). See http://opensource.org/licenses/MIT for full text.\n# Copyright (c) 2016, Janssen\n#\n# Author: Yuriy Movchan\n#\n\nfrom io.jans.model.custom.script.type.session import ApplicationSessionType\nfrom io.jans.service.cdi.util import CdiUtil\nfrom io.jans.persist import PersistenceEntryManager\nfrom io.jans.as.model.config import StaticConfiguration\nfrom io.jans.as.model.ldap import TokenEntity\nfrom jakarta.faces.application import FacesMessage\nfrom io.jans.jsf2.message import FacesMessages\nfrom io.jans.util import StringHelper, ArrayHelper\nfrom io.jans.as.model.config import Constants\nfrom java.util import Arrays, ArrayList\nfrom io.jans.as.service.external.session import SessionEventType\n\nimport java\n\nclass ApplicationSession(ApplicationSessionType):\n    def __init__(self, currentTimeMillis):\n        self.currentTimeMillis = currentTimeMillis\n\n    def init(self, customScript, configurationAttributes):\n        print \"Application session. Initialization\"\n\n        self.entryManager = CdiUtil.bean(PersistenceEntryManager)\n        self.staticConfiguration = CdiUtil.bean(StaticConfiguration)\n\n        print \"Application session. Initialized successfully\"\n\n        return True   \n\n    def destroy(self, configurationAttributes):\n        print \"Application session. Destroy\"\n        print \"Application session. Destroyed successfully\"\n        return True   \n\n    def getApiVersion(self):\n        return 11\n\n    # Called each time specific session event occurs\n    # event is io.jans.as.service.external.session.SessionEvent\n    def onEvent(self, event):\n        if event.getType() == SessionEventType.AUTHENTICATED:\n            print \"Session is authenticated, session: \" + event.getSessionId().getId()\n        return\n\n    # Application calls it at start session request to allow notify 3rd part systems\n    #   httpRequest is jakarta.servlet.http.HttpServletRequest\n    #   sessionId is io.jans.as.model.common.SessionId\n    #   configurationAttributes is java.util.Map<String, SimpleCustomProperty>\n    def startSession(self, httpRequest, sessionId, configurationAttributes):\n        print \"Application session. Starting external session\"\n\n        user_name = sessionId.getSessionAttributes().get(Constants.AUTHENTICATED_USER)\n\n        first_session = self.isFirstSession(user_name)\n        if not first_session:\n            facesMessages = CdiUtil.bean(FacesMessages)\n            facesMessages.add(FacesMessage.SEVERITY_ERROR, \"Please, end active session first!\")\n            return False\n\n        print \"Application session. External session started successfully\"\n        return True\n\n    # Application calls it at end session request to allow notify 3rd part systems\n    #   httpRequest is jakarta.servlet.http.HttpServletRequest\n    #   sessionId is io.jans.as.model.common.SessionId\n    #   configurationAttributes is java.util.Map<String, SimpleCustomProperty>\n    def endSession(self, httpRequest, sessionId, configurationAttributes):\n        print \"Application session. Starting external session end\"\n\n        print \"Application session. External session ended successfully\"\n        return True\n\n    # Application calls it during /session/active endpoint call to modify response if needed\n    #   jsonArray is org.json.JSONArray\n    #   context is io.jans.as.server.model.common.ExecutionContext\n    def modifyActiveSessionsResponse(self, jsonArray, context):\n        return False\n\n    def isFirstSession(self, user_name):\n        tokenLdap = TokenEntity()\n        tokenLdap.setDn(self.staticConfiguration.getBaseDn().getClients())\n        tokenLdap.setUserId(user_name)\n\n        tokenLdapList = self.entryManager.findEntries(tokenLdap, 1)\n        print \"Application session. isFirstSession. Get result: '%s'\" % tokenLdapList\n\n        if (tokenLdapList != None) and (tokenLdapList.size() > 0):\n            print \"Application session. isFirstSession: False\"\n            return False\n\n        print \"Application session. isFirstSession: True\"\n        return True\n",
                              "scriptType": "application_session",
                              "programmingLanguage": "python",
                              "moduleProperties": [
                                  {
                                      "value1": "location_type",
                                      "value2": "ldap"
                                  }
                              ],
                              "level": 800,
                              "revision": 8,
                              "enabled": false,
                              "modified": false,
                              "internal": false,
                              "locationType": "ldap"
                          }
      responses:
        "200":
          description: Ok
          content:
            application/json:
              schema:
                $ref: '#/components/schemas/CustomScript'
              examples:
                Response json example:
                  description: Response json example
                  value: |
                    {
                        "dn": "inum=4144edf6-af99-451d-be29-f3eb5c0e9143,ou=scripts,o=jans",
                        "inum": "4144edf6-af99-451d-be29-f3eb5c0e9143",
                        "name": "test_application_session_test",
                        "description": "Sample Application Session script",
                        "script": "# oxAuth is available under the MIT License (2008). See http://opensource.org/licenses/MIT for full text.\n# Copyright (c) 2016, Janssen\n#\n# Author: Yuriy Movchan\n#\n\nfrom io.jans.model.custom.script.type.session import ApplicationSessionType\nfrom io.jans.service.cdi.util import CdiUtil\nfrom io.jans.persist import PersistenceEntryManager\nfrom io.jans.as.model.config import StaticConfiguration\nfrom io.jans.as.model.ldap import TokenEntity\nfrom jakarta.faces.application import FacesMessage\nfrom io.jans.jsf2.message import FacesMessages\nfrom io.jans.util import StringHelper, ArrayHelper\nfrom io.jans.as.model.config import Constants\nfrom java.util import Arrays, ArrayList\nfrom io.jans.as.service.external.session import SessionEventType\n\nimport java\n\nclass ApplicationSession(ApplicationSessionType):\n    def __init__(self, currentTimeMillis):\n        self.currentTimeMillis = currentTimeMillis\n\n    def init(self, customScript, configurationAttributes):\n        print \"Application session. Initialization\"\n\n        self.entryManager = CdiUtil.bean(PersistenceEntryManager)\n        self.staticConfiguration = CdiUtil.bean(StaticConfiguration)\n\n        print \"Application session. Initialized successfully\"\n\n        return True   \n\n    def destroy(self, configurationAttributes):\n        print \"Application session. Destroy\"\n        print \"Application session. Destroyed successfully\"\n        return True   \n\n    def getApiVersion(self):\n        return 11\n\n    # Called each time specific session event occurs\n    # event is io.jans.as.service.external.session.SessionEvent\n    def onEvent(self, event):\n        if event.getType() == SessionEventType.AUTHENTICATED:\n            print \"Session is authenticated, session: \" + event.getSessionId().getId()\n        return\n\n    # Application calls it at start session request to allow notify 3rd part systems\n    #   httpRequest is jakarta.servlet.http.HttpServletRequest\n    #   sessionId is io.jans.as.model.common.SessionId\n    #   configurationAttributes is java.util.Map<String, SimpleCustomProperty>\n    def startSession(self, httpRequest, sessionId, configurationAttributes):\n        print \"Application session. Starting external session\"\n\n        user_name = sessionId.getSessionAttributes().get(Constants.AUTHENTICATED_USER)\n\n        first_session = self.isFirstSession(user_name)\n        if not first_session:\n            facesMessages = CdiUtil.bean(FacesMessages)\n            facesMessages.add(FacesMessage.SEVERITY_ERROR, \"Please, end active session first!\")\n            return False\n\n        print \"Application session. External session started successfully\"\n        return True\n\n    # Application calls it at end session request to allow notify 3rd part systems\n    #   httpRequest is jakarta.servlet.http.HttpServletRequest\n    #   sessionId is io.jans.as.model.common.SessionId\n    #   configurationAttributes is java.util.Map<String, SimpleCustomProperty>\n    def endSession(self, httpRequest, sessionId, configurationAttributes):\n        print \"Application session. Starting external session end\"\n\n        print \"Application session. External session ended successfully\"\n        return True\n\n    # Application calls it during /session/active endpoint call to modify response if needed\n    #   jsonArray is org.json.JSONArray\n    #   context is io.jans.as.server.model.common.ExecutionContext\n    def modifyActiveSessionsResponse(self, jsonArray, context):\n        return False\n\n    def isFirstSession(self, user_name):\n        tokenLdap = TokenEntity()\n        tokenLdap.setDn(self.staticConfiguration.getBaseDn().getClients())\n        tokenLdap.setUserId(user_name)\n\n        tokenLdapList = self.entryManager.findEntries(tokenLdap, 1)\n        print \"Application session. isFirstSession. Get result: '%s'\" % tokenLdapList\n\n        if (tokenLdapList != None) and (tokenLdapList.size() > 0):\n            print \"Application session. isFirstSession: False\"\n            return False\n\n        print \"Application session. isFirstSession: True\"\n        return True\n",
                        "scriptType": "application_session",
                        "programmingLanguage": "python",
                        "moduleProperties": [
                            {
                                "value1": "location_type",
                                "value2": "ldap"
                            }
                        ],
                        "level": 800,
                        "revision": 8,
                        "enabled": false,
                        "modified": false,
                        "internal": false,
                        "locationType": "ldap",
                        "baseDn": "inum=4144edf6-af99-451d-be29-f3eb5c0e9143,ou=scripts,o=jans"
                    }
        "401":
          description: Unauthorized
        "404":
          description: Not Found
        "500":
          description: InternalServerError
      security:
      - oauth2:
        - https://jans.io/oauth/config/scripts.write
    post:
      tags:
      - Custom Scripts
      summary: Adds a new custom script
      description: Adds a new custom script
      operationId: post-config-scripts
      parameters:
      - name: addScriptTemplate
        in: query
        description: Boolean flag to indicate if script template is to be added. If
          CustomScript request object has script populated then script template will
          not be added.
        schema:
          type: boolean
          default: false
      requestBody:
        description: CustomScript object
        content:
          application/json:
            schema:
              $ref: '#/components/schemas/CustomScript'
            examples:
              Request json example:
                description: Request json example
                value: |
                  {
                              "name": "test_application_session_test",
                              "description": "Sample Application Session script",
                              "script": "# oxAuth is available under the MIT License (2008). See http://opensource.org/licenses/MIT for full text.\n# Copyright (c) 2016, Janssen\n#\n# Author: Yuriy Movchan\n#\n\nfrom io.jans.model.custom.script.type.session import ApplicationSessionType\nfrom io.jans.service.cdi.util import CdiUtil\nfrom io.jans.persist import PersistenceEntryManager\nfrom io.jans.as.model.config import StaticConfiguration\nfrom io.jans.as.model.ldap import TokenEntity\nfrom jakarta.faces.application import FacesMessage\nfrom io.jans.jsf2.message import FacesMessages\nfrom io.jans.util import StringHelper, ArrayHelper\nfrom io.jans.as.model.config import Constants\nfrom java.util import Arrays, ArrayList\nfrom io.jans.as.service.external.session import SessionEventType\n\nimport java\n\nclass ApplicationSession(ApplicationSessionType):\n    def __init__(self, currentTimeMillis):\n        self.currentTimeMillis = currentTimeMillis\n\n    def init(self, customScript, configurationAttributes):\n        print \"Application session. Initialization\"\n\n        self.entryManager = CdiUtil.bean(PersistenceEntryManager)\n        self.staticConfiguration = CdiUtil.bean(StaticConfiguration)\n\n        print \"Application session. Initialized successfully\"\n\n        return True   \n\n    def destroy(self, configurationAttributes):\n        print \"Application session. Destroy\"\n        print \"Application session. Destroyed successfully\"\n        return True   \n\n    def getApiVersion(self):\n        return 11\n\n    # Called each time specific session event occurs\n    # event is io.jans.as.service.external.session.SessionEvent\n    def onEvent(self, event):\n        if event.getType() == SessionEventType.AUTHENTICATED:\n            print \"Session is authenticated, session: \" + event.getSessionId().getId()\n        return\n\n    # Application calls it at start session request to allow notify 3rd part systems\n    #   httpRequest is jakarta.servlet.http.HttpServletRequest\n    #   sessionId is io.jans.as.model.common.SessionId\n    #   configurationAttributes is java.util.Map<String, SimpleCustomProperty>\n    def startSession(self, httpRequest, sessionId, configurationAttributes):\n        print \"Application session. Starting external session\"\n\n        user_name = sessionId.getSessionAttributes().get(Constants.AUTHENTICATED_USER)\n\n        first_session = self.isFirstSession(user_name)\n        if not first_session:\n            facesMessages = CdiUtil.bean(FacesMessages)\n            facesMessages.add(FacesMessage.SEVERITY_ERROR, \"Please, end active session first!\")\n            return False\n\n        print \"Application session. External session started successfully\"\n        return True\n\n    # Application calls it at end session request to allow notify 3rd part systems\n    #   httpRequest is jakarta.servlet.http.HttpServletRequest\n    #   sessionId is io.jans.as.model.common.SessionId\n    #   configurationAttributes is java.util.Map<String, SimpleCustomProperty>\n    def endSession(self, httpRequest, sessionId, configurationAttributes):\n        print \"Application session. Starting external session end\"\n\n        print \"Application session. External session ended successfully\"\n        return True\n\n    # Application calls it during /session/active endpoint call to modify response if needed\n    #   jsonArray is org.json.JSONArray\n    #   context is io.jans.as.server.model.common.ExecutionContext\n    def modifyActiveSessionsResponse(self, jsonArray, context):\n        return False\n\n    def isFirstSession(self, user_name):\n        tokenLdap = TokenEntity()\n        tokenLdap.setDn(self.staticConfiguration.getBaseDn().getClients())\n        tokenLdap.setUserId(user_name)\n\n        tokenLdapList = self.entryManager.findEntries(tokenLdap, 1)\n        print \"Application session. isFirstSession. Get result: '%s'\" % tokenLdapList\n\n        if (tokenLdapList != None) and (tokenLdapList.size() > 0):\n            print \"Application session. isFirstSession: False\"\n            return False\n\n        print \"Application session. isFirstSession: True\"\n        return True\n",
                              "scriptType": "application_session",
                              "programmingLanguage": "python",
                              "moduleProperties": [
                                  {
                                      "value1": "location_type",
                                      "value2": "ldap"
                                  }
                              ],
                              "level": 800,
                              "revision": 8,
                              "enabled": false,
                              "modified": false,
                              "internal": false,
                              "locationType": "ldap"
                          }
      responses:
        "201":
          description: Created
          content:
            application/json:
              schema:
                $ref: '#/components/schemas/CustomScript'
              examples:
                Response json example:
                  description: Response json example
                  value: |
                    {
                        "dn": "inum=4144edf6-af99-451d-be29-f3eb5c0e9143,ou=scripts,o=jans",
                        "inum": "4144edf6-af99-451d-be29-f3eb5c0e9143",
                        "name": "test_application_session_test",
                        "description": "Sample Application Session script",
                        "script": "# oxAuth is available under the MIT License (2008). See http://opensource.org/licenses/MIT for full text.\n# Copyright (c) 2016, Janssen\n#\n# Author: Yuriy Movchan\n#\n\nfrom io.jans.model.custom.script.type.session import ApplicationSessionType\nfrom io.jans.service.cdi.util import CdiUtil\nfrom io.jans.persist import PersistenceEntryManager\nfrom io.jans.as.model.config import StaticConfiguration\nfrom io.jans.as.model.ldap import TokenEntity\nfrom jakarta.faces.application import FacesMessage\nfrom io.jans.jsf2.message import FacesMessages\nfrom io.jans.util import StringHelper, ArrayHelper\nfrom io.jans.as.model.config import Constants\nfrom java.util import Arrays, ArrayList\nfrom io.jans.as.service.external.session import SessionEventType\n\nimport java\n\nclass ApplicationSession(ApplicationSessionType):\n    def __init__(self, currentTimeMillis):\n        self.currentTimeMillis = currentTimeMillis\n\n    def init(self, customScript, configurationAttributes):\n        print \"Application session. Initialization\"\n\n        self.entryManager = CdiUtil.bean(PersistenceEntryManager)\n        self.staticConfiguration = CdiUtil.bean(StaticConfiguration)\n\n        print \"Application session. Initialized successfully\"\n\n        return True   \n\n    def destroy(self, configurationAttributes):\n        print \"Application session. Destroy\"\n        print \"Application session. Destroyed successfully\"\n        return True   \n\n    def getApiVersion(self):\n        return 11\n\n    # Called each time specific session event occurs\n    # event is io.jans.as.service.external.session.SessionEvent\n    def onEvent(self, event):\n        if event.getType() == SessionEventType.AUTHENTICATED:\n            print \"Session is authenticated, session: \" + event.getSessionId().getId()\n        return\n\n    # Application calls it at start session request to allow notify 3rd part systems\n    #   httpRequest is jakarta.servlet.http.HttpServletRequest\n    #   sessionId is io.jans.as.model.common.SessionId\n    #   configurationAttributes is java.util.Map<String, SimpleCustomProperty>\n    def startSession(self, httpRequest, sessionId, configurationAttributes):\n        print \"Application session. Starting external session\"\n\n        user_name = sessionId.getSessionAttributes().get(Constants.AUTHENTICATED_USER)\n\n        first_session = self.isFirstSession(user_name)\n        if not first_session:\n            facesMessages = CdiUtil.bean(FacesMessages)\n            facesMessages.add(FacesMessage.SEVERITY_ERROR, \"Please, end active session first!\")\n            return False\n\n        print \"Application session. External session started successfully\"\n        return True\n\n    # Application calls it at end session request to allow notify 3rd part systems\n    #   httpRequest is jakarta.servlet.http.HttpServletRequest\n    #   sessionId is io.jans.as.model.common.SessionId\n    #   configurationAttributes is java.util.Map<String, SimpleCustomProperty>\n    def endSession(self, httpRequest, sessionId, configurationAttributes):\n        print \"Application session. Starting external session end\"\n\n        print \"Application session. External session ended successfully\"\n        return True\n\n    # Application calls it during /session/active endpoint call to modify response if needed\n    #   jsonArray is org.json.JSONArray\n    #   context is io.jans.as.server.model.common.ExecutionContext\n    def modifyActiveSessionsResponse(self, jsonArray, context):\n        return False\n\n    def isFirstSession(self, user_name):\n        tokenLdap = TokenEntity()\n        tokenLdap.setDn(self.staticConfiguration.getBaseDn().getClients())\n        tokenLdap.setUserId(user_name)\n\n        tokenLdapList = self.entryManager.findEntries(tokenLdap, 1)\n        print \"Application session. isFirstSession. Get result: '%s'\" % tokenLdapList\n\n        if (tokenLdapList != None) and (tokenLdapList.size() > 0):\n            print \"Application session. isFirstSession: False\"\n            return False\n\n        print \"Application session. isFirstSession: True\"\n        return True\n",
                        "scriptType": "application_session",
                        "programmingLanguage": "python",
                        "moduleProperties": [
                            {
                                "value1": "location_type",
                                "value2": "ldap"
                            }
                        ],
                        "level": 800,
                        "revision": 8,
                        "enabled": false,
                        "modified": false,
                        "internal": false,
                        "locationType": "ldap",
                        "baseDn": "inum=4144edf6-af99-451d-be29-f3eb5c0e9143,ou=scripts,o=jans"
                    }
        "401":
          description: Unauthorized
        "400":
          description: Bad Request
        "500":
          description: InternalServerError
      security:
      - oauth2:
        - https://jans.io/oauth/config/scripts.write
  /api/v1/config/scripts/{inum}:
    delete:
      tags:
      - Custom Scripts
      summary: Deletes a custom script
      description: Deletes a custom script
      operationId: delete-config-scripts-by-inum
      parameters:
      - name: inum
        in: path
        description: Script identifier
        required: true
        schema:
          type: string
      responses:
        "204":
          description: No Content
        "401":
          description: Unauthorized
        "404":
          description: Not Found
        "500":
          description: InternalServerError
      security:
      - oauth2:
        - https://jans.io/oauth/config/scripts.delete
    patch:
      tags:
      - Custom Scripts
      summary: Patches a custom script
      description: Patches a custom script
      operationId: patch-config-scripts-by-inum
      parameters:
      - name: inum
        in: path
        description: Script identifier
        required: true
        schema:
          type: string
      requestBody:
        description: JsonPatch object
        content:
          application/json-patch+json:
            schema:
              type: array
              items:
                $ref: '#/components/schemas/JsonPatch'
            examples:
              Request json example:
                description: Request json example
                value: "[{ \"op\": \"replace\", \"path\": \"/enabled\", \"value\"\
                  :false},{ \"op\": \"replace\", \"path\": \"/revision\", \"value\"\
                  :2}] \n"
      responses:
        "200":
          description: Ok
          content:
            application/json:
              schema:
                $ref: '#/components/schemas/CustomScript'
        "401":
          description: Unauthorized
        "404":
          description: Not Found
        "500":
          description: InternalServerError
      security:
      - oauth2:
        - https://jans.io/oauth/config/scripts.write
  /api/v1/config/scripts/inum/{inum}:
    get:
      tags:
      - Custom Scripts
      summary: Gets a script by Inum
      description: Gets a script by Inum
      operationId: get-config-scripts-by-inum
      parameters:
      - name: inum
        in: path
        description: Script identifier
        required: true
        schema:
          type: string
      responses:
        "200":
          description: Ok
          content:
            application/json:
              schema:
                $ref: '#/components/schemas/CustomScript'
              examples:
                Response json example:
                  description: Response json example
                  value: |
                    {
                        "dn": "inum=0300-BA90,ou=scripts,o=jans",
                        "inum": "0300-BA90",
                        "name": "discovery_java_params",
                        "description": "Java Custom Sample Script",
                        "script": "/* Copyright (c) 2022, Gluu\n Author: Yuriy Z\n */\n\nimport io.jans.model.SimpleCustomProperty;\nimport io.jans.model.custom.script.model.CustomScript;\nimport io.jans.model.custom.script.type.discovery.DiscoveryType;\nimport io.jans.service.custom.script.CustomScriptManager;\nimport org.slf4j.Logger;\nimport org.slf4j.LoggerFactory;\nimport org.json.JSONObject;\n\nimport java.util.Map;\n\npublic class Discovery implements DiscoveryType {\n\n    private static final Logger log = LoggerFactory.getLogger(Discovery.class);\n    private static final Logger scriptLogger = LoggerFactory.getLogger(CustomScriptManager.class);\n\n    @Override\n    public boolean init(Map<String, SimpleCustomProperty> configurationAttributes) {\n        log.info(\"Init of Discovery Java custom script\");\n        return true;\n    }\n\n    @Override\n    public boolean init(CustomScript customScript, Map<String, SimpleCustomProperty> configurationAttributes) {\n        log.info(\"Init of Discovery Java custom script\");\n        return true;\n    }\n\n    @Override\n    public boolean destroy(Map<String, SimpleCustomProperty> configurationAttributes) {\n        log.info(\"Destroy of Discovery Java custom script\");\n        return true;\n    }\n\n    @Override\n    public int getApiVersion() {\n        log.info(\"getApiVersion Discovery Java custom script: 11\");\n        return 11;\n    }\n\n    @Override\n    public boolean modifyResponse(Object responseAsJsonObject, Object context) {\n        scriptLogger.info(\"write to script logger\");\n        JSONObject response = (JSONObject) responseAsJsonObject;\n        response.accumulate(\"key_from_java\", \"value_from_script_on_java\");\n        return true;\n    }\n}\n",
                        "scriptType": "discovery",
                        "programmingLanguage": "java",
                        "moduleProperties": [
                            {
                                "value1": "location_type",
                                "value2": "ldap"
                            }
                        ],
                        "level": 1,
                        "revision": 11,
                        "enabled": true,
                        "modified": false,
                        "internal": false,
                        "locationType": "ldap",
                        "baseDn": "inum=0300-BA90,ou=scripts,o=jans"
                    }
        "401":
          description: Unauthorized
        "404":
          description: Not Found
        "500":
          description: InternalServerError
      security:
      - oauth2:
        - https://jans.io/oauth/config/scripts.readonly
  /api/v1/config/scripts/name/{name}:
    get:
      tags:
      - Custom Scripts
      summary: Fetch custom script by name
      description: Fetch custom script by name
      operationId: get-custom-script-by-name
      parameters:
      - name: name
        in: path
        description: Script name
        required: true
        schema:
          type: string
      responses:
        "200":
          description: CustomScript
          content:
            application/json:
              schema:
                $ref: '#/components/schemas/CustomScript'
              examples:
                Response json example:
                  description: Response json example
                  value: |
                    {
                        "dn": "inum=0300-BA90,ou=scripts,o=jans",
                        "inum": "0300-BA90",
                        "name": "discovery_java_params",
                        "description": "Java Custom Sample Script",
                        "script": "/* Copyright (c) 2022, Gluu\n Author: Yuriy Z\n */\n\nimport io.jans.model.SimpleCustomProperty;\nimport io.jans.model.custom.script.model.CustomScript;\nimport io.jans.model.custom.script.type.discovery.DiscoveryType;\nimport io.jans.service.custom.script.CustomScriptManager;\nimport org.slf4j.Logger;\nimport org.slf4j.LoggerFactory;\nimport org.json.JSONObject;\n\nimport java.util.Map;\n\npublic class Discovery implements DiscoveryType {\n\n    private static final Logger log = LoggerFactory.getLogger(Discovery.class);\n    private static final Logger scriptLogger = LoggerFactory.getLogger(CustomScriptManager.class);\n\n    @Override\n    public boolean init(Map<String, SimpleCustomProperty> configurationAttributes) {\n        log.info(\"Init of Discovery Java custom script\");\n        return true;\n    }\n\n    @Override\n    public boolean init(CustomScript customScript, Map<String, SimpleCustomProperty> configurationAttributes) {\n        log.info(\"Init of Discovery Java custom script\");\n        return true;\n    }\n\n    @Override\n    public boolean destroy(Map<String, SimpleCustomProperty> configurationAttributes) {\n        log.info(\"Destroy of Discovery Java custom script\");\n        return true;\n    }\n\n    @Override\n    public int getApiVersion() {\n        log.info(\"getApiVersion Discovery Java custom script: 11\");\n        return 11;\n    }\n\n    @Override\n    public boolean modifyResponse(Object responseAsJsonObject, Object context) {\n        scriptLogger.info(\"write to script logger\");\n        JSONObject response = (JSONObject) responseAsJsonObject;\n        response.accumulate(\"key_from_java\", \"value_from_script_on_java\");\n        return true;\n    }\n}\n",
                        "scriptType": "discovery",
                        "programmingLanguage": "java",
                        "moduleProperties": [
                            {
                                "value1": "location_type",
                                "value2": "ldap"
                            }
                        ],
                        "level": 1,
                        "revision": 11,
                        "enabled": true,
                        "modified": false,
                        "internal": false,
                        "locationType": "ldap",
                        "baseDn": "inum=0300-BA90,ou=scripts,o=jans"
                    }
        "401":
          description: Unauthorized
        "404":
          description: Not Found
        "500":
          description: InternalServerError
      security:
      - oauth2:
        - https://jans.io/oauth/config/scripts.readonly
  /api/v1/config/scripts/type/{type}:
    get:
      tags:
      - Custom Scripts
      summary: Gets list of scripts by type
      description: Gets list of scripts by type
      operationId: get-config-scripts-by-type
      parameters:
      - name: type
        in: path
        description: Script type
        required: true
        schema:
          type: string
      - name: limit
        in: query
        description: Search size - max size of the results to return
        schema:
          type: integer
          format: int32
          default: 50
      - name: pattern
        in: query
        description: Search pattern
        schema:
          type: string
          default: ""
      - name: startIndex
        in: query
        description: The 1-based index of the first query result
        schema:
          type: integer
          format: int32
          default: 0
      - name: sortBy
        in: query
        description: Attribute whose value will be used to order the returned response
        schema:
          type: string
          default: inum
      - name: sortOrder
        in: query
        description: Order in which the sortBy param is applied. Allowed values are
          "ascending" and "descending"
        schema:
          type: string
          default: ascending
      - name: fieldValuePair
        in: query
        description: Field and value pair for seraching
        schema:
          type: string
          default: ""
        examples:
          Field value example:
            description: Field value example
            value: "adminCanEdit=true,dataType=string"
      responses:
        "200":
          description: Ok
          content:
            application/json:
              schema:
                $ref: '#/components/schemas/PagedResult'
              examples:
                Response json example:
                  description: Response json example
                  value: |
                    {
                        "start": 0,
                        "totalEntriesCount": 1,
                        "entriesCount": 1,
                        "entries": [
                            {
                                "dn": "inum=0300-BA90,ou=scripts,o=jans",
                                "inum": "0300-BA90",
                                "name": "discovery_java_params",
                                "description": "Java Custom Sample Script",
                                "script": "/* Copyright (c) 2022, Gluu\n Author: Yuriy Z\n */\n\nimport io.jans.model.SimpleCustomProperty;\nimport io.jans.model.custom.script.model.CustomScript;\nimport io.jans.model.custom.script.type.discovery.DiscoveryType;\nimport io.jans.service.custom.script.CustomScriptManager;\nimport org.slf4j.Logger;\nimport org.slf4j.LoggerFactory;\nimport org.json.JSONObject;\n\nimport java.util.Map;\n\npublic class Discovery implements DiscoveryType {\n\n    private static final Logger log = LoggerFactory.getLogger(Discovery.class);\n    private static final Logger scriptLogger = LoggerFactory.getLogger(CustomScriptManager.class);\n\n    @Override\n    public boolean init(Map<String, SimpleCustomProperty> configurationAttributes) {\n        log.info(\"Init of Discovery Java custom script\");\n        return true;\n    }\n\n    @Override\n    public boolean init(CustomScript customScript, Map<String, SimpleCustomProperty> configurationAttributes) {\n        log.info(\"Init of Discovery Java custom script\");\n        return true;\n    }\n\n    @Override\n    public boolean destroy(Map<String, SimpleCustomProperty> configurationAttributes) {\n        log.info(\"Destroy of Discovery Java custom script\");\n        return true;\n    }\n\n    @Override\n    public int getApiVersion() {\n        log.info(\"getApiVersion Discovery Java custom script: 11\");\n        return 11;\n    }\n\n    @Override\n    public boolean modifyResponse(Object responseAsJsonObject, Object context) {\n        scriptLogger.info(\"write to script logger\");\n        JSONObject response = (JSONObject) responseAsJsonObject;\n        response.accumulate(\"key_from_java\", \"value_from_script_on_java\");\n        return true;\n    }\n}\n",
                                "scriptType": "discovery",
                                "programmingLanguage": "java",
                                "moduleProperties": [
                                    {
                                        "value1": "location_type",
                                        "value2": "ldap"
                                    }
                                ],
                                "level": 1,
                                "revision": 11,
                                "enabled": true,
                                "modified": false,
                                "internal": false,
                                "locationType": "ldap",
                                "baseDn": "inum=0300-BA90,ou=scripts,o=jans"
                            }
                        ]
                    }
        "401":
          description: Unauthorized
        "404":
          description: Not Found
        "500":
          description: InternalServerError
      security:
      - oauth2:
        - https://jans.io/oauth/config/scripts.readonly
  /api/v1/jans-auth-server/health:
    get:
      tags:
      - Auth Server Health - Check
      summary: Returns auth server health status
      description: Returns auth server health status
      operationId: get-auth-server-health
      responses:
        "200":
          description: Ok
          content:
            application/json:
              schema:
                $ref: '#/components/schemas/JsonNode'
              examples:
                Response json example:
                  description: Response json example
                  value: |
                    {
                        "status": "running",
                        "db_status": "online"
                    }
        "500":
          description: InternalServerError
  /api/v1/config/jwks/{kid}:
    get:
      tags:
      - Configuration – JWK - JSON Web Key (JWK)
      summary: Get a JSON Web Key based on kid
      description: Get a JSON Web Key based on kid
      operationId: get-jwk-by-kid
      parameters:
      - name: kid
        in: path
        description: The unique identifier for the key
        required: true
        schema:
          type: string
      responses:
        "200":
          description: Ok
          content:
            application/json:
              schema:
                $ref: '#/components/schemas/JSONWebKey'
              examples:
                Response json example:
                  description: Response json example
                  value: |
                    {
                        "kid": "1230bfb-276a-44aa-a97d-667b57587108_sig_rs256",
                        "kty": "RSA",
                        "use": "sig",
                        "alg": "RS256",
                        "exp": 1599751946863,
                        "x5c": [
                            "A0GCSqGSIb3DQEBCwUAMCExHzAdBgNVBAMMFm94QXV0aCBDQSBDZXJ0aWZpY2F0ZXMwHhcNMjAwOTA4MTUzMjE3WhcNMjAwOTEwMTUzMjI2WjAhMR8wHQYDVQQDDBZveEF1dGggQ0EgQ2VydGlmaWNhdGVzMIIBIjANBgkqhkiG9w0BAQEFAAOCAQ8AMIIBCgKCAQEAzj1NEHyGk/ywG25py2s/zVVrRggzRO0jE6VOUvqUzsEJwt1aszQ4onFu6vgtjNwq2ZmEFZbw1Jw7dlz4Xrdj12pQlLVuEhyVaTziQp3LvspqxyACHQb8XSKFdKZaa1eBF8PGN5zDN/d+tIrAZYnQS2gH8BoPIuB3Z9AoCLTzifnPvmOwW/e+/Wags/ApZiEfF2Po0InV5NeJAyoIpaGhlwjqqOWXm/GpCASAk9ZD8Ebnmy9RM71zDCgmvq/hPueKnbNTZdQ3TQdzEuSwxbWEHu16v5MbF7QtNzvFSFlllhgwqI2ccEljDbs18j3DUS2B1VTTAr/DLR3SVyCYbKBbRQIDAQABoycwJTAjBgNVHSUEHDAaBggrBgEFBQcDAQYIKwYBBQUHAwIGBFUdJQAwDQYJKoZIhvcNAQELBQADggEBADaqrfVH1FX0FLp99TG9fHOiOMD12vsIPANb9QbIADineFrSvUI3zIX56PpvMT+EApaLPcIYSwG1YziWT1oGDGkfyinofSRGl4JcC63slChUBfjlBZlXTIlc7CJA7CfzO6BW3SvO0GPF0NStCUD9Ou4oOVaIc3XrPzhIAp71cF9iLFnQUK1hiD9NhQUm5v2Nq+sQdjAxSlqigXnc+rB9+V8snCkr9x9q1cysq1ZyCRT55psa53Irqtc50T2PHA6kyzEVW51+yFaZa8z+WMoofr6ndx2DFI7n5+8jFGs9WoP+/zV8E/XK61iy+EdXVjXQYVcArjEzeIahn8QOd/hUcfo="
                        ],
                        "n": "EFZbw1Jw7dlz4Xrdj12pQlLVuEhyVaTziQp3LvspqxyACHQb8XSKFdKZaa1eBF8PGN5zDN_d-tIrAZYnQS2gH8BoPIuB3Z9AoCLTzifnPvmOwW_e-_Wags_ApZiEfF2Po0InV5NeJAyoIpaGhlwjqqOWXm_GpCASAk9ZD8Ebnmy9RM71zDCgmvq_hPueKnbNTZdQ3TQdzEuSwxbWEHu16v5MbF7QtNzvFSFlllhgwqI2ccEljDbs18j3DUS2B1VTTAr_DLR3SVyCYbKBbRQ",
                        "e": "AQAB"
                    }
        "401":
          description: Unauthorized
        "500":
          description: InternalServerError
      security:
      - oauth2:
        - https://jans.io/oauth/config/jwks.readonly
    delete:
      tags:
      - Configuration – JWK - JSON Web Key (JWK)
      summary: Delete a JSON Web Key based on kid
      description: Delete a JSON Web Key based on kid
      operationId: delete-config-jwk-kid
      parameters:
      - name: kid
        in: path
        description: The unique identifier for the key
        required: true
        schema:
          type: string
      responses:
        "204":
          description: No Content
        "401":
          description: Unauthorized
        "406":
          description: Not Acceptable
        "500":
          description: InternalServerError
      security:
      - oauth2:
        - https://jans.io/oauth/config/jwks.delete
    patch:
      tags:
      - Configuration – JWK - JSON Web Key (JWK)
      summary: Patch a specific JSON Web Key based on kid
      description: Patch a specific JSON Web Key based on kid
      operationId: patch-config-jwk-kid
      parameters:
      - name: kid
        in: path
        description: The unique identifier for the key
        required: true
        schema:
          type: string
      requestBody:
        description: JsonPatch object
        content:
          application/json-patch+json:
            schema:
              type: array
              items:
                $ref: '#/components/schemas/JsonPatch'
            examples:
              Request json example:
                description: Request json example
                value: "[\n    { \"op\": \"replace\", \"path\": \"/use\", \"value\"\
                  :\"enc\"},\n    { \"op\": \"replace\", \"path\": \"/e\", \"value\"\
                  :\"Updated_XYZ\"}\n] \n"
      responses:
        "200":
          description: Ok
          content:
            application/json:
              schema:
                $ref: '#/components/schemas/JSONWebKey'
              examples:
                Response json example:
                  description: Response json example
                  value: |
                    {
                        "kid": "1230bfb-276a-44aa-a97d-667b57587108_sig_rs256",
                        "kty": "RSA",
                        "use": "enc",
                        "alg": "RS256",
                        "exp": 1599751946863,
                        "x5c": [
                            "A0GCSqGSIb3DQEBCwUAMCExHzAdBgNVBAMMFm94QXV0aCBDQSBDZXJ0aWZpY2F0ZXMwHhcNMjAwOTA4MTUzMjE3WhcNMjAwOTEwMTUzMjI2WjAhMR8wHQYDVQQDDBZveEF1dGggQ0EgQ2VydGlmaWNhdGVzMIIBIjANBgkqhkiG9w0BAQEFAAOCAQ8AMIIBCgKCAQEAzj1NEHyGk/ywG25py2s/zVVrRggzRO0jE6VOUvqUzsEJwt1aszQ4onFu6vgtjNwq2ZmEFZbw1Jw7dlz4Xrdj12pQlLVuEhyVaTziQp3LvspqxyACHQb8XSKFdKZaa1eBF8PGN5zDN/d+tIrAZYnQS2gH8BoPIuB3Z9AoCLTzifnPvmOwW/e+/Wags/ApZiEfF2Po0InV5NeJAyoIpaGhlwjqqOWXm/GpCASAk9ZD8Ebnmy9RM71zDCgmvq/hPueKnbNTZdQ3TQdzEuSwxbWEHu16v5MbF7QtNzvFSFlllhgwqI2ccEljDbs18j3DUS2B1VTTAr/DLR3SVyCYbKBbRQIDAQABoycwJTAjBgNVHSUEHDAaBggrBgEFBQcDAQYIKwYBBQUHAwIGBFUdJQAwDQYJKoZIhvcNAQELBQADggEBADaqrfVH1FX0FLp99TG9fHOiOMD12vsIPANb9QbIADineFrSvUI3zIX56PpvMT+EApaLPcIYSwG1YziWT1oGDGkfyinofSRGl4JcC63slChUBfjlBZlXTIlc7CJA7CfzO6BW3SvO0GPF0NStCUD9Ou4oOVaIc3XrPzhIAp71cF9iLFnQUK1hiD9NhQUm5v2Nq+sQdjAxSlqigXnc+rB9+V8snCkr9x9q1cysq1ZyCRT55psa53Irqtc50T2PHA6kyzEVW51+yFaZa8z+WMoofr6ndx2DFI7n5+8jFGs9WoP+/zV8E/XK61iy+EdXVjXQYVcArjEzeIahn8QOd/hUcfo="
                        ],
                        "n": "EFZbw1Jw7dlz4Xrdj12pQlLVuEhyVaTziQp3LvspqxyACHQb8XSKFdKZaa1eBF8PGN5zDN_d-tIrAZYnQS2gH8BoPIuB3Z9AoCLTzifnPvmOwW_e-_Wags_ApZiEfF2Po0InV5NeJAyoIpaGhlwjqqOWXm_GpCASAk9ZD8Ebnmy9RM71zDCgmvq_hPueKnbNTZdQ3TQdzEuSwxbWEHu16v5MbF7QtNzvFSFlllhgwqI2ccEljDbs18j3DUS2B1VTTAr_DLR3SVyCYbKBbRQ",
                        "e": "Updated_XYZ"
                    }
        "401":
          description: Unauthorized
        "404":
          description: Not Found
        "500":
          description: InternalServerError
      security:
      - oauth2:
        - https://jans.io/oauth/config/jwks.write
  /api/v1/config/jwks:
    get:
      tags:
      - Configuration – JWK - JSON Web Key (JWK)
      summary: Gets list of JSON Web Key (JWK) used by server
      description: Gets list of JSON Web Key (JWK) used by server
      operationId: get-config-jwks
      responses:
        "200":
          description: Ok
          content:
            application/json:
              schema:
                $ref: '#/components/schemas/WebKeysConfiguration'
              examples:
                Response json example:
                  description: Response json example
                  value: "{\n    \"keys\": [\n        {\n            \"descr\": \"\
                    Signature Key: RSA RSASSA-PKCS1-v1_5 using SHA-256\",\n      \
                    \      \"kty\": \"RSA\",\n            \"e\": \"AQAB\",\n     \
                    \       \"use\": \"sig\",\n            \"kid\": \"abc3a91b-dd1b-47b0-b7e7-aaf2ec3b9d5e_sig_rs256\"\
                    ,\n            \"x5c\": [\n                \"E3+Z7Ie9FVpDIqeBo/xI8/q7CCDxCHTtiTQjGS5j/XV4VcPt7i9mrQsajbndCAmynVw==\"\
                    \n            ],\n            \"name\": \"id_token RS256 Sign\
                    \ Key\",\n            \"exp\": 1666775666429,\n            \"\
                    alg\": \"RS256\",\n            \"n\": \"qzu2jRl6UoTnnUJS6zg7ghavupiUQ3Ux4fAH6H7DCXF-cuOgelBjUj_GLPqz5FeOCnQ\"\
                    \n        },\n\t\t{\n            \"descr\": \"Encryption Key:\
                    \ Elliptic Curve Diffie-Hellman Ephemeral Static key agreement\
                    \ using Concat KDF\",\n            \"kty\": \"EC\",\n        \
                    \    \"use\": \"enc\",\n            \"crv\": \"P-256\",\n    \
                    \        \"kid\": \"0870a2b9-1200-42a2-9b12-e2fa89ce3bd0_enc_ecdh-es\"\
                    ,\n            \"x5c\": [\n                \"tE24Ofz3eFhtBAIhAINgdWN86TOOEAUXUr2ijmaAPBgn7mGoeg4c7FfyZTxn\"\
                    \n            ],\n            \"name\": \"id_token ECDH-ES Encryption\
                    \ Key\",\n            \"x\": \"NBJAtpZ-jWGjaXDFYgt38\",\n    \
                    \        \"y\": \"7n6oS9y5vN2XrTKMKilo\",\n            \"exp\"\
                    : 1666775666429,\n            \"alg\": \"ECDH-ES\"\n        }\n\
                    \    ]\n}\n"
        "401":
          description: Unauthorized
        "500":
          description: InternalServerError
      security:
      - oauth2:
        - https://jans.io/oauth/config/jwks.readonly
    put:
      tags:
      - Configuration – JWK - JSON Web Key (JWK)
      summary: Replaces JSON Web Keys
      description: Replaces JSON Web Keys
      operationId: put-config-jwks
      requestBody:
        description: JSON Web Keys object
        content:
          application/json:
            schema:
              $ref: '#/components/schemas/WebKeysConfiguration'
            examples:
              Request json example:
                description: Request json example
                value: "{\n    \"keys\": [\n        {\n            \"descr\": \"Signature\
                  \ Key: RSA RSASSA-PKCS1-v1_5 using SHA-256\",\n            \"kty\"\
                  : \"RSA\",\n            \"e\": \"AQAB\",\n            \"use\": \"\
                  sig\",\n            \"kid\": \"abc3a91b-dd1b-47b0-b7e7-aaf2ec3b9d5e_sig_rs256\"\
                  ,\n            \"x5c\": [\n                \"E3+Z7Ie9FVpDIqeBo/xI8/q7CCDxCHTtiTQjGS5j/XV4VcPt7i9mrQsajbndCAmynVw==\"\
                  \n            ],\n            \"name\": \"id_token RS256 Sign Key\"\
                  ,\n            \"exp\": 1666775666429,\n            \"alg\": \"\
                  RS256\",\n            \"n\": \"qzu2jRl6UoTnnUJS6zg7ghavupiUQ3Ux4fAH6H7DCXF-cuOgelBjUj_GLPqz5FeOCnQ\"\
                  \n        },\n\t\t{\n            \"descr\": \"Encryption Key: Elliptic\
                  \ Curve Diffie-Hellman Ephemeral Static key agreement using Concat\
                  \ KDF\",\n            \"kty\": \"EC\",\n            \"use\": \"\
                  enc\",\n            \"crv\": \"P-256\",\n            \"kid\": \"\
                  0870a2b9-1200-42a2-9b12-e2fa89ce3bd0_enc_ecdh-es\",\n          \
                  \  \"x5c\": [\n                \"tE24Ofz3eFhtBAIhAINgdWN86TOOEAUXUr2ijmaAPBgn7mGoeg4c7FfyZTxn\"\
                  \n            ],\n            \"name\": \"id_token ECDH-ES Encryption\
                  \ Key\",\n            \"x\": \"NBJAtpZ-jWGjaXDFYgt38\",\n      \
                  \      \"y\": \"7n6oS9y5vN2XrTKMKilo\",\n            \"exp\": 1666775666429,\n\
                  \            \"alg\": \"ECDH-ES\"\n        }\n    ]\n}\n"
      responses:
        "200":
          description: Ok
          content:
            application/json:
              schema:
                $ref: '#/components/schemas/WebKeysConfiguration'
              examples:
                Response json example:
                  description: Response json example
                  value: "{\n    \"keys\": [\n        {\n            \"descr\": \"\
                    Signature Key: RSA RSASSA-PKCS1-v1_5 using SHA-256\",\n      \
                    \      \"kty\": \"RSA\",\n            \"e\": \"AQAB\",\n     \
                    \       \"use\": \"sig\",\n            \"kid\": \"abc3a91b-dd1b-47b0-b7e7-aaf2ec3b9d5e_sig_rs256\"\
                    ,\n            \"x5c\": [\n                \"E3+Z7Ie9FVpDIqeBo/xI8/q7CCDxCHTtiTQjGS5j/XV4VcPt7i9mrQsajbndCAmynVw==\"\
                    \n            ],\n            \"name\": \"id_token RS256 Sign\
                    \ Key\",\n            \"exp\": 1666775666429,\n            \"\
                    alg\": \"RS256\",\n            \"n\": \"qzu2jRl6UoTnnUJS6zg7ghavupiUQ3Ux4fAH6H7DCXF-cuOgelBjUj_GLPqz5FeOCnQ\"\
                    \n        },\n\t\t{\n            \"descr\": \"Encryption Key:\
                    \ Elliptic Curve Diffie-Hellman Ephemeral Static key agreement\
                    \ using Concat KDF\",\n            \"kty\": \"EC\",\n        \
                    \    \"use\": \"enc\",\n            \"crv\": \"P-256\",\n    \
                    \        \"kid\": \"0870a2b9-1200-42a2-9b12-e2fa89ce3bd0_enc_ecdh-es\"\
                    ,\n            \"x5c\": [\n                \"tE24Ofz3eFhtBAIhAINgdWN86TOOEAUXUr2ijmaAPBgn7mGoeg4c7FfyZTxn\"\
                    \n            ],\n            \"name\": \"id_token ECDH-ES Encryption\
                    \ Key\",\n            \"x\": \"NBJAtpZ-jWGjaXDFYgt38\",\n    \
                    \        \"y\": \"7n6oS9y5vN2XrTKMKilo\",\n            \"exp\"\
                    : 1666775666429,\n            \"alg\": \"ECDH-ES\"\n        }\n\
                    \    ]\n}\n"
        "401":
          description: Unauthorized
        "500":
          description: InternalServerError
      security:
      - oauth2:
        - https://jans.io/oauth/config/jwks.write
    patch:
      tags:
      - Configuration – JWK - JSON Web Key (JWK)
      summary: Patches JSON Web Keys
      description: Patches JSON Web Keys
      operationId: patch-config-jwks
      requestBody:
        description: JsonPatch object
        content:
          application/json-patch+json:
            schema:
              type: array
              items:
                $ref: '#/components/schemas/JsonPatch'
            examples:
              Request json example:
                description: Request json example
                value: "[\n\t{ \"op\": \"add\", \"path\": \"/keys/1\", \"value\":{\n\
                  \            \"descr\": \"Test Key\",\n            \"kty\": \"EC\"\
                  ,\n            \"use\": \"enc\",\n            \"crv\": \"P-256\"\
                  ,\n            \"kid\": \"1234a2b9-1200-42a2-9b12-e2fa89ce3bd0_enc_ecdh-es\"\
                  ,\n            \"x5c\": [\n                \"tE24Ofz3eFhtBAIhAINgdWN86TOOEAUXUr2ijmaAPBgn7mGoeg4c7FfyZTxn\"\
                  \n            ],\n            \"name\": \"test-key\",\n        \
                  \    \"x\": \"NBJAtpZ-jWGjaXDFYgt38\",\n            \"y\": \"7n6oS9y5vN2XrTKMKilo\"\
                  ,\n            \"exp\": 1666775666429,\n            \"alg\": \"\
                  ECDH-ES\"\n        }\n\t}\n] \n"
      responses:
        "200":
          description: Ok
          content:
            application/json:
              schema:
                $ref: '#/components/schemas/WebKeysConfiguration'
              examples:
                Response json example:
                  description: Response json example
                  value: "{\n    \"keys\": [\n        {\n            \"descr\": \"\
                    Signature Key: RSA RSASSA-PKCS1-v1_5 using SHA-256\",\n      \
                    \      \"kty\": \"RSA\",\n            \"e\": \"AQAB\",\n     \
                    \       \"use\": \"sig\",\n            \"kid\": \"abc3a91b-dd1b-47b0-b7e7-aaf2ec3b9d5e_sig_rs256\"\
                    ,\n            \"x5c\": [\n                \"E3+Z7Ie9FVpDIqeBo/xI8/q7CCDxCHTtiTQjGS5j/XV4VcPt7i9mrQsajbndCAmynVw==\"\
                    \n            ],\n            \"name\": \"id_token RS256 Sign\
                    \ Key\",\n            \"exp\": 1666775666429,\n            \"\
                    alg\": \"RS256\",\n            \"n\": \"qzu2jRl6UoTnnUJS6zg7ghavupiUQ3Ux4fAH6H7DCXF-cuOgelBjUj_GLPqz5FeOCnQ\"\
                    \n        },\n\t\t{\n            \"descr\": \"Encryption Key:\
                    \ Elliptic Curve Diffie-Hellman Ephemeral Static key agreement\
                    \ using Concat KDF\",\n            \"kty\": \"EC\",\n        \
                    \    \"use\": \"enc\",\n            \"crv\": \"P-256\",\n    \
                    \        \"kid\": \"0870a2b9-1200-42a2-9b12-e2fa89ce3bd0_enc_ecdh-es\"\
                    ,\n            \"x5c\": [\n                \"tE24Ofz3eFhtBAIhAINgdWN86TOOEAUXUr2ijmaAPBgn7mGoeg4c7FfyZTxn\"\
                    \n            ],\n            \"name\": \"id_token ECDH-ES Encryption\
                    \ Key\",\n            \"x\": \"NBJAtpZ-jWGjaXDFYgt38\",\n    \
                    \        \"y\": \"7n6oS9y5vN2XrTKMKilo\",\n            \"exp\"\
                    : 1666775666429,\n            \"alg\": \"ECDH-ES\"\n        }\n\
                    \    ]\n}\n"
        "401":
          description: Unauthorized
        "500":
          description: InternalServerError
      security:
      - oauth2:
        - https://jans.io/oauth/config/jwks.write
  /api/v1/config/jwks/key:
    post:
      tags:
      - Configuration – JWK - JSON Web Key (JWK)
      summary: Configuration – JWK - JSON Web Key (JWK)
      description: Configuration – JWK - JSON Web Key (JWK)
      operationId: post-config-jwks-key
      requestBody:
        description: JSONWebKey object
        content:
          application/json:
            schema:
              $ref: '#/components/schemas/JSONWebKey'
            examples:
              Request json example:
                description: Request json example
                value: |
                  {
                        "kty": "RSA",
                        "e": "AQAB",
                        "use": "sig",
                        "crv": "",
                        "kid": "1230bfb-276a-44aa-a97d-667b57587108_sig_rs256",
                        "x5c": [
                          "A0GCSqGSIb3DQEBCwUAMCExHzAdBgNVBAMMFm94QXV0aCBDQSBDZXJ0aWZpY2F0ZXMwHhcNMjAwOTA4MTUzMjE3WhcNMjAwOTEwMTUzMjI2WjAhMR8wHQYDVQQDDBZveEF1dGggQ0EgQ2VydGlmaWNhdGVzMIIBIjANBgkqhkiG9w0BAQEFAAOCAQ8AMIIBCgKCAQEAzj1NEHyGk/ywG25py2s/zVVrRggzRO0jE6VOUvqUzsEJwt1aszQ4onFu6vgtjNwq2ZmEFZbw1Jw7dlz4Xrdj12pQlLVuEhyVaTziQp3LvspqxyACHQb8XSKFdKZaa1eBF8PGN5zDN/d+tIrAZYnQS2gH8BoPIuB3Z9AoCLTzifnPvmOwW/e+/Wags/ApZiEfF2Po0InV5NeJAyoIpaGhlwjqqOWXm/GpCASAk9ZD8Ebnmy9RM71zDCgmvq/hPueKnbNTZdQ3TQdzEuSwxbWEHu16v5MbF7QtNzvFSFlllhgwqI2ccEljDbs18j3DUS2B1VTTAr/DLR3SVyCYbKBbRQIDAQABoycwJTAjBgNVHSUEHDAaBggrBgEFBQcDAQYIKwYBBQUHAwIGBFUdJQAwDQYJKoZIhvcNAQELBQADggEBADaqrfVH1FX0FLp99TG9fHOiOMD12vsIPANb9QbIADineFrSvUI3zIX56PpvMT+EApaLPcIYSwG1YziWT1oGDGkfyinofSRGl4JcC63slChUBfjlBZlXTIlc7CJA7CfzO6BW3SvO0GPF0NStCUD9Ou4oOVaIc3XrPzhIAp71cF9iLFnQUK1hiD9NhQUm5v2Nq+sQdjAxSlqigXnc+rB9+V8snCkr9x9q1cysq1ZyCRT55psa53Irqtc50T2PHA6kyzEVW51+yFaZa8z+WMoofr6ndx2DFI7n5+8jFGs9WoP+/zV8E/XK61iy+EdXVjXQYVcArjEzeIahn8QOd/hUcfo="
                        ],
                        "exp": 1599751946863,
                        "alg": "RS256",
                        "n": "EFZbw1Jw7dlz4Xrdj12pQlLVuEhyVaTziQp3LvspqxyACHQb8XSKFdKZaa1eBF8PGN5zDN_d-tIrAZYnQS2gH8BoPIuB3Z9AoCLTzifnPvmOwW_e-_Wags_ApZiEfF2Po0InV5NeJAyoIpaGhlwjqqOWXm_GpCASAk9ZD8Ebnmy9RM71zDCgmvq_hPueKnbNTZdQ3TQdzEuSwxbWEHu16v5MbF7QtNzvFSFlllhgwqI2ccEljDbs18j3DUS2B1VTTAr_DLR3SVyCYbKBbRQ"
                      }
      responses:
        "201":
          description: Created
          content:
            application/json:
              schema:
                $ref: '#/components/schemas/JSONWebKey'
              examples:
                Response json example:
                  description: Response json example
                  value: |
                    {
                        "kid": "1230bfb-276a-44aa-a97d-667b57587108_sig_rs256",
                        "kty": "RSA",
                        "use": "sig",
                        "alg": "RS256",
                        "exp": 1599751946863,
                        "x5c": [
                            "A0GCSqGSIb3DQEBCwUAMCExHzAdBgNVBAMMFm94QXV0aCBDQSBDZXJ0aWZpY2F0ZXMwHhcNMjAwOTA4MTUzMjE3WhcNMjAwOTEwMTUzMjI2WjAhMR8wHQYDVQQDDBZveEF1dGggQ0EgQ2VydGlmaWNhdGVzMIIBIjANBgkqhkiG9w0BAQEFAAOCAQ8AMIIBCgKCAQEAzj1NEHyGk/ywG25py2s/zVVrRggzRO0jE6VOUvqUzsEJwt1aszQ4onFu6vgtjNwq2ZmEFZbw1Jw7dlz4Xrdj12pQlLVuEhyVaTziQp3LvspqxyACHQb8XSKFdKZaa1eBF8PGN5zDN/d+tIrAZYnQS2gH8BoPIuB3Z9AoCLTzifnPvmOwW/e+/Wags/ApZiEfF2Po0InV5NeJAyoIpaGhlwjqqOWXm/GpCASAk9ZD8Ebnmy9RM71zDCgmvq/hPueKnbNTZdQ3TQdzEuSwxbWEHu16v5MbF7QtNzvFSFlllhgwqI2ccEljDbs18j3DUS2B1VTTAr/DLR3SVyCYbKBbRQIDAQABoycwJTAjBgNVHSUEHDAaBggrBgEFBQcDAQYIKwYBBQUHAwIGBFUdJQAwDQYJKoZIhvcNAQELBQADggEBADaqrfVH1FX0FLp99TG9fHOiOMD12vsIPANb9QbIADineFrSvUI3zIX56PpvMT+EApaLPcIYSwG1YziWT1oGDGkfyinofSRGl4JcC63slChUBfjlBZlXTIlc7CJA7CfzO6BW3SvO0GPF0NStCUD9Ou4oOVaIc3XrPzhIAp71cF9iLFnQUK1hiD9NhQUm5v2Nq+sQdjAxSlqigXnc+rB9+V8snCkr9x9q1cysq1ZyCRT55psa53Irqtc50T2PHA6kyzEVW51+yFaZa8z+WMoofr6ndx2DFI7n5+8jFGs9WoP+/zV8E/XK61iy+EdXVjXQYVcArjEzeIahn8QOd/hUcfo="
                        ],
                        "n": "EFZbw1Jw7dlz4Xrdj12pQlLVuEhyVaTziQp3LvspqxyACHQb8XSKFdKZaa1eBF8PGN5zDN_d-tIrAZYnQS2gH8BoPIuB3Z9AoCLTzifnPvmOwW_e-_Wags_ApZiEfF2Po0InV5NeJAyoIpaGhlwjqqOWXm_GpCASAk9ZD8Ebnmy9RM71zDCgmvq_hPueKnbNTZdQ3TQdzEuSwxbWEHu16v5MbF7QtNzvFSFlllhgwqI2ccEljDbs18j3DUS2B1VTTAr_DLR3SVyCYbKBbRQ",
                        "e": "AQAB"
                    }
        "401":
          description: Unauthorized
        "406":
          description: Not Acceptable
        "500":
          description: InternalServerError
      security:
      - oauth2:
        - https://jans.io/oauth/config/jwks.write
  /api/v1/config/database/ldap:
    get:
      tags:
      - Database - LDAP configuration
      summary: Gets list of existing LDAP configurations.
      description: Gets list of existing LDAP configurations.
      operationId: get-config-database-ldap
      responses:
        "200":
          description: Ok
          content:
            application/json:
              schema:
                type: array
                items:
                  $ref: '#/components/schemas/GluuLdapConfiguration'
              examples:
                Response json example:
                  description: Response json example
                  value: |
                    [
                        {
                            "configId": "auth_ldap_server",
                            "bindDN": "cn=directory manager",
                            "bindPassword": "password==",
                            "servers": [
                                "jans.server:1636"
                            ],
                            "maxConnections": 1000,
                            "useSSL": true,
                            "baseDNs": [
                                "ou=people,o=jans"
                            ],
                            "primaryKey": "uid",
                            "localPrimaryKey": "uid",
                            "useAnonymousBind": false,
                            "enabled": false,
                            "version": 0,
                            "level": 0
                        }
                    ]
        "401":
          description: Unauthorized
        "500":
          description: InternalServerError
      security:
      - oauth2:
        - https://jans.io/oauth/config/database/ldap.readonly
    put:
      tags:
      - Database - LDAP configuration
      summary: Updates LDAP configuration
      description: Updates LDAP configuration
      operationId: put-config-database-ldap
      requestBody:
        description: GluuLdapConfiguration object
        content:
          application/json:
            schema:
              $ref: '#/components/schemas/GluuLdapConfiguration'
            examples:
              Request json example:
                description: Request json example
                value: |
                  {
                      "configId": "auth_ldap_server",
                      "bindDN": "cn=directory manager",
                      "bindPassword": "axby+nlegh9DhpQ==",
                      "servers": [
                          "jans.server2:1636"
                      ],
                      "maxConnections": 1000,
                      "useSSL": true,
                      "baseDNs": [
                          "ou=people,o=jans"
                      ],
                      "primaryKey": "uid",
                      "localPrimaryKey": "uid",
                      "useAnonymousBind": false,
                      "enabled": false,
                      "version": 0,
                      "level": 0
                  }
      responses:
        "200":
          description: Ok
          content:
            application/json:
              schema:
                $ref: '#/components/schemas/GluuLdapConfiguration'
              examples:
                Response json example:
                  description: Response json example
                  value: |
                    {
                        "configId": "auth_ldap_server",
                        "bindDN": "cn=directory manager",
                        "bindPassword": "axby+nlegh9DhpQ==",
                        "servers": [
                            "jans.server2:1636"
                        ],
                        "maxConnections": 1000,
                        "useSSL": true,
                        "baseDNs": [
                            "ou=people,o=jans"
                        ],
                        "primaryKey": "uid",
                        "localPrimaryKey": "uid",
                        "useAnonymousBind": false,
                        "enabled": false,
                        "version": 0,
                        "level": 0
                    }
        "401":
          description: Unauthorized
        "404":
          description: Not Found
        "500":
          description: InternalServerError
      security:
      - oauth2:
        - https://jans.io/oauth/config/database/ldap.write
    post:
      tags:
      - Database - LDAP configuration
      summary: Adds a new LDAP configuration
      description: Adds a new LDAP configuration
      operationId: post-config-database-ldap
      requestBody:
        description: GluuLdapConfiguration object
        content:
          application/json:
            schema:
              $ref: '#/components/schemas/GluuLdapConfiguration'
            examples:
              Request json example:
                description: Request json example
                value: |
                  {
                      "configId": "auth_ldap_server",
                      "bindDN": "cn=directory manager",
                      "bindPassword": "axby+nlegh9DhpQ==",
                      "servers": [
                          "jans.server2:1636"
                      ],
                      "maxConnections": 1000,
                      "useSSL": true,
                      "baseDNs": [
                          "ou=people,o=jans"
                      ],
                      "primaryKey": "uid",
                      "localPrimaryKey": "uid",
                      "useAnonymousBind": false,
                      "enabled": false,
                      "version": 0,
                      "level": 0
                  }
      responses:
        "201":
          description: Created
          content:
            application/json:
              schema:
                $ref: '#/components/schemas/GluuLdapConfiguration'
              examples:
                Response json example:
                  description: Response json example
                  value: |
                    {
                        "configId": "auth_ldap_server",
                        "bindDN": "cn=directory manager",
                        "bindPassword": "axby+nlegh9DhpQ==",
                        "servers": [
                            "jans.server2:1636"
                        ],
                        "maxConnections": 1000,
                        "useSSL": true,
                        "baseDNs": [
                            "ou=people,o=jans"
                        ],
                        "primaryKey": "uid",
                        "localPrimaryKey": "uid",
                        "useAnonymousBind": false,
                        "enabled": false,
                        "version": 0,
                        "level": 0
                    }
        "401":
          description: Unauthorized
        "406":
          description: Not Acceptable
        "500":
          description: InternalServerError
      security:
      - oauth2:
        - https://jans.io/oauth/config/database/ldap.write
  /api/v1/config/database/ldap/{name}:
    get:
      tags:
      - Database - LDAP configuration
      summary: Gets an LDAP configuration by name.
      description: Gets an LDAP configuration by name.
      operationId: get-config-database-ldap-by-name
      parameters:
      - name: name
        in: path
        description: Name of LDAP configuration
        required: true
        schema:
          type: string
      responses:
        "200":
          description: Ok
          content:
            application/json:
              schema:
                $ref: '#/components/schemas/GluuLdapConfiguration'
              examples:
                Response json example:
                  description: Response json example
                  value: |
                    {
                        "configId": "auth_ldap_server",
                        "bindDN": "cn=directory manager",
                        "bindPassword": "axby+nlegh9DhpQ==",
                        "servers": [
                            "jans.server2:1636"
                        ],
                        "maxConnections": 1000,
                        "useSSL": true,
                        "baseDNs": [
                            "ou=people,o=jans"
                        ],
                        "primaryKey": "uid",
                        "localPrimaryKey": "uid",
                        "useAnonymousBind": false,
                        "enabled": false,
                        "version": 0,
                        "level": 0
                    }
        "401":
          description: Unauthorized
        "500":
          description: InternalServerError
      security:
      - oauth2:
        - https://jans.io/oauth/config/database/ldap.readonly
    delete:
      tags:
      - Database - LDAP configuration
      summary: Deletes an LDAP configuration
      description: Deletes an LDAP configuration
      operationId: delete-config-database-ldap-by-name
      parameters:
      - name: name
        in: path
        required: true
        schema:
          type: string
      responses:
        "204":
          description: No Content
          content:
            application/json:
              schema:
                $ref: '#/components/schemas/GluuLdapConfiguration'
        "401":
          description: Unauthorized
        "404":
          description: Not Found
        "500":
          description: InternalServerError
      security:
      - oauth2:
        - https://jans.io/oauth/config/database/ldap.delete
    patch:
      tags:
      - Database - LDAP configuration
      summary: Patches a LDAP configuration by name
      description: Patches a LDAP configuration by name
      operationId: patch-config-database-ldap-by-name
      parameters:
      - name: name
        in: path
        description: Name of LDAP configuration
        required: true
        schema:
          type: string
      requestBody:
        description: JsonPatch object
        content:
          application/json-patch+json:
            schema:
              type: array
              items:
                $ref: '#/components/schemas/JsonPatch'
            examples:
              Request json example:
                description: Request json example
                value: example/auth/database/ldap/ldap-patch
      responses:
        "200":
          description: Ok
          content:
            application/json:
              schema:
                $ref: '#/components/schemas/GluuLdapConfiguration'
              examples:
                Response json example:
                  description: Response json example
                  value: |
                    {
                        "configId": "auth_ldap_server",
                        "bindDN": "cn=directory manager",
                        "bindPassword": "axby+nlegh9DhpQ==",
                        "servers": [
                            "jans.server2:1636"
                        ],
                        "maxConnections": 1000,
                        "useSSL": true,
                        "baseDNs": [
                            "ou=people,o=jans"
                        ],
                        "primaryKey": "uid",
                        "localPrimaryKey": "uid",
                        "useAnonymousBind": false,
                        "enabled": false,
                        "version": 0,
                        "level": 0
                    }
        "401":
          description: Unauthorized
        "404":
          description: Not Found
        "500":
          description: InternalServerError
      security:
      - oauth2:
        - https://jans.io/oauth/config/database/ldap.write
  /api/v1/config/database/ldap/test:
    post:
      tags:
      - Database - LDAP configuration
      summary: Tests an LDAP configuration
      description: Tests an LDAP configuration
      operationId: post-config-database-ldap-test
      requestBody:
        description: GluuLdapConfiguration object
        content:
          application/json:
            schema:
              $ref: '#/components/schemas/GluuLdapConfiguration'
            examples:
              Request json example:
                description: Request json example
                value: "[{ \"op\": \"replace\", \"path\": \"/maxConnections\", \"\
                  value\":800}] \n"
      responses:
        "200":
          description: Ok
          content:
            application/json:
              schema:
                type: boolean
                description: boolean value true if successful
        "401":
          description: Unauthorized
        "500":
          description: InternalServerError
      security:
      - oauth2:
        - https://jans.io/oauth/config/database/ldap.readonly
  /api/v1/logging:
    get:
      tags:
      - Configuration – Logging
      summary: Returns Jans Authorization Server logging settings
      description: Returns Jans Authorization Server logging settings
      operationId: get-config-logging
      responses:
        "200":
          description: Ok
          content:
            application/json:
              schema:
                $ref: '#/components/schemas/Logging'
              examples:
                Response json example:
                  description: Response json example
                  value: |
                    {
                        "loggingLevel": "TRACE",
                        "loggingLayout": "text",
                        "httpLoggingEnabled": false,
                        "disableJdkLogger": true,
                        "enabledOAuthAuditLogging": false
                    }
        "401":
          description: Unauthorized
        "500":
          description: InternalServerError
      security:
      - oauth2:
        - https://jans.io/oauth/config/logging.readonly
    put:
      tags:
      - Configuration – Logging
      summary: Updates Jans Authorization Server logging settings
      description: Updates Jans Authorization Server logging settings
      operationId: put-config-logging
      requestBody:
        description: Logging object
        content:
          application/json:
            schema:
              $ref: '#/components/schemas/Logging'
            examples:
              Request json example:
                description: Request json example
                value: |
                  {
                      "loggingLevel": "TRACE",
                      "loggingLayout": "text",
                      "httpLoggingEnabled": false,
                      "disableJdkLogger": true,
                      "enabledOAuthAuditLogging": false
                  }
      responses:
        "200":
          description: Ok
          content:
            application/json:
              schema:
                $ref: '#/components/schemas/Logging'
              examples:
                Response json example:
                  description: Response json example
                  value: |
                    {
                        "loggingLevel": "TRACE",
                        "loggingLayout": "text",
                        "httpLoggingEnabled": false,
                        "disableJdkLogger": true,
                        "enabledOAuthAuditLogging": false
                    }
        "401":
          description: Unauthorized
        "500":
          description: InternalServerError
      security:
      - oauth2:
        - https://jans.io/oauth/config/logging.write
  /api/v1/org:
    get:
      tags:
      - Organization Configuration
      summary: Retrieves organization configuration
      description: Retrieves organization configuration
      operationId: get-organization-config
      responses:
        "200":
          description: Ok
          content:
            application/json:
              schema:
                $ref: '#/components/schemas/GluuOrganization'
              examples:
                Response json example:
                  description: Response json example
                  value: |
                    {
                        "dn": "o=jans",
                        "displayName": "Jans Server",
                        "description": "Welcome to oxTrust!",
                        "organization": "jans",
                        "managerGroup": "inum=60B7,ou=groups,o=jans",
                        "themeColor": "166309",
                        "shortName": "Jans Server",
                        "organizationTitle": "Gluu",
                        "baseDn": "o=jans"
                    }
        "401":
          description: Unauthorized
        "500":
          description: InternalServerError
      security:
      - oauth2:
        - https://jans.io/oauth/config/organization.readonly
    patch:
      tags:
      - Organization Configuration
      summary: Patch organization configuration
      description: Patch organization configuration
      operationId: patch-organization-config
      requestBody:
        description: String representing JsonPatch request.
        content:
          application/json-patch+json:
            schema:
              type: array
              items:
                $ref: '#/components/schemas/JsonPatch'
            examples:
              Request json example:
                description: Request json example
                value: "[\n    { \"op\": \"add\", \"path\": \"/customMessages\", \"\
                  value\": [\"customMessages1\",\"customMessages2\"] },\n    { \"\
                  op\": \"add\", \"path\": \"/jsFaviconPath\", \"value\": \"/opt/jans/jetty/jans-auth/custom/static\"\
                  \ }\n] \n"
      responses:
        "200":
          description: Ok
          content:
            application/json:
              schema:
                $ref: '#/components/schemas/GluuOrganization'
              examples:
                Response json example:
                  description: Response json example
                  value: |
                    {
                        "dn": "o=jans",
                        "displayName": "Jans Server",
                        "description": "Welcome to oxTrust!",
                        "organization": "jans",
                        "managerGroup": "inum=60B7,ou=groups,o=jans",
                        "themeColor": "166309",
                        "shortName": "Jans Server",
                        "customMessages": [
                            "customMessages1",
                            "customMessages2"
                        ],
                        "jsFaviconPath": "/opt/jans/jetty/jans-auth/custom/static",
                        "organizationTitle": "Gluu",
                        "baseDn": "o=jans"
                    }
        "401":
          description: Unauthorized
        "500":
          description: InternalServerError
      security:
      - oauth2:
        - https://jans.io/oauth/config/organization.write
  /api/v1/plugin:
    get:
      tags:
      - Plugins
      summary: Gets list of Plugins
      description: Gets list of Plugins
      operationId: get-plugins
      responses:
        "200":
          description: Ok
          content:
            application/json:
              schema:
                type: array
                items:
                  $ref: '#/components/schemas/PluginConf'
              examples:
                Response example:
                  description: Response example
                  value: |
                    [
                        {
                            "name": "fido2",
                            "description": "fido2 plugin"
                        },
                        {
                            "name": "scim",
                            "description": "scim plugin"
                        },
                        {
                            "name": "user-management",
                            "description": "user-management plugin"
                        }
                    ]
        "401":
          description: Unauthorized
        "500":
          description: InternalServerError
      security:
      - oauth2:
        - https://jans.io/oauth/config/plugin.readonly
  /api/v1/plugin/{pluginName}:
    get:
      tags:
      - Plugins
      summary: Get plugin by name
      description: Get plugin by name
      operationId: get-plugin-by-name
      parameters:
      - name: pluginName
        in: path
        description: Plugin name
        required: true
        schema:
          type: string
      responses:
        "200":
          description: Ok
          content:
            application/json:
              schema:
                type: boolean
        "401":
          description: Unauthorized
        "500":
          description: InternalServerError
      security:
      - oauth2:
        - https://jans.io/oauth/config/plugin.readonly
  /api/v1/scopes:
    get:
      tags:
      - OAuth - Scopes
      summary: Gets list of Scopes
      description: Gets list of Scopes
      operationId: get-oauth-scopes
      parameters:
      - name: type
        in: query
        description: Scope type
        schema:
          type: string
          default: ""
      - name: limit
        in: query
        description: Search size - max size of the results to return
        schema:
          type: integer
          format: int32
          default: 50
      - name: pattern
        in: query
        description: Search pattern
        schema:
          type: string
          default: ""
      - name: startIndex
        in: query
        description: The 1-based index of the first query result
        schema:
          type: integer
          format: int32
          default: 0
      - name: sortBy
        in: query
        description: Attribute whose value will be used to order the returned response
        schema:
          type: string
          default: inum
      - name: sortOrder
        in: query
        description: Order in which the sortBy param is applied. Allowed values are
          "ascending" and "descending"
        schema:
          type: string
          default: ascending
      - name: withAssociatedClients
        in: query
        description: Boolean fag to indicate if clients associated with the scope
          are to be returned
        schema:
          type: boolean
          default: false
      - name: fieldValuePair
        in: query
        description: Field and value pair for seraching
        schema:
          type: string
          default: ""
        examples:
          Field value example:
            description: Field value example
            value: "scopeType=spontaneous,defaultScope=true"
      responses:
        "200":
          description: Ok
          content:
            application/json:
              schema:
                $ref: '#/components/schemas/PagedResult'
              examples:
                Response json example:
                  description: Response json example
                  value: |
                    {
                        "start": 0,
                        "totalEntriesCount": 79,
                        "entriesCount": 2,
                        "entries": [
                            {
                                "dn": "inum=F0C4,ou=scopes,o=jans",
                                "inum": "F0C4",
                                "displayName": "authenticate_openid_connect",
                                "id": "openid",
                                "description": "Authenticate using OpenID Connect.",
                                "scopeType": "openid",
                                "defaultScope": true,
                                "attributes": {
                                    "showInConfigurationEndpoint": true
                                },
                                "creationDate": "2022-10-27T20:51:17",
                                "umaType": false,
                                "baseDn": "inum=F0C4,ou=scopes,o=jans"
                            },
                            {
                                "dn": "inum=43F1,ou=scopes,o=jans",
                                "inum": "43F1",
                                "displayName": "view_profile",
                                "id": "profile",
                                "description": "View your basic profile info.",
                                "scopeType": "openid",
                                "claims": [
                                    "inum=2B29,ou=attributes,o=jans",
                                    "inum=0C85,ou=attributes,o=jans",
                                    "inum=B4B0,ou=attributes,o=jans",
                                    "inum=A0E8,ou=attributes,o=jans",
                                    "inum=5EC6,ou=attributes,o=jans",
                                    "inum=B52A,ou=attributes,o=jans",
                                    "inum=64A0,ou=attributes,o=jans",
                                    "inum=EC3A,ou=attributes,o=jans",
                                    "inum=3B47,ou=attributes,o=jans",
                                    "inum=3692,ou=attributes,o=jans",
                                    "inum=98FC,ou=attributes,o=jans",
                                    "inum=A901,ou=attributes,o=jans",
                                    "inum=36D9,ou=attributes,o=jans",
                                    "inum=BE64,ou=attributes,o=jans",
                                    "inum=6493,ou=attributes,o=jans",
                                    "inum=4CF1,ou=attributes,o=jans",
                                    "inum=29DA,ou=attributes,o=jans"
                                ],
                                "defaultScope": true,
                                "attributes": {
                                    "showInConfigurationEndpoint": true
                                },
                                "creationDate": "2022-10-27T20:51:17",
                                "umaType": false,
                                "baseDn": "inum=43F1,ou=scopes,o=jans"
                            }
                        ]
                    }
        "401":
          description: Unauthorized
        "500":
          description: InternalServerError
      security:
      - oauth2:
        - https://jans.io/oauth/config/scopes.readonly
    put:
      tags:
      - OAuth - Scopes
      summary: Update Scope
      description: Update Scope
      operationId: put-oauth-scopes
      requestBody:
        description: Scope object
        content:
          application/json:
            schema:
              $ref: '#/components/schemas/Scope'
            examples:
              Request json example:
                description: Request json example
                value: |
                  {
                      "dn": "inum=9c4c6027-86b8-4afc-a68f-6b50579e6d21,ou=scopes,o=jans",
                      "inum": "9c4c6027-86b8-4afc-a68f-6b50579e6d21",
                      "displayName": "Test Display Scope 5",
                      "id": "Scope5",
                      "iconUrl": "http://google.com",
                      "description": "TEST Description for Scope 5",
                      "scopeType": "spontaneous",
                      "defaultScope": false,
                      "umaAuthorizationPolicies": [
                          "inum=2DAF-F9A5,ou=scripts,o=jans",
                          "inum=2DAF-F995,ou=scripts,o=jans"
                      ],
                      "attributes": {
                          "showInConfigurationEndpoint": true
                      },
                      "creatorId": "2000.99b53b02-dfa1-42cd-aaef-b940d58bb03f",
                      "creatorType": "user",
                      "creationDate": "2022-10-27T21:09:45",
                      "umaType": false,
                      "baseDn": "inum=9c4c6027-86b8-4afc-a68f-6b50579e6d21,ou=scopes,o=jans"
                  }
      responses:
        "200":
          description: Ok
          content:
            application/json:
              schema:
                $ref: '#/components/schemas/Scope'
              examples:
                Response json example:
                  description: Response json example
                  value: |
                    {
                        "dn": "inum=9c4c6027-86b8-4afc-a68f-6b50579e6d21,ou=scopes,o=jans",
                        "inum": "9c4c6027-86b8-4afc-a68f-6b50579e6d21",
                        "displayName": "Test Display Scope 5",
                        "id": "Scope5",
                        "iconUrl": "http://google.com",
                        "description": "TEST Description for Scope 5",
                        "scopeType": "spontaneous",
                        "defaultScope": false,
                        "umaAuthorizationPolicies": [
                            "inum=2DAF-F9A5,ou=scripts,o=jans",
                            "inum=2DAF-F995,ou=scripts,o=jans"
                        ],
                        "attributes": {
                            "showInConfigurationEndpoint": true
                        },
                        "creatorId": "2000.99b53b02-dfa1-42cd-aaef-b940d58bb03f",
                        "creatorType": "user",
                        "creationDate": "2022-10-27T21:09:45",
                        "umaType": false,
                        "baseDn": "inum=9c4c6027-86b8-4afc-a68f-6b50579e6d21,ou=scopes,o=jans"
                    }
        "401":
          description: Unauthorized
        "404":
          description: Not Found
        "500":
          description: InternalServerError
      security:
      - oauth2:
        - https://jans.io/oauth/config/scopes.write
    post:
      tags:
      - OAuth - Scopes
      summary: Create Scope
      description: Create Scope
      operationId: post-oauth-scopes
      requestBody:
        description: Scope object
        content:
          application/json:
            schema:
              $ref: '#/components/schemas/Scope'
            examples:
              Request json example:
                description: Request json example
                value: |
                  {
                      "claims": [],
                      "dynamicScopeScripts": [],
                      "defaultScope": false,
                      "attributes": {
                          "spontaneousClientScopes": [],
                          "showInConfigurationEndpoint": true
                      },
                      "id": "Scope5",
                      "displayName": "Test Display Scope 5",
                      "description": "TEST Description for Scope 5",
                      "scopeType": "spontaneous",
                      "iconUrl": "http://google.com",
                      "umaAuthorizationPolicies": [
                          "inum=2DAF-F9A5,ou=scripts,o=jans",
                          "inum=2DAF-F995,ou=scripts,o=jans"
                      ],
                      "creatorType": "user",
                      "creatorId": "2000.99b53b02-dfa1-42cd-aaef-b940d58bb03f"
                  }
      responses:
        "201":
          description: Created
          content:
            application/json:
              schema:
                $ref: '#/components/schemas/Scope'
              examples:
                Response json example:
                  description: Response json example
                  value: |
                    {
                        "dn": "inum=9c4c6027-86b8-4afc-a68f-6b50579e6d21,ou=scopes,o=jans",
                        "inum": "9c4c6027-86b8-4afc-a68f-6b50579e6d21",
                        "displayName": "Test Display Scope 5",
                        "id": "Scope5",
                        "iconUrl": "http://google.com",
                        "description": "TEST Description for Scope 5",
                        "scopeType": "spontaneous",
                        "defaultScope": false,
                        "umaAuthorizationPolicies": [
                            "inum=2DAF-F9A5,ou=scripts,o=jans",
                            "inum=2DAF-F995,ou=scripts,o=jans"
                        ],
                        "attributes": {
                            "showInConfigurationEndpoint": true
                        },
                        "creatorId": "2000.99b53b02-dfa1-42cd-aaef-b940d58bb03f",
                        "creatorType": "user",
                        "creationDate": "2022-10-27T21:09:45",
                        "umaType": false,
                        "baseDn": "inum=9c4c6027-86b8-4afc-a68f-6b50579e6d21,ou=scopes,o=jans"
                    }
        "401":
          description: Unauthorized
        "500":
          description: InternalServerError
      security:
      - oauth2:
        - https://jans.io/oauth/config/scopes.write
  /api/v1/scopes/{inum}:
    get:
      tags:
      - OAuth - Scopes
      summary: Get Scope by Inum
      description: Get Scope by Inum
      operationId: get-oauth-scopes-by-inum
      parameters:
      - name: inum
        in: path
        description: Scope identifier
        required: true
        schema:
          type: string
      - name: withAssociatedClients
        in: query
        schema:
          type: boolean
          default: false
      responses:
        "200":
          description: Ok
          content:
            application/json:
              schema:
                $ref: '#/components/schemas/CustomScope'
              examples:
                Response json example:
                  description: Response json example
                  value: |
                    {
                        "dn": "inum=764C,ou=scopes,o=jans",
                        "inum": "764C",
                        "displayName": "view_email_address",
                        "id": "email",
                        "description": "View your email address.",
                        "scopeType": "openid",
                        "claims": [
                            "inum=8F88,ou=attributes,o=jans",
                            "inum=CAE3,ou=attributes,o=jans"
                        ],
                        "defaultScope": true,
                        "attributes": {
                            "showInConfigurationEndpoint": true
                        },
                        "creationDate": "2022-10-27T20:58:29",
                        "clients": [
                            {
                                "dn": "inum=2000.7810d591-69d3-458c-9309-4268085fe71c,ou=clients,o=jans",
                                "deletable": false,
                                "clientSecret": "ec0mQbx1udmSEs6flUXquA==",
                                "frontChannelLogoutUri": "http://localhost:4100/logout",
                                "frontChannelLogoutSessionRequired": false,
                                "redirectUris": [
                                    "https://jans.server2/admin",
                                    "http://localhost:4100"
                                ],
                                "responseTypes": [
                                    "code"
                                ],
                                "grantTypes": [
                                    "authorization_code",
                                    "refresh_token",
                                    "client_credentials",
                                    "urn:ietf:params:oauth:grant-type:device_code"
                                ],
                                "applicationType": "web",
                                "clientName": {
                                    "values": {
                                        "": "Jans Role Based Client"
                                    },
                                    "value": "Jans Role Based Client",
                                    "languageTags": [
                                        ""
                                    ]
                                },
                                "logoUri": {},
                                "clientUri": {},
                                "policyUri": {},
                                "tosUri": {},
                                "subjectType": "pairwise",
                                "idTokenSignedResponseAlg": "RS256",
                                "userInfoSignedResponseAlg": "RS256",
                                "tokenEndpointAuthMethod": "client_secret_basic",
                                "postLogoutRedirectUris": [
                                    "http://localhost:4100",
                                    "https://jans.server2/admin"
                                ],
                                "scopes": [
                                    "inum=C4F7,ou=scopes,o=jans",
                                    "inum=C4F6,ou=scopes,o=jans",
                                    "inum=43F1,ou=scopes,o=jans",
                                    "inum=764C,ou=scopes,o=jans",
                                    "inum=F0C4,ou=scopes,o=jans"
                                ],
                                "trustedClient": false,
                                "persistClientAuthorizations": true,
                                "includeClaimsInIdToken": false,
                                "accessTokenLifetime": 2592000,
                                "customAttributes": [
                                    {
                                        "name": "displayName",
                                        "multiValued": false,
                                        "values": [
                                            "Jans Role Based Client"
                                        ],
                                        "value": "Jans Role Based Client",
                                        "displayValue": "Jans Role Based Client"
                                    }
                                ],
                                "customObjectClasses": [
                                    "top"
                                ],
                                "rptAsJwt": false,
                                "accessTokenAsJwt": true,
                                "accessTokenSigningAlg": "RS256",
                                "disabled": false,
                                "attributes": {
                                    "runIntrospectionScriptBeforeJwtCreation": true,
                                    "keepClientAuthorizationAfterExpiration": false,
                                    "allowSpontaneousScopes": false,
                                    "backchannelLogoutSessionRequired": false,
                                    "introspectionScripts": [
                                        "inum=A44E-4F3D,ou=scripts,o=jans"
                                    ],
                                    "parLifetime": 600,
                                    "requirePar": false,
                                    "jansDefaultPromptLogin": false
                                },
                                "tokenBindingSupported": false,
                                "authenticationMethod": "client_secret_basic",
                                "displayName": "Jans Role Based Client",
                                "baseDn": "inum=2000.7810d591-69d3-458c-9309-4268085fe71c,ou=clients,o=jans",
                                "inum": "2000.7810d591-69d3-458c-9309-4268085fe71c"
                            },
                            {
                                "dn": "inum=FF81-2D39,ou=clients,o=jans",
                                "clientSecret": "n7/ZG1jOL6RMR/USOmTAsg==",
                                "frontChannelLogoutSessionRequired": false,
                                "redirectUris": [
                                    "https://jans.server2/jans-auth-rp/home.htm",
                                    "https://client.example.com/cb",
                                    "https://client.example.com/cb1",
                                    "https://client.example.com/cb2"
                                ],
                                "claimRedirectUris": [
                                    "https://jans.server2/jans-auth/restv1/uma/gather_claims"
                                ],
                                "responseTypes": [
                                    "token",
                                    "code",
                                    "id_token"
                                ],
                                "grantTypes": [
                                    "authorization_code",
                                    "implicit",
                                    "refresh_token",
                                    "client_credentials"
                                ],
                                "applicationType": "web",
                                "clientName": {
                                    "values": {
                                        "": "Jans Test Client (don't remove)"
                                    },
                                    "value": "Jans Test Client (don't remove)",
                                    "languageTags": [
                                        ""
                                    ]
                                },
                                "logoUri": {},
                                "clientUri": {},
                                "policyUri": {},
                                "tosUri": {},
                                "subjectType": "public",
                                "idTokenSignedResponseAlg": "RS256",
                                "tokenEndpointAuthMethod": "client_secret_basic",
                                "scopes": [
                                    "inum=F0C4,ou=scopes,o=jans",
                                    "inum=10B2,ou=scopes,o=jans",
                                    "inum=764C,ou=scopes,o=jans",
                                    "inum=43F1,ou=scopes,o=jans",
                                    "inum=341A,ou=scopes,o=jans",
                                    "inum=6D99,ou=scopes,o=jans"
                                ],
                                "trustedClient": true,
                                "persistClientAuthorizations": false,
                                "includeClaimsInIdToken": false,
                                "customAttributes": [
                                    {
                                        "name": "displayName",
                                        "multiValued": false,
                                        "values": [
                                            "Jans Test Client (don't remove)"
                                        ],
                                        "value": "Jans Test Client (don't remove)",
                                        "displayValue": "Jans Test Client (don't remove)"
                                    }
                                ],
                                "customObjectClasses": [
                                    "top"
                                ],
                                "rptAsJwt": false,
                                "accessTokenAsJwt": false,
                                "disabled": false,
                                "attributes": {
                                    "runIntrospectionScriptBeforeJwtCreation": false,
                                    "keepClientAuthorizationAfterExpiration": false,
                                    "allowSpontaneousScopes": false,
                                    "backchannelLogoutSessionRequired": false,
                                    "parLifetime": 600,
                                    "requirePar": false,
                                    "jansDefaultPromptLogin": false
                                },
                                "tokenBindingSupported": false,
                                "authenticationMethod": "client_secret_basic",
                                "displayName": "Jans Test Client (don't remove)",
                                "baseDn": "inum=FF81-2D39,ou=clients,o=jans",
                                "inum": "FF81-2D39"
                            },
                            {
                                "dn": "inum=b3c1d295-42e5-425e-b021-7b2fd3206437,ou=clients,o=jans",
                                "deletable": false,
                                "clientSecret": "5LIyGKo7kTLfWxBi0wSVAbxpB98Q70/Fr2NWMHnpEOiWHLFAQXwqNQ==",
                                "frontChannelLogoutSessionRequired": false,
                                "redirectUris": [
                                    "https://abc,com"
                                ],
                                "responseTypes": [
                                    "code"
                                ],
                                "grantTypes": [
                                    "refresh_token",
                                    "authorization_code"
                                ],
                                "applicationType": "web",
                                "clientName": {
                                    "values": {
                                        "": "test1234"
                                    },
                                    "value": "test1234",
                                    "languageTags": [
                                        ""
                                    ]
                                },
                                "logoUri": {},
                                "clientUri": {},
                                "policyUri": {},
                                "tosUri": {},
                                "subjectType": "public",
                                "tokenEndpointAuthMethod": "client_secret_basic",
                                "scopes": [
                                    "inum=764C,ou=scopes,o=jans",
                                    "inum=43F1,ou=scopes,o=jans",
                                    "inum=C17A,ou=scopes,o=jans"
                                ],
                                "trustedClient": false,
                                "persistClientAuthorizations": false,
                                "includeClaimsInIdToken": false,
                                "customAttributes": [
                                    {
                                        "name": "displayName",
                                        "multiValued": false,
                                        "values": [
                                            "test1234"
                                        ],
                                        "value": "test1234",
                                        "displayValue": "test1234"
                                    }
                                ],
                                "customObjectClasses": [
                                    "top",
                                    "jansClntCustomAttributes"
                                ],
                                "rptAsJwt": false,
                                "accessTokenAsJwt": false,
                                "disabled": false,
                                "attributes": {
                                    "runIntrospectionScriptBeforeJwtCreation": false,
                                    "keepClientAuthorizationAfterExpiration": false,
                                    "allowSpontaneousScopes": false,
                                    "backchannelLogoutSessionRequired": false,
                                    "parLifetime": 600,
                                    "requirePar": false,
                                    "jansDefaultPromptLogin": false
                                },
                                "backchannelUserCodeParameter": false,
                                "description": "test1234",
                                "tokenBindingSupported": false,
                                "authenticationMethod": "client_secret_basic",
                                "displayName": "test1234",
                                "baseDn": "inum=b3c1d295-42e5-425e-b021-7b2fd3206437,ou=clients,o=jans",
                                "inum": "b3c1d295-42e5-425e-b021-7b2fd3206437"
                            },
                            {
                                "dn": "inum=1bb91a73-6899-440f-ac27-c04429671522,ou=clients,o=jans",
                                "deletable": false,
                                "clientSecret": "Xi1+z0Ey8UDbtxsRYL3HAeneTCIEndWVeWEzS4dB2Is0iyupSjXr1w==",
                                "frontChannelLogoutSessionRequired": false,
                                "redirectUris": [
                                    "https://abc,com"
                                ],
                                "responseTypes": [
                                    "code"
                                ],
                                "grantTypes": [
                                    "refresh_token",
                                    "authorization_code"
                                ],
                                "applicationType": "web",
                                "clientName": {
                                    "values": {
                                        "": "test12345"
                                    },
                                    "value": "test12345",
                                    "languageTags": [
                                        ""
                                    ]
                                },
                                "logoUri": {},
                                "clientUri": {},
                                "policyUri": {},
                                "tosUri": {},
                                "subjectType": "public",
                                "tokenEndpointAuthMethod": "client_secret_basic",
                                "scopes": [
                                    "inum=764C,ou=scopes,o=jans",
                                    "inum=43F1,ou=scopes,o=jans",
                                    "inum=C17A,ou=scopes,o=jans"
                                ],
                                "trustedClient": false,
                                "persistClientAuthorizations": false,
                                "includeClaimsInIdToken": false,
                                "customAttributes": [
                                    {
                                        "name": "displayName",
                                        "multiValued": false,
                                        "values": [
                                            "test12345"
                                        ],
                                        "value": "test12345",
                                        "displayValue": "test12345"
                                    }
                                ],
                                "customObjectClasses": [
                                    "top",
                                    "jansClntCustomAttributes"
                                ],
                                "rptAsJwt": false,
                                "accessTokenAsJwt": false,
                                "disabled": false,
                                "attributes": {
                                    "runIntrospectionScriptBeforeJwtCreation": false,
                                    "keepClientAuthorizationAfterExpiration": false,
                                    "allowSpontaneousScopes": false,
                                    "backchannelLogoutSessionRequired": false,
                                    "parLifetime": 600,
                                    "requirePar": false,
                                    "jansDefaultPromptLogin": false
                                },
                                "backchannelUserCodeParameter": false,
                                "description": "test12345",
                                "tokenBindingSupported": false,
                                "authenticationMethod": "client_secret_basic",
                                "displayName": "test12345",
                                "baseDn": "inum=1bb91a73-6899-440f-ac27-c04429671522,ou=clients,o=jans",
                                "inum": "1bb91a73-6899-440f-ac27-c04429671522"
                            }
                        ],
                        "umaType": false,
                        "baseDn": "inum=764C,ou=scopes,o=jans"
                    }
        "401":
          description: Unauthorized
        "404":
          description: Not Found
        "500":
          description: InternalServerError
      security:
      - oauth2:
        - https://jans.io/oauth/config/scopes.readonly
    delete:
      tags:
      - OAuth - Scopes
      summary: Delete Scope
      description: Delete Scope
      operationId: delete-oauth-scopes-by-inum
      parameters:
      - name: inum
        in: path
        description: Scope identifier
        required: true
        schema:
          type: string
      responses:
        "204":
          description: No Content
        "401":
          description: Unauthorized
        "404":
          description: Not Found
        "500":
          description: InternalServerError
      security:
      - oauth2:
        - https://jans.io/oauth/config/scopes.delete
    patch:
      tags:
      - OAuth - Scopes
      summary: Patch Scope
      description: Patch Scope
      operationId: patch-oauth-scopes-by-id
      parameters:
      - name: inum
        in: path
        description: Scope identifier
        required: true
        schema:
          type: string
      requestBody:
        description: String representing patch-document.
        content:
          application/json-patch+json:
            schema:
              type: array
              items:
                $ref: '#/components/schemas/JsonPatch'
            examples:
              Request json example:
                description: Request json example
                value: |2

                  [{ "op": "replace", "path": "/umaAuthorizationPolicies", "value": ["inum=2DAF-F995,ou=scripts,o=jans"] }]
      responses:
        "200":
          description: Ok
          content:
            application/json:
              schema:
                $ref: '#/components/schemas/Scope'
              examples:
                Response json example:
                  description: Response json example
                  value: |
                    {
                        "dn": "inum=9c4c6027-86b8-4afc-a68f-6b50579e6d21,ou=scopes,o=jans",
                        "inum": "9c4c6027-86b8-4afc-a68f-6b50579e6d21",
                        "displayName": "Test Display Scope 5",
                        "id": "Scope5",
                        "iconUrl": "http://google.com",
                        "description": "TEST Description for Scope 5",
                        "scopeType": "spontaneous",
                        "defaultScope": false,
                        "umaAuthorizationPolicies": [
                            "inum=2DAF-F9A5,ou=scripts,o=jans",
                            "inum=2DAF-F995,ou=scripts,o=jans"
                        ],
                        "attributes": {
                            "showInConfigurationEndpoint": true
                        },
                        "creatorId": "2000.99b53b02-dfa1-42cd-aaef-b940d58bb03f",
                        "creatorType": "user",
                        "creationDate": "2022-10-27T21:09:45",
                        "umaType": false,
                        "baseDn": "inum=9c4c6027-86b8-4afc-a68f-6b50579e6d21,ou=scopes,o=jans"
                    }
        "401":
          description: Unauthorized
        "404":
          description: Not Found
        "500":
          description: InternalServerError
      security:
      - oauth2:
        - https://jans.io/oauth/config/scopes.write
  /api/v1/scopes/creator/{creatorId}:
    get:
      tags:
      - OAuth - Scopes
      summary: Get Scope by creatorId
      description: Get Scope by creatorId
      operationId: get-scope-by-creator
      parameters:
      - name: creatorId
        in: path
        description: Id of the scope creator. If creator is client then client_id
          if user then user_id
        required: true
        schema:
          type: string
      responses:
        "200":
          description: Ok
          content:
            application/json:
              schema:
                type: array
                items:
                  $ref: '#/components/schemas/CustomScope'
              examples:
                Response json example:
                  description: Response json example
                  value: |
                    {
                        "dn": "inum=764C,ou=scopes,o=jans",
                        "inum": "764C",
                        "displayName": "view_email_address",
                        "id": "email",
                        "description": "View your email address.",
                        "scopeType": "openid",
                        "claims": [
                            "inum=8F88,ou=attributes,o=jans",
                            "inum=CAE3,ou=attributes,o=jans"
                        ],
                        "defaultScope": true,
                        "attributes": {
                            "showInConfigurationEndpoint": true
                        },
                        "creationDate": "2022-10-27T20:58:29",
                        "clients": [
                            {
                                "dn": "inum=2000.7810d591-69d3-458c-9309-4268085fe71c,ou=clients,o=jans",
                                "deletable": false,
                                "clientSecret": "ec0mQbx1udmSEs6flUXquA==",
                                "frontChannelLogoutUri": "http://localhost:4100/logout",
                                "frontChannelLogoutSessionRequired": false,
                                "redirectUris": [
                                    "https://jans.server2/admin",
                                    "http://localhost:4100"
                                ],
                                "responseTypes": [
                                    "code"
                                ],
                                "grantTypes": [
                                    "authorization_code",
                                    "refresh_token",
                                    "client_credentials",
                                    "urn:ietf:params:oauth:grant-type:device_code"
                                ],
                                "applicationType": "web",
                                "clientName": {
                                    "values": {
                                        "": "Jans Role Based Client"
                                    },
                                    "value": "Jans Role Based Client",
                                    "languageTags": [
                                        ""
                                    ]
                                },
                                "logoUri": {},
                                "clientUri": {},
                                "policyUri": {},
                                "tosUri": {},
                                "subjectType": "pairwise",
                                "idTokenSignedResponseAlg": "RS256",
                                "userInfoSignedResponseAlg": "RS256",
                                "tokenEndpointAuthMethod": "client_secret_basic",
                                "postLogoutRedirectUris": [
                                    "http://localhost:4100",
                                    "https://jans.server2/admin"
                                ],
                                "scopes": [
                                    "inum=C4F7,ou=scopes,o=jans",
                                    "inum=C4F6,ou=scopes,o=jans",
                                    "inum=43F1,ou=scopes,o=jans",
                                    "inum=764C,ou=scopes,o=jans",
                                    "inum=F0C4,ou=scopes,o=jans"
                                ],
                                "trustedClient": false,
                                "persistClientAuthorizations": true,
                                "includeClaimsInIdToken": false,
                                "accessTokenLifetime": 2592000,
                                "customAttributes": [
                                    {
                                        "name": "displayName",
                                        "multiValued": false,
                                        "values": [
                                            "Jans Role Based Client"
                                        ],
                                        "value": "Jans Role Based Client",
                                        "displayValue": "Jans Role Based Client"
                                    }
                                ],
                                "customObjectClasses": [
                                    "top"
                                ],
                                "rptAsJwt": false,
                                "accessTokenAsJwt": true,
                                "accessTokenSigningAlg": "RS256",
                                "disabled": false,
                                "attributes": {
                                    "runIntrospectionScriptBeforeJwtCreation": true,
                                    "keepClientAuthorizationAfterExpiration": false,
                                    "allowSpontaneousScopes": false,
                                    "backchannelLogoutSessionRequired": false,
                                    "introspectionScripts": [
                                        "inum=A44E-4F3D,ou=scripts,o=jans"
                                    ],
                                    "parLifetime": 600,
                                    "requirePar": false,
                                    "jansDefaultPromptLogin": false
                                },
                                "tokenBindingSupported": false,
                                "authenticationMethod": "client_secret_basic",
                                "displayName": "Jans Role Based Client",
                                "baseDn": "inum=2000.7810d591-69d3-458c-9309-4268085fe71c,ou=clients,o=jans",
                                "inum": "2000.7810d591-69d3-458c-9309-4268085fe71c"
                            },
                            {
                                "dn": "inum=FF81-2D39,ou=clients,o=jans",
                                "clientSecret": "n7/ZG1jOL6RMR/USOmTAsg==",
                                "frontChannelLogoutSessionRequired": false,
                                "redirectUris": [
                                    "https://jans.server2/jans-auth-rp/home.htm",
                                    "https://client.example.com/cb",
                                    "https://client.example.com/cb1",
                                    "https://client.example.com/cb2"
                                ],
                                "claimRedirectUris": [
                                    "https://jans.server2/jans-auth/restv1/uma/gather_claims"
                                ],
                                "responseTypes": [
                                    "token",
                                    "code",
                                    "id_token"
                                ],
                                "grantTypes": [
                                    "authorization_code",
                                    "implicit",
                                    "refresh_token",
                                    "client_credentials"
                                ],
                                "applicationType": "web",
                                "clientName": {
                                    "values": {
                                        "": "Jans Test Client (don't remove)"
                                    },
                                    "value": "Jans Test Client (don't remove)",
                                    "languageTags": [
                                        ""
                                    ]
                                },
                                "logoUri": {},
                                "clientUri": {},
                                "policyUri": {},
                                "tosUri": {},
                                "subjectType": "public",
                                "idTokenSignedResponseAlg": "RS256",
                                "tokenEndpointAuthMethod": "client_secret_basic",
                                "scopes": [
                                    "inum=F0C4,ou=scopes,o=jans",
                                    "inum=10B2,ou=scopes,o=jans",
                                    "inum=764C,ou=scopes,o=jans",
                                    "inum=43F1,ou=scopes,o=jans",
                                    "inum=341A,ou=scopes,o=jans",
                                    "inum=6D99,ou=scopes,o=jans"
                                ],
                                "trustedClient": true,
                                "persistClientAuthorizations": false,
                                "includeClaimsInIdToken": false,
                                "customAttributes": [
                                    {
                                        "name": "displayName",
                                        "multiValued": false,
                                        "values": [
                                            "Jans Test Client (don't remove)"
                                        ],
                                        "value": "Jans Test Client (don't remove)",
                                        "displayValue": "Jans Test Client (don't remove)"
                                    }
                                ],
                                "customObjectClasses": [
                                    "top"
                                ],
                                "rptAsJwt": false,
                                "accessTokenAsJwt": false,
                                "disabled": false,
                                "attributes": {
                                    "runIntrospectionScriptBeforeJwtCreation": false,
                                    "keepClientAuthorizationAfterExpiration": false,
                                    "allowSpontaneousScopes": false,
                                    "backchannelLogoutSessionRequired": false,
                                    "parLifetime": 600,
                                    "requirePar": false,
                                    "jansDefaultPromptLogin": false
                                },
                                "tokenBindingSupported": false,
                                "authenticationMethod": "client_secret_basic",
                                "displayName": "Jans Test Client (don't remove)",
                                "baseDn": "inum=FF81-2D39,ou=clients,o=jans",
                                "inum": "FF81-2D39"
                            },
                            {
                                "dn": "inum=b3c1d295-42e5-425e-b021-7b2fd3206437,ou=clients,o=jans",
                                "deletable": false,
                                "clientSecret": "5LIyGKo7kTLfWxBi0wSVAbxpB98Q70/Fr2NWMHnpEOiWHLFAQXwqNQ==",
                                "frontChannelLogoutSessionRequired": false,
                                "redirectUris": [
                                    "https://abc,com"
                                ],
                                "responseTypes": [
                                    "code"
                                ],
                                "grantTypes": [
                                    "refresh_token",
                                    "authorization_code"
                                ],
                                "applicationType": "web",
                                "clientName": {
                                    "values": {
                                        "": "test1234"
                                    },
                                    "value": "test1234",
                                    "languageTags": [
                                        ""
                                    ]
                                },
                                "logoUri": {},
                                "clientUri": {},
                                "policyUri": {},
                                "tosUri": {},
                                "subjectType": "public",
                                "tokenEndpointAuthMethod": "client_secret_basic",
                                "scopes": [
                                    "inum=764C,ou=scopes,o=jans",
                                    "inum=43F1,ou=scopes,o=jans",
                                    "inum=C17A,ou=scopes,o=jans"
                                ],
                                "trustedClient": false,
                                "persistClientAuthorizations": false,
                                "includeClaimsInIdToken": false,
                                "customAttributes": [
                                    {
                                        "name": "displayName",
                                        "multiValued": false,
                                        "values": [
                                            "test1234"
                                        ],
                                        "value": "test1234",
                                        "displayValue": "test1234"
                                    }
                                ],
                                "customObjectClasses": [
                                    "top",
                                    "jansClntCustomAttributes"
                                ],
                                "rptAsJwt": false,
                                "accessTokenAsJwt": false,
                                "disabled": false,
                                "attributes": {
                                    "runIntrospectionScriptBeforeJwtCreation": false,
                                    "keepClientAuthorizationAfterExpiration": false,
                                    "allowSpontaneousScopes": false,
                                    "backchannelLogoutSessionRequired": false,
                                    "parLifetime": 600,
                                    "requirePar": false,
                                    "jansDefaultPromptLogin": false
                                },
                                "backchannelUserCodeParameter": false,
                                "description": "test1234",
                                "tokenBindingSupported": false,
                                "authenticationMethod": "client_secret_basic",
                                "displayName": "test1234",
                                "baseDn": "inum=b3c1d295-42e5-425e-b021-7b2fd3206437,ou=clients,o=jans",
                                "inum": "b3c1d295-42e5-425e-b021-7b2fd3206437"
                            },
                            {
                                "dn": "inum=1bb91a73-6899-440f-ac27-c04429671522,ou=clients,o=jans",
                                "deletable": false,
                                "clientSecret": "Xi1+z0Ey8UDbtxsRYL3HAeneTCIEndWVeWEzS4dB2Is0iyupSjXr1w==",
                                "frontChannelLogoutSessionRequired": false,
                                "redirectUris": [
                                    "https://abc,com"
                                ],
                                "responseTypes": [
                                    "code"
                                ],
                                "grantTypes": [
                                    "refresh_token",
                                    "authorization_code"
                                ],
                                "applicationType": "web",
                                "clientName": {
                                    "values": {
                                        "": "test12345"
                                    },
                                    "value": "test12345",
                                    "languageTags": [
                                        ""
                                    ]
                                },
                                "logoUri": {},
                                "clientUri": {},
                                "policyUri": {},
                                "tosUri": {},
                                "subjectType": "public",
                                "tokenEndpointAuthMethod": "client_secret_basic",
                                "scopes": [
                                    "inum=764C,ou=scopes,o=jans",
                                    "inum=43F1,ou=scopes,o=jans",
                                    "inum=C17A,ou=scopes,o=jans"
                                ],
                                "trustedClient": false,
                                "persistClientAuthorizations": false,
                                "includeClaimsInIdToken": false,
                                "customAttributes": [
                                    {
                                        "name": "displayName",
                                        "multiValued": false,
                                        "values": [
                                            "test12345"
                                        ],
                                        "value": "test12345",
                                        "displayValue": "test12345"
                                    }
                                ],
                                "customObjectClasses": [
                                    "top",
                                    "jansClntCustomAttributes"
                                ],
                                "rptAsJwt": false,
                                "accessTokenAsJwt": false,
                                "disabled": false,
                                "attributes": {
                                    "runIntrospectionScriptBeforeJwtCreation": false,
                                    "keepClientAuthorizationAfterExpiration": false,
                                    "allowSpontaneousScopes": false,
                                    "backchannelLogoutSessionRequired": false,
                                    "parLifetime": 600,
                                    "requirePar": false,
                                    "jansDefaultPromptLogin": false
                                },
                                "backchannelUserCodeParameter": false,
                                "description": "test12345",
                                "tokenBindingSupported": false,
                                "authenticationMethod": "client_secret_basic",
                                "displayName": "test12345",
                                "baseDn": "inum=1bb91a73-6899-440f-ac27-c04429671522,ou=clients,o=jans",
                                "inum": "1bb91a73-6899-440f-ac27-c04429671522"
                            }
                        ],
                        "umaType": false,
                        "baseDn": "inum=764C,ou=scopes,o=jans"
                    }
        "401":
          description: Unauthorized
        "500":
          description: InternalServerError
      security:
      - oauth2:
        - https://jans.io/oauth/config/scopes.readonly
  /api/v1/scopes/type/{type}:
    get:
      tags:
      - OAuth - Scopes
      summary: Get Scope by type
      description: Get Scope by type
      operationId: get-scope-by-type
      parameters:
      - name: type
        in: path
        description: Type of the scope
        required: true
        schema:
          type: string
      responses:
        "200":
          description: Ok
          content:
            application/json:
              schema:
                type: array
                items:
                  $ref: '#/components/schemas/CustomScope'
              examples:
                Response json example:
                  description: Response json example
                  value: |
                    {
                        "dn": "inum=764C,ou=scopes,o=jans",
                        "inum": "764C",
                        "displayName": "view_email_address",
                        "id": "email",
                        "description": "View your email address.",
                        "scopeType": "openid",
                        "claims": [
                            "inum=8F88,ou=attributes,o=jans",
                            "inum=CAE3,ou=attributes,o=jans"
                        ],
                        "defaultScope": true,
                        "attributes": {
                            "showInConfigurationEndpoint": true
                        },
                        "creationDate": "2022-10-27T20:58:29",
                        "clients": [
                            {
                                "dn": "inum=2000.7810d591-69d3-458c-9309-4268085fe71c,ou=clients,o=jans",
                                "deletable": false,
                                "clientSecret": "ec0mQbx1udmSEs6flUXquA==",
                                "frontChannelLogoutUri": "http://localhost:4100/logout",
                                "frontChannelLogoutSessionRequired": false,
                                "redirectUris": [
                                    "https://jans.server2/admin",
                                    "http://localhost:4100"
                                ],
                                "responseTypes": [
                                    "code"
                                ],
                                "grantTypes": [
                                    "authorization_code",
                                    "refresh_token",
                                    "client_credentials",
                                    "urn:ietf:params:oauth:grant-type:device_code"
                                ],
                                "applicationType": "web",
                                "clientName": {
                                    "values": {
                                        "": "Jans Role Based Client"
                                    },
                                    "value": "Jans Role Based Client",
                                    "languageTags": [
                                        ""
                                    ]
                                },
                                "logoUri": {},
                                "clientUri": {},
                                "policyUri": {},
                                "tosUri": {},
                                "subjectType": "pairwise",
                                "idTokenSignedResponseAlg": "RS256",
                                "userInfoSignedResponseAlg": "RS256",
                                "tokenEndpointAuthMethod": "client_secret_basic",
                                "postLogoutRedirectUris": [
                                    "http://localhost:4100",
                                    "https://jans.server2/admin"
                                ],
                                "scopes": [
                                    "inum=C4F7,ou=scopes,o=jans",
                                    "inum=C4F6,ou=scopes,o=jans",
                                    "inum=43F1,ou=scopes,o=jans",
                                    "inum=764C,ou=scopes,o=jans",
                                    "inum=F0C4,ou=scopes,o=jans"
                                ],
                                "trustedClient": false,
                                "persistClientAuthorizations": true,
                                "includeClaimsInIdToken": false,
                                "accessTokenLifetime": 2592000,
                                "customAttributes": [
                                    {
                                        "name": "displayName",
                                        "multiValued": false,
                                        "values": [
                                            "Jans Role Based Client"
                                        ],
                                        "value": "Jans Role Based Client",
                                        "displayValue": "Jans Role Based Client"
                                    }
                                ],
                                "customObjectClasses": [
                                    "top"
                                ],
                                "rptAsJwt": false,
                                "accessTokenAsJwt": true,
                                "accessTokenSigningAlg": "RS256",
                                "disabled": false,
                                "attributes": {
                                    "runIntrospectionScriptBeforeJwtCreation": true,
                                    "keepClientAuthorizationAfterExpiration": false,
                                    "allowSpontaneousScopes": false,
                                    "backchannelLogoutSessionRequired": false,
                                    "introspectionScripts": [
                                        "inum=A44E-4F3D,ou=scripts,o=jans"
                                    ],
                                    "parLifetime": 600,
                                    "requirePar": false,
                                    "jansDefaultPromptLogin": false
                                },
                                "tokenBindingSupported": false,
                                "authenticationMethod": "client_secret_basic",
                                "displayName": "Jans Role Based Client",
                                "baseDn": "inum=2000.7810d591-69d3-458c-9309-4268085fe71c,ou=clients,o=jans",
                                "inum": "2000.7810d591-69d3-458c-9309-4268085fe71c"
                            },
                            {
                                "dn": "inum=FF81-2D39,ou=clients,o=jans",
                                "clientSecret": "n7/ZG1jOL6RMR/USOmTAsg==",
                                "frontChannelLogoutSessionRequired": false,
                                "redirectUris": [
                                    "https://jans.server2/jans-auth-rp/home.htm",
                                    "https://client.example.com/cb",
                                    "https://client.example.com/cb1",
                                    "https://client.example.com/cb2"
                                ],
                                "claimRedirectUris": [
                                    "https://jans.server2/jans-auth/restv1/uma/gather_claims"
                                ],
                                "responseTypes": [
                                    "token",
                                    "code",
                                    "id_token"
                                ],
                                "grantTypes": [
                                    "authorization_code",
                                    "implicit",
                                    "refresh_token",
                                    "client_credentials"
                                ],
                                "applicationType": "web",
                                "clientName": {
                                    "values": {
                                        "": "Jans Test Client (don't remove)"
                                    },
                                    "value": "Jans Test Client (don't remove)",
                                    "languageTags": [
                                        ""
                                    ]
                                },
                                "logoUri": {},
                                "clientUri": {},
                                "policyUri": {},
                                "tosUri": {},
                                "subjectType": "public",
                                "idTokenSignedResponseAlg": "RS256",
                                "tokenEndpointAuthMethod": "client_secret_basic",
                                "scopes": [
                                    "inum=F0C4,ou=scopes,o=jans",
                                    "inum=10B2,ou=scopes,o=jans",
                                    "inum=764C,ou=scopes,o=jans",
                                    "inum=43F1,ou=scopes,o=jans",
                                    "inum=341A,ou=scopes,o=jans",
                                    "inum=6D99,ou=scopes,o=jans"
                                ],
                                "trustedClient": true,
                                "persistClientAuthorizations": false,
                                "includeClaimsInIdToken": false,
                                "customAttributes": [
                                    {
                                        "name": "displayName",
                                        "multiValued": false,
                                        "values": [
                                            "Jans Test Client (don't remove)"
                                        ],
                                        "value": "Jans Test Client (don't remove)",
                                        "displayValue": "Jans Test Client (don't remove)"
                                    }
                                ],
                                "customObjectClasses": [
                                    "top"
                                ],
                                "rptAsJwt": false,
                                "accessTokenAsJwt": false,
                                "disabled": false,
                                "attributes": {
                                    "runIntrospectionScriptBeforeJwtCreation": false,
                                    "keepClientAuthorizationAfterExpiration": false,
                                    "allowSpontaneousScopes": false,
                                    "backchannelLogoutSessionRequired": false,
                                    "parLifetime": 600,
                                    "requirePar": false,
                                    "jansDefaultPromptLogin": false
                                },
                                "tokenBindingSupported": false,
                                "authenticationMethod": "client_secret_basic",
                                "displayName": "Jans Test Client (don't remove)",
                                "baseDn": "inum=FF81-2D39,ou=clients,o=jans",
                                "inum": "FF81-2D39"
                            },
                            {
                                "dn": "inum=b3c1d295-42e5-425e-b021-7b2fd3206437,ou=clients,o=jans",
                                "deletable": false,
                                "clientSecret": "5LIyGKo7kTLfWxBi0wSVAbxpB98Q70/Fr2NWMHnpEOiWHLFAQXwqNQ==",
                                "frontChannelLogoutSessionRequired": false,
                                "redirectUris": [
                                    "https://abc,com"
                                ],
                                "responseTypes": [
                                    "code"
                                ],
                                "grantTypes": [
                                    "refresh_token",
                                    "authorization_code"
                                ],
                                "applicationType": "web",
                                "clientName": {
                                    "values": {
                                        "": "test1234"
                                    },
                                    "value": "test1234",
                                    "languageTags": [
                                        ""
                                    ]
                                },
                                "logoUri": {},
                                "clientUri": {},
                                "policyUri": {},
                                "tosUri": {},
                                "subjectType": "public",
                                "tokenEndpointAuthMethod": "client_secret_basic",
                                "scopes": [
                                    "inum=764C,ou=scopes,o=jans",
                                    "inum=43F1,ou=scopes,o=jans",
                                    "inum=C17A,ou=scopes,o=jans"
                                ],
                                "trustedClient": false,
                                "persistClientAuthorizations": false,
                                "includeClaimsInIdToken": false,
                                "customAttributes": [
                                    {
                                        "name": "displayName",
                                        "multiValued": false,
                                        "values": [
                                            "test1234"
                                        ],
                                        "value": "test1234",
                                        "displayValue": "test1234"
                                    }
                                ],
                                "customObjectClasses": [
                                    "top",
                                    "jansClntCustomAttributes"
                                ],
                                "rptAsJwt": false,
                                "accessTokenAsJwt": false,
                                "disabled": false,
                                "attributes": {
                                    "runIntrospectionScriptBeforeJwtCreation": false,
                                    "keepClientAuthorizationAfterExpiration": false,
                                    "allowSpontaneousScopes": false,
                                    "backchannelLogoutSessionRequired": false,
                                    "parLifetime": 600,
                                    "requirePar": false,
                                    "jansDefaultPromptLogin": false
                                },
                                "backchannelUserCodeParameter": false,
                                "description": "test1234",
                                "tokenBindingSupported": false,
                                "authenticationMethod": "client_secret_basic",
                                "displayName": "test1234",
                                "baseDn": "inum=b3c1d295-42e5-425e-b021-7b2fd3206437,ou=clients,o=jans",
                                "inum": "b3c1d295-42e5-425e-b021-7b2fd3206437"
                            },
                            {
                                "dn": "inum=1bb91a73-6899-440f-ac27-c04429671522,ou=clients,o=jans",
                                "deletable": false,
                                "clientSecret": "Xi1+z0Ey8UDbtxsRYL3HAeneTCIEndWVeWEzS4dB2Is0iyupSjXr1w==",
                                "frontChannelLogoutSessionRequired": false,
                                "redirectUris": [
                                    "https://abc,com"
                                ],
                                "responseTypes": [
                                    "code"
                                ],
                                "grantTypes": [
                                    "refresh_token",
                                    "authorization_code"
                                ],
                                "applicationType": "web",
                                "clientName": {
                                    "values": {
                                        "": "test12345"
                                    },
                                    "value": "test12345",
                                    "languageTags": [
                                        ""
                                    ]
                                },
                                "logoUri": {},
                                "clientUri": {},
                                "policyUri": {},
                                "tosUri": {},
                                "subjectType": "public",
                                "tokenEndpointAuthMethod": "client_secret_basic",
                                "scopes": [
                                    "inum=764C,ou=scopes,o=jans",
                                    "inum=43F1,ou=scopes,o=jans",
                                    "inum=C17A,ou=scopes,o=jans"
                                ],
                                "trustedClient": false,
                                "persistClientAuthorizations": false,
                                "includeClaimsInIdToken": false,
                                "customAttributes": [
                                    {
                                        "name": "displayName",
                                        "multiValued": false,
                                        "values": [
                                            "test12345"
                                        ],
                                        "value": "test12345",
                                        "displayValue": "test12345"
                                    }
                                ],
                                "customObjectClasses": [
                                    "top",
                                    "jansClntCustomAttributes"
                                ],
                                "rptAsJwt": false,
                                "accessTokenAsJwt": false,
                                "disabled": false,
                                "attributes": {
                                    "runIntrospectionScriptBeforeJwtCreation": false,
                                    "keepClientAuthorizationAfterExpiration": false,
                                    "allowSpontaneousScopes": false,
                                    "backchannelLogoutSessionRequired": false,
                                    "parLifetime": 600,
                                    "requirePar": false,
                                    "jansDefaultPromptLogin": false
                                },
                                "backchannelUserCodeParameter": false,
                                "description": "test12345",
                                "tokenBindingSupported": false,
                                "authenticationMethod": "client_secret_basic",
                                "displayName": "test12345",
                                "baseDn": "inum=1bb91a73-6899-440f-ac27-c04429671522,ou=clients,o=jans",
                                "inum": "1bb91a73-6899-440f-ac27-c04429671522"
                            }
                        ],
                        "umaType": false,
                        "baseDn": "inum=764C,ou=scopes,o=jans"
                    }
        "401":
          description: Unauthorized
        "404":
          description: Not Found
        "500":
          description: InternalServerError
      security:
      - oauth2:
        - https://jans.io/oauth/config/scopes.readonly
  /api/v1/jans-auth-server/session:
    get:
      tags:
      - Auth - Session Management
      summary: Returns current session
      description: Returns current session
      operationId: get-sessions
      responses:
        "200":
          description: Ok
          content:
            application/json:
              schema:
                type: array
                items:
                  $ref: '#/components/schemas/SessionId'
        "401":
          description: Unauthorized
        "500":
          description: InternalServerError
      security:
      - oauth2:
        - https://jans.io/oauth/jans-auth-server/session.readonly
        - revoke_session
  /api/v1/jans-auth-server/session/{userDn}:
    post:
      tags:
      - Auth - Session Management
      summary: Revoke all sessions by userDn
      description: Revoke all sessions by userDn
      operationId: revoke-user-session
      parameters:
      - name: userDn
        in: path
        description: User domain name
        required: true
        schema:
          type: string
      responses:
        "200":
          description: Ok
        "401":
          description: Unauthorized
        "404":
          description: Not Found
        "500":
          description: InternalServerError
      security:
      - oauth2:
        - https://jans.io/oauth/jans-auth-server/session.delete
        - revoke_session
  /api/v1/stat:
    get:
      tags:
      - Statistics - User
      summary: Provides server with basic statistic
      description: Provides server with basic statistic
      operationId: get-stat
      parameters:
      - name: Authorization
        in: header
        description: Authorization code
        schema:
          type: string
      - name: month
        in: query
        description: Month for which the stat report is to be fetched. The parameter
          is mandatory if start_month and end_month parameters are not present.
        schema:
          type: string
        example: 202012
      - name: start_month
        in: query
        description: Start-Month for which the stat report is to be fetched
        schema:
          type: string
      - name: end_month
        in: query
        description: End-Month for which the stat report is to be fetched
        schema:
          type: string
      - name: format
        in: query
        description: Report format
        schema:
          type: string
      responses:
        "200":
          description: Stats
          content:
            application/json:
              schema:
                type: array
                items:
                  $ref: '#/components/schemas/JsonNode'
        "401":
          description: Unauthorized
        "500":
          description: InternalServerError
      security:
      - oauth2:
        - https://jans.io/oauth/config/stats.readonly
        - jans_stat
  /api/v1/uma/resources:
    get:
      tags:
      - OAuth - UMA Resources
      summary: Gets list of UMA resources
      description: Gets list of UMA resources
      operationId: get-oauth-uma-resources
      parameters:
      - name: limit
        in: query
        description: Search size - max size of the results to return
        schema:
          type: integer
          format: int32
          default: 50
      - name: pattern
        in: query
        description: Search pattern
        schema:
          type: string
          default: ""
      - name: startIndex
        in: query
        description: The 1-based index of the first query result
        schema:
          type: integer
          format: int32
          default: 0
      - name: sortBy
        in: query
        description: Attribute whose value will be used to order the returned response
        schema:
          type: string
          default: inum
      - name: sortOrder
        in: query
        description: Order in which the sortBy param is applied. Allowed values are
          "ascending" and "descending"
        schema:
          type: string
          default: ascending
      - name: fieldValuePair
        in: query
        description: Field and value pair for seraching
        schema:
          type: string
          default: ""
        examples:
          Field value example:
            description: Field value example
            value: deletable=true
      responses:
        "200":
          description: Ok
          content:
            application/json:
              schema:
                $ref: '#/components/schemas/PagedResult'
              examples:
                Response json example:
                  description: Response json example
                  value: |
                    {
                        "start": 0,
                        "totalEntriesCount": 3,
                        "entriesCount": 3,
                        "entries": [
                            {
                                "dn": "jansId=55d70ecd-8572-43dd-895f-ecfaf09bf513,ou=resources,ou=uma,o=jans",
                                "id": "55d70ecd-8572-43dd-895f-ecfaf09bf513",
                                "name": "config-api-resource",
                                "iconUri": "https://config-api.com",
                                "scopes": [
                                    "inum=ab47c599-d188-44b6-a32a-91e6b173856a,ou=scopes,o=jans"
                                ],
                                "clients": [
                                    "inum=1800.e9131b86-f39f-421c-9dde-b7f90c21a2fe,ou=clients,o=jans"
                                ],
                                "description": "Uma resource config api",
                                "deletable": false
                            },
                            {
                                "dn": "jansId=4754f784-e80f-4a36-a014-173bd3e6fb6f,ou=resources,ou=uma,o=jans",
                                "id": "4754f784-e80f-4a36-a014-173bd3e6fb6f",
                                "name": "uma-resource-1",
                                "iconUri": "https://config-api.com",
                                "scopes": [
                                    "inum=ab47c599-d188-44b6-a32a-91e6b173856a,ou=scopes,o=jans"
                                ],
                                "clients": [
                                    "inum=1800.768b3d38-a6e8-4be4-93d1-72df33d34fd6,ou=clients,o=jans",
                                    "inum=1201.1d010784-b5bf-4813-8f49-cfea00f50498,ou=clients,o=jans"
                                ],
                                "description": "Uma resource one",
                                "deletable": false
                            },
                            {
                                "dn": "jansId=b0e7e1d7-ab67-45ec-be16-4466da70e63b,ou=resources,ou=uma,o=jans",
                                "id": "b0e7e1d7-ab67-45ec-be16-4466da70e63b",
                                "name": "uma-resource-2",
                                "iconUri": "https://config-api.com",
                                "scopes": [
                                    "inum=ab47c599-d188-44b6-a32a-91e6b173856a,ou=scopes,o=jans"
                                ],
                                "clients": [
                                    "inum=1800.768b3d38-a6e8-4be4-93d1-72df33d34fd6,ou=clients,o=jans",
                                    "inum=1201.1d010784-b5bf-4813-8f49-cfea00f50498,ou=clients,o=jans"
                                ],
                                "description": "Uma resource two",
                                "deletable": false
                            }
                        ]
                    }
        "401":
          description: Unauthorized
        "500":
          description: InternalServerError
      security:
      - oauth2:
        - https://jans.io/oauth/config/uma/resources.readonly
    put:
      tags:
      - OAuth - UMA Resources
      summary: Updates an UMA resource
      description: Updates an UMA resource
      operationId: put-oauth-uma-resources
      requestBody:
        description: UmaResource object
        content:
          application/json:
            schema:
              $ref: '#/components/schemas/UmaResource'
            examples:
              Request json example:
                description: Request json example
                value: |
                  {
                      "dn": "jansId=55d70ecd-8572-43dd-895f-ecfaf09bf513,ou=resources,ou=uma,o=jans",
                      "id": "55d70ecd-8572-43dd-895f-ecfaf09bf513",
                      "name": "config-api-resource",
                      "iconUri": "https://config-api.com",
                      "scopes": [
                          "inum=ab47c599-d188-44b6-a32a-91e6b173856a,ou=scopes,o=jans"
                      ],
                      "clients": [
                          "inum=1800.e9131b86-f39f-421c-9dde-b7f90c21a2fe,ou=clients,o=jans"
                      ],
                      "description": "Uma resource config api",
                      "deletable": false
                  }
      responses:
        "200":
          description: UmaResource
          content:
            application/json:
              schema:
                $ref: '#/components/schemas/UmaResource'
              examples:
                Response json example:
                  description: Response json example
                  value: |
                    {
                        "dn": "jansId=55d70ecd-8572-43dd-895f-ecfaf09bf513,ou=resources,ou=uma,o=jans",
                        "id": "55d70ecd-8572-43dd-895f-ecfaf09bf513",
                        "name": "config-api-resource",
                        "iconUri": "https://config-api.com",
                        "scopes": [
                            "inum=ab47c599-d188-44b6-a32a-91e6b173856a,ou=scopes,o=jans"
                        ],
                        "clients": [
                            "inum=1800.e9131b86-f39f-421c-9dde-b7f90c21a2fe,ou=clients,o=jans"
                        ],
                        "description": "Uma resource config api",
                        "deletable": false
                    }
        "401":
          description: Unauthorized
        "404":
          description: Not Found
        "500":
          description: InternalServerError
      security:
      - oauth2:
        - https://jans.io/oauth/config/uma/resources.write
    post:
      tags:
      - OAuth - UMA Resources
      summary: Creates an UMA resource
      description: Creates an UMA resource
      operationId: post-oauth-uma-resources
      requestBody:
        description: UmaResource object
        content:
          application/json:
            schema:
              $ref: '#/components/schemas/UmaResource'
            examples:
              Request json example:
                description: Request json example
                value: |2
                   {
                          "name": "config-api-resource",
                          "iconUri": "https://config-api.com",
                          "clients": [
                              "inum=1800.e9131b86-f39f-421c-9dde-b7f90c21a2fe,ou=clients,o=jans"
                          ],
                          "scopes":[
                              "inum=ab47c599-d188-44b6-a32a-91e6b173856a,ou=scopes,o=jans"
                          ],
                          "description": "Uma resource config api",
                          "deletable": false
                      }
      responses:
        "201":
          description: Created
          content:
            application/json:
              schema:
                $ref: '#/components/schemas/UmaResource'
              examples:
                Response json example:
                  description: Response json example
                  value: |
                    {
                        "dn": "jansId=55d70ecd-8572-43dd-895f-ecfaf09bf513,ou=resources,ou=uma,o=jans",
                        "id": "55d70ecd-8572-43dd-895f-ecfaf09bf513",
                        "name": "config-api-resource",
                        "iconUri": "https://config-api.com",
                        "scopes": [
                            "inum=ab47c599-d188-44b6-a32a-91e6b173856a,ou=scopes,o=jans"
                        ],
                        "clients": [
                            "inum=1800.e9131b86-f39f-421c-9dde-b7f90c21a2fe,ou=clients,o=jans"
                        ],
                        "description": "Uma resource config api",
                        "deletable": false
                    }
        "401":
          description: Unauthorized
        "500":
          description: InternalServerError
      security:
      - oauth2:
        - https://jans.io/oauth/config/uma/resources.write
  /api/v1/uma/resources/{id}:
    get:
      tags:
      - OAuth - UMA Resources
      summary: Gets an UMA resource by ID
      description: Gets an UMA resource by ID
      operationId: get-oauth-uma-resources-by-id
      parameters:
      - name: id
        in: path
        description: Resource description ID
        required: true
        schema:
          type: string
      responses:
        "200":
          description: Ok
          content:
            application/json:
              schema:
                $ref: '#/components/schemas/UmaResource'
              examples:
                Response json example:
                  description: Response json example
                  value: |
                    {
                        "dn": "jansId=55d70ecd-8572-43dd-895f-ecfaf09bf513,ou=resources,ou=uma,o=jans",
                        "id": "55d70ecd-8572-43dd-895f-ecfaf09bf513",
                        "name": "config-api-resource",
                        "iconUri": "https://config-api.com",
                        "scopes": [
                            "inum=ab47c599-d188-44b6-a32a-91e6b173856a,ou=scopes,o=jans"
                        ],
                        "clients": [
                            "inum=1800.e9131b86-f39f-421c-9dde-b7f90c21a2fe,ou=clients,o=jans"
                        ],
                        "description": "Uma resource config api",
                        "deletable": false
                    }
        "401":
          description: Unauthorized
        "404":
          description: Not Found
        "500":
          description: InternalServerError
      security:
      - oauth2:
        - https://jans.io/oauth/config/uma/resources.readonly
    delete:
      tags:
      - OAuth - UMA Resources
      summary: Deletes an UMA resource
      description: Deletes an UMA resource
      operationId: delete-oauth-uma-resources-by-id
      parameters:
      - name: id
        in: path
        description: Resource description ID
        required: true
        schema:
          type: string
      responses:
        "204":
          description: No Content
        "401":
          description: Unauthorized
        "404":
          description: Not Found
        "500":
          description: InternalServerError
      security:
      - oauth2:
        - https://jans.io/oauth/config/uma/resources.delete
    patch:
      tags:
      - OAuth - UMA Resources
      summary: Patch UMA resource
      description: Patch UMA resource
      operationId: patch-oauth-uma-resources-by-id
      parameters:
      - name: id
        in: path
        description: Resource description ID
        required: true
        schema:
          type: string
      requestBody:
        description: String representing patch-document.
        content:
          application/json-patch+json:
            schema:
              type: array
              items:
                $ref: '#/components/schemas/JsonPatch'
            examples:
              Request json example:
                description: Request json example
                value: example/uma/resources/uma-resources-patch
      responses:
        "200":
          description: Ok
          content:
            application/json:
              schema:
                $ref: '#/components/schemas/UmaResource'
              examples:
                Response json example:
                  description: Response json example
                  value: |
                    {
                        "dn": "jansId=55d70ecd-8572-43dd-895f-ecfaf09bf513,ou=resources,ou=uma,o=jans",
                        "id": "55d70ecd-8572-43dd-895f-ecfaf09bf513",
                        "name": "config-api-resource",
                        "iconUri": "https://config-api.com",
                        "scopes": [
                            "inum=ab47c599-d188-44b6-a32a-91e6b173856a,ou=scopes,o=jans"
                        ],
                        "clients": [
                            "inum=1800.e9131b86-f39f-421c-9dde-b7f90c21a2fe,ou=clients,o=jans"
                        ],
                        "description": "Uma resource config api",
                        "deletable": false
                    }
        "401":
          description: Unauthorized
        "404":
          description: Not Found
        "500":
          description: InternalServerError
      security:
      - oauth2:
        - https://jans.io/oauth/config/uma/resources.write
  /api/v1/uma/resources/clientId/{clientId}:
    get:
      tags:
      - OAuth - UMA Resources
      summary: Fetch uma resources by client id
      description: Fetch uma resources by client id
      operationId: get-oauth-uma-resources-by-clientid
      parameters:
      - name: clientId
        in: path
        description: Client ID
        required: true
        schema:
          type: string
      responses:
        "200":
          description: Ok
          content:
            application/json:
              schema:
                type: array
                items:
                  $ref: '#/components/schemas/UmaResource'
              examples:
                Response json example:
                  description: Response json example
                  value: |
                    [
                        {
                            "dn": "jansId=b0e7e1d7-ab67-45ec-be16-4466da70e63b,ou=resources,ou=uma,o=jans",
                            "id": "b0e7e1d7-ab67-45ec-be16-4466da70e63b",
                            "name": "uma-resource-2",
                            "iconUri": "https://config-api.com",
                            "scopes": [
                                "inum=ab47c599-d188-44b6-a32a-91e6b173856a,ou=scopes,o=jans"
                            ],
                            "clients": [
                                "inum=1800.768b3d38-a6e8-4be4-93d1-72df33d34fd6,ou=clients,o=jans",
                                "inum=1201.1d010784-b5bf-4813-8f49-cfea00f50498,ou=clients,o=jans"
                            ],
                            "description": "Uma resource two",
                            "deletable": false
                        },
                        {
                            "dn": "jansId=4754f784-e80f-4a36-a014-173bd3e6fb6f,ou=resources,ou=uma,o=jans",
                            "id": "4754f784-e80f-4a36-a014-173bd3e6fb6f",
                            "name": "uma-resource-1",
                            "iconUri": "https://config-api.com",
                            "scopes": [
                                "inum=ab47c599-d188-44b6-a32a-91e6b173856a,ou=scopes,o=jans"
                            ],
                            "clients": [
                                "inum=1800.768b3d38-a6e8-4be4-93d1-72df33d34fd6,ou=clients,o=jans",
                                "inum=1201.1d010784-b5bf-4813-8f49-cfea00f50498,ou=clients,o=jans"
                            ],
                            "description": "Uma resource one",
                            "deletable": false
                        }
                    ]
        "401":
          description: Unauthorized
        "500":
          description: InternalServerError
      security:
      - oauth2:
        - https://jans.io/oauth/config/uma/resources.readonly
components:
  schemas:
    HealthStatus:
      type: object
      properties:
        status:
          type: string
        checks:
          type: array
          items:
            $ref: '#/components/schemas/Status'
    Status:
      type: object
      properties:
        name:
          type: string
        status:
          type: string
        error:
          type: string
    FacterData:
      type: object
      properties:
        memoryfree:
          type: string
        swapfree:
          type: string
        hostname:
          type: string
        ipaddress:
          type: string
        uptime:
          type: string
        free_disk_space:
          type: string
        load_average:
          type: string
    StatsData:
      type: object
      properties:
        dbType:
          type: string
        lastUpdate:
          type: string
          format: date-time
        facterData:
          $ref: '#/components/schemas/FacterData'
    AuthenticationMethod:
      type: object
      properties:
        defaultAcr:
          type: string
    Deployment:
      type: object
      properties:
        dn:
          type: string
        id:
          type: string
        createdAt:
          type: string
          format: date-time
        taskActive:
          type: boolean
        finishedAt:
          type: string
          format: date-time
        assets:
          type: string
        details:
          $ref: '#/components/schemas/DeploymentDetails'
        baseDn:
          type: string
    DeploymentDetails:
      type: object
      properties:
        folders:
          type: array
          items:
            type: string
        libs:
          type: array
          items:
            type: string
        error:
          type: string
        flowsError:
          type: object
          additionalProperties:
            type: string
        projectMetadata:
          $ref: '#/components/schemas/ProjectMetadata'
    ProjectMetadata:
      type: object
      properties:
        projectName:
          type: string
        author:
          type: string
        type:
          type: string
        description:
          type: string
        version:
          type: string
        configs:
          type: object
          additionalProperties:
            type: object
        noDirectLaunch:
          type: array
          items:
            type: string
    PagedResult:
      type: object
      properties:
        start:
          type: integer
          format: int32
        totalEntriesCount:
          type: integer
          format: int32
        entriesCount:
          type: integer
          format: int32
        entries:
          type: array
          items:
            type: object
    AttributeValidation:
      type: object
      properties:
        minLength:
          type: integer
          format: int32
        maxLength:
          type: integer
          format: int32
        regexp:
          type: string
    GluuAttribute:
      required:
      - dataType
      - description
      - displayName
      - editType
      - name
      - viewType
      type: object
      properties:
        dn:
          type: string
        selected:
          type: boolean
        inum:
          type: string
        sourceAttribute:
          type: string
        nameIdType:
          type: string
        name:
          maxLength: 30
          minLength: 1
          pattern: "^[a-zA-Z0-9_]+$"
          type: string
        displayName:
          maxLength: 60
          minLength: 0
          type: string
        description:
          maxLength: 4000
          minLength: 0
          type: string
        origin:
          type: string
        dataType:
          type: string
          enum:
          - string
          - numeric
          - boolean
          - binary
          - certificate
          - generalizedTime
          - json
        editType:
          type: array
          items:
            type: string
            enum:
            - admin
            - owner
            - manager
            - user
            - whitePages
        viewType:
          type: array
          items:
            type: string
            enum:
            - admin
            - owner
            - manager
            - user
            - whitePages
        usageType:
          type: array
          items:
            type: string
            enum:
            - openid
        claimName:
          type: string
        seeAlso:
          type: string
        status:
          type: string
          enum:
          - active
          - inactive
          - expired
          - register
        saml1Uri:
          type: string
        saml2Uri:
          type: string
        urn:
          type: string
        scimCustomAttr:
          type: boolean
        oxMultiValuedAttribute:
          type: boolean
        jansHideOnDiscovery:
          type: boolean
        custom:
          type: boolean
        requred:
          type: boolean
        attributeValidation:
          $ref: '#/components/schemas/AttributeValidation'
        tooltip:
          type: string
<<<<<<< HEAD
=======
        whitePagesCanView:
          type: boolean
        adminCanAccess:
          type: boolean
>>>>>>> ea743c6d
        adminCanView:
          type: boolean
        userCanAccess:
          type: boolean
<<<<<<< HEAD
        userCanEdit:
          type: boolean
        adminCanAccess:
          type: boolean
        userCanView:
          type: boolean
        adminCanEdit:
          type: boolean
        whitePagesCanView:
=======
        adminCanEdit:
          type: boolean
        userCanView:
          type: boolean
        userCanEdit:
>>>>>>> ea743c6d
          type: boolean
        baseDn:
          type: string
    PatchRequest:
      type: object
      properties:
        op:
          type: string
        path:
          type: string
        value:
          type: string
    AppConfiguration:
      type: object
      properties:
        issuer:
          type: string
        baseEndpoint:
          type: string
        authorizationEndpoint:
          type: string
        tokenEndpoint:
          type: string
        tokenRevocationEndpoint:
          type: string
        userInfoEndpoint:
          type: string
        clientInfoEndpoint:
          type: string
        checkSessionIFrame:
          type: string
        endSessionEndpoint:
          type: string
        jwksUri:
          type: string
        registrationEndpoint:
          type: string
        openIdDiscoveryEndpoint:
          type: string
        openIdConfigurationEndpoint:
          type: string
        idGenerationEndpoint:
          type: string
        introspectionEndpoint:
          type: string
        parEndpoint:
          type: string
        requirePar:
          type: boolean
        deviceAuthzEndpoint:
          type: string
        mtlsAuthorizationEndpoint:
          type: string
        mtlsTokenEndpoint:
          type: string
        mtlsTokenRevocationEndpoint:
          type: string
        mtlsUserInfoEndpoint:
          type: string
        mtlsClientInfoEndpoint:
          type: string
        mtlsCheckSessionIFrame:
          type: string
        mtlsEndSessionEndpoint:
          type: string
        mtlsJwksUri:
          type: string
        mtlsRegistrationEndpoint:
          type: string
        mtlsIdGenerationEndpoint:
          type: string
        mtlsIntrospectionEndpoint:
          type: string
        mtlsParEndpoint:
          type: string
        mtlsDeviceAuthzEndpoint:
          type: string
        requireRequestObjectEncryption:
          type: boolean
        requirePkce:
          type: boolean
        allowAllValueForRevokeEndpoint:
          type: boolean
        sectorIdentifierCacheLifetimeInMinutes:
          type: integer
          format: int32
        umaConfigurationEndpoint:
          type: string
        umaRptAsJwt:
          type: boolean
        umaRptLifetime:
          type: integer
          format: int32
        umaTicketLifetime:
          type: integer
          format: int32
        umaPctLifetime:
          type: integer
          format: int32
        umaResourceLifetime:
          type: integer
          format: int32
        umaAddScopesAutomatically:
          type: boolean
        umaValidateClaimToken:
          type: boolean
        umaGrantAccessIfNoPolicies:
          type: boolean
        umaRestrictResourceToAssociatedClient:
          type: boolean
        statTimerIntervalInSeconds:
          type: integer
          format: int32
        statAuthorizationScope:
          type: string
        allowSpontaneousScopes:
          type: boolean
        spontaneousScopeLifetime:
          type: integer
          format: int32
        openidSubAttribute:
          type: string
        publicSubjectIdentifierPerClientEnabled:
          type: boolean
        subjectIdentifiersPerClientSupported:
          type: array
          items:
            type: string
        responseTypesSupported:
          uniqueItems: true
          type: array
          items:
            uniqueItems: true
            type: array
            items:
              type: string
              enum:
              - code
              - token
              - id_token
        responseModesSupported:
          uniqueItems: true
          type: array
          items:
            type: string
            enum:
            - query
            - fragment
            - form_post
            - query.jwt
            - fragment.jwt
            - form_post.jwt
            - jwt
        grantTypesSupported:
          uniqueItems: true
          type: array
          items:
            type: string
            enum:
            - none
            - authorization_code
            - implicit
            - password
            - client_credentials
            - refresh_token
            - urn:ietf:params:oauth:grant-type:uma-ticket
            - urn:ietf:params:oauth:grant-type:token-exchange
            - urn:openid:params:grant-type:ciba
            - urn:ietf:params:oauth:grant-type:device_code
        subjectTypesSupported:
          type: array
          items:
            type: string
        defaultSubjectType:
          type: string
        authorizationSigningAlgValuesSupported:
          type: array
          items:
            type: string
        authorizationEncryptionAlgValuesSupported:
          type: array
          items:
            type: string
        authorizationEncryptionEncValuesSupported:
          type: array
          items:
            type: string
        userInfoSigningAlgValuesSupported:
          type: array
          items:
            type: string
        userInfoEncryptionAlgValuesSupported:
          type: array
          items:
            type: string
        userInfoEncryptionEncValuesSupported:
          type: array
          items:
            type: string
        idTokenSigningAlgValuesSupported:
          type: array
          items:
            type: string
        idTokenEncryptionAlgValuesSupported:
          type: array
          items:
            type: string
        idTokenEncryptionEncValuesSupported:
          type: array
          items:
            type: string
        accessTokenSigningAlgValuesSupported:
          type: array
          items:
            type: string
        forceSignedRequestObject:
          type: boolean
        requestObjectSigningAlgValuesSupported:
          type: array
          items:
            type: string
        requestObjectEncryptionAlgValuesSupported:
          type: array
          items:
            type: string
        requestObjectEncryptionEncValuesSupported:
          type: array
          items:
            type: string
        tokenEndpointAuthMethodsSupported:
          type: array
          items:
            type: string
        tokenEndpointAuthSigningAlgValuesSupported:
          type: array
          items:
            type: string
        dynamicRegistrationCustomAttributes:
          type: array
          items:
            type: string
        dynamicRegistrationDefaultCustomAttributes:
          $ref: '#/components/schemas/JsonNode'
        displayValuesSupported:
          type: array
          items:
            type: string
        claimTypesSupported:
          type: array
          items:
            type: string
        jwksAlgorithmsSupported:
          type: array
          items:
            type: string
        serviceDocumentation:
          type: string
        claimsLocalesSupported:
          type: array
          items:
            type: string
        idTokenTokenBindingCnfValuesSupported:
          type: array
          items:
            type: string
        uiLocalesSupported:
          type: array
          items:
            type: string
        claimsParameterSupported:
          type: boolean
        requestParameterSupported:
          type: boolean
        requestUriParameterSupported:
          type: boolean
        requestUriHashVerificationEnabled:
          type: boolean
        requireRequestUriRegistration:
          type: boolean
        requestUriBlockList:
          type: array
          items:
            type: string
        opPolicyUri:
          type: string
        opTosUri:
          type: string
        authorizationCodeLifetime:
          type: integer
          format: int32
        refreshTokenLifetime:
          type: integer
          format: int32
        idTokenLifetime:
          type: integer
          format: int32
        idTokenFilterClaimsBasedOnAccessToken:
          type: boolean
        accessTokenLifetime:
          type: integer
          format: int32
        cleanServiceInterval:
          type: integer
          format: int32
        cleanServiceBatchChunkSize:
          type: integer
          format: int32
        keyRegenerationEnabled:
          type: boolean
        keyRegenerationInterval:
          type: integer
          format: int32
        defaultSignatureAlgorithm:
          type: string
        jansOpenIdConnectVersion:
          type: string
        jansId:
          type: string
        dynamicRegistrationExpirationTime:
          type: integer
          format: int32
        dynamicRegistrationPersistClientAuthorizations:
          type: boolean
        trustedClientEnabled:
          type: boolean
        skipAuthorizationForOpenIdScopeAndPairwiseId:
          type: boolean
        dynamicRegistrationScopesParamEnabled:
          type: boolean
        dynamicRegistrationPasswordGrantTypeEnabled:
          type: boolean
        dynamicRegistrationAllowedPasswordGrantScopes:
          type: array
          items:
            type: string
        dynamicRegistrationCustomObjectClass:
          type: string
        personCustomObjectClassList:
          type: array
          items:
            type: string
        persistIdToken:
          type: boolean
        persistRefreshToken:
          type: boolean
        allowPostLogoutRedirectWithoutValidation:
          type: boolean
        invalidateSessionCookiesAfterAuthorizationFlow:
          type: boolean
        returnClientSecretOnRead:
          type: boolean
        rotateClientRegistrationAccessTokenOnUsage:
          type: boolean
        rejectJwtWithNoneAlg:
          type: boolean
        expirationNotificatorEnabled:
          type: boolean
        useNestedJwtDuringEncryption:
          type: boolean
        expirationNotificatorMapSizeLimit:
          type: integer
          format: int32
        expirationNotificatorIntervalInSeconds:
          type: integer
          format: int32
        redirectUrisRegexEnabled:
          type: boolean
        useHighestLevelScriptIfAcrScriptNotFound:
          type: boolean
        authenticationFiltersEnabled:
          type: boolean
        clientAuthenticationFiltersEnabled:
          type: boolean
        clientRegDefaultToCodeFlowWithRefresh:
          type: boolean
        grantTypesAndResponseTypesAutofixEnabled:
          type: boolean
        authenticationFilters:
          type: array
          items:
            $ref: '#/components/schemas/AuthenticationFilter'
        clientAuthenticationFilters:
          type: array
          items:
            $ref: '#/components/schemas/ClientAuthenticationFilter'
        corsConfigurationFilters:
          type: array
          items:
            $ref: '#/components/schemas/CorsConfigurationFilter'
        sessionIdUnusedLifetime:
          type: integer
          format: int32
        sessionIdUnauthenticatedUnusedLifetime:
          type: integer
          format: int32
        sessionIdPersistOnPromptNone:
          type: boolean
        sessionIdRequestParameterEnabled:
          type: boolean
        changeSessionIdOnAuthentication:
          type: boolean
        sessionIdPersistInCache:
          type: boolean
        includeSidInResponse:
          type: boolean
        disablePromptLogin:
          type: boolean
        disablePromptConsent:
          type: boolean
        sessionIdLifetime:
          type: integer
          format: int32
        serverSessionIdLifetime:
          type: integer
          format: int32
        activeSessionAuthorizationScope:
          type: string
        configurationUpdateInterval:
          type: integer
          format: int32
        logNotFoundEntityAsError:
          type: boolean
        enableClientGrantTypeUpdate:
          type: boolean
        dynamicGrantTypeDefault:
          uniqueItems: true
          type: array
          items:
            type: string
            enum:
            - none
            - authorization_code
            - implicit
            - password
            - client_credentials
            - refresh_token
            - urn:ietf:params:oauth:grant-type:uma-ticket
            - urn:ietf:params:oauth:grant-type:token-exchange
            - urn:openid:params:grant-type:ciba
            - urn:ietf:params:oauth:grant-type:device_code
        cssLocation:
          type: string
        jsLocation:
          type: string
        imgLocation:
          type: string
        metricReporterInterval:
          type: integer
          format: int32
        metricReporterKeepDataDays:
          type: integer
          format: int32
        pairwiseIdType:
          type: string
        pairwiseCalculationKey:
          type: string
        pairwiseCalculationSalt:
          type: string
        shareSubjectIdBetweenClientsWithSameSectorId:
          type: boolean
        webKeysStorage:
          type: string
          enum:
          - keystore
          - pkcs11
        dnName:
          type: string
        keyStoreFile:
          type: string
        keyStoreSecret:
          type: string
        keySelectionStrategy:
          type: string
          enum:
          - OLDER
          - NEWER
          - FIRST
        keyAlgsAllowedForGeneration:
          type: array
          items:
            type: string
        keySignWithSameKeyButDiffAlg:
          type: boolean
        staticKid:
          type: string
        staticDecryptionKid:
          type: string
        jansElevenTestModeToken:
          type: string
        jansElevenGenerateKeyEndpoint:
          type: string
        jansElevenSignEndpoint:
          type: string
        jansElevenVerifySignatureEndpoint:
          type: string
        jansElevenDeleteKeyEndpoint:
          type: string
        introspectionAccessTokenMustHaveUmaProtectionScope:
          type: boolean
        introspectionAccessTokenMustHaveIntrospectionScope:
          type: boolean
        introspectionSkipAuthorization:
          type: boolean
        endSessionWithAccessToken:
          type: boolean
        cookieDomain:
          type: string
        enabledOAuthAuditLogging:
          type: boolean
        jmsBrokerURISet:
          uniqueItems: true
          type: array
          items:
            type: string
        jmsUserName:
          type: string
        jmsPassword:
          type: string
        externalUriWhiteList:
          type: array
          items:
            type: string
        clientWhiteList:
          type: array
          items:
            type: string
        clientBlackList:
          type: array
          items:
            type: string
        legacyIdTokenClaims:
          type: boolean
        customHeadersWithAuthorizationResponse:
          type: boolean
        frontChannelLogoutSessionSupported:
          type: boolean
        loggingLevel:
          type: string
        loggingLayout:
          type: string
        updateUserLastLogonTime:
          type: boolean
        updateClientAccessTime:
          type: boolean
        logClientIdOnClientAuthentication:
          type: boolean
        logClientNameOnClientAuthentication:
          type: boolean
        disableJdkLogger:
          type: boolean
        authorizationRequestCustomAllowedParameters:
          uniqueItems: true
          type: array
          items:
            $ref: '#/components/schemas/AuthorizationRequestCustomParameter'
        openidScopeBackwardCompatibility:
          type: boolean
        disableU2fEndpoint:
          type: boolean
        rotateDeviceSecret:
          type: boolean
        returnDeviceSecretFromAuthzEndpoint:
          type: boolean
        dcrForbidExpirationTimeInRequest:
          type: boolean
        dcrSignatureValidationEnabled:
          type: boolean
        dcrSignatureValidationSharedSecret:
          type: string
        dcrSignatureValidationSoftwareStatementJwksURIClaim:
          type: string
        dcrSignatureValidationSoftwareStatementJwksClaim:
          type: string
        dcrSignatureValidationJwks:
          type: string
        dcrSignatureValidationJwksUri:
          type: string
        dcrAuthorizationWithClientCredentials:
          type: boolean
        dcrAuthorizationWithMTLS:
          type: boolean
        trustedSsaIssuers:
          type: array
          items:
            type: string
        useLocalCache:
          type: boolean
        fapiCompatibility:
          type: boolean
        forceIdTokenHintPrecense:
          type: boolean
        rejectEndSessionIfIdTokenExpired:
          type: boolean
        allowEndSessionWithUnmatchedSid:
          type: boolean
        forceOfflineAccessScopeToEnableRefreshToken:
          type: boolean
        errorReasonEnabled:
          type: boolean
        removeRefreshTokensForClientOnLogout:
          type: boolean
        skipRefreshTokenDuringRefreshing:
          type: boolean
        refreshTokenExtendLifetimeOnRotation:
          type: boolean
        allowBlankValuesInDiscoveryResponse:
          type: boolean
        checkUserPresenceOnRefreshToken:
          type: boolean
        consentGatheringScriptBackwardCompatibility:
          type: boolean
        introspectionScriptBackwardCompatibility:
          type: boolean
        introspectionResponseScopesBackwardCompatibility:
          type: boolean
        softwareStatementValidationType:
          type: string
        softwareStatementValidationClaimName:
          type: string
        authenticationProtectionConfiguration:
          $ref: '#/components/schemas/AuthenticationProtectionConfiguration'
        errorHandlingMethod:
          type: string
          enum:
          - internal
          - remote
        disableAuthnForMaxAgeZero:
          type: boolean
        keepAuthenticatorAttributesOnAcrChange:
          type: boolean
        deviceAuthzRequestExpiresIn:
          type: integer
          format: int32
        deviceAuthzTokenPollInterval:
          type: integer
          format: int32
        deviceAuthzResponseTypeToProcessAuthz:
          type: string
        deviceAuthzAcr:
          type: string
        backchannelClientId:
          type: string
        backchannelRedirectUri:
          type: string
        backchannelAuthenticationEndpoint:
          type: string
        backchannelDeviceRegistrationEndpoint:
          type: string
        backchannelTokenDeliveryModesSupported:
          type: array
          items:
            type: string
        backchannelAuthenticationRequestSigningAlgValuesSupported:
          type: array
          items:
            type: string
        backchannelUserCodeParameterSupported:
          type: boolean
        backchannelBindingMessagePattern:
          type: string
        backchannelAuthenticationResponseExpiresIn:
          type: integer
          format: int32
        backchannelAuthenticationResponseInterval:
          type: integer
          format: int32
        backchannelLoginHintClaims:
          type: array
          items:
            type: string
        cibaEndUserNotificationConfig:
          $ref: '#/components/schemas/CIBAEndUserNotificationConfig'
        backchannelRequestsProcessorJobIntervalSec:
          type: integer
          format: int32
        backchannelRequestsProcessorJobChunkSize:
          type: integer
          format: int32
        cibaGrantLifeExtraTimeSec:
          type: integer
          format: int32
        cibaMaxExpirationTimeAllowedSec:
          type: integer
          format: int32
        dpopSigningAlgValuesSupported:
          type: array
          items:
            type: string
        dpopTimeframe:
          type: integer
          format: int32
        dpopJtiCacheTime:
          type: integer
          format: int32
        allowIdTokenWithoutImplicitGrantType:
          type: boolean
        discoveryCacheLifetimeInMinutes:
          type: integer
          format: int32
        discoveryAllowedKeys:
          type: array
          items:
            type: string
        discoveryDenyKeys:
          type: array
          items:
            type: string
        featureFlags:
          type: array
          items:
            type: string
        httpLoggingEnabled:
          type: boolean
        httpLoggingExcludePaths:
          uniqueItems: true
          type: array
          items:
            type: string
        externalLoggerConfiguration:
          type: string
        agamaConfiguration:
          $ref: '#/components/schemas/EngineConfig'
        dcrSsaValidationConfigs:
          type: array
          items:
            $ref: '#/components/schemas/SsaValidationConfig'
        ssaConfiguration:
          $ref: '#/components/schemas/SsaConfiguration'
        blockWebviewAuthorizationEnabled:
          type: boolean
        dateFormatterPatterns:
          type: object
          additionalProperties:
            type: string
        httpLoggingResponseBodyContent:
          type: boolean
        allResponseTypesSupported:
          uniqueItems: true
          type: array
          items:
            type: string
            enum:
            - code
            - token
            - id_token
        fapi:
          type: boolean
    AuthenticationFilter:
      required:
      - baseDn
      - filter
      type: object
      properties:
        filter:
          type: string
        bind:
          type: boolean
        bindPasswordAttribute:
          type: string
          xml:
            name: bind-password-attribute
        baseDn:
          type: string
          xml:
            name: base-dn
    AuthenticationProtectionConfiguration:
      type: object
      properties:
        attemptExpiration:
          type: integer
          format: int32
        maximumAllowedAttemptsWithoutDelay:
          type: integer
          format: int32
        delayTime:
          type: integer
          format: int32
        bruteForceProtectionEnabled:
          type: boolean
    AuthorizationRequestCustomParameter:
      type: object
      properties:
        paramName:
          type: string
        returnInResponse:
          type: boolean
    CIBAEndUserNotificationConfig:
      type: object
      properties:
        apiKey:
          type: string
        authDomain:
          type: string
        databaseURL:
          type: string
        projectId:
          type: string
        storageBucket:
          type: string
        messagingSenderId:
          type: string
        appId:
          type: string
        notificationUrl:
          type: string
        notificationKey:
          type: string
        publicVapidKey:
          type: string
    ClientAuthenticationFilter:
      required:
      - baseDn
      - filter
      type: object
      properties:
        filter:
          type: string
        bind:
          type: boolean
        bindPasswordAttribute:
          type: string
          xml:
            name: bind-password-attribute
        baseDn:
          type: string
          xml:
            name: base-dn
    CorsConfigurationFilter:
      type: object
      properties:
        filterName:
          type: string
        corsEnabled:
          type: boolean
        corsAllowedOrigins:
          type: string
        corsAllowedMethods:
          type: string
        corsAllowedHeaders:
          type: string
        corsExposedHeaders:
          type: string
        corsSupportCredentials:
          type: boolean
        corsLoggingEnabled:
          type: boolean
        corsPreflightMaxAge:
          type: integer
          format: int32
        corsRequestDecorate:
          type: boolean
    EngineConfig:
      type: object
      properties:
        enabled:
          type: boolean
        rootDir:
          type: string
        templatesPath:
          type: string
        scriptsPath:
          type: string
        serializerType:
          type: string
          enum:
          - KRYO
          - FST
        maxItemsLoggedInCollections:
          type: integer
          format: int32
        disableTCHV:
          type: boolean
        pageMismatchErrorPage:
          type: string
        interruptionErrorPage:
          type: string
        crashErrorPage:
          type: string
        finishedFlowPage:
          type: string
        bridgeScriptPage:
          type: string
        defaultResponseHeaders:
          type: object
          additionalProperties:
            type: string
    JsonNode:
      type: object
    SsaConfiguration:
      type: object
      properties:
        ssaEndpoint:
          type: string
        ssaCustomAttributes:
          type: array
          items:
            type: string
        ssaSigningAlg:
          type: string
        ssaExpirationInDays:
          type: integer
          format: int32
    SsaValidationConfig:
      type: object
      properties:
        id:
          type: string
        type:
          type: string
          enum:
          - NONE
          - SSA
          - DCR
        displayName:
          type: string
        description:
          type: string
        scopes:
          type: array
          items:
            type: string
        allowedClaims:
          type: array
          items:
            type: string
        jwks:
          type: string
        jwksUri:
          type: string
        issuers:
          type: array
          items:
            type: string
        configurationEndpoint:
          type: string
        configurationEndpointClaim:
          type: string
        sharedSecret:
          type: string
    PersistenceConfiguration:
      type: object
      properties:
        persistenceType:
          type: string
    JsonPatch:
      type: object
    CacheConfiguration:
      type: object
      properties:
        cacheProviderType:
          type: string
          enum:
          - IN_MEMORY
          - MEMCACHED
          - REDIS
          - NATIVE_PERSISTENCE
        memcachedConfiguration:
          $ref: '#/components/schemas/MemcachedConfiguration'
        inMemoryConfiguration:
          $ref: '#/components/schemas/InMemoryConfiguration'
        redisConfiguration:
          $ref: '#/components/schemas/RedisConfiguration'
        nativePersistenceConfiguration:
          $ref: '#/components/schemas/NativePersistenceConfiguration'
    InMemoryConfiguration:
      type: object
      properties:
        defaultPutExpiration:
          type: integer
          format: int32
    MemcachedConfiguration:
      type: object
      properties:
        servers:
          type: string
        maxOperationQueueLength:
          type: integer
          format: int32
        bufferSize:
          type: integer
          format: int32
        defaultPutExpiration:
          type: integer
          format: int32
        connectionFactoryType:
          type: string
          enum:
          - DEFAULT
          - BINARY
    NativePersistenceConfiguration:
      type: object
      properties:
        defaultPutExpiration:
          type: integer
          format: int32
        defaultCleanupBatchSize:
          type: integer
          format: int32
        deleteExpiredOnGetRequest:
          type: boolean
        disableAttemptUpdateBeforeInsert:
          type: boolean
    RedisConfiguration:
      type: object
      properties:
        redisProviderType:
          type: string
          enum:
          - STANDALONE
          - CLUSTER
          - SHARDED
          - SENTINEL
        servers:
          type: string
        defaultPutExpiration:
          type: integer
          format: int32
        sentinelMasterGroupName:
          type: string
        password:
          type: string
        useSSL:
          type: boolean
        sslTrustStoreFilePath:
          type: string
        sslTrustStorePassword:
          type: string
        sslKeyStoreFilePath:
          type: string
        sslKeyStorePassword:
          type: string
        maxIdleConnections:
          type: integer
          format: int32
        maxTotalConnections:
          type: integer
          format: int32
        connectionTimeout:
          type: integer
          format: int32
        soTimeout:
          type: integer
          format: int32
        maxRetryAttempts:
          type: integer
          format: int32
    ClientAuth:
      type: object
      properties:
        clientAuths:
          type: object
          additionalProperties:
            uniqueItems: true
            type: array
            items:
              $ref: '#/components/schemas/Scope'
    Scope:
      type: object
      properties:
        dn:
          type: string
        expirationDate:
          type: string
          format: date-time
        deletable:
          type: boolean
        inum:
          type: string
        displayName:
          type: string
        id:
          type: string
        iconUrl:
          type: string
        description:
          type: string
        scopeType:
          type: string
          enum:
          - openid
          - dynamic
          - uma
          - spontaneous
          - oauth
        claims:
          type: array
          items:
            type: string
        defaultScope:
          type: boolean
        groupClaims:
          type: boolean
        dynamicScopeScripts:
          type: array
          items:
            type: string
        umaAuthorizationPolicies:
          type: array
          items:
            type: string
        attributes:
          $ref: '#/components/schemas/ScopeAttributes'
        creatorId:
          type: string
        creatorType:
          type: string
          enum:
          - none
          - client
          - user
          - auto
        creationDate:
          type: string
          format: date-time
        creatorAttributes:
          type: object
          additionalProperties:
            type: string
        umaType:
          type: boolean
        baseDn:
          type: string
    ScopeAttributes:
      type: object
      properties:
        spontaneousClientScopes:
          type: array
          items:
            type: string
        showInConfigurationEndpoint:
          type: boolean
    Client:
      type: object
      properties:
        dn:
          type: string
        expirationDate:
          type: string
          format: date-time
        deletable:
          type: boolean
        clientSecret:
          type: string
        frontChannelLogoutUri:
          type: string
        frontChannelLogoutSessionRequired:
          type: boolean
        registrationAccessToken:
          type: string
        clientIdIssuedAt:
          type: string
          format: date-time
        clientSecretExpiresAt:
          type: string
          format: date-time
        redirectUris:
          type: array
          items:
            type: string
        claimRedirectUris:
          type: array
          items:
            type: string
        responseTypes:
          type: array
          items:
            type: string
            enum:
            - code
            - token
            - id_token
        grantTypes:
          type: array
          items:
            type: string
            enum:
            - none
            - authorization_code
            - implicit
            - password
            - client_credentials
            - refresh_token
            - urn:ietf:params:oauth:grant-type:uma-ticket
            - urn:ietf:params:oauth:grant-type:token-exchange
            - urn:openid:params:grant-type:ciba
            - urn:ietf:params:oauth:grant-type:device_code
        applicationType:
          type: string
          enum:
          - native
          - web
        contacts:
          type: array
          items:
            type: string
        idTokenTokenBindingCnf:
          type: string
        clientName:
          type: string
        logoUri:
          type: string
        clientUri:
          type: string
        policyUri:
          type: string
        tosUri:
          type: string
        clientNameLocalized:
          $ref: '#/components/schemas/LocalizedString'
        logoUriLocalized:
          $ref: '#/components/schemas/LocalizedString'
        clientUriLocalized:
          $ref: '#/components/schemas/LocalizedString'
        policyUriLocalized:
          $ref: '#/components/schemas/LocalizedString'
        tosUriLocalized:
          $ref: '#/components/schemas/LocalizedString'
        jwksUri:
          type: string
        jwks:
          type: string
        sectorIdentifierUri:
          type: string
        subjectType:
          type: string
          enum:
          - pairwise
          - public
        idTokenSignedResponseAlg:
          type: string
        idTokenEncryptedResponseAlg:
          type: string
        idTokenEncryptedResponseEnc:
          type: string
        userInfoSignedResponseAlg:
          type: string
        userInfoEncryptedResponseAlg:
          type: string
        userInfoEncryptedResponseEnc:
          type: string
        requestObjectSigningAlg:
          type: string
        requestObjectEncryptionAlg:
          type: string
        requestObjectEncryptionEnc:
          type: string
        tokenEndpointAuthMethod:
          type: string
        tokenEndpointAuthSigningAlg:
          type: string
        defaultMaxAge:
          type: integer
          format: int32
        defaultAcrValues:
          type: array
          items:
            type: string
        initiateLoginUri:
          type: string
        postLogoutRedirectUris:
          type: array
          items:
            type: string
        requestUris:
          type: array
          items:
            type: string
        scopes:
          type: array
          items:
            type: string
        claims:
          type: array
          items:
            type: string
        trustedClient:
          type: boolean
        lastAccessTime:
          type: string
          format: date-time
        lastLogonTime:
          type: string
          format: date-time
        persistClientAuthorizations:
          type: boolean
        includeClaimsInIdToken:
          type: boolean
        refreshTokenLifetime:
          type: integer
          format: int32
        accessTokenLifetime:
          type: integer
          format: int32
        customAttributes:
          type: array
          items:
            $ref: '#/components/schemas/CustomObjectAttribute'
        customObjectClasses:
          type: array
          items:
            type: string
        rptAsJwt:
          type: boolean
        accessTokenAsJwt:
          type: boolean
        accessTokenSigningAlg:
          type: string
        disabled:
          type: boolean
        authorizedOrigins:
          type: array
          items:
            type: string
        softwareId:
          type: string
        softwareVersion:
          type: string
        softwareStatement:
          type: string
        attributes:
          $ref: '#/components/schemas/ClientAttributes'
        backchannelTokenDeliveryMode:
          type: string
          enum:
          - poll
          - ping
          - push
        backchannelClientNotificationEndpoint:
          type: string
        backchannelAuthenticationRequestSigningAlg:
          type: string
          enum:
          - RS256
          - RS384
          - RS512
          - ES256
          - ES384
          - ES512
          - PS256
          - PS384
          - PS512
        backchannelUserCodeParameter:
          type: boolean
        description:
          type: string
        organization:
          type: string
        groups:
          type: array
          items:
            type: string
        ttl:
          type: integer
          format: int32
        displayName:
          type: string
        authenticationMethod:
          type: string
          enum:
          - client_secret_basic
          - client_secret_post
          - client_secret_jwt
          - private_key_jwt
          - access_token
          - tls_client_auth
          - self_signed_tls_client_auth
          - none
        baseDn:
          type: string
        inum:
          type: string
    ClientAttributes:
      type: object
      properties:
        tlsClientAuthSubjectDn:
          type: string
        runIntrospectionScriptBeforeJwtCreation:
          type: boolean
        keepClientAuthorizationAfterExpiration:
          type: boolean
        allowSpontaneousScopes:
          type: boolean
        spontaneousScopes:
          type: array
          items:
            type: string
        spontaneousScopeScriptDns:
          type: array
          items:
            type: string
        updateTokenScriptDns:
          type: array
          items:
            type: string
        backchannelLogoutUri:
          type: array
          items:
            type: string
        backchannelLogoutSessionRequired:
          type: boolean
        additionalAudience:
          type: array
          items:
            type: string
        postAuthnScripts:
          type: array
          items:
            type: string
        consentGatheringScripts:
          type: array
          items:
            type: string
        introspectionScripts:
          type: array
          items:
            type: string
        rptClaimsScripts:
          type: array
          items:
            type: string
        ropcScripts:
          type: array
          items:
            type: string
        parLifetime:
          type: integer
          format: int32
        requirePar:
          type: boolean
        jansAuthSignedRespAlg:
          type: string
        jansAuthEncRespAlg:
          type: string
        jansAuthEncRespEnc:
          type: string
        jansSubAttr:
          type: string
        redirectUrisRegex:
          type: string
        jansAuthorizedAcr:
          type: array
          items:
            type: string
        jansDefaultPromptLogin:
          type: boolean
        idTokenLifetime:
          type: integer
          format: int32
        allowOfflineAccessWithoutConsent:
          type: boolean
        minimumAcrLevel:
          type: integer
          format: int32
        minimumAcrLevelAutoresolve:
          type: boolean
        additionalTokenEndpointAuthMethods:
          type: array
          items:
            type: string
        minimumAcrPriorityList:
          type: array
          items:
            type: string
        requestedLifetime:
          type: integer
          format: int32
    CustomObjectAttribute:
      type: object
      properties:
        name:
          type: string
        multiValued:
          type: boolean
        values:
          type: array
          items:
            type: object
        value:
          type: object
        displayValue:
          type: string
    LocalizedString:
      type: object
      properties:
        values:
          type: object
          additionalProperties:
            type: string
    AgamaConfiguration:
      type: object
      properties:
        mandatoryAttributes:
          type: array
          items:
            type: string
        optionalAttributes:
          type: array
          items:
            type: string
    ApiAppConfiguration:
      type: object
      properties:
        configOauthEnabled:
          type: boolean
        apiApprovedIssuer:
          type: array
          items:
            type: string
        apiProtectionType:
          type: string
        apiClientId:
          type: string
        apiClientPassword:
          type: string
        endpointInjectionEnabled:
          type: boolean
        authIssuerUrl:
          type: string
        authOpenidConfigurationUrl:
          type: string
        authOpenidIntrospectionUrl:
          type: string
        authOpenidTokenUrl:
          type: string
        authOpenidRevokeUrl:
          type: string
        smallryeHealthRootPath:
          type: string
        exclusiveAuthScopes:
          type: array
          items:
            type: string
        corsConfigurationFilters:
          type: array
          items:
            $ref: '#/components/schemas/CorsConfigurationFilter'
        loggingLevel:
          type: string
        loggingLayout:
          type: string
        externalLoggerConfiguration:
          type: string
        disableJdkLogger:
          type: boolean
        maxCount:
          type: integer
          format: int32
        userExclusionAttributes:
          type: array
          items:
            type: string
        userMandatoryAttributes:
          type: array
          items:
            type: string
        agamaConfiguration:
          $ref: '#/components/schemas/AgamaConfiguration'
        auditLogConf:
          $ref: '#/components/schemas/AuditLogConf'
        dataFormatConversionConf:
          $ref: '#/components/schemas/DataFormatConversionConf'
        plugins:
          type: array
          items:
            $ref: '#/components/schemas/PluginConf'
    AuditLogConf:
      type: object
      properties:
        enabled:
          type: boolean
        ignoreHttpMethod:
          type: array
          items:
            type: string
        headerAttributes:
          type: array
          items:
            type: string
    DataFormatConversionConf:
      type: object
      properties:
        enabled:
          type: boolean
        ignoreHttpMethod:
          type: array
          items:
            type: string
    PluginConf:
      type: object
      properties:
        name:
          type: string
        description:
          type: string
        className:
          type: string
    SmtpConfiguration:
      type: object
      properties:
        valid:
          type: boolean
        host:
          type: string
        port:
          type: integer
          format: int32
        connect_protection:
          type: string
          enum:
          - None
          - StartTls
          - SslTls
        trust_host:
          type: boolean
        from_name:
          type: string
        from_email_address:
          type: string
        requires_authentication:
          type: boolean
        smtp_authentication_account_username:
          type: string
        smtp_authentication_account_password:
          type: string
        key_store:
          type: string
        key_store_password:
          type: string
        key_store_alias:
          type: string
        signing_algorithm:
          type: string
    SmtpTest:
      type: object
      properties:
        sign:
          type: boolean
        subject:
          type: string
        message:
          type: string
    CustomScript:
      type: object
      properties:
        dn:
          type: string
        inum:
          type: string
        name:
          maxLength: 60
          minLength: 2
          pattern: "^[a-zA-Z0-9_\\-\\:\\/\\.]+$"
          type: string
        aliases:
          type: array
          items:
            type: string
        description:
          type: string
        script:
          type: string
        scriptType:
          type: string
          enum:
          - person_authentication
          - introspection
          - resource_owner_password_credentials
          - application_session
          - cache_refresh
          - client_registration
          - id_generator
          - uma_rpt_policy
          - uma_rpt_claims
          - uma_claims_gathering
          - consent_gathering
          - dynamic_scope
          - spontaneous_scope
          - end_session
          - post_authn
          - select_account
          - scim
          - ciba_end_user_notification
          - revoke_token
          - persistence_extension
          - idp
          - discovery
          - update_token
          - config_api_auth
          - modify_ssa_response
          - fido2_interception
        programmingLanguage:
          type: string
          enum:
          - python
          - java
        moduleProperties:
          type: array
          items:
            $ref: '#/components/schemas/SimpleCustomProperty'
        configurationProperties:
          type: array
          items:
            $ref: '#/components/schemas/SimpleExtendedCustomProperty'
        level:
          type: integer
          format: int32
        revision:
          type: integer
          format: int64
        enabled:
          type: boolean
        scriptError:
          $ref: '#/components/schemas/ScriptError'
        modified:
          type: boolean
        internal:
          type: boolean
        locationType:
          type: string
          enum:
          - ldap
          - db
          - file
        locationPath:
          type: string
        baseDn:
          type: string
    ScriptError:
      type: object
      properties:
        raisedAt:
          type: string
          format: date-time
        stackTrace:
          type: string
    SimpleCustomProperty:
      type: object
      properties:
        value1:
          type: string
        value2:
          type: string
        description:
          type: string
    SimpleExtendedCustomProperty:
      type: object
      properties:
        value1:
          type: string
        value2:
          type: string
        hide:
          type: boolean
        description:
          type: string
    JSONWebKey:
      type: object
      properties:
        name:
          type: string
        descr:
          type: string
        kid:
          type: string
        kty:
          type: string
          enum:
          - EC
          - RSA
          - OKP
          - oct
        use:
          type: string
          enum:
          - sig
          - enc
        alg:
          type: string
          enum:
          - RS256
          - RS384
          - RS512
          - ES256
          - ES256K
          - ES384
          - ES512
          - PS256
          - PS384
          - PS512
          - EdDSA
          - RSA1_5
          - RSA-OAEP
          - RSA-OAEP-256
          - ECDH-ES
          - ECDH-ES+A128KW
          - ECDH-ES+A192KW
          - ECDH-ES+A256KW
          - A128KW
          - A192KW
          - A256KW
          - A128GCMKW
          - A192GCMKW
          - A256GCMKW
          - PBES2-HS256+A128KW
          - PBES2-HS384+A192KW
          - PBES2-HS512+A256KW
          - dir
        exp:
          type: integer
          format: int64
        crv:
          type: string
          enum:
          - P-256
          - P-256K
          - P-384
          - P-521
          - Ed25519
          - Ed448
        x5c:
          type: array
          items:
            type: string
        "n":
          type: string
        e:
          type: string
        x:
          type: string
        "y":
          type: string
        key_ops_type:
          type: array
          items:
            type: string
            enum:
            - "KeyOps{value='connect'} CONNECT"
            - "KeyOps{value='ssa'} SSA"
            - "KeyOps{value='all'} ALL"
    WebKeysConfiguration:
      type: object
      properties:
        keys:
          type: array
          items:
            $ref: '#/components/schemas/JSONWebKey'
    GluuLdapConfiguration:
      type: object
      properties:
        configId:
          type: string
        bindDN:
          type: string
        bindPassword:
          type: string
        servers:
          type: array
          items:
            type: string
        maxConnections:
          type: integer
          format: int32
        useSSL:
          type: boolean
        baseDNs:
          type: array
          items:
            type: string
        primaryKey:
          type: string
        localPrimaryKey:
          type: string
        useAnonymousBind:
          type: boolean
        enabled:
          type: boolean
        version:
          type: integer
          format: int32
        level:
          type: integer
          format: int32
    Logging:
      type: object
      properties:
        loggingLevel:
          type: string
        loggingLayout:
          type: string
        httpLoggingEnabled:
          type: boolean
        disableJdkLogger:
          type: boolean
        enabledOAuthAuditLogging:
          type: boolean
        externalLoggerConfiguration:
          type: string
        httpLoggingExcludePaths:
          uniqueItems: true
          type: array
          items:
            type: string
    GluuOrganization:
      required:
      - description
      - displayName
      type: object
      properties:
        dn:
          type: string
        displayName:
          maxLength: 60
          minLength: 0
          type: string
        description:
          maxLength: 60
          minLength: 0
          type: string
        member:
          type: string
        countryName:
          type: string
        organization:
          type: string
        status:
          type: string
          enum:
          - active
          - inactive
          - expired
          - register
        managerGroup:
          type: string
        themeColor:
          type: string
        shortName:
          type: string
        customMessages:
          type: array
          items:
            type: string
        title:
          type: string
        jsLogoPath:
          type: string
        jsFaviconPath:
          type: string
        baseDn:
          type: string
    CustomScope:
      type: object
      properties:
        dn:
          type: string
        expirationDate:
          type: string
          format: date-time
        deletable:
          type: boolean
        inum:
          type: string
        displayName:
          type: string
        id:
          type: string
        iconUrl:
          type: string
        description:
          type: string
        scopeType:
          type: string
          enum:
          - openid
          - dynamic
          - uma
          - spontaneous
          - oauth
        claims:
          type: array
          items:
            type: string
        defaultScope:
          type: boolean
        groupClaims:
          type: boolean
        dynamicScopeScripts:
          type: array
          items:
            type: string
        umaAuthorizationPolicies:
          type: array
          items:
            type: string
        attributes:
          $ref: '#/components/schemas/ScopeAttributes'
        creatorId:
          type: string
        creatorType:
          type: string
          enum:
          - none
          - client
          - user
          - auto
        creationDate:
          type: string
          format: date-time
        creatorAttributes:
          type: object
          additionalProperties:
            type: string
        clients:
          type: array
          items:
            $ref: '#/components/schemas/Client'
        umaType:
          type: boolean
        baseDn:
          type: string
    SessionId:
      type: object
      properties:
        dn:
          type: string
        id:
          type: string
        outsideSid:
          type: string
        lastUsedAt:
          type: string
          format: date-time
        userDn:
          type: string
        authenticationTime:
          type: string
          format: date-time
        state:
          type: string
          enum:
          - unauthenticated
          - authenticated
        sessionState:
          type: string
        permissionGranted:
          type: boolean
        permissionGrantedMap:
          $ref: '#/components/schemas/SessionIdAccessMap'
        sessionAttributes:
          type: object
          additionalProperties:
            type: string
        deviceSecrets:
          type: array
          items:
            type: string
        expirationDate:
          type: string
          format: date-time
        deletable:
          type: boolean
        creationDate:
          type: string
          format: date-time
        persisted:
          type: boolean
        user:
          $ref: '#/components/schemas/User'
        ttl:
          type: integer
          format: int32
        opbrowserState:
          type: string
    SessionIdAccessMap:
      type: object
      properties:
        permissionGranted:
          type: object
          additionalProperties:
            type: boolean
          xml:
            name: map
    User:
      type: object
      properties:
        dn:
          type: string
        userId:
          type: string
        updatedAt:
          type: string
          format: date-time
        createdAt:
          type: string
          format: date-time
        oxAuthPersistentJwt:
          type: array
          items:
            type: string
        customAttributes:
          type: array
          items:
            $ref: '#/components/schemas/CustomObjectAttribute'
        customObjectClasses:
          type: array
          items:
            type: string
        status:
          type: string
        baseDn:
          type: string
    UmaResource:
      required:
      - name
      type: object
      properties:
        dn:
          type: string
        inum:
          type: string
        id:
          type: string
        name:
          type: string
        iconUri:
          type: string
        scopes:
          type: array
          items:
            type: string
        scopeExpression:
          type: string
        clients:
          type: array
          items:
            type: string
        resources:
          type: array
          items:
            type: string
        creator:
          type: string
        description:
          type: string
        type:
          type: string
        creationDate:
          type: string
          format: date-time
        expirationDate:
          type: string
          format: date-time
        deletable:
          type: boolean
        ttl:
          type: integer
          format: int32
  securitySchemes:
    oauth2:
      type: oauth2
      flows:
        clientCredentials:
          tokenUrl: "https://{op-hostname}/.../token"
          scopes:
            https://jans.io/oauth/jans-auth-server/config/properties.readonly: View
              Auth Server properties related information
            https://jans.io/oauth/jans-auth-server/config/properties.write: Manage
              Auth Server properties related information
            https://jans.io/oauth/config/attributes.readonly: View attribute related
              information
            https://jans.io/oauth/config/attributes.write: Manage attribute related
              information
            https://jans.io/oauth/config/attributes.delete: Delete attribute related
              information
            https://jans.io/oauth/config/acrs.readonly: View ACRS related information
            https://jans.io/oauth/config/acrs.write: Manage ACRS related information
            https://jans.io/oauth/config/database/ldap.readonly: View LDAP database
              related information
            https://jans.io/oauth/config/database/ldap.write: Manage LDAP database
              related information
            https://jans.io/oauth/config/database/ldap.delete: Delete LDAP database
              related information
            https://jans.io/oauth/config/scripts.readonly: View cache scripts information
            https://jans.io/oauth/config/scripts.write: Manage scripts related information
            https://jans.io/oauth/config/scripts.delete: Delete scripts related information
            https://jans.io/oauth/config/cache.readonly: View cache related information
            https://jans.io/oauth/config/cache.write: Manage cache related information
            https://jans.io/oauth/config/smtp.readonly: View SMTP related information
            https://jans.io/oauth/config/smtp.write: Manage SMTP related information
            https://jans.io/oauth/config/smtp.delete: Delete SMTP related information
            https://jans.io/oauth/config/logging.readonly: View logging related information
            https://jans.io/oauth/config/logging.write: Manage logging related information
            https://jans.io/oauth/config/jwks.readonly: View JWKS related information
            https://jans.io/oauth/config/jwks.write: Manage JWKS related information
            https://jans.io/oauth/config/jwks.delete: Delete JWKS related information
            https://jans.io/oauth/config/openid/clients.readonly: View clients related
              information
            https://jans.io/oauth/config/openid/clients.write: Manage clients related
              information
            https://jans.io/oauth/config/openid/clients.delete: Delete clients related
              information
            https://jans.io/oauth/config/scopes.readonly: View scope related information
            https://jans.io/oauth/config/scopes.write: Manage scope related information
            https://jans.io/oauth/config/scopes.delete: Delete scope related information
            https://jans.io/oauth/config/uma/resources.readonly: View UMA Resource
              related information
            https://jans.io/oauth/config/uma/resources.write: Manage UMA Resource
              related information
            https://jans.io/oauth/config/uma/resources.delete: Delete UMA Resource
              related information
            https://jans.io/oauth/config/stats.readonly: View server with basic statistic
            https://jans.io/oauth/config/organization.readonly: View organization
              configuration information
            https://jans.io/oauth/config/organization.write: Manage organization configuration
              information
            https://jans.io/oauth/config/agama.readonly: View Agama Flow related information
            https://jans.io/oauth/config/agama.write: Manage Agama Flow related information
            https://jans.io/oauth/config/agama.delete: Delete Agama Flow related information
            https://jans.io/oauth/jans-auth-server/session.readonly: View Session
              related information
            https://jans.io/oauth/jans-auth-server/session.delete: Delete Session
              information
            https://jans.io/oauth/config/read-all: Admin read scope
            https://jans.io/oauth/config/write-all: Admin write scope
            https://jans.io/oauth/config/delete-all: Admin delete scope
            https://jans.io/oauth/config/openid-read: View OpenID functionality
            https://jans.io/oauth/config/openid/openid-write: Manage OpenID functionality
            https://jans.io/oauth/config/openid/openid-delete: Delete OpenID functionality
            https://jans.io/oauth/config/uma-read: View UMA functionality
            https://jans.io/oauth/config/uma-write: Manage UMA functionality
            https://jans.io/oauth/config/uma-delete: Delete UMA functionality
            https://jans.io/oauth/config/plugin.readonly: View Plugin information
            https://jans.io/oauth/config/properties.readonly: View Config-API related
              configuration properties
            https://jans.io/oauth/config/properties.write: Manage Config-API related
              configuration properties
            https://jans.io/oauth/client/authorizations.readonly: View ClientAuthorizations
            https://jans.io/oauth/client/authorizations.delete: Revoke ClientAuthorizations<|MERGE_RESOLUTION|>--- conflicted
+++ resolved
@@ -7450,34 +7450,19 @@
           $ref: '#/components/schemas/AttributeValidation'
         tooltip:
           type: string
-<<<<<<< HEAD
-=======
         whitePagesCanView:
           type: boolean
         adminCanAccess:
           type: boolean
->>>>>>> ea743c6d
         adminCanView:
           type: boolean
         userCanAccess:
           type: boolean
-<<<<<<< HEAD
+        adminCanEdit:
+          type: boolean
+        userCanView:
+          type: boolean
         userCanEdit:
-          type: boolean
-        adminCanAccess:
-          type: boolean
-        userCanView:
-          type: boolean
-        adminCanEdit:
-          type: boolean
-        whitePagesCanView:
-=======
-        adminCanEdit:
-          type: boolean
-        userCanView:
-          type: boolean
-        userCanEdit:
->>>>>>> ea743c6d
           type: boolean
         baseDn:
           type: string
@@ -8214,6 +8199,8 @@
             type: string
         httpLoggingResponseBodyContent:
           type: boolean
+        fapi:
+          type: boolean
         allResponseTypesSupported:
           uniqueItems: true
           type: array
@@ -8223,8 +8210,6 @@
             - code
             - token
             - id_token
-        fapi:
-          type: boolean
     AuthenticationFilter:
       required:
       - baseDn

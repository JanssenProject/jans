openapi: 3.0.1
info:
  title: Jans Config API
  contact:
    name: Contact
    url: https://github.com/JanssenProject/jans/discussions
  license:
    name: License
    url: https://github.com/JanssenProject/jans/blob/main/LICENSE
  version: OAS Version
servers:
- url: https://jans.local.io
  description: The Jans server
tags:
- name: Attribute
- name: Default Authentication Method
- name: Cache Configuration
- name: Cache Configuration – Memcached
- name: Cache Configuration – Redis
- name: Cache Configuration – in-Memory
- name: Cache Configuration – Native-Persistence
- name: Configuration – Properties
- name: Configuration – SMTP
- name: Configuration – Logging
- name: Configuration – JWK - JSON Web Key (JWK)
- name: Custom Scripts
- name: Database - LDAP configuration
- name: OAuth - OpenID Connect - Clients
- name: OAuth - UMA Resources
- name: OAuth - Scopes
- name: Agama - Configuration
- name: Agama
- name: Statistics - User
- name: Health - Check
- name: Server Stats
- name: Auth - Session Management
- name: Organization Configuration
- name: Auth Server Health - Check
- name: Plugins
- name: Configuration – Config API
- name: Client Authorization
paths:
  /api/v1/health:
    get:
      tags:
      - Health - Check
      summary: Returns application health status
      description: Returns application health status
      operationId: get-config-health
      responses:
        "200":
          description: Ok
          content:
            application/json:
              schema:
                type: array
                items:
                  $ref: '#/components/schemas/HealthStatus'
        "500":
          description: InternalServerError
  /api/v1/health/live:
    get:
      tags:
      - Health - Check
      summary: Returns application liveness status
      description: Returns application liveness status
      operationId: get-config-health-live
      responses:
        "200":
          description: Ok
          content:
            application/json:
              schema:
                $ref: '#/components/schemas/Status'
        "500":
          description: InternalServerError
  /api/v1/health/ready:
    get:
      tags:
      - Health - Check
      summary: Returns application readiness status
      description: Returns application readiness status
      operationId: get-config-health-ready
      responses:
        "200":
          description: Ok
          content:
            application/json:
              schema:
                $ref: '#/components/schemas/Status'
        "500":
          description: InternalServerError
  /api/v1/health/server-stat:
    get:
      tags:
      - Health - Check
      summary: Returns application server status
      description: Returns application server status
      operationId: get-server-stat
      responses:
        "200":
          description: Ok
          content:
            application/json:
              schema:
                $ref: '#/components/schemas/StatsData'
        "500":
          description: InternalServerError
  /api/v1/acrs:
    get:
      tags:
      - Default Authentication Method
      summary: Gets default authentication method.
      description: Gets default authentication method.
      operationId: get-acrs
      responses:
        "200":
          description: Ok
          content:
            application/json:
              schema:
                $ref: '#/components/schemas/AuthenticationMethod'
              examples:
                Response example:
                  description: Response example
                  value: |
                    {
                      "defaultAcr": "basic"
                    }
        "401":
          description: Unauthorized
        "500":
          description: InternalServerError
      security:
      - oauth2:
        - https://jans.io/oauth/config/acrs.readonly
        - https://jans.io/oauth/config/acrs.write
        - https://jans.io/oauth/config/read-all
    put:
      tags:
      - Default Authentication Method
      summary: Updates default authentication method.
      description: Updates default authentication method.
      operationId: put-acrs
      requestBody:
        description: String representing patch-document.
        content:
          application/json:
            schema:
              $ref: '#/components/schemas/AuthenticationMethod'
            examples:
              Request json example:
                description: Request json example
                value: |
                  {
                    "defaultAcr": "basic"
                  }
      responses:
        "200":
          description: Ok
          content:
            application/json:
              schema:
                $ref: '#/components/schemas/AuthenticationMethod'
        "400":
          description: Bad Request
        "401":
          description: Unauthorized
        "500":
          description: InternalServerError
      security:
      - oauth2:
        - https://jans.io/oauth/config/acrs.write
        - https://jans.io/oauth/config/write-all
  /api/v1/agama-deployment/{name}:
    get:
      tags:
      - Agama
      summary: Fetches deployed Agama project based on name.
      description: Fetches deployed Agama project based on name.
      operationId: get-agama-prj-by-name
      parameters:
      - name: name
        in: path
        description: Agama project name
        required: true
        schema:
          type: string
      responses:
        "200":
          description: Agama project
          content:
            application/json:
              schema:
                $ref: '#/components/schemas/Deployment'
              examples:
                Response json example:
                  description: Response json example
                  value: ""
        "204":
          description: No Content
        "401":
          description: Unauthorized
        "404":
          description: Not Found
        "500":
          description: InternalServerError
      security:
      - oauth2:
        - https://jans.io/oauth/config/agama.readonly
    post:
      tags:
      - Agama
      summary: Deploy an Agama project.
      description: Deploy an Agama project.
      operationId: post-agama-prj
      parameters:
      - name: name
        in: path
        description: Agama project name
        required: true
        schema:
          type: string
      - name: autoconfigure
        in: query
        schema:
          type: string
      requestBody:
        content:
          application/zip:
            schema:
              type: array
              items:
                type: string
                format: byte
      responses:
        "202":
          description: Agama project accepted
          content:
            application/zip:
              schema:
                type: string
              examples:
                Response json example:
                  description: Response json example
                  value: ""
        "400":
          description: Bad Request
        "401":
          description: Unauthorized
        "409":
          description: Conflict
        "500":
          description: InternalServerError
      security:
      - oauth2:
        - https://jans.io/oauth/config/agama.write
    delete:
      tags:
      - Agama
      summary: Delete a deployed Agama project.
      description: Delete a deployed Agama project.
      operationId: delete-agama-prj
      parameters:
      - name: name
        in: path
        description: Agama project name
        required: true
        schema:
          type: string
      responses:
        "204":
          description: No Content
        "401":
          description: Unauthorized
        "404":
          description: Not Found
        "409":
          description: Conflict
        "500":
          description: InternalServerError
      security:
      - oauth2:
        - https://jans.io/oauth/config/agama.delete
  /api/v1/agama-deployment/configs/{name}:
    get:
      tags:
      - Agama
      summary: Retrieve the list of configs based on name.
      description: Retrieve the list of configs based on name.
      operationId: get-agama-prj-configs
      parameters:
      - name: name
        in: path
        description: Agama project name
        required: true
        schema:
          type: string
      responses:
        "200":
          description: Agama projects configs
          content:
            application/json:
              schema:
                type: string
              examples:
                Response json example:
                  description: Response json example
                  value: ""
        "401":
          description: Unauthorized
        "500":
          description: InternalServerError
      security:
      - oauth2:
        - https://jans.io/oauth/config/agama.readonly
    put:
      tags:
      - Agama
      summary: Update an Agama project.
      description: Update an Agama project.
      operationId: put-agama-prj
      parameters:
      - name: name
        in: path
        description: Agama project name
        required: true
        schema:
          type: string
      requestBody:
        content:
          application/json:
            schema:
              type: object
              additionalProperties:
                type: object
                additionalProperties:
                  type: object
      responses:
        "202":
          description: Agama project accepted
          content:
            application/json:
              schema:
                type: string
              examples:
                Response json example:
                  description: Response json example
                  value: ""
        "400":
          description: Bad Request
        "401":
          description: Unauthorized
        "409":
          description: Conflict
        "500":
          description: InternalServerError
      security:
      - oauth2:
        - https://jans.io/oauth/config/agama.write
  /api/v1/agama-deployment:
    get:
      tags:
      - Agama
      summary: Retrieve the list of projects deployed currently.
      description: Retrieve the list of projects deployed currently.
      operationId: get-agama-prj
      parameters:
      - name: start
        in: query
        schema:
          type: integer
          format: int32
      - name: count
        in: query
        schema:
          type: integer
          format: int32
      responses:
        "200":
          description: Agama projects
          content:
            application/json:
              schema:
                $ref: '#/components/schemas/PagedResult'
              examples:
                Response json example:
                  description: Response json example
                  value: ""
        "401":
          description: Unauthorized
        "500":
          description: InternalServerError
      security:
      - oauth2:
        - https://jans.io/oauth/config/agama.readonly
  /api/v1/agama/syntax-check/{qname}:
    post:
      tags:
      - Agama - Configuration
      summary: Determine if the text passed is valid Agama code
      description: Determine if the text passed is valid Agama code
      operationId: agama-syntax-check
      parameters:
      - name: qname
        in: path
        description: Agama Flow name
        required: true
        schema:
          type: string
      requestBody:
        content:
          text/plain:
            schema:
              type: string
      responses:
        "200":
          description: Agama Syntax Check message
          content:
            application/json:
              schema:
                type: string
        "401":
          description: Unauthorized
        "500":
          description: InternalServerError
      security:
      - oauth2:
        - https://jans.io/oauth/config/agama.readonly
        - https://jans.io/oauth/config/agama.write
        - https://jans.io/oauth/config/read-all
  /api/v1/attributes:
    get:
      tags:
      - Attribute
      summary: Gets a list of Jans attributes.
      description: Gets a list of Jans attributes.
      operationId: get-attributes
      parameters:
      - name: limit
        in: query
        description: Search size - max size of the results to return
        schema:
          type: integer
          format: int32
          default: 50
      - name: pattern
        in: query
        description: Search pattern
        schema:
          type: string
          default: ""
      - name: status
        in: query
        description: Status of the attribute
        schema:
          type: string
          default: all
      - name: startIndex
        in: query
        description: The 1-based index of the first query result
        schema:
          type: integer
          format: int32
          default: 0
      - name: sortBy
        in: query
        description: Attribute whose value will be used to order the returned response
        schema:
          type: string
          default: inum
      - name: sortOrder
        in: query
        description: Order in which the sortBy param is applied. Allowed values are
          "ascending" and "descending"
        schema:
          type: string
          default: ascending
      - name: fieldValuePair
        in: query
        description: Field and value pair for seraching
        schema:
          type: string
          default: ""
        examples:
          Field value example:
            description: Field value example
            value: "adminCanEdit=true,dataType=string"
      responses:
        "200":
          description: Ok
          content:
            application/json:
              schema:
                $ref: '#/components/schemas/PagedResult'
              examples:
                Response example:
                  description: Response example
                  value: |
                    {
                        "start": 0,
                        "totalEntriesCount": 78,
                        "entriesCount": 2,
                        "entries": [
                            {
                                "dn": "inum=08E2,ou=attributes,o=jans",
                                "selected": false,
                                "inum": "08E2",
                                "name": "departmentNumber",
                                "displayName": "Department",
                                "description": "Organizational Department",
                                "origin": "jansCustomPerson",
                                "dataType": "string",
                                "editType": [
                                    "admin"
                                ],
                                "viewType": [
                                    "user",
                                    "admin"
                                ],
                                "claimName": "department_number",
                                "status": "inactive",
                                "saml1Uri": "urn:mace:dir:attribute-def:departmentNumber",
                                "saml2Uri": "urn:oid:2.16.840.1.113730.3.1.2",
                                "urn": "urn:mace:dir:attribute-def:departmentNumber",
                                "oxMultiValuedAttribute": false,
                                "custom": false,
                                "requred": false,
                                "whitePagesCanView": false,
                                "adminCanEdit": true,
                                "userCanView": true,
                                "userCanEdit": false,
                                "adminCanAccess": true,
                                "adminCanView": true,
                                "userCanAccess": true,
                                "baseDn": "inum=08E2,ou=attributes,o=jans"
                            },
                            {
                                "dn": "inum=0C18,ou=attributes,o=jans",
                                "selected": false,
                                "inum": "0C18",
                                "name": "telephoneNumber",
                                "displayName": "Home Telephone Number",
                                "description": "Home Telephone Number",
                                "origin": "jansCustomPerson",
                                "dataType": "string",
                                "editType": [
                                    "user",
                                    "admin"
                                ],
                                "viewType": [
                                    "user",
                                    "admin"
                                ],
                                "claimName": "phone_number",
                                "status": "inactive",
                                "saml1Uri": "urn:mace:dir:attribute-def:telephoneNumber",
                                "saml2Uri": "urn:oid:2.5.4.20",
                                "urn": "urn:mace:dir:attribute-def:phone_number",
                                "oxMultiValuedAttribute": false,
                                "custom": false,
                                "requred": false,
                                "whitePagesCanView": false,
                                "adminCanEdit": true,
                                "userCanView": true,
                                "userCanEdit": true,
                                "adminCanAccess": true,
                                "adminCanView": true,
                                "userCanAccess": true,
                                "baseDn": "inum=0C18,ou=attributes,o=jans"
                            }
                    }
        "401":
          description: Unauthorized
        "500":
          description: InternalServerError
      security:
      - oauth2:
        - https://jans.io/oauth/config/attributes.readonly
    put:
      tags:
      - Attribute
      summary: Updates an existing attribute
      description: Updates an existing attribute
      operationId: put-attributes
      requestBody:
        description: JansAttribute object
        content:
          application/json:
            schema:
              $ref: '#/components/schemas/JansAttribute'
            examples:
              Request example:
                description: Request example
                value: |
                  {
                      "adminCanAccess": true,
                      "adminCanEdit": true,
                      "adminCanView": true,
                      "custom": false,
                      "dataType": "string",
                      "description": "QAAdded Attribute",
                      "displayName": "QAAdded Attribute",
                      "editType": [
                          "admin",
                          "user"
                      ],
                      "name": "qaattribute",
                      "origin": "jansPerson",
                      "jansMultivaluedAttr": false,
                      "requred": false,
                      "status": "active",
                      "urn": "urn:mace:dir:attribute-def:qaattribute",
                      "userCanAccess": true,
                      "userCanEdit": true,
                      "userCanView": true,
                      "viewType": [
                          "admin",
                          "user"
                      ],
                      "whitePagesCanView": false
                  }
      responses:
        "200":
          description: Ok
          content:
            application/json:
              schema:
                $ref: '#/components/schemas/JansAttribute'
              examples:
                Response example:
                  description: Response example
                  value: |
                    {
                        "adminCanAccess": true,
                        "adminCanEdit": true,
                        "adminCanView": true,
                        "custom": false,
                        "dataType": "string",
                        "description": "QAAdded Attribute",
                        "displayName": "QAAdded Attribute",
                        "editType": [
                            "admin",
                            "user"
                        ],
                        "name": "qaattribute",
                        "origin": "jansPerson",
                        "jansMultivaluedAttr": false,
                        "requred": false,
                        "status": "active",
                        "urn": "urn:mace:dir:attribute-def:qaattribute",
                        "userCanAccess": true,
                        "userCanEdit": true,
                        "userCanView": true,
                        "viewType": [
                            "admin",
                            "user"
                        ],
                        "whitePagesCanView": false
                    }
        "401":
          description: Unauthorized
        "500":
          description: InternalServerError
      security:
      - oauth2:
        - https://jans.io/oauth/config/attributes.write
    post:
      tags:
      - Attribute
      summary: Adds a new attribute
      description: Adds a new attribute
      operationId: post-attributes
      requestBody:
        description: JansAttribute object
        content:
          application/json:
            schema:
              $ref: '#/components/schemas/JansAttribute'
            examples:
              Request example:
                description: Request example
                value: |
                  {
                      "adminCanAccess": true,
                      "adminCanEdit": true,
                      "adminCanView": true,
                      "custom": false,
                      "dataType": "string",
                      "description": "QAAdded Attribute",
                      "displayName": "QAAdded Attribute",
                      "editType": [
                          "admin",
                          "user"
                      ],
                      "name": "qaattribute",
                      "origin": "jansPerson",
                      "jansMultivaluedAttr": false,
                      "requred": false,
                      "status": "active",
                      "urn": "urn:mace:dir:attribute-def:qaattribute",
                      "userCanAccess": true,
                      "userCanEdit": true,
                      "userCanView": true,
                      "viewType": [
                          "admin",
                          "user"
                      ],
                      "whitePagesCanView": false
                  }
      responses:
        "201":
          description: Created
          content:
            application/json:
              schema:
                $ref: '#/components/schemas/JansAttribute'
              examples:
                Response example:
                  description: Response example
                  value: |
                    {
                        "adminCanAccess": true,
                        "adminCanEdit": true,
                        "adminCanView": true,
                        "custom": false,
                        "dataType": "string",
                        "description": "QAAdded Attribute",
                        "displayName": "QAAdded Attribute",
                        "editType": [
                            "admin",
                            "user"
                        ],
                        "name": "qaattribute",
                        "origin": "jansPerson",
                        "jansMultivaluedAttr": false,
                        "requred": false,
                        "status": "active",
                        "urn": "urn:mace:dir:attribute-def:qaattribute",
                        "userCanAccess": true,
                        "userCanEdit": true,
                        "userCanView": true,
                        "viewType": [
                            "admin",
                            "user"
                        ],
                        "whitePagesCanView": false
                    }
        "401":
          description: Unauthorized
        "500":
          description: InternalServerError
      security:
      - oauth2:
        - https://jans.io/oauth/config/attributes.write
  /api/v1/attributes/{inum}:
    get:
      tags:
      - Attribute
      summary: Gets an attribute based on inum
      description: Gets an attribute based on inum
      operationId: get-attributes-by-inum
      parameters:
      - name: inum
        in: path
        description: Attribute Id
        required: true
        schema:
          type: string
      responses:
        "200":
          description: Ok
          content:
            application/json:
              schema:
                $ref: '#/components/schemas/JansAttribute'
              examples:
                Response example:
                  description: Response example
                  value: |
                    {
                        "dn": "inum=08E2,ou=attributes,o=jans",
                        "selected": false,
                        "inum": "08E2",
                        "name": "departmentNumber",
                        "displayName": "Department",
                        "description": "Organizational Department",
                        "origin": "jansCustomPerson",
                        "dataType": "string",
                        "editType": [
                            "admin"
                        ],
                        "viewType": [
                            "user",
                            "admin"
                        ],
                        "claimName": "department_number",
                        "status": "inactive",
                        "saml1Uri": "urn:mace:dir:attribute-def:departmentNumber",
                        "saml2Uri": "urn:oid:2.16.840.1.113730.3.1.2",
                        "urn": "urn:mace:dir:attribute-def:departmentNumber",
                        "oxMultiValuedAttribute": false,
                        "custom": false,
                        "requred": false,
                        "whitePagesCanView": false,
                        "adminCanEdit": true,
                        "userCanView": true,
                        "userCanEdit": false,
                        "adminCanAccess": true,
                        "adminCanView": true,
                        "userCanAccess": true,
                        "baseDn": "inum=08E2,ou=attributes,o=jans"
                    }
        "401":
          description: Unauthorized
        "500":
          description: InternalServerError
      security:
      - oauth2:
        - https://jans.io/oauth/config/attributes.readonly
    delete:
      tags:
      - Attribute
      summary: Deletes an attribute based on inum
      description: Deletes an attribute based on inum
      operationId: delete-attributes-by-inum
      parameters:
      - name: inum
        in: path
        description: Attribute Id
        required: true
        schema:
          type: string
      responses:
        "204":
          description: No Content
        "401":
          description: Unauthorized
        "404":
          description: Not Found
        "500":
          description: InternalServerError
      security:
      - oauth2:
        - https://jans.io/oauth/config/attributes.delete
    patch:
      tags:
      - Attribute
      summary: Partially modify a JansAttribute
      description: Partially modify a JansAttribute
      operationId: patch-attributes-by-inum
      parameters:
      - name: inum
        in: path
        description: Attribute Id
        required: true
        schema:
          type: string
      requestBody:
        description: String representing patch-document.
        content:
          application/json-patch+json:
            schema:
              type: array
              items:
                $ref: '#/components/schemas/PatchRequest'
            examples:
              Patch request example:
                description: Patch request example
                value: |
                  [ {op:replace, path: displayName, value: "CustomAttribute" } ]
      responses:
        "200":
          description: Updated JansAttribute
          content:
            application/json:
              schema:
                $ref: '#/components/schemas/JansAttribute'
              examples:
                Response example:
                  description: Response example
                  value: |
                    {
                        "adminCanAccess": true,
                        "adminCanEdit": true,
                        "adminCanView": true,
                        "custom": false,
                        "dataType": "string",
                        "description": "QAAdded Attribute",
                        "displayName": "QAAdded Attribute",
                        "editType": [
                            "admin",
                            "user"
                        ],
                        "name": "qaattribute",
                        "origin": "jansPerson",
                        "jansMultivaluedAttr": false,
                        "requred": false,
                        "status": "active",
                        "urn": "urn:mace:dir:attribute-def:qaattribute",
                        "userCanAccess": true,
                        "userCanEdit": true,
                        "userCanView": true,
                        "viewType": [
                            "admin",
                            "user"
                        ],
                        "whitePagesCanView": false
                    }
        "401":
          description: Unauthorized
        "404":
          description: Not Found
        "500":
          description: InternalServerError
      security:
      - oauth2:
        - https://jans.io/oauth/config/attributes.write
  /api/v1/jans-auth-server/config:
    get:
      tags:
      - Configuration – Properties
      summary: Gets all Jans authorization server configuration properties.
      description: Gets all Jans authorization server configuration properties.
      operationId: get-properties
      responses:
        "200":
          description: Ok
          content:
            application/json:
              schema:
                $ref: '#/components/schemas/AppConfiguration'
        "401":
          description: Unauthorized
        "500":
          description: InternalServerError
      security:
      - oauth2:
        - https://jans.io/oauth/jans-auth-server/config/properties.readonly
    patch:
      tags:
      - Configuration – Properties
      summary: Partially modifies Jans authorization server Application configuration
        properties.
      description: Partially modifies Jans authorization server AppConfiguration properties.
      operationId: patch-properties
      requestBody:
        description: String representing patch-document.
        content:
          application/json-patch+json:
            schema:
              type: array
              items:
                $ref: '#/components/schemas/JsonPatch'
            examples:
              Request json example:
                description: Request json example
                value: |
                  [
                  {"op":"add","path":"/authenticationFilters","value":[{}]},
                  {"op":"replace","path":"/useNestedJwtDuringEncryption","value":"true"},
                  {"op":"add","path":"/loggingLevel","value":"TRACE"}
                  ]
      responses:
        "200":
          description: Ok
          content:
            application/json:
              schema:
                $ref: '#/components/schemas/AppConfiguration'
        "401":
          description: Unauthorized
        "500":
          description: InternalServerError
      security:
      - oauth2:
        - https://jans.io/oauth/jans-auth-server/config/properties.write
  /api/v1/jans-auth-server/config/feature-flags:
    get:
      tags:
      - Configuration – Properties
      summary: Returns feature flags type configured for Jans authorization server.
      description: Returns feature flags type configured for Jans authorization server.
      operationId: get-feature-flag-type
      responses:
        "200":
          description: Ok
          content:
            application/json:
              schema:
                type: array
                items:
                  type: string
        "401":
          description: Unauthorized
        "500":
          description: InternalServerError
      security:
      - oauth2:
        - https://jans.io/oauth/jans-auth-server/config/properties.readonly
  /api/v1/jans-auth-server/config/persistence:
    get:
      tags:
      - Configuration – Properties
      summary: Returns persistence type configured for Jans authorization server.
      description: Returns persistence type configured for Jans authorization server.
      operationId: get-properties-persistence
      responses:
        "200":
          description: Jans Authorization Server persistence type
          content:
            application/json:
              schema:
                $ref: '#/components/schemas/PersistenceConfiguration'
              examples:
                Response json example:
                  description: Response json example
                  value: |
                    {
                        "persistenceType": "ldap"
                    }
        "401":
          description: Unauthorized
        "500":
          description: InternalServerError
      security:
      - oauth2:
        - https://jans.io/oauth/jans-auth-server/config/properties.readonly
  /api/v1/config/cache:
    get:
      tags:
      - Cache Configuration
      summary: Returns cache configuration.
      description: Returns cache configuration.
      operationId: get-config-cache
      responses:
        "200":
          description: Cache configuration details
          content:
            application/json:
              schema:
                $ref: '#/components/schemas/CacheConfiguration'
              examples:
                Response json example:
                  description: Response json example
                  value: |
                    {
                        "cacheProviderType": "NATIVE_PERSISTENCE",
                        "memcachedConfiguration": {
                            "servers": "localhost:11211",
                            "maxOperationQueueLength": 100000,
                            "bufferSize": 32768,
                            "defaultPutExpiration": 60,
                            "connectionFactoryType": "DEFAULT"
                        },
                        "inMemoryConfiguration": {
                            "defaultPutExpiration": 60
                        },
                        "redisConfiguration": {
                            "redisProviderType": "STANDALONE",
                            "servers": "localhost:6379",
                            "defaultPutExpiration": 60,
                            "useSSL": false,
                            "maxIdleConnections": 10,
                            "maxTotalConnections": 500,
                            "connectionTimeout": 3000,
                            "soTimeout": 3000,
                            "maxRetryAttempts": 5
                        },
                        "nativePersistenceConfiguration": {
                            "defaultPutExpiration": 60,
                            "defaultCleanupBatchSize": 10000,
                            "deleteExpiredOnGetRequest": false,
                            "disableAttemptUpdateBeforeInsert": false
                        }
                    }
        "401":
          description: Unauthorized
        "500":
          description: InternalServerError
      security:
      - oauth2:
        - https://jans.io/oauth/config/cache.readonly
    patch:
      tags:
      - Cache Configuration
      summary: Patch cache configuration.
      description: Patch cache configuration
      operationId: patch-config-cache
      requestBody:
        description: String representing patch-document.
        content:
          application/json-patch+json:
            schema:
              type: array
              items:
                $ref: '#/components/schemas/JsonPatch'
            examples:
              Request json example:
                description: Request json example
                value: "[{ \"op\": \"replace\", \"path\": \"/memcachedConfiguration\"\
                  , \"value\": {\n        \"servers\": \"localhost:11211\",\n    \
                  \    \"maxOperationQueueLength\": 100000,\n        \"bufferSize\"\
                  : 32768,\n        \"defaultPutExpiration\":80,\n        \"connectionFactoryType\"\
                  : \"DEFAULT\"\n    }}] \n"
      responses:
        "200":
          description: Cache configuration details
          content:
            application/json:
              schema:
                $ref: '#/components/schemas/CacheConfiguration'
              examples:
                Response json example:
                  description: Response json example
                  value: |
                    {
                        "cacheProviderType": "NATIVE_PERSISTENCE",
                        "memcachedConfiguration": {
                            "servers": "localhost:11211",
                            "maxOperationQueueLength": 100000,
                            "bufferSize": 32768,
                            "defaultPutExpiration": 60,
                            "connectionFactoryType": "DEFAULT"
                        },
                        "inMemoryConfiguration": {
                            "defaultPutExpiration": 60
                        },
                        "redisConfiguration": {
                            "redisProviderType": "STANDALONE",
                            "servers": "localhost:6379",
                            "defaultPutExpiration": 60,
                            "useSSL": false,
                            "maxIdleConnections": 10,
                            "maxTotalConnections": 500,
                            "connectionTimeout": 3000,
                            "soTimeout": 3000,
                            "maxRetryAttempts": 5
                        },
                        "nativePersistenceConfiguration": {
                            "defaultPutExpiration": 60,
                            "defaultCleanupBatchSize": 10000,
                            "deleteExpiredOnGetRequest": false,
                            "disableAttemptUpdateBeforeInsert": false
                        }
                    }
        "401":
          description: Unauthorized
        "500":
          description: InternalServerError
      security:
      - oauth2:
        - https://jans.io/oauth/config/cache.write
  /api/v1/config/cache/in-memory:
    get:
      tags:
      - Cache Configuration – in-Memory
      summary: Returns in-Memory cache configuration.
      description: Returns in-Memory cache configuration.
      operationId: get-config-cache-in-memory
      responses:
        "200":
          description: In-Memory configuration details
          content:
            application/json:
              schema:
                $ref: '#/components/schemas/InMemoryConfiguration'
              examples:
                Response json example:
                  description: Response json example
                  value: |
                    {
                        "defaultPutExpiration": 60
                    }
        "401":
          description: Unauthorized
        "500":
          description: InternalServerError
      security:
      - oauth2:
        - https://jans.io/oauth/config/cache.readonly
    put:
      tags:
      - Cache Configuration – in-Memory
      summary: Updates in-Memory cache configuration.
      description: Updates in-Memory cache configuration
      operationId: put-config-cache-in-memory
      requestBody:
        description: inMemoryConfiguration object
        content:
          application/json:
            schema:
              $ref: '#/components/schemas/InMemoryConfiguration'
            examples:
              Request json example:
                description: Request json example
                value: |
                  {
                      "defaultPutExpiration": 60
                  }
      responses:
        "200":
          description: In-Memory cache configuration details
          content:
            application/json:
              schema:
                $ref: '#/components/schemas/InMemoryConfiguration'
              examples:
                Response json example:
                  description: Response json example
                  value: |
                    {
                        "defaultPutExpiration": 60
                    }
        "401":
          description: Unauthorized
        "500":
          description: InternalServerError
      security:
      - oauth2:
        - https://jans.io/oauth/config/cache.write
    patch:
      tags:
      - Cache Configuration – in-Memory
      summary: Patch In-Memory cache configuration.
      description: Patch In-Memory cache configuration
      operationId: patch-config-cache-in-memory
      requestBody:
        description: String representing patch-document.
        content:
          application/json-patch+json:
            schema:
              type: array
              items:
                $ref: '#/components/schemas/JsonPatch'
            examples:
              Request json example:
                description: Request json example
                value: "[{ \"op\": \"replace\", \"path\": \"/defaultPutExpiration\"\
                  , \"value\":80}] \n"
      responses:
        "200":
          description: In-Memory cache configuration details
          content:
            application/json:
              schema:
                $ref: '#/components/schemas/InMemoryConfiguration'
              examples:
                Response json example:
                  description: Response json example
                  value: |
                    {
                        "defaultPutExpiration": 60
                    }
        "401":
          description: Unauthorized
        "500":
          description: InternalServerError
      security:
      - oauth2:
        - https://jans.io/oauth/config/cache.write
  /api/v1/config/cache/memcached:
    get:
      tags:
      - Cache Configuration – Memcached
      summary: Returns memcached cache configuration.
      description: Returns memcached cache configuration.
      operationId: get-config-cache-memcached
      responses:
        "200":
          description: Memcached configuration details
          content:
            application/json:
              schema:
                $ref: '#/components/schemas/MemcachedConfiguration'
              examples:
                Response json example:
                  description: Response json example
                  value: |
                    {
                        "servers": "localhost:11211",
                        "maxOperationQueueLength": 100000,
                        "bufferSize": 32768,
                        "defaultPutExpiration": 80,
                        "connectionFactoryType": "DEFAULT"
                    }
        "401":
          description: Unauthorized
        "500":
          description: InternalServerError
      security:
      - oauth2:
        - https://jans.io/oauth/config/cache.readonly
    put:
      tags:
      - Cache Configuration – Memcached
      summary: Updates memcached cache configuration.
      description: Updates memcached cache configuration
      operationId: put-config-cache-memcached
      requestBody:
        description: Memcached Configuration object
        content:
          application/json:
            schema:
              $ref: '#/components/schemas/MemcachedConfiguration'
            examples:
              Request json example:
                description: Request json example
                value: |
                  {
                      "servers": "localhost:11211",
                      "maxOperationQueueLength": 100000,
                      "bufferSize": 32768,
                      "defaultPutExpiration": 80,
                      "connectionFactoryType": "DEFAULT"
                  }
      responses:
        "200":
          description: Native persistence cache configuration details
          content:
            application/json:
              schema:
                $ref: '#/components/schemas/MemcachedConfiguration'
              examples:
                Response json example:
                  description: Response json example
                  value: |
                    {
                        "servers": "localhost:11211",
                        "maxOperationQueueLength": 100000,
                        "bufferSize": 32768,
                        "defaultPutExpiration": 80,
                        "connectionFactoryType": "DEFAULT"
                    }
        "401":
          description: Unauthorized
        "404":
          description: Not Found
        "500":
          description: InternalServerError
      security:
      - oauth2:
        - https://jans.io/oauth/config/cache.write
    patch:
      tags:
      - Cache Configuration – Memcached
      summary: Patch memcached cache configuration.
      description: Patch memcached cache configuration
      operationId: patch-config-cache-memcached
      requestBody:
        description: String representing patch-document.
        content:
          application/json-patch+json:
            schema:
              type: array
              items:
                $ref: '#/components/schemas/JsonPatch'
            examples:
              Request json example:
                description: Request json example
                value: "[{ \"op\": \"replace\", \"path\": \"/maxOperationQueueLength\"\
                  , \"value\":10001}] \n"
      responses:
        "200":
          description: Memcached cache configuration details
          content:
            application/json:
              schema:
                $ref: '#/components/schemas/MemcachedConfiguration'
              examples:
                Response json example:
                  description: Response json example
                  value: |
                    {
                        "servers": "localhost:11211",
                        "maxOperationQueueLength": 100000,
                        "bufferSize": 32768,
                        "defaultPutExpiration": 80,
                        "connectionFactoryType": "DEFAULT"
                    }
        "401":
          description: Unauthorized
        "500":
          description: InternalServerError
      security:
      - oauth2:
        - https://jans.io/oauth/config/cache.write
  /api/v1/config/cache/native-persistence:
    get:
      tags:
      - Cache Configuration – Native-Persistence
      summary: Returns native persistence cache configuration.
      description: Returns native persistence cache configuration.
      operationId: get-config-cache-native-persistence
      responses:
        "200":
          description: Native persistence configuration details
          content:
            application/json:
              schema:
                $ref: '#/components/schemas/NativePersistenceConfiguration'
              examples:
                Response json example:
                  description: Response json example
                  value: |
                    {
                        "defaultPutExpiration": 60,
                        "defaultCleanupBatchSize": 10000,
                        "deleteExpiredOnGetRequest": false,
                        "disableAttemptUpdateBeforeInsert": false
                    }
        "401":
          description: Unauthorized
        "500":
          description: InternalServerError
      security:
      - oauth2:
        - https://jans.io/oauth/config/cache.readonly
    put:
      tags:
      - Cache Configuration – Native-Persistence
      summary: Updates native persistence cache configuration.
      description: Updates native persistence cache configuration
      operationId: put-config-cache-native-persistence
      requestBody:
        description: NativePersistenceConfiguration object
        content:
          application/json:
            schema:
              $ref: '#/components/schemas/NativePersistenceConfiguration'
            examples:
              Request json example:
                description: Request json example
                value: |
                  {
                      "defaultPutExpiration": 60,
                      "defaultCleanupBatchSize": 10000,
                      "deleteExpiredOnGetRequest": false,
                      "disableAttemptUpdateBeforeInsert": false
                  }
      responses:
        "200":
          description: Native persistence cache configuration details
          content:
            application/json:
              schema:
                $ref: '#/components/schemas/NativePersistenceConfiguration'
              examples:
                Response json example:
                  description: Response json example
                  value: |
                    {
                        "defaultPutExpiration": 60,
                        "defaultCleanupBatchSize": 10000,
                        "deleteExpiredOnGetRequest": false,
                        "disableAttemptUpdateBeforeInsert": false
                    }
        "401":
          description: Unauthorized
        "500":
          description: InternalServerError
      security:
      - oauth2:
        - https://jans.io/oauth/config/cache.write
    patch:
      tags:
      - Cache Configuration – Native-Persistence
      summary: Patch native persistence cache configuration.
      description: Patch native persistence cache configuration
      operationId: patch-config-cache-native-persistence
      requestBody:
        description: String representing patch-document.
        content:
          application/json-patch+json:
            schema:
              type: array
              items:
                $ref: '#/components/schemas/JsonPatch'
            examples:
              Request json example:
                description: Request json example
                value: "[{ \"op\": \"replace\", \"path\": \"/defaultCleanupBatchSize\"\
                  , \"value\":10001}] \n"
      responses:
        "200":
          description: Native persistence cache configuration details
          content:
            application/json:
              schema:
                $ref: '#/components/schemas/NativePersistenceConfiguration'
              examples:
                Response json example:
                  description: Response json example
                  value: |
                    {
                        "defaultPutExpiration": 60,
                        "defaultCleanupBatchSize": 10000,
                        "deleteExpiredOnGetRequest": false,
                        "disableAttemptUpdateBeforeInsert": false
                    }
        "401":
          description: Unauthorized
        "500":
          description: InternalServerError
      security:
      - oauth2:
        - https://jans.io/oauth/config/cache.write
  /api/v1/config/cache/redis:
    get:
      tags:
      - Cache Configuration – Redis
      summary: Returns Redis cache configuration.
      description: Returns Redis cache configuration
      operationId: get-config-cache-redis
      responses:
        "200":
          description: Redis cache configuration details
          content:
            application/json:
              schema:
                $ref: '#/components/schemas/RedisConfiguration'
              examples:
                Response json example:
                  description: Response json example
                  value: |
                    {
                        "redisProviderType": "STANDALONE",
                        "servers": "localhost:6379",
                        "defaultPutExpiration": 60,
                        "useSSL": false,
                        "maxIdleConnections": 10,
                        "maxTotalConnections": 500,
                        "connectionTimeout": 3000,
                        "soTimeout": 3000,
                        "maxRetryAttempts": 5
                    }
        "401":
          description: Unauthorized
        "500":
          description: InternalServerError
      security:
      - oauth2:
        - https://jans.io/oauth/config/cache.readonly
    put:
      tags:
      - Cache Configuration – Redis
      summary: Updates Redis cache configuration.
      description: Updates Redis cache configuration
      operationId: put-config-cache-redis
      requestBody:
        description: RedisConfiguration object
        content:
          application/json:
            schema:
              $ref: '#/components/schemas/RedisConfiguration'
            examples:
              Request json example:
                description: Request json example
                value: |
                  {
                      "redisProviderType": "STANDALONE",
                      "servers": "localhost:6379",
                      "defaultPutExpiration": 60,
                      "useSSL": false,
                      "maxIdleConnections": 10,
                      "maxTotalConnections": 500,
                      "connectionTimeout": 3000,
                      "soTimeout": 3000,
                      "maxRetryAttempts": 5
                  }
      responses:
        "200":
          description: Redis cache configuration details
          content:
            application/json:
              schema:
                $ref: '#/components/schemas/RedisConfiguration'
              examples:
                Response json example:
                  description: Response json example
                  value: |
                    {
                        "redisProviderType": "STANDALONE",
                        "servers": "localhost:6379",
                        "defaultPutExpiration": 60,
                        "useSSL": false,
                        "maxIdleConnections": 10,
                        "maxTotalConnections": 500,
                        "connectionTimeout": 3000,
                        "soTimeout": 3000,
                        "maxRetryAttempts": 5
                    }
        "401":
          description: Unauthorized
        "500":
          description: InternalServerError
      security:
      - oauth2:
        - https://jans.io/oauth/config/cache.write
    patch:
      tags:
      - Cache Configuration – Redis
      summary: Patch Redis cache configuration.
      description: Patch Redis cache configuration
      operationId: patch-config-cache-redis
      requestBody:
        description: String representing patch-document.
        content:
          application/json-patch+json:
            schema:
              type: array
              items:
                $ref: '#/components/schemas/JsonPatch'
            examples:
              Request json example:
                description: Request json example
                value: "[{ \"op\": \"replace\", \"path\": \"/defaultPutExpiration\"\
                  , \"value\":80}] \n"
      responses:
        "200":
          description: Redis cache configuration details
          content:
            application/json:
              schema:
                $ref: '#/components/schemas/RedisConfiguration'
              examples:
                Response json example:
                  description: Response json example
                  value: |
                    {
                        "redisProviderType": "STANDALONE",
                        "servers": "localhost:6379",
                        "defaultPutExpiration": 60,
                        "useSSL": false,
                        "maxIdleConnections": 10,
                        "maxTotalConnections": 500,
                        "connectionTimeout": 3000,
                        "soTimeout": 3000,
                        "maxRetryAttempts": 5
                    }
        "401":
          description: Unauthorized
        "500":
          description: InternalServerError
      security:
      - oauth2:
        - https://jans.io/oauth/config/cache.write
  /api/v1/clients/authorizations/{userId}/{clientId}/{username}:
    delete:
      tags:
      - Client Authorization
      summary: Revoke client authorization
      description: Revoke client authorizations
      operationId: delete-client-authorization
      parameters:
      - name: userId
        in: path
        description: User identifier
        required: true
        schema:
          type: string
      - name: clientId
        in: path
        description: Client identifier
        required: true
        schema:
          type: string
      - name: username
        in: path
        description: User name
        required: true
        schema:
          type: string
      responses:
        "204":
          description: No Content
        "401":
          description: Unauthorized
        "404":
          description: Not Found
        "500":
          description: InternalServerError
      security:
      - oauth2:
        - https://jans.io/oauth/client/authorizations.delete
  /api/v1/clients/authorizations/{userId}:
    get:
      tags:
      - Client Authorization
      summary: Gets list of client authorization
      description: Gets list of client authorizations
      operationId: get-client-authorization
      parameters:
      - name: userId
        in: path
        description: User identifier
        required: true
        schema:
          type: string
      responses:
        "200":
          description: Ok
          content:
            application/json:
              schema:
                $ref: '#/components/schemas/ClientAuth'
              examples:
                Response json example:
                  description: Response json example
                  value: |
                    {
                        "DeletableEntity{expirationDate=null, deletable=false} BaseEntry [dn=inum=3000.1e5c4db0-e01e-4e8c-9360-28cb6f0a8026,ou=clients,o=jans]": [
                            {
                                "dn": "inum=10B2,ou=scopes,o=jans",
                                "inum": "10B2",
                                "displayName": "view_username",
                                "id": "user_name",
                                "description": "View your local username in the Janssen Server.",
                                "scopeType": "openid",
                                "claims": [
                                    "inum=42E0,ou=attributes,o=jans"
                                ],
                                "defaultScope": false,
                                "attributes": {
                                    "showInConfigurationEndpoint": true
                                },
                                "creationDate": "2023-03-31T12:03:39",
                                "umaType": false,
                                "baseDn": "inum=10B2,ou=scopes,o=jans"
                            },
                            {
                                "dn": "inum=43F1,ou=scopes,o=jans",
                                "inum": "43F1",
                                "displayName": "view_profile",
                                "id": "profile",
                                "description": "View your basic profile info.",
                                "scopeType": "openid",
                                "claims": [
                                    "inum=2B29,ou=attributes,o=jans",
                                    "inum=0C85,ou=attributes,o=jans",
                                    "inum=B4B0,ou=attributes,o=jans",
                                    "inum=A0E8,ou=attributes,o=jans",
                                    "inum=5EC6,ou=attributes,o=jans",
                                    "inum=B52A,ou=attributes,o=jans",
                                    "inum=64A0,ou=attributes,o=jans",
                                    "inum=EC3A,ou=attributes,o=jans",
                                    "inum=3B47,ou=attributes,o=jans",
                                    "inum=3692,ou=attributes,o=jans",
                                    "inum=98FC,ou=attributes,o=jans",
                                    "inum=A901,ou=attributes,o=jans",
                                    "inum=36D9,ou=attributes,o=jans",
                                    "inum=BE64,ou=attributes,o=jans",
                                    "inum=6493,ou=attributes,o=jans",
                                    "inum=4CF1,ou=attributes,o=jans",
                                    "inum=29DA,ou=attributes,o=jans"
                                ],
                                "defaultScope": false,
                                "attributes": {
                                    "showInConfigurationEndpoint": true
                                },
                                "creationDate": "2023-03-31T12:03:39",
                                "umaType": false,
                                "baseDn": "inum=43F1,ou=scopes,o=jans"
                            },
                            {
                                "dn": "inum=F0C4,ou=scopes,o=jans",
                                "inum": "F0C4",
                                "displayName": "authenticate_openid_connect",
                                "id": "openid",
                                "description": "Authenticate using OpenID Connect.",
                                "scopeType": "openid",
                                "defaultScope": true,
                                "attributes": {
                                    "showInConfigurationEndpoint": true
                                },
                                "creationDate": "2023-03-31T12:03:39",
                                "umaType": false,
                                "baseDn": "inum=F0C4,ou=scopes,o=jans"
                            },
                            {
                                "dn": "inum=341A,ou=scopes,o=jans",
                                "inum": "341A",
                                "displayName": "view_client",
                                "id": "clientinfo",
                                "description": "View the client info.",
                                "scopeType": "openid",
                                "claims": [
                                    "inum=2B29,ou=attributes,o=jans",
                                    "inum=29DA,ou=attributes,o=jans"
                                ],
                                "defaultScope": false,
                                "attributes": {
                                    "showInConfigurationEndpoint": true
                                },
                                "creationDate": "2023-03-31T12:03:39",
                                "umaType": false,
                                "baseDn": "inum=341A,ou=scopes,o=jans"
                            }
                        ]
                    }
        "401":
          description: Unauthorized
        "500":
          description: InternalServerError
      security:
      - oauth2:
        - https://jans.io/oauth/client/authorizations.readonly
  /api/v1/openid/clients:
    get:
      tags:
      - OAuth - OpenID Connect - Clients
      summary: Gets list of OpenID Connect clients
      description: Gets list of OpenID Connect clients
      operationId: get-oauth-openid-clients
      parameters:
      - name: limit
        in: query
        description: Search size - max size of the results to return
        schema:
          type: integer
          format: int32
          default: 50
      - name: pattern
        in: query
        description: Search pattern
        schema:
          type: string
          default: ""
      - name: startIndex
        in: query
        description: The 1-based index of the first query result
        schema:
          type: integer
          format: int32
          default: 0
      - name: sortBy
        in: query
        description: Attribute whose value will be used to order the returned response
        schema:
          type: string
          default: inum
      - name: sortOrder
        in: query
        description: Order in which the sortBy param is applied. Allowed values are
          "ascending" and "descending"
        schema:
          type: string
          default: ascending
      - name: fieldValuePair
        in: query
        description: Field and value pair for seraching
        schema:
          type: string
          default: ""
        examples:
          Field value example:
            description: Field value example
            value: "applicationType=web,persistClientAuthorizations=true"
      responses:
        "200":
          description: Ok
          content:
            application/json:
              schema:
                $ref: '#/components/schemas/PagedResult'
              examples:
                Response json example:
                  description: Response json example
                  value: |
                    {
                        "start": 0,
                        "totalEntriesCount": 9,
                        "entriesCount": 9,
                        "entries": [
                            {
                                "dn": "inum=1800.768b3d38-a6e8-4be4-93d1-72df33d34fd6,ou=clients,o=jans",
                                "deletable": false,
                                "clientSecret": "vA2TTjAOTfQY",
                                "frontChannelLogoutSessionRequired": false,
                                "redirectUris": [
                                    "https://jans.server2/admin-ui",
                                    "http://localhost:4100"
                                ],
                                "responseTypes": [
                                    "code"
                                ],
                                "grantTypes": [
                                    "authorization_code",
                                    "refresh_token",
                                    "client_credentials"
                                ],
                                "applicationType": "web",
                                "clientName": "Jans Config Api Client",
                                "logoUri": "",
                                "clientUri": "",
                                "policyUri": "",
                                "tosUri": "",
                                "subjectType": "pairwise",
                                "idTokenSignedResponseAlg": "RS256",
                                "tokenEndpointAuthMethod": "client_secret_basic",
                                "scopes": [
                                    "inum=C4F7,ou=scopes,o=jans",
                                    "inum=1200.487800,ou=scopes,o=jans",
                                    "inum=1200.9CEE5C,ou=scopes,o=jans",
                                    "inum=1800.FFE5C0,ou=scopes,o=jans",
                                    "inum=1800.472951,ou=scopes,o=jans",
                                    "inum=1800.556F45,ou=scopes,o=jans",
                                    "inum=1800.77FB4F,ou=scopes,o=jans",
                                    "inum=1800.AA8DFE,ou=scopes,o=jans",
                                    "inum=1800.CD5B72,ou=scopes,o=jans",
                                    "inum=1800.CBCF52,ou=scopes,o=jans",
                                    "inum=1800.12284F,ou=scopes,o=jans",
                                    "inum=1800.141B26,ou=scopes,o=jans",
                                    "inum=1800.A018AC,ou=scopes,o=jans",
                                    "inum=1800.6E4456,ou=scopes,o=jans",
                                    "inum=1800.55499D,ou=scopes,o=jans",
                                    "inum=1800.E730AA,ou=scopes,o=jans",
                                    "inum=1800.097318,ou=scopes,o=jans",
                                    "inum=1800.04CF24,ou=scopes,o=jans",
                                    "inum=1800.F963F9,ou=scopes,o=jans",
                                    "inum=1800.31F580,ou=scopes,o=jans",
                                    "inum=1800.E512E3,ou=scopes,o=jans",
                                    "inum=1800.E65DC6,ou=scopes,o=jans",
                                    "inum=1800.3C1F46,ou=scopes,o=jans",
                                    "inum=1800.20D48C,ou=scopes,o=jans",
                                    "inum=1800.4601AA,ou=scopes,o=jans",
                                    "inum=1800.A9B842,ou=scopes,o=jans",
                                    "inum=1800.864485,ou=scopes,o=jans",
                                    "inum=1800.F0B654,ou=scopes,o=jans",
                                    "inum=1800.45F1D7,ou=scopes,o=jans",
                                    "inum=1800.B78FA5,ou=scopes,o=jans",
                                    "inum=1800.E3D7E0,ou=scopes,o=jans",
                                    "inum=1800.E212DC,ou=scopes,o=jans",
                                    "inum=1800.94F80F,ou=scopes,o=jans",
                                    "inum=1800.9F96F3,ou=scopes,o=jans",
                                    "inum=1800.CB50EC,ou=scopes,o=jans",
                                    "inum=1800.1CA946,ou=scopes,o=jans",
                                    "inum=1800.18231E,ou=scopes,o=jans",
                                    "inum=1800.C25D78,ou=scopes,o=jans",
                                    "inum=1800.12B340,ou=scopes,o=jans",
                                    "inum=1800.7A78C3,ou=scopes,o=jans",
                                    "inum=1800.ECB839,ou=scopes,o=jans",
                                    "inum=1800.62579C,ou=scopes,o=jans",
                                    "inum=1800.29B156,ou=scopes,o=jans",
                                    "inum=1800.9DC774,ou=scopes,o=jans",
                                    "inum=1800.71BA21,ou=scopes,o=jans",
                                    "inum=1800.FC35D2,ou=scopes,o=jans",
                                    "inum=1800.F8CA5F,ou=scopes,o=jans",
                                    "inum=1800.D92553,ou=scopes,o=jans",
                                    "inum=1800.08CB80,ou=scopes,o=jans",
                                    "inum=1800.DF434B,ou=scopes,o=jans",
                                    "inum=1800.127954,ou=scopes,o=jans",
                                    "inum=1800.E7CB8C,ou=scopes,o=jans"
                                ],
                                "trustedClient": false,
                                "persistClientAuthorizations": true,
                                "includeClaimsInIdToken": false,
                                "customAttributes": [
                                    {
                                        "name": "displayName",
                                        "multiValued": false,
                                        "values": [
                                            "Jans Config Api Client"
                                        ],
                                        "value": "Jans Config Api Client",
                                        "displayValue": "Jans Config Api Client"
                                    }
                                ],
                                "customObjectClasses": [
                                    "top"
                                ],
                                "rptAsJwt": false,
                                "accessTokenAsJwt": false,
                                "accessTokenSigningAlg": "RS256",
                                "disabled": false,
                                "attributes": {
                                    "runIntrospectionScriptBeforeJwtCreation": false,
                                    "keepClientAuthorizationAfterExpiration": false,
                                    "allowSpontaneousScopes": false,
                                    "backchannelLogoutSessionRequired": false,
                                    "parLifetime": 600,
                                    "requirePar": false,
                                    "jansDefaultPromptLogin": false
                                },
                                "tokenBindingSupported": false,
                                "authenticationMethod": "client_secret_basic",
                                "displayName": "Jans Config Api Client",
                                "baseDn": "inum=1800.768b3d38-a6e8-4be4-93d1-72df33d34fd6,ou=clients,o=jans",
                                "inum": "1800.768b3d38-a6e8-4be4-93d1-72df33d34fd6"
                            },
                            {
                                "dn": "inum=1802.db19d013-bb63-42c4-8ce9-79a4aa58aa7b,ou=clients,o=jans",
                                "deletable": false,
                                "clientSecret": "dpus42KsYjda",
                                "frontChannelLogoutSessionRequired": false,
                                "responseTypes": [
                                    "code"
                                ],
                                "grantTypes": [
                                    "authorization_code",
                                    "client_credentials",
                                    "refresh_token"
                                ],
                                "applicationType": "web",
                                "clientName": "Jans Config Api Client",
                                "logoUri": "",
                                "clientUri": "",
                                "policyUri": "",
                                "tosUri": "",
                                "subjectType": "pairwise",
                                "idTokenSignedResponseAlg": "RS256",
                                "tokenEndpointAuthMethod": "client_secret_basic",
                                "scopes": [
                                    "inum=1800.FFE5C0,ou=scopes,o=jans",
                                    "inum=1800.472951,ou=scopes,o=jans",
                                    "inum=1800.556F45,ou=scopes,o=jans",
                                    "inum=1800.77FB4F,ou=scopes,o=jans",
                                    "inum=1800.AA8DFE,ou=scopes,o=jans",
                                    "inum=1800.CD5B72,ou=scopes,o=jans",
                                    "inum=1800.CBCF52,ou=scopes,o=jans",
                                    "inum=1800.12284F,ou=scopes,o=jans",
                                    "inum=1800.141B26,ou=scopes,o=jans",
                                    "inum=1800.A018AC,ou=scopes,o=jans",
                                    "inum=1800.6E4456,ou=scopes,o=jans",
                                    "inum=1800.55499D,ou=scopes,o=jans",
                                    "inum=1800.E730AA,ou=scopes,o=jans",
                                    "inum=1800.097318,ou=scopes,o=jans",
                                    "inum=1800.04CF24,ou=scopes,o=jans",
                                    "inum=1800.F963F9,ou=scopes,o=jans",
                                    "inum=1800.31F580,ou=scopes,o=jans",
                                    "inum=1800.E512E3,ou=scopes,o=jans",
                                    "inum=1800.E65DC6,ou=scopes,o=jans",
                                    "inum=1800.3C1F46,ou=scopes,o=jans",
                                    "inum=1800.20D48C,ou=scopes,o=jans",
                                    "inum=1800.4601AA,ou=scopes,o=jans",
                                    "inum=1800.A9B842,ou=scopes,o=jans",
                                    "inum=1800.864485,ou=scopes,o=jans",
                                    "inum=1800.F0B654,ou=scopes,o=jans",
                                    "inum=1800.45F1D7,ou=scopes,o=jans",
                                    "inum=1800.B78FA5,ou=scopes,o=jans",
                                    "inum=1800.E3D7E0,ou=scopes,o=jans",
                                    "inum=1800.E212DC,ou=scopes,o=jans",
                                    "inum=1800.94F80F,ou=scopes,o=jans",
                                    "inum=1800.9F96F3,ou=scopes,o=jans",
                                    "inum=1800.CB50EC,ou=scopes,o=jans",
                                    "inum=1800.1CA946,ou=scopes,o=jans",
                                    "inum=1800.18231E,ou=scopes,o=jans",
                                    "inum=1800.C25D78,ou=scopes,o=jans",
                                    "inum=1800.12B340,ou=scopes,o=jans",
                                    "inum=1800.7A78C3,ou=scopes,o=jans",
                                    "inum=1800.ECB839,ou=scopes,o=jans",
                                    "inum=1800.62579C,ou=scopes,o=jans",
                                    "inum=1800.29B156,ou=scopes,o=jans",
                                    "inum=1800.9DC774,ou=scopes,o=jans",
                                    "inum=1800.71BA21,ou=scopes,o=jans",
                                    "inum=1800.FC35D2,ou=scopes,o=jans",
                                    "inum=1800.F8CA5F,ou=scopes,o=jans",
                                    "inum=1800.D92553,ou=scopes,o=jans",
                                    "inum=1800.08CB80,ou=scopes,o=jans",
                                    "inum=1800.DF434B,ou=scopes,o=jans",
                                    "inum=1800.127954,ou=scopes,o=jans",
                                    "inum=1800.E7CB8C,ou=scopes,o=jans",
                                    "inum=C4F7,ou=scopes,o=jans"
                                ],
                                "trustedClient": false,
                                "persistClientAuthorizations": true,
                                "includeClaimsInIdToken": false,
                                "customAttributes": [
                                    {
                                        "name": "displayName",
                                        "multiValued": false,
                                        "values": [
                                            "Jans Config Api Client"
                                        ],
                                        "value": "Jans Config Api Client",
                                        "displayValue": "Jans Config Api Client"
                                    }
                                ],
                                "customObjectClasses": [
                                    "top"
                                ],
                                "rptAsJwt": false,
                                "accessTokenAsJwt": false,
                                "accessTokenSigningAlg": "RS256",
                                "disabled": false,
                                "attributes": {
                                    "runIntrospectionScriptBeforeJwtCreation": false,
                                    "keepClientAuthorizationAfterExpiration": false,
                                    "allowSpontaneousScopes": false,
                                    "backchannelLogoutSessionRequired": false,
                                    "parLifetime": 600,
                                    "requirePar": false,
                                    "jansDefaultPromptLogin": false
                                },
                                "tokenBindingSupported": false,
                                "authenticationMethod": "client_secret_basic",
                                "displayName": "Jans Config Api Client",
                                "baseDn": "inum=1802.db19d013-bb63-42c4-8ce9-79a4aa58aa7b,ou=clients,o=jans",
                                "inum": "1802.db19d013-bb63-42c4-8ce9-79a4aa58aa7b"
                            },
                            {
                                "dn": "inum=1201.1d010784-b5bf-4813-8f49-cfea00f50498,ou=clients,o=jans",
                                "clientSecret": "3r2aX1TUEEyX",
                                "frontChannelLogoutSessionRequired": false,
                                "redirectUris": [
                                    "https://jans.server2/.well-known/scim-configuration"
                                ],
                                "grantTypes": [
                                    "client_credentials"
                                ],
                                "applicationType": "native",
                                "clientName": "SCIM client",
                                "logoUri": "",
                                "clientUri": "",
                                "policyUri": "",
                                "tosUri": "",
                                "subjectType": "pairwise",
                                "tokenEndpointAuthMethod": "client_secret_basic",
                                "scopes": [
                                    "inum=1200.487800,ou=scopes,o=jans",
                                    "inum=1200.9CEE5C,ou=scopes,o=jans",
                                    "inum=1200.B6AE14,ou=scopes,o=jans",
                                    "inum=1200.2F4765,ou=scopes,o=jans",
                                    "inum=1200.5BFEE9,ou=scopes,o=jans",
                                    "inum=1200.E05ED3,ou=scopes,o=jans",
                                    "inum=1200.37F617,ou=scopes,o=jans",
                                    "inum=1200.585BE3,ou=scopes,o=jans",
                                    "inum=1200.CFB1B5,ou=scopes,o=jans",
                                    "inum=1200.B29D76,ou=scopes,o=jans"
                                ],
                                "trustedClient": false,
                                "persistClientAuthorizations": false,
                                "includeClaimsInIdToken": false,
                                "customAttributes": [
                                    {
                                        "name": "displayName",
                                        "multiValued": false,
                                        "values": [
                                            "SCIM client"
                                        ],
                                        "value": "SCIM client",
                                        "displayValue": "SCIM client"
                                    }
                                ],
                                "customObjectClasses": [
                                    "top"
                                ],
                                "rptAsJwt": false,
                                "accessTokenAsJwt": false,
                                "accessTokenSigningAlg": "RS256",
                                "disabled": false,
                                "attributes": {
                                    "runIntrospectionScriptBeforeJwtCreation": false,
                                    "keepClientAuthorizationAfterExpiration": false,
                                    "allowSpontaneousScopes": false,
                                    "backchannelLogoutSessionRequired": false,
                                    "parLifetime": 600,
                                    "requirePar": false,
                                    "jansDefaultPromptLogin": false
                                },
                                "tokenBindingSupported": false,
                                "authenticationMethod": "client_secret_basic",
                                "displayName": "SCIM client",
                                "baseDn": "inum=1201.1d010784-b5bf-4813-8f49-cfea00f50498,ou=clients,o=jans",
                                "inum": "1201.1d010784-b5bf-4813-8f49-cfea00f50498"
                            },
                            {
                                "dn": "inum=2000.7810d591-69d3-458c-9309-4268085fe71c,ou=clients,o=jans",
                                "deletable": false,
                                "clientSecret": "M7plxxzCRxDN",
                                "frontChannelLogoutUri": "http://localhost:4100/logout",
                                "frontChannelLogoutSessionRequired": false,
                                "redirectUris": [
                                    "https://jans.server2/admin",
                                    "http://localhost:4100"
                                ],
                                "responseTypes": [
                                    "code"
                                ],
                                "grantTypes": [
                                    "authorization_code",
                                    "refresh_token",
                                    "client_credentials",
                                    "urn:ietf:params:oauth:grant-type:device_code"
                                ],
                                "applicationType": "web",
                                "clientName": "Jans Role Based Client",
                                "logoUri": "",
                                "clientUri": "",
                                "policyUri": "",
                                "tosUri": "",
                                "subjectType": "pairwise",
                                "idTokenSignedResponseAlg": "RS256",
                                "userInfoSignedResponseAlg": "RS256",
                                "tokenEndpointAuthMethod": "client_secret_basic",
                                "postLogoutRedirectUris": [
                                    "http://localhost:4100",
                                    "https://jans.server2/admin"
                                ],
                                "scopes": [
                                    "inum=C4F7,ou=scopes,o=jans",
                                    "inum=C4F6,ou=scopes,o=jans",
                                    "inum=43F1,ou=scopes,o=jans",
                                    "inum=764C,ou=scopes,o=jans",
                                    "inum=F0C4,ou=scopes,o=jans"
                                ],
                                "trustedClient": false,
                                "persistClientAuthorizations": true,
                                "includeClaimsInIdToken": false,
                                "accessTokenLifetime": 2592000,
                                "customAttributes": [
                                    {
                                        "name": "displayName",
                                        "multiValued": false,
                                        "values": [
                                            "Jans Role Based Client"
                                        ],
                                        "value": "Jans Role Based Client",
                                        "displayValue": "Jans Role Based Client"
                                    }
                                ],
                                "customObjectClasses": [
                                    "top"
                                ],
                                "rptAsJwt": false,
                                "accessTokenAsJwt": true,
                                "accessTokenSigningAlg": "RS256",
                                "disabled": false,
                                "attributes": {
                                    "runIntrospectionScriptBeforeJwtCreation": true,
                                    "keepClientAuthorizationAfterExpiration": false,
                                    "allowSpontaneousScopes": false,
                                    "backchannelLogoutSessionRequired": false,
                                    "introspectionScripts": [
                                        "inum=A44E-4F3D,ou=scripts,o=jans"
                                    ],
                                    "parLifetime": 600,
                                    "requirePar": false,
                                    "jansDefaultPromptLogin": false
                                },
                                "tokenBindingSupported": false,
                                "authenticationMethod": "client_secret_basic",
                                "displayName": "Jans Role Based Client",
                                "baseDn": "inum=2000.7810d591-69d3-458c-9309-4268085fe71c,ou=clients,o=jans",
                                "inum": "2000.7810d591-69d3-458c-9309-4268085fe71c"
                            },
                            {
                                "dn": "inum=FF81-2D39,ou=clients,o=jans",
                                "clientSecret": "FF81-2D39-jans",
                                "frontChannelLogoutSessionRequired": false,
                                "redirectUris": [
                                    "https://jans.server2/jans-auth-rp/home.htm",
                                    "https://client.example.com/cb",
                                    "https://client.example.com/cb1",
                                    "https://client.example.com/cb2"
                                ],
                                "claimRedirectUris": [
                                    "https://jans.server2/jans-auth/restv1/uma/gather_claims"
                                ],
                                "responseTypes": [
                                    "token",
                                    "code",
                                    "id_token"
                                ],
                                "grantTypes": [
                                    "authorization_code",
                                    "implicit",
                                    "refresh_token",
                                    "client_credentials"
                                ],
                                "applicationType": "web",
                                "clientName": "Jans Test Client (don't remove)",
                                "logoUri": "",
                                "clientUri": "",
                                "policyUri": "",
                                "tosUri": "",
                                "subjectType": "public",
                                "idTokenSignedResponseAlg": "RS256",
                                "tokenEndpointAuthMethod": "client_secret_basic",
                                "scopes": [
                                    "inum=F0C4,ou=scopes,o=jans",
                                    "inum=10B2,ou=scopes,o=jans",
                                    "inum=764C,ou=scopes,o=jans",
                                    "inum=43F1,ou=scopes,o=jans",
                                    "inum=341A,ou=scopes,o=jans",
                                    "inum=6D99,ou=scopes,o=jans"
                                ],
                                "trustedClient": true,
                                "persistClientAuthorizations": false,
                                "includeClaimsInIdToken": false,
                                "customAttributes": [
                                    {
                                        "name": "displayName",
                                        "multiValued": false,
                                        "values": [
                                            "Jans Test Client (don't remove)"
                                        ],
                                        "value": "Jans Test Client (don't remove)",
                                        "displayValue": "Jans Test Client (don't remove)"
                                    }
                                ],
                                "customObjectClasses": [
                                    "top"
                                ],
                                "rptAsJwt": false,
                                "accessTokenAsJwt": false,
                                "disabled": false,
                                "attributes": {
                                    "runIntrospectionScriptBeforeJwtCreation": false,
                                    "keepClientAuthorizationAfterExpiration": false,
                                    "allowSpontaneousScopes": false,
                                    "backchannelLogoutSessionRequired": false,
                                    "parLifetime": 600,
                                    "requirePar": false,
                                    "jansDefaultPromptLogin": false
                                },
                                "tokenBindingSupported": false,
                                "authenticationMethod": "client_secret_basic",
                                "displayName": "Jans Test Client (don't remove)",
                                "baseDn": "inum=FF81-2D39,ou=clients,o=jans",
                                "inum": "FF81-2D39"
                            },
                            {
                                "dn": "inum=AB77-1A2B,ou=clients,o=jans",
                                "clientSecret": "AB77-1A2B-jans",
                                "frontChannelLogoutSessionRequired": false,
                                "redirectUris": [
                                    "https://client.example.com/cb"
                                ],
                                "claimRedirectUris": [
                                    "https://jans.server2/jans-auth/restv1/uma/gather_claims"
                                ],
                                "responseTypes": [
                                    "code",
                                    "id_token"
                                ],
                                "grantTypes": [
                                    "authorization_code",
                                    "implicit",
                                    "refresh_token",
                                    "client_credentials"
                                ],
                                "applicationType": "web",
                                "clientName": "Jans Test Resource Server Client (don't remove)",
                                "logoUri": "",
                                "clientUri": "",
                                "policyUri": "",
                                "tosUri": "",
                                "subjectType": "public",
                                "idTokenSignedResponseAlg": "RS256",
                                "tokenEndpointAuthMethod": "client_secret_basic",
                                "scopes": [
                                    "inum=6D99,ou=scopes,o=jans",
                                    "inum=7D90,ou=scopes,o=jans"
                                ],
                                "trustedClient": true,
                                "persistClientAuthorizations": false,
                                "includeClaimsInIdToken": false,
                                "customAttributes": [
                                    {
                                        "name": "displayName",
                                        "multiValued": false,
                                        "values": [
                                            "Jans Test Resource Server Client (don't remove)"
                                        ],
                                        "value": "Jans Test Resource Server Client (don't remove)",
                                        "displayValue": "Jans Test Resource Server Client (don't remove)"
                                    }
                                ],
                                "customObjectClasses": [
                                    "top"
                                ],
                                "rptAsJwt": false,
                                "accessTokenAsJwt": false,
                                "disabled": false,
                                "attributes": {
                                    "runIntrospectionScriptBeforeJwtCreation": false,
                                    "keepClientAuthorizationAfterExpiration": false,
                                    "allowSpontaneousScopes": false,
                                    "backchannelLogoutSessionRequired": false,
                                    "parLifetime": 600,
                                    "requirePar": false,
                                    "jansDefaultPromptLogin": false
                                },
                                "tokenBindingSupported": false,
                                "authenticationMethod": "client_secret_basic",
                                "displayName": "Jans Test Resource Server Client (don't remove)",
                                "baseDn": "inum=AB77-1A2B,ou=clients,o=jans",
                                "inum": "AB77-1A2B"
                            },
                            {
                                "dn": "inum=3E20,ou=clients,o=jans",
                                "clientSecret": "3E20-jans",
                                "frontChannelLogoutSessionRequired": false,
                                "redirectUris": [
                                    "https://client.example.com/cb"
                                ],
                                "responseTypes": [
                                    "code",
                                    "id_token"
                                ],
                                "grantTypes": [
                                    "authorization_code",
                                    "implicit",
                                    "refresh_token",
                                    "client_credentials"
                                ],
                                "applicationType": "web",
                                "clientName": "Jans Test Requesting Party Client (don't remove)",
                                "logoUri": "",
                                "clientUri": "",
                                "policyUri": "",
                                "tosUri": "",
                                "subjectType": "public",
                                "idTokenSignedResponseAlg": "RS256",
                                "tokenEndpointAuthMethod": "client_secret_basic",
                                "trustedClient": true,
                                "persistClientAuthorizations": false,
                                "includeClaimsInIdToken": false,
                                "customAttributes": [
                                    {
                                        "name": "displayName",
                                        "multiValued": false,
                                        "values": [
                                            "Jans Test Requesting Party Client (don't remove)"
                                        ],
                                        "value": "Jans Test Requesting Party Client (don't remove)",
                                        "displayValue": "Jans Test Requesting Party Client (don't remove)"
                                    }
                                ],
                                "customObjectClasses": [
                                    "top"
                                ],
                                "rptAsJwt": false,
                                "accessTokenAsJwt": false,
                                "disabled": false,
                                "attributes": {
                                    "runIntrospectionScriptBeforeJwtCreation": false,
                                    "keepClientAuthorizationAfterExpiration": false,
                                    "allowSpontaneousScopes": false,
                                    "backchannelLogoutSessionRequired": false,
                                    "parLifetime": 600,
                                    "requirePar": false,
                                    "jansDefaultPromptLogin": false
                                },
                                "tokenBindingSupported": false,
                                "authenticationMethod": "client_secret_basic",
                                "displayName": "Jans Test Requesting Party Client (don't remove)",
                                "baseDn": "inum=3E20,ou=clients,o=jans",
                                "inum": "3E20"
                            },
                            {
                                "dn": "inum=b3c1d295-42e5-425e-b021-7b2fd3206437,ou=clients,o=jans",
                                "deletable": false,
                                "clientSecret": "be8af842-28c7-4894-b942-15df1325bc9b",
                                "frontChannelLogoutSessionRequired": false,
                                "redirectUris": [
                                    "https://abc,com"
                                ],
                                "responseTypes": [
                                    "code"
                                ],
                                "grantTypes": [
                                    "refresh_token",
                                    "authorization_code"
                                ],
                                "applicationType": "web",
                                "clientName": "test1234",
                                "logoUri": "",
                                "clientUri": "",
                                "policyUri": "",
                                "tosUri": "",
                                "subjectType": "public",
                                "tokenEndpointAuthMethod": "client_secret_basic",
                                "scopes": [
                                    "inum=764C,ou=scopes,o=jans",
                                    "inum=43F1,ou=scopes,o=jans",
                                    "inum=C17A,ou=scopes,o=jans"
                                ],
                                "trustedClient": false,
                                "persistClientAuthorizations": false,
                                "includeClaimsInIdToken": false,
                                "customAttributes": [
                                    {
                                        "name": "displayName",
                                        "multiValued": false,
                                        "values": [
                                            "test1234"
                                        ],
                                        "value": "test1234",
                                        "displayValue": "test1234"
                                    }
                                ],
                                "customObjectClasses": [
                                    "top",
                                    "jansClntCustomAttributes"
                                ],
                                "rptAsJwt": false,
                                "accessTokenAsJwt": false,
                                "disabled": false,
                                "attributes": {
                                    "runIntrospectionScriptBeforeJwtCreation": false,
                                    "keepClientAuthorizationAfterExpiration": false,
                                    "allowSpontaneousScopes": false,
                                    "backchannelLogoutSessionRequired": false,
                                    "parLifetime": 600,
                                    "requirePar": false,
                                    "jansDefaultPromptLogin": false
                                },
                                "backchannelUserCodeParameter": false,
                                "description": "test1234",
                                "tokenBindingSupported": false,
                                "authenticationMethod": "client_secret_basic",
                                "displayName": "test1234",
                                "baseDn": "inum=b3c1d295-42e5-425e-b021-7b2fd3206437,ou=clients,o=jans",
                                "inum": "b3c1d295-42e5-425e-b021-7b2fd3206437"
                            },
                            {
                                "dn": "inum=1bb91a73-6899-440f-ac27-c04429671522,ou=clients,o=jans",
                                "deletable": false,
                                "clientSecret": "745950bb-4e07-4d3b-ae7d-82d03ee070cd",
                                "frontChannelLogoutSessionRequired": false,
                                "redirectUris": [
                                    "https://abc,com"
                                ],
                                "responseTypes": [
                                    "code"
                                ],
                                "grantTypes": [
                                    "refresh_token",
                                    "authorization_code"
                                ],
                                "applicationType": "web",
                                "clientName": "test12345",
                                "logoUri": "",
                                "clientUri": "",
                                "policyUri": "",
                                "tosUri": "",
                                "subjectType": "public",
                                "tokenEndpointAuthMethod": "client_secret_basic",
                                "scopes": [
                                    "inum=764C,ou=scopes,o=jans",
                                    "inum=43F1,ou=scopes,o=jans",
                                    "inum=C17A,ou=scopes,o=jans"
                                ],
                                "trustedClient": false,
                                "persistClientAuthorizations": false,
                                "includeClaimsInIdToken": false,
                                "customAttributes": [
                                    {
                                        "name": "displayName",
                                        "multiValued": false,
                                        "values": [
                                            "test12345"
                                        ],
                                        "value": "test12345",
                                        "displayValue": "test12345"
                                    }
                                ],
                                "customObjectClasses": [
                                    "top",
                                    "jansClntCustomAttributes"
                                ],
                                "rptAsJwt": false,
                                "accessTokenAsJwt": false,
                                "disabled": false,
                                "attributes": {
                                    "runIntrospectionScriptBeforeJwtCreation": false,
                                    "keepClientAuthorizationAfterExpiration": false,
                                    "allowSpontaneousScopes": false,
                                    "backchannelLogoutSessionRequired": false,
                                    "parLifetime": 600,
                                    "requirePar": false,
                                    "jansDefaultPromptLogin": false
                                },
                                "backchannelUserCodeParameter": false,
                                "description": "test12345",
                                "tokenBindingSupported": false,
                                "authenticationMethod": "client_secret_basic",
                                "displayName": "test12345",
                                "baseDn": "inum=1bb91a73-6899-440f-ac27-c04429671522,ou=clients,o=jans",
                                "inum": "1bb91a73-6899-440f-ac27-c04429671522"
                            }
                        ]
                    }
        "401":
          description: Unauthorized
        "500":
          description: InternalServerError
      security:
      - oauth2:
        - https://jans.io/oauth/config/openid/clients.readonly
    put:
      tags:
      - OAuth - OpenID Connect - Clients
      summary: Update OpenId Connect client
      description: Update OpenId Connect client
      operationId: put-oauth-openid-client
      requestBody:
        description: OpenID Connect Client object
        content:
          application/json:
            schema:
              $ref: '#/components/schemas/Client'
            examples:
              Request json example:
                description: Request json example
                value: |
                  {
                      "dn": "inum=f8c1a111-0919-47e8-a4d4-f7c18f73a644,ou=clients,o=jans",
                      "baseDn": "inum=f8c1a111-0919-47e8-a4d4-f7c18f73a644,ou=clients,o=jans",
                      "inum": "f8c1a111-0919-47e8-a4d4-f7c18f73a644",
                      "deletable": false,
                      "clientSecret": "test1234",
                      "frontChannelLogoutSessionRequired": false,
                      "redirectUris": [
                          "https://jans.server2/admin-ui",
                          "http://localhost:4100"
                      ],
                      "responseTypes": [
                          "code"
                      ],
                      "grantTypes": [
                          "authorization_code",
                          "refresh_token",
                          "client_credentials"
                      ],
                      "applicationType": "web",
                      "clientName": "",
                      "logoUri": "",
                      "clientUri": "",
                      "policyUri":"",
                      "tosUri": "",
                      "subjectType": "pairwise",
                      "idTokenSignedResponseAlg": "RS256",
                      "tokenEndpointAuthMethod": "client_secret_basic",
                      "scopes": [
                          "inum=C4F7,ou=scopes,o=jans"
                      ],
                      "trustedClient": false,
                      "persistClientAuthorizations": true,
                      "includeClaimsInIdToken": false,
                      "customAttributes": [
                          {
                              "name": "displayName",
                              "multiValued": false,
                              "values": [
                                  "Api Client"
                              ],
                              "value": "Api Client",
                              "displayValue": "Api Client"
                          }
                      ],
                      "customObjectClasses": [
                          "top"
                      ],
                      "rptAsJwt": false,
                      "accessTokenAsJwt": false,
                      "accessTokenSigningAlg": "RS256",
                      "disabled": false,
                      "attributes": {
                          "runIntrospectionScriptBeforeJwtCreation": false,
                          "keepClientAuthorizationAfterExpiration": false,
                          "allowSpontaneousScopes": false,
                          "backchannelLogoutSessionRequired": false,
                          "parLifetime": 600,
                          "requirePar": false,
                          "jansDefaultPromptLogin": false
                      },
                      "tokenBindingSupported": false,
                      "authenticationMethod": "client_secret_basic",
                      "displayName": "Api Client"
                  }
      responses:
        "200":
          description: Ok
          content:
            application/json:
              schema:
                $ref: '#/components/schemas/Client'
              examples:
                Response json example:
                  description: Response json example
                  value: |
                    {
                        "dn": "inum=1800.768b3d38-a6e8-4be4-93d1-72df33d34fd6,ou=clients,o=jans",
                        "deletable": false,
                        "clientSecret": "WZMK8thDpvw1xtE0N+SbXA==",
                        "frontChannelLogoutSessionRequired": false,
                        "redirectUris": [
                            "https://jans.server2/admin-ui",
                            "http://localhost:4100"
                        ],
                        "responseTypes": [
                            "code"
                        ],
                        "grantTypes": [
                            "authorization_code",
                            "refresh_token",
                            "client_credentials"
                        ],
                        "applicationType": "web",
                        "clientName": "Jans Config Api Client",
                        "logoUri": "",
                        "clientUri": "",
                        "policyUri": "",
                        "tosUri": "",
                        "subjectType": "pairwise",
                        "idTokenSignedResponseAlg": "RS256",
                        "tokenEndpointAuthMethod": "client_secret_basic",
                        "scopes": [
                            "inum=C4F7,ou=scopes,o=jans",
                            "inum=1200.487800,ou=scopes,o=jans",
                            "inum=1200.9CEE5C,ou=scopes,o=jans",
                            "inum=1800.FFE5C0,ou=scopes,o=jans",
                            "inum=1800.472951,ou=scopes,o=jans",
                            "inum=1800.556F45,ou=scopes,o=jans",
                            "inum=1800.77FB4F,ou=scopes,o=jans",
                            "inum=1800.AA8DFE,ou=scopes,o=jans",
                            "inum=1800.CD5B72,ou=scopes,o=jans",
                            "inum=1800.CBCF52,ou=scopes,o=jans",
                            "inum=1800.12284F,ou=scopes,o=jans",
                            "inum=1800.141B26,ou=scopes,o=jans",
                            "inum=1800.A018AC,ou=scopes,o=jans",
                            "inum=1800.6E4456,ou=scopes,o=jans",
                            "inum=1800.55499D,ou=scopes,o=jans",
                            "inum=1800.E730AA,ou=scopes,o=jans",
                            "inum=1800.097318,ou=scopes,o=jans",
                            "inum=1800.04CF24,ou=scopes,o=jans",
                            "inum=1800.F963F9,ou=scopes,o=jans",
                            "inum=1800.31F580,ou=scopes,o=jans",
                            "inum=1800.E512E3,ou=scopes,o=jans",
                            "inum=1800.E65DC6,ou=scopes,o=jans",
                            "inum=1800.3C1F46,ou=scopes,o=jans",
                            "inum=1800.20D48C,ou=scopes,o=jans",
                            "inum=1800.4601AA,ou=scopes,o=jans",
                            "inum=1800.A9B842,ou=scopes,o=jans",
                            "inum=1800.864485,ou=scopes,o=jans",
                            "inum=1800.F0B654,ou=scopes,o=jans",
                            "inum=1800.45F1D7,ou=scopes,o=jans",
                            "inum=1800.B78FA5,ou=scopes,o=jans",
                            "inum=1800.E3D7E0,ou=scopes,o=jans",
                            "inum=1800.E212DC,ou=scopes,o=jans",
                            "inum=1800.94F80F,ou=scopes,o=jans",
                            "inum=1800.9F96F3,ou=scopes,o=jans",
                            "inum=1800.CB50EC,ou=scopes,o=jans",
                            "inum=1800.1CA946,ou=scopes,o=jans",
                            "inum=1800.18231E,ou=scopes,o=jans",
                            "inum=1800.C25D78,ou=scopes,o=jans",
                            "inum=1800.12B340,ou=scopes,o=jans",
                            "inum=1800.7A78C3,ou=scopes,o=jans",
                            "inum=1800.ECB839,ou=scopes,o=jans",
                            "inum=1800.62579C,ou=scopes,o=jans",
                            "inum=1800.29B156,ou=scopes,o=jans",
                            "inum=1800.9DC774,ou=scopes,o=jans",
                            "inum=1800.71BA21,ou=scopes,o=jans",
                            "inum=1800.FC35D2,ou=scopes,o=jans",
                            "inum=1800.F8CA5F,ou=scopes,o=jans",
                            "inum=1800.D92553,ou=scopes,o=jans",
                            "inum=1800.08CB80,ou=scopes,o=jans",
                            "inum=1800.DF434B,ou=scopes,o=jans",
                            "inum=1800.127954,ou=scopes,o=jans",
                            "inum=1800.E7CB8C,ou=scopes,o=jans"
                        ],
                        "trustedClient": false,
                        "persistClientAuthorizations": true,
                        "includeClaimsInIdToken": false,
                        "customAttributes": [
                            {
                                "name": "displayName",
                                "multiValued": false,
                                "values": [
                                    "Jans Config Api Client"
                                ],
                                "value": "Jans Config Api Client",
                                "displayValue": "Jans Config Api Client"
                            }
                        ],
                        "customObjectClasses": [
                            "top"
                        ],
                        "rptAsJwt": false,
                        "accessTokenAsJwt": false,
                        "accessTokenSigningAlg": "RS256",
                        "disabled": false,
                        "attributes": {
                            "runIntrospectionScriptBeforeJwtCreation": false,
                            "keepClientAuthorizationAfterExpiration": false,
                            "allowSpontaneousScopes": false,
                            "backchannelLogoutSessionRequired": false,
                            "parLifetime": 600,
                            "requirePar": false,
                            "jansDefaultPromptLogin": false
                        },
                        "tokenBindingSupported": false,
                        "authenticationMethod": "client_secret_basic",
                        "displayName": "Jans Config Api Client",
                        "baseDn": "inum=1800.768b3d38-a6e8-4be4-93d1-72df33d34fd6,ou=clients,o=jans",
                        "inum": "1800.768b3d38-a6e8-4be4-93d1-72df33d34fd6"
                    }
        "401":
          description: Unauthorized
        "404":
          description: Not Found
        "500":
          description: InternalServerError
      security:
      - oauth2:
        - https://jans.io/oauth/config/openid/clients.write
    post:
      tags:
      - OAuth - OpenID Connect - Clients
      summary: Create new OpenId Connect client
      description: Create new OpenId Connect client
      operationId: post-oauth-openid-client
      requestBody:
        description: OpenID Connect Client object
        content:
          application/json:
            schema:
              $ref: '#/components/schemas/Client'
            examples:
              Request json example:
                description: Request json example
                value: |
                  {
                      "deletable": false,
                      "clientSecret": "test1234",
                      "frontChannelLogoutSessionRequired": false,
                      "redirectUris": [
                          "https://jans.server2/admin-ui",
                          "http://localhost:4100"
                      ],
                      "responseTypes": [
                          "code"
                      ],
                      "grantTypes": [
                          "authorization_code",
                          "refresh_token",
                          "client_credentials"
                      ],
                      "applicationType": "web",
                      "clientName": "",
                      "logoUri": "",
                      "clientUri": "",
                      "policyUri":"",
                      "tosUri": "",
                      "subjectType": "pairwise",
                      "idTokenSignedResponseAlg": "RS256",
                      "tokenEndpointAuthMethod": "client_secret_basic",
                      "scopes": [
                          "inum=C4F7,ou=scopes,o=jans"
                      ],
                      "trustedClient": false,
                      "persistClientAuthorizations": true,
                      "includeClaimsInIdToken": false,
                      "customAttributes": [
                          {
                              "name": "displayName",
                              "multiValued": false,
                              "values": [
                                  "Api Client"
                              ],
                              "value": "Api Client",
                              "displayValue": "Api Client"
                          }
                      ],
                      "customObjectClasses": [
                          "top"
                      ],
                      "rptAsJwt": false,
                      "accessTokenAsJwt": false,
                      "accessTokenSigningAlg": "RS256",
                      "disabled": false,
                      "attributes": {
                          "runIntrospectionScriptBeforeJwtCreation": false,
                          "keepClientAuthorizationAfterExpiration": false,
                          "allowSpontaneousScopes": false,
                          "backchannelLogoutSessionRequired": false,
                          "parLifetime": 600,
                          "requirePar": false,
                          "jansDefaultPromptLogin": false
                      },
                      "tokenBindingSupported": false,
                      "authenticationMethod": "client_secret_basic",
                      "displayName": "Api Client"
                  }
      responses:
        "201":
          description: Created
          content:
            application/json:
              schema:
                $ref: '#/components/schemas/Client'
              examples:
                Response json example:
                  description: Response json example
                  value: |
                    {
                        "dn": "inum=1800.768b3d38-a6e8-4be4-93d1-72df33d34fd6,ou=clients,o=jans",
                        "deletable": false,
                        "clientSecret": "WZMK8thDpvw1xtE0N+SbXA==",
                        "frontChannelLogoutSessionRequired": false,
                        "redirectUris": [
                            "https://jans.server2/admin-ui",
                            "http://localhost:4100"
                        ],
                        "responseTypes": [
                            "code"
                        ],
                        "grantTypes": [
                            "authorization_code",
                            "refresh_token",
                            "client_credentials"
                        ],
                        "applicationType": "web",
                        "clientName": "Jans Config Api Client",
                        "logoUri": "",
                        "clientUri": "",
                        "policyUri": "",
                        "tosUri": "",
                        "subjectType": "pairwise",
                        "idTokenSignedResponseAlg": "RS256",
                        "tokenEndpointAuthMethod": "client_secret_basic",
                        "scopes": [
                            "inum=C4F7,ou=scopes,o=jans",
                            "inum=1200.487800,ou=scopes,o=jans",
                            "inum=1200.9CEE5C,ou=scopes,o=jans",
                            "inum=1800.FFE5C0,ou=scopes,o=jans",
                            "inum=1800.472951,ou=scopes,o=jans",
                            "inum=1800.556F45,ou=scopes,o=jans",
                            "inum=1800.77FB4F,ou=scopes,o=jans",
                            "inum=1800.AA8DFE,ou=scopes,o=jans",
                            "inum=1800.CD5B72,ou=scopes,o=jans",
                            "inum=1800.CBCF52,ou=scopes,o=jans",
                            "inum=1800.12284F,ou=scopes,o=jans",
                            "inum=1800.141B26,ou=scopes,o=jans",
                            "inum=1800.A018AC,ou=scopes,o=jans",
                            "inum=1800.6E4456,ou=scopes,o=jans",
                            "inum=1800.55499D,ou=scopes,o=jans",
                            "inum=1800.E730AA,ou=scopes,o=jans",
                            "inum=1800.097318,ou=scopes,o=jans",
                            "inum=1800.04CF24,ou=scopes,o=jans",
                            "inum=1800.F963F9,ou=scopes,o=jans",
                            "inum=1800.31F580,ou=scopes,o=jans",
                            "inum=1800.E512E3,ou=scopes,o=jans",
                            "inum=1800.E65DC6,ou=scopes,o=jans",
                            "inum=1800.3C1F46,ou=scopes,o=jans",
                            "inum=1800.20D48C,ou=scopes,o=jans",
                            "inum=1800.4601AA,ou=scopes,o=jans",
                            "inum=1800.A9B842,ou=scopes,o=jans",
                            "inum=1800.864485,ou=scopes,o=jans",
                            "inum=1800.F0B654,ou=scopes,o=jans",
                            "inum=1800.45F1D7,ou=scopes,o=jans",
                            "inum=1800.B78FA5,ou=scopes,o=jans",
                            "inum=1800.E3D7E0,ou=scopes,o=jans",
                            "inum=1800.E212DC,ou=scopes,o=jans",
                            "inum=1800.94F80F,ou=scopes,o=jans",
                            "inum=1800.9F96F3,ou=scopes,o=jans",
                            "inum=1800.CB50EC,ou=scopes,o=jans",
                            "inum=1800.1CA946,ou=scopes,o=jans",
                            "inum=1800.18231E,ou=scopes,o=jans",
                            "inum=1800.C25D78,ou=scopes,o=jans",
                            "inum=1800.12B340,ou=scopes,o=jans",
                            "inum=1800.7A78C3,ou=scopes,o=jans",
                            "inum=1800.ECB839,ou=scopes,o=jans",
                            "inum=1800.62579C,ou=scopes,o=jans",
                            "inum=1800.29B156,ou=scopes,o=jans",
                            "inum=1800.9DC774,ou=scopes,o=jans",
                            "inum=1800.71BA21,ou=scopes,o=jans",
                            "inum=1800.FC35D2,ou=scopes,o=jans",
                            "inum=1800.F8CA5F,ou=scopes,o=jans",
                            "inum=1800.D92553,ou=scopes,o=jans",
                            "inum=1800.08CB80,ou=scopes,o=jans",
                            "inum=1800.DF434B,ou=scopes,o=jans",
                            "inum=1800.127954,ou=scopes,o=jans",
                            "inum=1800.E7CB8C,ou=scopes,o=jans"
                        ],
                        "trustedClient": false,
                        "persistClientAuthorizations": true,
                        "includeClaimsInIdToken": false,
                        "customAttributes": [
                            {
                                "name": "displayName",
                                "multiValued": false,
                                "values": [
                                    "Jans Config Api Client"
                                ],
                                "value": "Jans Config Api Client",
                                "displayValue": "Jans Config Api Client"
                            }
                        ],
                        "customObjectClasses": [
                            "top"
                        ],
                        "rptAsJwt": false,
                        "accessTokenAsJwt": false,
                        "accessTokenSigningAlg": "RS256",
                        "disabled": false,
                        "attributes": {
                            "runIntrospectionScriptBeforeJwtCreation": false,
                            "keepClientAuthorizationAfterExpiration": false,
                            "allowSpontaneousScopes": false,
                            "backchannelLogoutSessionRequired": false,
                            "parLifetime": 600,
                            "requirePar": false,
                            "jansDefaultPromptLogin": false
                        },
                        "tokenBindingSupported": false,
                        "authenticationMethod": "client_secret_basic",
                        "displayName": "Jans Config Api Client",
                        "baseDn": "inum=1800.768b3d38-a6e8-4be4-93d1-72df33d34fd6,ou=clients,o=jans",
                        "inum": "1800.768b3d38-a6e8-4be4-93d1-72df33d34fd6"
                    }
        "400":
          description: Bad Request
        "401":
          description: Unauthorized
        "500":
          description: InternalServerError
      security:
      - oauth2:
        - https://jans.io/oauth/config/openid/clients.write
  /api/v1/openid/clients/{inum}:
    get:
      tags:
      - OAuth - OpenID Connect - Clients
      summary: Get OpenId Connect Client by Inum
      description: Get OpenId Connect Client by Inum
      operationId: get-oauth-openid-clients-by-inum
      parameters:
      - name: inum
        in: path
        description: Client identifier
        required: true
        schema:
          type: string
      responses:
        "200":
          description: Ok
          content:
            application/json:
              schema:
                $ref: '#/components/schemas/Client'
              examples:
                Response json example:
                  description: Response json example
                  value: |
                    {
                        "dn": "inum=1800.768b3d38-a6e8-4be4-93d1-72df33d34fd6,ou=clients,o=jans",
                        "deletable": false,
                        "clientSecret": "WZMK8thDpvw1xtE0N+SbXA==",
                        "frontChannelLogoutSessionRequired": false,
                        "redirectUris": [
                            "https://jans.server2/admin-ui",
                            "http://localhost:4100"
                        ],
                        "responseTypes": [
                            "code"
                        ],
                        "grantTypes": [
                            "authorization_code",
                            "refresh_token",
                            "client_credentials"
                        ],
                        "applicationType": "web",
                        "clientName": "Jans Config Api Client",
                        "logoUri": "",
                        "clientUri": "",
                        "policyUri": "",
                        "tosUri": "",
                        "subjectType": "pairwise",
                        "idTokenSignedResponseAlg": "RS256",
                        "tokenEndpointAuthMethod": "client_secret_basic",
                        "scopes": [
                            "inum=C4F7,ou=scopes,o=jans",
                            "inum=1200.487800,ou=scopes,o=jans",
                            "inum=1200.9CEE5C,ou=scopes,o=jans",
                            "inum=1800.FFE5C0,ou=scopes,o=jans",
                            "inum=1800.472951,ou=scopes,o=jans",
                            "inum=1800.556F45,ou=scopes,o=jans",
                            "inum=1800.77FB4F,ou=scopes,o=jans",
                            "inum=1800.AA8DFE,ou=scopes,o=jans",
                            "inum=1800.CD5B72,ou=scopes,o=jans",
                            "inum=1800.CBCF52,ou=scopes,o=jans",
                            "inum=1800.12284F,ou=scopes,o=jans",
                            "inum=1800.141B26,ou=scopes,o=jans",
                            "inum=1800.A018AC,ou=scopes,o=jans",
                            "inum=1800.6E4456,ou=scopes,o=jans",
                            "inum=1800.55499D,ou=scopes,o=jans",
                            "inum=1800.E730AA,ou=scopes,o=jans",
                            "inum=1800.097318,ou=scopes,o=jans",
                            "inum=1800.04CF24,ou=scopes,o=jans",
                            "inum=1800.F963F9,ou=scopes,o=jans",
                            "inum=1800.31F580,ou=scopes,o=jans",
                            "inum=1800.E512E3,ou=scopes,o=jans",
                            "inum=1800.E65DC6,ou=scopes,o=jans",
                            "inum=1800.3C1F46,ou=scopes,o=jans",
                            "inum=1800.20D48C,ou=scopes,o=jans",
                            "inum=1800.4601AA,ou=scopes,o=jans",
                            "inum=1800.A9B842,ou=scopes,o=jans",
                            "inum=1800.864485,ou=scopes,o=jans",
                            "inum=1800.F0B654,ou=scopes,o=jans",
                            "inum=1800.45F1D7,ou=scopes,o=jans",
                            "inum=1800.B78FA5,ou=scopes,o=jans",
                            "inum=1800.E3D7E0,ou=scopes,o=jans",
                            "inum=1800.E212DC,ou=scopes,o=jans",
                            "inum=1800.94F80F,ou=scopes,o=jans",
                            "inum=1800.9F96F3,ou=scopes,o=jans",
                            "inum=1800.CB50EC,ou=scopes,o=jans",
                            "inum=1800.1CA946,ou=scopes,o=jans",
                            "inum=1800.18231E,ou=scopes,o=jans",
                            "inum=1800.C25D78,ou=scopes,o=jans",
                            "inum=1800.12B340,ou=scopes,o=jans",
                            "inum=1800.7A78C3,ou=scopes,o=jans",
                            "inum=1800.ECB839,ou=scopes,o=jans",
                            "inum=1800.62579C,ou=scopes,o=jans",
                            "inum=1800.29B156,ou=scopes,o=jans",
                            "inum=1800.9DC774,ou=scopes,o=jans",
                            "inum=1800.71BA21,ou=scopes,o=jans",
                            "inum=1800.FC35D2,ou=scopes,o=jans",
                            "inum=1800.F8CA5F,ou=scopes,o=jans",
                            "inum=1800.D92553,ou=scopes,o=jans",
                            "inum=1800.08CB80,ou=scopes,o=jans",
                            "inum=1800.DF434B,ou=scopes,o=jans",
                            "inum=1800.127954,ou=scopes,o=jans",
                            "inum=1800.E7CB8C,ou=scopes,o=jans"
                        ],
                        "trustedClient": false,
                        "persistClientAuthorizations": true,
                        "includeClaimsInIdToken": false,
                        "customAttributes": [
                            {
                                "name": "displayName",
                                "multiValued": false,
                                "values": [
                                    "Jans Config Api Client"
                                ],
                                "value": "Jans Config Api Client",
                                "displayValue": "Jans Config Api Client"
                            }
                        ],
                        "customObjectClasses": [
                            "top"
                        ],
                        "rptAsJwt": false,
                        "accessTokenAsJwt": false,
                        "accessTokenSigningAlg": "RS256",
                        "disabled": false,
                        "attributes": {
                            "runIntrospectionScriptBeforeJwtCreation": false,
                            "keepClientAuthorizationAfterExpiration": false,
                            "allowSpontaneousScopes": false,
                            "backchannelLogoutSessionRequired": false,
                            "parLifetime": 600,
                            "requirePar": false,
                            "jansDefaultPromptLogin": false
                        },
                        "tokenBindingSupported": false,
                        "authenticationMethod": "client_secret_basic",
                        "displayName": "Jans Config Api Client",
                        "baseDn": "inum=1800.768b3d38-a6e8-4be4-93d1-72df33d34fd6,ou=clients,o=jans",
                        "inum": "1800.768b3d38-a6e8-4be4-93d1-72df33d34fd6"
                    }
        "401":
          description: Unauthorized
        "500":
          description: InternalServerError
      security:
      - oauth2:
        - https://jans.io/oauth/config/openid/clients.readonly
    delete:
      tags:
      - OAuth - OpenID Connect - Clients
      summary: Delete OpenId Connect client
      description: Delete OpenId Connect client
      operationId: delete-oauth-openid-client-by-inum
      parameters:
      - name: inum
        in: path
        description: Client identifier
        required: true
        schema:
          type: string
      responses:
        "204":
          description: No Content
        "401":
          description: Unauthorized
        "404":
          description: Not Found
        "500":
          description: InternalServerError
      security:
      - oauth2:
        - https://jans.io/oauth/config/openid/clients.delete
    patch:
      tags:
      - OAuth - OpenID Connect - Clients
      summary: Patch OpenId Connect client
      description: Patch OpenId Connect client
      operationId: patch-oauth-openid-client-by-inum
      parameters:
      - name: inum
        in: path
        description: Client identifier
        required: true
        schema:
          type: string
      requestBody:
        description: String representing patch-document.
        content:
          application/json-patch+json:
            schema:
              type: array
              items:
                $ref: '#/components/schemas/JsonPatch'
            examples:
              Request json example:
                description: Request json example
                value: "[{ \"op\": \"replace\", \"path\": \"/responseTypes\", \"value\"\
                  :[\"code\",\"token\"]}] \n"
      responses:
        "200":
          description: Ok
          content:
            application/json:
              schema:
                $ref: '#/components/schemas/Client'
              examples:
                Response json example:
                  description: Response json example
                  value: |
                    {
                        "dn": "inum=1800.768b3d38-a6e8-4be4-93d1-72df33d34fd6,ou=clients,o=jans",
                        "deletable": false,
                        "clientSecret": "WZMK8thDpvw1xtE0N+SbXA==",
                        "frontChannelLogoutSessionRequired": false,
                        "redirectUris": [
                            "https://jans.server2/admin-ui",
                            "http://localhost:4100"
                        ],
                        "responseTypes": [
                            "code"
                        ],
                        "grantTypes": [
                            "authorization_code",
                            "refresh_token",
                            "client_credentials"
                        ],
                        "applicationType": "web",
                        "clientName": "Jans Config Api Client",
                        "logoUri": "",
                        "clientUri": "",
                        "policyUri": "",
                        "tosUri": "",
                        "subjectType": "pairwise",
                        "idTokenSignedResponseAlg": "RS256",
                        "tokenEndpointAuthMethod": "client_secret_basic",
                        "scopes": [
                            "inum=C4F7,ou=scopes,o=jans",
                            "inum=1200.487800,ou=scopes,o=jans",
                            "inum=1200.9CEE5C,ou=scopes,o=jans",
                            "inum=1800.FFE5C0,ou=scopes,o=jans",
                            "inum=1800.472951,ou=scopes,o=jans",
                            "inum=1800.556F45,ou=scopes,o=jans",
                            "inum=1800.77FB4F,ou=scopes,o=jans",
                            "inum=1800.AA8DFE,ou=scopes,o=jans",
                            "inum=1800.CD5B72,ou=scopes,o=jans",
                            "inum=1800.CBCF52,ou=scopes,o=jans",
                            "inum=1800.12284F,ou=scopes,o=jans",
                            "inum=1800.141B26,ou=scopes,o=jans",
                            "inum=1800.A018AC,ou=scopes,o=jans",
                            "inum=1800.6E4456,ou=scopes,o=jans",
                            "inum=1800.55499D,ou=scopes,o=jans",
                            "inum=1800.E730AA,ou=scopes,o=jans",
                            "inum=1800.097318,ou=scopes,o=jans",
                            "inum=1800.04CF24,ou=scopes,o=jans",
                            "inum=1800.F963F9,ou=scopes,o=jans",
                            "inum=1800.31F580,ou=scopes,o=jans",
                            "inum=1800.E512E3,ou=scopes,o=jans",
                            "inum=1800.E65DC6,ou=scopes,o=jans",
                            "inum=1800.3C1F46,ou=scopes,o=jans",
                            "inum=1800.20D48C,ou=scopes,o=jans",
                            "inum=1800.4601AA,ou=scopes,o=jans",
                            "inum=1800.A9B842,ou=scopes,o=jans",
                            "inum=1800.864485,ou=scopes,o=jans",
                            "inum=1800.F0B654,ou=scopes,o=jans",
                            "inum=1800.45F1D7,ou=scopes,o=jans",
                            "inum=1800.B78FA5,ou=scopes,o=jans",
                            "inum=1800.E3D7E0,ou=scopes,o=jans",
                            "inum=1800.E212DC,ou=scopes,o=jans",
                            "inum=1800.94F80F,ou=scopes,o=jans",
                            "inum=1800.9F96F3,ou=scopes,o=jans",
                            "inum=1800.CB50EC,ou=scopes,o=jans",
                            "inum=1800.1CA946,ou=scopes,o=jans",
                            "inum=1800.18231E,ou=scopes,o=jans",
                            "inum=1800.C25D78,ou=scopes,o=jans",
                            "inum=1800.12B340,ou=scopes,o=jans",
                            "inum=1800.7A78C3,ou=scopes,o=jans",
                            "inum=1800.ECB839,ou=scopes,o=jans",
                            "inum=1800.62579C,ou=scopes,o=jans",
                            "inum=1800.29B156,ou=scopes,o=jans",
                            "inum=1800.9DC774,ou=scopes,o=jans",
                            "inum=1800.71BA21,ou=scopes,o=jans",
                            "inum=1800.FC35D2,ou=scopes,o=jans",
                            "inum=1800.F8CA5F,ou=scopes,o=jans",
                            "inum=1800.D92553,ou=scopes,o=jans",
                            "inum=1800.08CB80,ou=scopes,o=jans",
                            "inum=1800.DF434B,ou=scopes,o=jans",
                            "inum=1800.127954,ou=scopes,o=jans",
                            "inum=1800.E7CB8C,ou=scopes,o=jans"
                        ],
                        "trustedClient": false,
                        "persistClientAuthorizations": true,
                        "includeClaimsInIdToken": false,
                        "customAttributes": [
                            {
                                "name": "displayName",
                                "multiValued": false,
                                "values": [
                                    "Jans Config Api Client"
                                ],
                                "value": "Jans Config Api Client",
                                "displayValue": "Jans Config Api Client"
                            }
                        ],
                        "customObjectClasses": [
                            "top"
                        ],
                        "rptAsJwt": false,
                        "accessTokenAsJwt": false,
                        "accessTokenSigningAlg": "RS256",
                        "disabled": false,
                        "attributes": {
                            "runIntrospectionScriptBeforeJwtCreation": false,
                            "keepClientAuthorizationAfterExpiration": false,
                            "allowSpontaneousScopes": false,
                            "backchannelLogoutSessionRequired": false,
                            "parLifetime": 600,
                            "requirePar": false,
                            "jansDefaultPromptLogin": false
                        },
                        "tokenBindingSupported": false,
                        "authenticationMethod": "client_secret_basic",
                        "displayName": "Jans Config Api Client",
                        "baseDn": "inum=1800.768b3d38-a6e8-4be4-93d1-72df33d34fd6,ou=clients,o=jans",
                        "inum": "1800.768b3d38-a6e8-4be4-93d1-72df33d34fd6"
                    }
        "401":
          description: Unauthorized
        "404":
          description: Not Found
        "500":
          description: InternalServerError
      security:
      - oauth2:
        - https://jans.io/oauth/config/openid/clients.write
  /api/v1/api-config:
    get:
      tags:
      - Configuration – Config API
      summary: Gets config-api configuration properties.
      description: Gets config-api configuration properties.
      operationId: get-config-api-properties
      responses:
        "200":
          description: Ok
          content:
            application/json:
              schema:
                $ref: '#/components/schemas/ApiAppConfiguration'
        "401":
          description: Unauthorized
        "500":
          description: InternalServerError
      security:
      - oauth2:
        - https://jans.io/oauth/config/properties.readonly
    patch:
      tags:
      - Configuration – Config API
      summary: Partially modifies config-api configuration properties.
      description: Partially modifies config-api Configuration properties.
      operationId: patch-config-api-properties
      requestBody:
        description: String representing patch-document.
        content:
          application/json-patch+json:
            schema:
              type: array
              items:
                $ref: '#/components/schemas/JsonPatch'
            examples:
              Request json example:
                description: Request json example
                value: ""
      responses:
        "200":
          description: Ok
          content:
            application/json:
              schema:
                $ref: '#/components/schemas/ApiAppConfiguration'
        "401":
          description: Unauthorized
        "500":
          description: InternalServerError
      security:
      - oauth2:
        - https://jans.io/oauth/config/properties.write
  /api/v1/config/smtp:
    get:
      tags:
      - Configuration – SMTP
      summary: Returns SMTP server configuration
      description: Returns SMTP server configuration
      operationId: get-config-smtp
      responses:
        "200":
          description: Ok
          content:
            application/json:
              schema:
                $ref: '#/components/schemas/SmtpConfiguration'
              examples:
                Response json example:
                  description: Response json example
                  value: |
                    {
                        "valid": false,
                        "port": 0,
                        "requires_ssl": false,
                        "trust_host": false,
                        "requires_authentication": false
                    }
        "401":
          description: Unauthorized
        "500":
          description: InternalServerError
      security:
      - oauth2:
        - https://jans.io/oauth/config/smtp.readonly
    put:
      tags:
      - Configuration – SMTP
      summary: Updates SMTP server configuration
      description: Updates SMTP server configuration
      operationId: put-config-smtp
      requestBody:
        description: SmtpConfiguration object
        content:
          application/json:
            schema:
              $ref: '#/components/schemas/SmtpConfiguration'
            examples:
              Request json example:
                description: Request json example
                value: |
                  {
                      "valid": true,
                      "host": "localhost",
                      "port": 260,
                      "requires_ssl": true,
                      "trust_host": true,
                      "from_name": "John",
                      "from_email_address": "john@grow.org",
                      "requires_authentication": true,
                      "user_name": "smtp_user",
                      "password": "password"
                  }
      responses:
        "200":
          description: Ok
          content:
            application/json:
              schema:
                $ref: '#/components/schemas/SmtpConfiguration'
              examples:
                Response json example:
                  description: Response json example
                  value: |
                    {
                        "valid": false,
                        "port": 0,
                        "requires_ssl": false,
                        "trust_host": false,
                        "requires_authentication": false
                    }
        "401":
          description: Unauthorized
        "404":
          description: Not Found
        "500":
          description: InternalServerError
      security:
      - oauth2:
        - https://jans.io/oauth/config/smtp.write
    post:
      tags:
      - Configuration – SMTP
      summary: Adds SMTP server configuration
      description: Adds SMTP server configuration
      operationId: post-config-smtp
      requestBody:
        description: SmtpConfiguration object
        content:
          application/json:
            schema:
              $ref: '#/components/schemas/SmtpConfiguration'
            examples:
              Request json example:
                description: Request json example
                value: |
                  {
                      "valid": true,
                      "host": "localhost",
                      "port": 260,
                      "requires_ssl": true,
                      "trust_host": true,
                      "from_name": "John",
                      "from_email_address": "john@grow.org",
                      "requires_authentication": true,
                      "user_name": "smtp_user",
                      "password": "password"
                  }
      responses:
        "201":
          description: Created
          content:
            application/json:
              schema:
                $ref: '#/components/schemas/SmtpConfiguration'
              examples:
                Response json example:
                  description: Response json example
                  value: |
                    {
                        "valid": false,
                        "port": 0,
                        "requires_ssl": false,
                        "trust_host": false,
                        "requires_authentication": false
                    }
        "401":
          description: Unauthorized
        "500":
          description: InternalServerError
      security:
      - oauth2:
        - https://jans.io/oauth/config/smtp.write
    delete:
      tags:
      - Configuration – SMTP
      summary: Deletes SMTP server configuration
      description: Deletes SMTP server configuration
      operationId: delete-config-smtp
      responses:
        "204":
          description: No Content
        "401":
          description: Unauthorized
        "500":
          description: InternalServerError
      security:
      - oauth2:
        - https://jans.io/oauth/config/smtp.delete
  /api/v1/config/smtp/test:
    post:
      tags:
      - Configuration – SMTP
      summary: Signing Test SMTP server configuration
      description: Signing Test SMTP server configuration
      operationId: test-config-smtp
      requestBody:
        description: SmtpTest object
        content:
          application/json:
            schema:
              $ref: '#/components/schemas/SmtpTest'
            examples:
              Request json example:
                description: Request json example
                value: ""
      responses:
        "200":
          description: Ok
          content:
            application/json:
              schema:
                type: boolean
                description: boolean value true if successful
        "401":
          description: Unauthorized
        "500":
          description: InternalServerError
      security:
      - oauth2:
        - https://jans.io/oauth/config/smtp.write
  /api/v1/config/scripts:
    get:
      tags:
      - Custom Scripts
      summary: Gets a list of custom scripts
      description: Gets a list of custom scripts
      operationId: get-config-scripts
      parameters:
      - name: limit
        in: query
        description: Search size - max size of the results to return
        schema:
          type: integer
          format: int32
          default: 50
      - name: pattern
        in: query
        description: Search pattern
        schema:
          type: string
          default: ""
      - name: startIndex
        in: query
        description: The 1-based index of the first query result
        schema:
          type: integer
          format: int32
          default: 0
      - name: sortBy
        in: query
        description: Attribute whose value will be used to order the returned response
        schema:
          type: string
          default: inum
      - name: sortOrder
        in: query
        description: Order in which the sortBy param is applied. Allowed values are
          "ascending" and "descending"
        schema:
          type: string
          default: ascending
      - name: fieldValuePair
        in: query
        description: Field and value pair for seraching
        schema:
          type: string
          default: ""
        examples:
          Field value example:
            description: Field value example
            value: "adminCanEdit=true,dataType=string"
      responses:
        "200":
          description: Ok
          content:
            application/json:
              schema:
                $ref: '#/components/schemas/PagedResult'
              examples:
                Response json example:
                  description: Response json example
                  value: |
                    {
                        "start": 0,
                        "totalEntriesCount": 37,
                        "entriesCount": 2,
                        "entries": [
                            {
                                "dn": "inum=0300-BA90,ou=scripts,o=jans",
                                "inum": "0300-BA90",
                                "name": "discovery_java_params",
                                "description": "Java Custom Sample Script",
                                "script": "/* Copyright (c) 2022, Gluu\n Author: Yuriy Z\n */\n\nimport io.jans.model.SimpleCustomProperty;\nimport io.jans.model.custom.script.model.CustomScript;\nimport io.jans.model.custom.script.type.discovery.DiscoveryType;\nimport io.jans.service.custom.script.CustomScriptManager;\nimport org.slf4j.Logger;\nimport org.slf4j.LoggerFactory;\nimport org.json.JSONObject;\n\nimport java.util.Map;\n\npublic class Discovery implements DiscoveryType {\n\n    private static final Logger log = LoggerFactory.getLogger(Discovery.class);\n    private static final Logger scriptLogger = LoggerFactory.getLogger(CustomScriptManager.class);\n\n    @Override\n    public boolean init(Map<String, SimpleCustomProperty> configurationAttributes) {\n        log.info(\"Init of Discovery Java custom script\");\n        return true;\n    }\n\n    @Override\n    public boolean init(CustomScript customScript, Map<String, SimpleCustomProperty> configurationAttributes) {\n        log.info(\"Init of Discovery Java custom script\");\n        return true;\n    }\n\n    @Override\n    public boolean destroy(Map<String, SimpleCustomProperty> configurationAttributes) {\n        log.info(\"Destroy of Discovery Java custom script\");\n        return true;\n    }\n\n    @Override\n    public int getApiVersion() {\n        log.info(\"getApiVersion Discovery Java custom script: 11\");\n        return 11;\n    }\n\n    @Override\n    public boolean modifyResponse(Object responseAsJsonObject, Object context) {\n        scriptLogger.info(\"write to script logger\");\n        JSONObject response = (JSONObject) responseAsJsonObject;\n        response.accumulate(\"key_from_java\", \"value_from_script_on_java\");\n        return true;\n    }\n}\n",
                                "scriptType": "discovery",
                                "programmingLanguage": "java",
                                "moduleProperties": [
                                    {
                                        "value1": "location_type",
                                        "value2": "ldap"
                                    }
                                ],
                                "level": 1,
                                "revision": 11,
                                "enabled": true,
                                "modified": false,
                                "internal": false,
                                "locationType": "ldap",
                                "baseDn": "inum=0300-BA90,ou=scripts,o=jans"
                            },
                            {
                                "dn": "inum=031C-4A65,ou=scripts,o=jans",
                                "inum": "031C-4A65",
                                "name": "id_generator",
                                "description": "Sample Id Generator script",
                                "script": "# oxAuth is available under the MIT License (2008). See http://opensource.org/licenses/MIT for full text.\n# Copyright (c) 2016, Janssen\n#\n# Author: Yuriy Movchan\n#\n\nfrom io.jans.model.custom.script.type.id import IdGeneratorType\nfrom io.jans.util import StringHelper, ArrayHelper\nfrom java.util import Arrays, ArrayList\n\nimport java\n\nclass IdGenerator(IdGeneratorType):\n    def __init__(self, currentTimeMillis):\n        self.currentTimeMillis = currentTimeMillis\n\n    def init(self, customScript, configurationAttributes):\n        print \"Id generator. Initialization\"\n        print \"Id generator. Initialized successfully\"\n\n        return True   \n\n    def destroy(self, configurationAttributes):\n        print \"Id generator. Destroy\"\n        print \"Id generator. Destroyed successfully\"\n        return True   \n\n    def getApiVersion(self):\n        return 11\n\n    # Id generator init method\n    #   appId is application Id\n    #   idType is Id Type\n    #   idPrefix is Id Prefix\n    #   user is io.jans.oxtrust.model.JanssenCustomPerson\n    #   configurationAttributes is java.util.Map<String, SimpleCustomProperty>\n    def generateId(self, appId, idType, idPrefix, configurationAttributes):\n        print \"Id generator. Generate Id\"\n        print \"Id generator. Generate Id. AppId: '\", appId, \"', IdType: '\", idType, \"', IdPrefix: '\", idPrefix, \"'\"\n\n        # Return None or empty string to trigger default Id generation method\n        return None\n",
                                "scriptType": "id_generator",
                                "programmingLanguage": "python",
                                "moduleProperties": [
                                    {
                                        "value1": "location_type",
                                        "value2": "ldap"
                                    }
                                ],
                                "level": 100,
                                "revision": 1,
                                "enabled": false,
                                "modified": false,
                                "internal": false,
                                "locationType": "ldap",
                                "baseDn": "inum=031C-4A65,ou=scripts,o=jans"
                            }
                        ]
                    }
        "401":
          description: Unauthorized
        "500":
          description: InternalServerError
      security:
      - oauth2:
        - https://jans.io/oauth/config/scripts.readonly
    put:
      tags:
      - Custom Scripts
      summary: Updates a custom script
      description: Updates a custom script
      operationId: put-config-scripts
      requestBody:
        description: CustomScript object
        content:
          application/json:
            schema:
              $ref: '#/components/schemas/CustomScript'
            examples:
              Request json example:
                description: Request json example
                value: |
                  {
                              "name": "test_application_session_test",
                              "description": "Sample Application Session script",
                              "script": "# oxAuth is available under the MIT License (2008). See http://opensource.org/licenses/MIT for full text.\n# Copyright (c) 2016, Janssen\n#\n# Author: Yuriy Movchan\n#\n\nfrom io.jans.model.custom.script.type.session import ApplicationSessionType\nfrom io.jans.service.cdi.util import CdiUtil\nfrom io.jans.persist import PersistenceEntryManager\nfrom io.jans.as.model.config import StaticConfiguration\nfrom io.jans.as.model.ldap import TokenEntity\nfrom jakarta.faces.application import FacesMessage\nfrom io.jans.jsf2.message import FacesMessages\nfrom io.jans.util import StringHelper, ArrayHelper\nfrom io.jans.as.model.config import Constants\nfrom java.util import Arrays, ArrayList\nfrom io.jans.as.service.external.session import SessionEventType\n\nimport java\n\nclass ApplicationSession(ApplicationSessionType):\n    def __init__(self, currentTimeMillis):\n        self.currentTimeMillis = currentTimeMillis\n\n    def init(self, customScript, configurationAttributes):\n        print \"Application session. Initialization\"\n\n        self.entryManager = CdiUtil.bean(PersistenceEntryManager)\n        self.staticConfiguration = CdiUtil.bean(StaticConfiguration)\n\n        print \"Application session. Initialized successfully\"\n\n        return True   \n\n    def destroy(self, configurationAttributes):\n        print \"Application session. Destroy\"\n        print \"Application session. Destroyed successfully\"\n        return True   \n\n    def getApiVersion(self):\n        return 11\n\n    # Called each time specific session event occurs\n    # event is io.jans.as.service.external.session.SessionEvent\n    def onEvent(self, event):\n        if event.getType() == SessionEventType.AUTHENTICATED:\n            print \"Session is authenticated, session: \" + event.getSessionId().getId()\n        return\n\n    # Application calls it at start session request to allow notify 3rd part systems\n    #   httpRequest is jakarta.servlet.http.HttpServletRequest\n    #   sessionId is io.jans.as.model.common.SessionId\n    #   configurationAttributes is java.util.Map<String, SimpleCustomProperty>\n    def startSession(self, httpRequest, sessionId, configurationAttributes):\n        print \"Application session. Starting external session\"\n\n        user_name = sessionId.getSessionAttributes().get(Constants.AUTHENTICATED_USER)\n\n        first_session = self.isFirstSession(user_name)\n        if not first_session:\n            facesMessages = CdiUtil.bean(FacesMessages)\n            facesMessages.add(FacesMessage.SEVERITY_ERROR, \"Please, end active session first!\")\n            return False\n\n        print \"Application session. External session started successfully\"\n        return True\n\n    # Application calls it at end session request to allow notify 3rd part systems\n    #   httpRequest is jakarta.servlet.http.HttpServletRequest\n    #   sessionId is io.jans.as.model.common.SessionId\n    #   configurationAttributes is java.util.Map<String, SimpleCustomProperty>\n    def endSession(self, httpRequest, sessionId, configurationAttributes):\n        print \"Application session. Starting external session end\"\n\n        print \"Application session. External session ended successfully\"\n        return True\n\n    # Application calls it during /session/active endpoint call to modify response if needed\n    #   jsonArray is org.json.JSONArray\n    #   context is io.jans.as.server.model.common.ExecutionContext\n    def modifyActiveSessionsResponse(self, jsonArray, context):\n        return False\n\n    def isFirstSession(self, user_name):\n        tokenLdap = TokenEntity()\n        tokenLdap.setDn(self.staticConfiguration.getBaseDn().getClients())\n        tokenLdap.setUserId(user_name)\n\n        tokenLdapList = self.entryManager.findEntries(tokenLdap, 1)\n        print \"Application session. isFirstSession. Get result: '%s'\" % tokenLdapList\n\n        if (tokenLdapList != None) and (tokenLdapList.size() > 0):\n            print \"Application session. isFirstSession: False\"\n            return False\n\n        print \"Application session. isFirstSession: True\"\n        return True\n",
                              "scriptType": "application_session",
                              "programmingLanguage": "python",
                              "moduleProperties": [
                                  {
                                      "value1": "location_type",
                                      "value2": "ldap"
                                  }
                              ],
                              "level": 800,
                              "revision": 8,
                              "enabled": false,
                              "modified": false,
                              "internal": false,
                              "locationType": "ldap"
                          }
      responses:
        "200":
          description: Ok
          content:
            application/json:
              schema:
                $ref: '#/components/schemas/CustomScript'
              examples:
                Response json example:
                  description: Response json example
                  value: |
                    {
                        "dn": "inum=4144edf6-af99-451d-be29-f3eb5c0e9143,ou=scripts,o=jans",
                        "inum": "4144edf6-af99-451d-be29-f3eb5c0e9143",
                        "name": "test_application_session_test",
                        "description": "Sample Application Session script",
                        "script": "# oxAuth is available under the MIT License (2008). See http://opensource.org/licenses/MIT for full text.\n# Copyright (c) 2016, Janssen\n#\n# Author: Yuriy Movchan\n#\n\nfrom io.jans.model.custom.script.type.session import ApplicationSessionType\nfrom io.jans.service.cdi.util import CdiUtil\nfrom io.jans.persist import PersistenceEntryManager\nfrom io.jans.as.model.config import StaticConfiguration\nfrom io.jans.as.model.ldap import TokenEntity\nfrom jakarta.faces.application import FacesMessage\nfrom io.jans.jsf2.message import FacesMessages\nfrom io.jans.util import StringHelper, ArrayHelper\nfrom io.jans.as.model.config import Constants\nfrom java.util import Arrays, ArrayList\nfrom io.jans.as.service.external.session import SessionEventType\n\nimport java\n\nclass ApplicationSession(ApplicationSessionType):\n    def __init__(self, currentTimeMillis):\n        self.currentTimeMillis = currentTimeMillis\n\n    def init(self, customScript, configurationAttributes):\n        print \"Application session. Initialization\"\n\n        self.entryManager = CdiUtil.bean(PersistenceEntryManager)\n        self.staticConfiguration = CdiUtil.bean(StaticConfiguration)\n\n        print \"Application session. Initialized successfully\"\n\n        return True   \n\n    def destroy(self, configurationAttributes):\n        print \"Application session. Destroy\"\n        print \"Application session. Destroyed successfully\"\n        return True   \n\n    def getApiVersion(self):\n        return 11\n\n    # Called each time specific session event occurs\n    # event is io.jans.as.service.external.session.SessionEvent\n    def onEvent(self, event):\n        if event.getType() == SessionEventType.AUTHENTICATED:\n            print \"Session is authenticated, session: \" + event.getSessionId().getId()\n        return\n\n    # Application calls it at start session request to allow notify 3rd part systems\n    #   httpRequest is jakarta.servlet.http.HttpServletRequest\n    #   sessionId is io.jans.as.model.common.SessionId\n    #   configurationAttributes is java.util.Map<String, SimpleCustomProperty>\n    def startSession(self, httpRequest, sessionId, configurationAttributes):\n        print \"Application session. Starting external session\"\n\n        user_name = sessionId.getSessionAttributes().get(Constants.AUTHENTICATED_USER)\n\n        first_session = self.isFirstSession(user_name)\n        if not first_session:\n            facesMessages = CdiUtil.bean(FacesMessages)\n            facesMessages.add(FacesMessage.SEVERITY_ERROR, \"Please, end active session first!\")\n            return False\n\n        print \"Application session. External session started successfully\"\n        return True\n\n    # Application calls it at end session request to allow notify 3rd part systems\n    #   httpRequest is jakarta.servlet.http.HttpServletRequest\n    #   sessionId is io.jans.as.model.common.SessionId\n    #   configurationAttributes is java.util.Map<String, SimpleCustomProperty>\n    def endSession(self, httpRequest, sessionId, configurationAttributes):\n        print \"Application session. Starting external session end\"\n\n        print \"Application session. External session ended successfully\"\n        return True\n\n    # Application calls it during /session/active endpoint call to modify response if needed\n    #   jsonArray is org.json.JSONArray\n    #   context is io.jans.as.server.model.common.ExecutionContext\n    def modifyActiveSessionsResponse(self, jsonArray, context):\n        return False\n\n    def isFirstSession(self, user_name):\n        tokenLdap = TokenEntity()\n        tokenLdap.setDn(self.staticConfiguration.getBaseDn().getClients())\n        tokenLdap.setUserId(user_name)\n\n        tokenLdapList = self.entryManager.findEntries(tokenLdap, 1)\n        print \"Application session. isFirstSession. Get result: '%s'\" % tokenLdapList\n\n        if (tokenLdapList != None) and (tokenLdapList.size() > 0):\n            print \"Application session. isFirstSession: False\"\n            return False\n\n        print \"Application session. isFirstSession: True\"\n        return True\n",
                        "scriptType": "application_session",
                        "programmingLanguage": "python",
                        "moduleProperties": [
                            {
                                "value1": "location_type",
                                "value2": "ldap"
                            }
                        ],
                        "level": 800,
                        "revision": 8,
                        "enabled": false,
                        "modified": false,
                        "internal": false,
                        "locationType": "ldap",
                        "baseDn": "inum=4144edf6-af99-451d-be29-f3eb5c0e9143,ou=scripts,o=jans"
                    }
        "401":
          description: Unauthorized
        "404":
          description: Not Found
        "500":
          description: InternalServerError
      security:
      - oauth2:
        - https://jans.io/oauth/config/scripts.write
    post:
      tags:
      - Custom Scripts
      summary: Adds a new custom script
      description: Adds a new custom script
      operationId: post-config-scripts
      parameters:
      - name: addScriptTemplate
        in: query
        description: Boolean flag to indicate if script template is to be added. If
          CustomScript request object has script populated then script template will
          not be added.
        schema:
          type: boolean
          default: false
      requestBody:
        description: CustomScript object
        content:
          application/json:
            schema:
              $ref: '#/components/schemas/CustomScript'
            examples:
              Request json example:
                description: Request json example
                value: |
                  {
                              "name": "test_application_session_test",
                              "description": "Sample Application Session script",
                              "script": "# oxAuth is available under the MIT License (2008). See http://opensource.org/licenses/MIT for full text.\n# Copyright (c) 2016, Janssen\n#\n# Author: Yuriy Movchan\n#\n\nfrom io.jans.model.custom.script.type.session import ApplicationSessionType\nfrom io.jans.service.cdi.util import CdiUtil\nfrom io.jans.persist import PersistenceEntryManager\nfrom io.jans.as.model.config import StaticConfiguration\nfrom io.jans.as.model.ldap import TokenEntity\nfrom jakarta.faces.application import FacesMessage\nfrom io.jans.jsf2.message import FacesMessages\nfrom io.jans.util import StringHelper, ArrayHelper\nfrom io.jans.as.model.config import Constants\nfrom java.util import Arrays, ArrayList\nfrom io.jans.as.service.external.session import SessionEventType\n\nimport java\n\nclass ApplicationSession(ApplicationSessionType):\n    def __init__(self, currentTimeMillis):\n        self.currentTimeMillis = currentTimeMillis\n\n    def init(self, customScript, configurationAttributes):\n        print \"Application session. Initialization\"\n\n        self.entryManager = CdiUtil.bean(PersistenceEntryManager)\n        self.staticConfiguration = CdiUtil.bean(StaticConfiguration)\n\n        print \"Application session. Initialized successfully\"\n\n        return True   \n\n    def destroy(self, configurationAttributes):\n        print \"Application session. Destroy\"\n        print \"Application session. Destroyed successfully\"\n        return True   \n\n    def getApiVersion(self):\n        return 11\n\n    # Called each time specific session event occurs\n    # event is io.jans.as.service.external.session.SessionEvent\n    def onEvent(self, event):\n        if event.getType() == SessionEventType.AUTHENTICATED:\n            print \"Session is authenticated, session: \" + event.getSessionId().getId()\n        return\n\n    # Application calls it at start session request to allow notify 3rd part systems\n    #   httpRequest is jakarta.servlet.http.HttpServletRequest\n    #   sessionId is io.jans.as.model.common.SessionId\n    #   configurationAttributes is java.util.Map<String, SimpleCustomProperty>\n    def startSession(self, httpRequest, sessionId, configurationAttributes):\n        print \"Application session. Starting external session\"\n\n        user_name = sessionId.getSessionAttributes().get(Constants.AUTHENTICATED_USER)\n\n        first_session = self.isFirstSession(user_name)\n        if not first_session:\n            facesMessages = CdiUtil.bean(FacesMessages)\n            facesMessages.add(FacesMessage.SEVERITY_ERROR, \"Please, end active session first!\")\n            return False\n\n        print \"Application session. External session started successfully\"\n        return True\n\n    # Application calls it at end session request to allow notify 3rd part systems\n    #   httpRequest is jakarta.servlet.http.HttpServletRequest\n    #   sessionId is io.jans.as.model.common.SessionId\n    #   configurationAttributes is java.util.Map<String, SimpleCustomProperty>\n    def endSession(self, httpRequest, sessionId, configurationAttributes):\n        print \"Application session. Starting external session end\"\n\n        print \"Application session. External session ended successfully\"\n        return True\n\n    # Application calls it during /session/active endpoint call to modify response if needed\n    #   jsonArray is org.json.JSONArray\n    #   context is io.jans.as.server.model.common.ExecutionContext\n    def modifyActiveSessionsResponse(self, jsonArray, context):\n        return False\n\n    def isFirstSession(self, user_name):\n        tokenLdap = TokenEntity()\n        tokenLdap.setDn(self.staticConfiguration.getBaseDn().getClients())\n        tokenLdap.setUserId(user_name)\n\n        tokenLdapList = self.entryManager.findEntries(tokenLdap, 1)\n        print \"Application session. isFirstSession. Get result: '%s'\" % tokenLdapList\n\n        if (tokenLdapList != None) and (tokenLdapList.size() > 0):\n            print \"Application session. isFirstSession: False\"\n            return False\n\n        print \"Application session. isFirstSession: True\"\n        return True\n",
                              "scriptType": "application_session",
                              "programmingLanguage": "python",
                              "moduleProperties": [
                                  {
                                      "value1": "location_type",
                                      "value2": "ldap"
                                  }
                              ],
                              "level": 800,
                              "revision": 8,
                              "enabled": false,
                              "modified": false,
                              "internal": false,
                              "locationType": "ldap"
                          }
      responses:
        "201":
          description: Created
          content:
            application/json:
              schema:
                $ref: '#/components/schemas/CustomScript'
              examples:
                Response json example:
                  description: Response json example
                  value: |
                    {
                        "dn": "inum=4144edf6-af99-451d-be29-f3eb5c0e9143,ou=scripts,o=jans",
                        "inum": "4144edf6-af99-451d-be29-f3eb5c0e9143",
                        "name": "test_application_session_test",
                        "description": "Sample Application Session script",
                        "script": "# oxAuth is available under the MIT License (2008). See http://opensource.org/licenses/MIT for full text.\n# Copyright (c) 2016, Janssen\n#\n# Author: Yuriy Movchan\n#\n\nfrom io.jans.model.custom.script.type.session import ApplicationSessionType\nfrom io.jans.service.cdi.util import CdiUtil\nfrom io.jans.persist import PersistenceEntryManager\nfrom io.jans.as.model.config import StaticConfiguration\nfrom io.jans.as.model.ldap import TokenEntity\nfrom jakarta.faces.application import FacesMessage\nfrom io.jans.jsf2.message import FacesMessages\nfrom io.jans.util import StringHelper, ArrayHelper\nfrom io.jans.as.model.config import Constants\nfrom java.util import Arrays, ArrayList\nfrom io.jans.as.service.external.session import SessionEventType\n\nimport java\n\nclass ApplicationSession(ApplicationSessionType):\n    def __init__(self, currentTimeMillis):\n        self.currentTimeMillis = currentTimeMillis\n\n    def init(self, customScript, configurationAttributes):\n        print \"Application session. Initialization\"\n\n        self.entryManager = CdiUtil.bean(PersistenceEntryManager)\n        self.staticConfiguration = CdiUtil.bean(StaticConfiguration)\n\n        print \"Application session. Initialized successfully\"\n\n        return True   \n\n    def destroy(self, configurationAttributes):\n        print \"Application session. Destroy\"\n        print \"Application session. Destroyed successfully\"\n        return True   \n\n    def getApiVersion(self):\n        return 11\n\n    # Called each time specific session event occurs\n    # event is io.jans.as.service.external.session.SessionEvent\n    def onEvent(self, event):\n        if event.getType() == SessionEventType.AUTHENTICATED:\n            print \"Session is authenticated, session: \" + event.getSessionId().getId()\n        return\n\n    # Application calls it at start session request to allow notify 3rd part systems\n    #   httpRequest is jakarta.servlet.http.HttpServletRequest\n    #   sessionId is io.jans.as.model.common.SessionId\n    #   configurationAttributes is java.util.Map<String, SimpleCustomProperty>\n    def startSession(self, httpRequest, sessionId, configurationAttributes):\n        print \"Application session. Starting external session\"\n\n        user_name = sessionId.getSessionAttributes().get(Constants.AUTHENTICATED_USER)\n\n        first_session = self.isFirstSession(user_name)\n        if not first_session:\n            facesMessages = CdiUtil.bean(FacesMessages)\n            facesMessages.add(FacesMessage.SEVERITY_ERROR, \"Please, end active session first!\")\n            return False\n\n        print \"Application session. External session started successfully\"\n        return True\n\n    # Application calls it at end session request to allow notify 3rd part systems\n    #   httpRequest is jakarta.servlet.http.HttpServletRequest\n    #   sessionId is io.jans.as.model.common.SessionId\n    #   configurationAttributes is java.util.Map<String, SimpleCustomProperty>\n    def endSession(self, httpRequest, sessionId, configurationAttributes):\n        print \"Application session. Starting external session end\"\n\n        print \"Application session. External session ended successfully\"\n        return True\n\n    # Application calls it during /session/active endpoint call to modify response if needed\n    #   jsonArray is org.json.JSONArray\n    #   context is io.jans.as.server.model.common.ExecutionContext\n    def modifyActiveSessionsResponse(self, jsonArray, context):\n        return False\n\n    def isFirstSession(self, user_name):\n        tokenLdap = TokenEntity()\n        tokenLdap.setDn(self.staticConfiguration.getBaseDn().getClients())\n        tokenLdap.setUserId(user_name)\n\n        tokenLdapList = self.entryManager.findEntries(tokenLdap, 1)\n        print \"Application session. isFirstSession. Get result: '%s'\" % tokenLdapList\n\n        if (tokenLdapList != None) and (tokenLdapList.size() > 0):\n            print \"Application session. isFirstSession: False\"\n            return False\n\n        print \"Application session. isFirstSession: True\"\n        return True\n",
                        "scriptType": "application_session",
                        "programmingLanguage": "python",
                        "moduleProperties": [
                            {
                                "value1": "location_type",
                                "value2": "ldap"
                            }
                        ],
                        "level": 800,
                        "revision": 8,
                        "enabled": false,
                        "modified": false,
                        "internal": false,
                        "locationType": "ldap",
                        "baseDn": "inum=4144edf6-af99-451d-be29-f3eb5c0e9143,ou=scripts,o=jans"
                    }
        "401":
          description: Unauthorized
        "400":
          description: Bad Request
        "500":
          description: InternalServerError
      security:
      - oauth2:
        - https://jans.io/oauth/config/scripts.write
  /api/v1/config/scripts/{inum}:
    delete:
      tags:
      - Custom Scripts
      summary: Deletes a custom script
      description: Deletes a custom script
      operationId: delete-config-scripts-by-inum
      parameters:
      - name: inum
        in: path
        description: Script identifier
        required: true
        schema:
          type: string
      responses:
        "204":
          description: No Content
        "401":
          description: Unauthorized
        "404":
          description: Not Found
        "500":
          description: InternalServerError
      security:
      - oauth2:
        - https://jans.io/oauth/config/scripts.delete
    patch:
      tags:
      - Custom Scripts
      summary: Patches a custom script
      description: Patches a custom script
      operationId: patch-config-scripts-by-inum
      parameters:
      - name: inum
        in: path
        description: Script identifier
        required: true
        schema:
          type: string
      requestBody:
        description: JsonPatch object
        content:
          application/json-patch+json:
            schema:
              type: array
              items:
                $ref: '#/components/schemas/JsonPatch'
            examples:
              Request json example:
                description: Request json example
                value: "[{ \"op\": \"replace\", \"path\": \"/enabled\", \"value\"\
                  :false},{ \"op\": \"replace\", \"path\": \"/revision\", \"value\"\
                  :2}] \n"
      responses:
        "200":
          description: Ok
          content:
            application/json:
              schema:
                $ref: '#/components/schemas/CustomScript'
        "401":
          description: Unauthorized
        "404":
          description: Not Found
        "500":
          description: InternalServerError
      security:
      - oauth2:
        - https://jans.io/oauth/config/scripts.write
  /api/v1/config/scripts/inum/{inum}:
    get:
      tags:
      - Custom Scripts
      summary: Gets a script by Inum
      description: Gets a script by Inum
      operationId: get-config-scripts-by-inum
      parameters:
      - name: inum
        in: path
        description: Script identifier
        required: true
        schema:
          type: string
      responses:
        "200":
          description: Ok
          content:
            application/json:
              schema:
                $ref: '#/components/schemas/CustomScript'
              examples:
                Response json example:
                  description: Response json example
                  value: |
                    {
                        "dn": "inum=0300-BA90,ou=scripts,o=jans",
                        "inum": "0300-BA90",
                        "name": "discovery_java_params",
                        "description": "Java Custom Sample Script",
                        "script": "/* Copyright (c) 2022, Gluu\n Author: Yuriy Z\n */\n\nimport io.jans.model.SimpleCustomProperty;\nimport io.jans.model.custom.script.model.CustomScript;\nimport io.jans.model.custom.script.type.discovery.DiscoveryType;\nimport io.jans.service.custom.script.CustomScriptManager;\nimport org.slf4j.Logger;\nimport org.slf4j.LoggerFactory;\nimport org.json.JSONObject;\n\nimport java.util.Map;\n\npublic class Discovery implements DiscoveryType {\n\n    private static final Logger log = LoggerFactory.getLogger(Discovery.class);\n    private static final Logger scriptLogger = LoggerFactory.getLogger(CustomScriptManager.class);\n\n    @Override\n    public boolean init(Map<String, SimpleCustomProperty> configurationAttributes) {\n        log.info(\"Init of Discovery Java custom script\");\n        return true;\n    }\n\n    @Override\n    public boolean init(CustomScript customScript, Map<String, SimpleCustomProperty> configurationAttributes) {\n        log.info(\"Init of Discovery Java custom script\");\n        return true;\n    }\n\n    @Override\n    public boolean destroy(Map<String, SimpleCustomProperty> configurationAttributes) {\n        log.info(\"Destroy of Discovery Java custom script\");\n        return true;\n    }\n\n    @Override\n    public int getApiVersion() {\n        log.info(\"getApiVersion Discovery Java custom script: 11\");\n        return 11;\n    }\n\n    @Override\n    public boolean modifyResponse(Object responseAsJsonObject, Object context) {\n        scriptLogger.info(\"write to script logger\");\n        JSONObject response = (JSONObject) responseAsJsonObject;\n        response.accumulate(\"key_from_java\", \"value_from_script_on_java\");\n        return true;\n    }\n}\n",
                        "scriptType": "discovery",
                        "programmingLanguage": "java",
                        "moduleProperties": [
                            {
                                "value1": "location_type",
                                "value2": "ldap"
                            }
                        ],
                        "level": 1,
                        "revision": 11,
                        "enabled": true,
                        "modified": false,
                        "internal": false,
                        "locationType": "ldap",
                        "baseDn": "inum=0300-BA90,ou=scripts,o=jans"
                    }
        "401":
          description: Unauthorized
        "404":
          description: Not Found
        "500":
          description: InternalServerError
      security:
      - oauth2:
        - https://jans.io/oauth/config/scripts.readonly
  /api/v1/config/scripts/name/{name}:
    get:
      tags:
      - Custom Scripts
      summary: Fetch custom script by name
      description: Fetch custom script by name
      operationId: get-custom-script-by-name
      parameters:
      - name: name
        in: path
        description: Script name
        required: true
        schema:
          type: string
      responses:
        "200":
          description: CustomScript
          content:
            application/json:
              schema:
                $ref: '#/components/schemas/CustomScript'
              examples:
                Response json example:
                  description: Response json example
                  value: |
                    {
                        "dn": "inum=0300-BA90,ou=scripts,o=jans",
                        "inum": "0300-BA90",
                        "name": "discovery_java_params",
                        "description": "Java Custom Sample Script",
                        "script": "/* Copyright (c) 2022, Gluu\n Author: Yuriy Z\n */\n\nimport io.jans.model.SimpleCustomProperty;\nimport io.jans.model.custom.script.model.CustomScript;\nimport io.jans.model.custom.script.type.discovery.DiscoveryType;\nimport io.jans.service.custom.script.CustomScriptManager;\nimport org.slf4j.Logger;\nimport org.slf4j.LoggerFactory;\nimport org.json.JSONObject;\n\nimport java.util.Map;\n\npublic class Discovery implements DiscoveryType {\n\n    private static final Logger log = LoggerFactory.getLogger(Discovery.class);\n    private static final Logger scriptLogger = LoggerFactory.getLogger(CustomScriptManager.class);\n\n    @Override\n    public boolean init(Map<String, SimpleCustomProperty> configurationAttributes) {\n        log.info(\"Init of Discovery Java custom script\");\n        return true;\n    }\n\n    @Override\n    public boolean init(CustomScript customScript, Map<String, SimpleCustomProperty> configurationAttributes) {\n        log.info(\"Init of Discovery Java custom script\");\n        return true;\n    }\n\n    @Override\n    public boolean destroy(Map<String, SimpleCustomProperty> configurationAttributes) {\n        log.info(\"Destroy of Discovery Java custom script\");\n        return true;\n    }\n\n    @Override\n    public int getApiVersion() {\n        log.info(\"getApiVersion Discovery Java custom script: 11\");\n        return 11;\n    }\n\n    @Override\n    public boolean modifyResponse(Object responseAsJsonObject, Object context) {\n        scriptLogger.info(\"write to script logger\");\n        JSONObject response = (JSONObject) responseAsJsonObject;\n        response.accumulate(\"key_from_java\", \"value_from_script_on_java\");\n        return true;\n    }\n}\n",
                        "scriptType": "discovery",
                        "programmingLanguage": "java",
                        "moduleProperties": [
                            {
                                "value1": "location_type",
                                "value2": "ldap"
                            }
                        ],
                        "level": 1,
                        "revision": 11,
                        "enabled": true,
                        "modified": false,
                        "internal": false,
                        "locationType": "ldap",
                        "baseDn": "inum=0300-BA90,ou=scripts,o=jans"
                    }
        "401":
          description: Unauthorized
        "404":
          description: Not Found
        "500":
          description: InternalServerError
      security:
      - oauth2:
        - https://jans.io/oauth/config/scripts.readonly
  /api/v1/config/scripts/types:
    get:
      tags:
      - Custom Scripts
      summary: Fetch custom script types
      description: Fetch custom script types
      operationId: get-custom-script-type
      responses:
        "200":
          description: Ok
          content:
            application/json:
              schema:
                type: array
                items:
                  type: string
                  enum:
                  - person_authentication
                  - authorization_challenge
                  - introspection
                  - resource_owner_password_credentials
                  - application_session
                  - cache_refresh
                  - client_registration
                  - id_generator
                  - uma_rpt_policy
                  - uma_rpt_claims
                  - uma_claims_gathering
                  - consent_gathering
                  - dynamic_scope
                  - spontaneous_scope
                  - end_session
                  - post_authn
                  - select_account
                  - scim
                  - ciba_end_user_notification
                  - revoke_token
                  - persistence_extension
                  - idp
                  - discovery
                  - authz_detail
                  - update_token
                  - config_api_auth
                  - modify_ssa_response
                  - fido2_extension
                  - lock_extension
              examples:
                Response json example:
                  description: Response json example
                  value: |
                    [
                        "discovery",
                        "consent_gathering",
                        "ciba_end_user_notification",
                        "id_generator",
                        "idp",
                        "introspection",
                        "persistence_extension",
                        "cache_refresh",
                        "uma_rpt_policy",
                        "update_token",
                        "scim",
                        "end_session",
                        "config_api_auth",
                        "uma_claims_gathering",
                        "person_authentication",
                        "resource_owner_password_credentials",
                        "authorization_challenge",
                        "client_registration",
                        "dynamic_scope",
                        "application_session"
                    ]
        "401":
          description: Unauthorized
        "404":
          description: Not Found
        "500":
          description: InternalServerError
      security:
      - oauth2:
        - https://jans.io/oauth/config/scripts.readonly
  /api/v1/config/scripts/script-types:
    get:
      tags:
      - Custom Scripts
      summary: Fetch custom script types
      description: Fetch custom script types
      operationId: get-custom-script-types
      responses:
        "200":
          description: Ok
          content:
            application/json:
              schema:
                type: array
                items:
                  type: string
              examples:
                Response json example:
                  description: Response json example
                  value: |
                    [
                        "discovery",
                        "consent_gathering",
                        "ciba_end_user_notification",
                        "id_generator",
                        "idp",
                        "introspection",
                        "persistence_extension",
                        "cache_refresh",
                        "uma_rpt_policy",
                        "update_token",
                        "scim",
                        "end_session",
                        "config_api_auth",
                        "uma_claims_gathering",
                        "person_authentication",
                        "resource_owner_password_credentials",
                        "authorization_challenge",
                        "client_registration",
                        "dynamic_scope",
                        "application_session"
                    ]
        "401":
          description: Unauthorized
        "404":
          description: Not Found
        "500":
          description: InternalServerError
      security:
      - oauth2:
        - https://jans.io/oauth/config/scripts.readonly
  /api/v1/config/scripts/type/{type}:
    get:
      tags:
      - Custom Scripts
      summary: Gets list of scripts by type
      description: Gets list of scripts by type
      operationId: get-config-scripts-by-type
      parameters:
      - name: type
        in: path
        description: Script type
        required: true
        schema:
          type: string
      - name: limit
        in: query
        description: Search size - max size of the results to return
        schema:
          type: integer
          format: int32
          default: 50
      - name: pattern
        in: query
        description: Search pattern
        schema:
          type: string
          default: ""
      - name: startIndex
        in: query
        description: The 1-based index of the first query result
        schema:
          type: integer
          format: int32
          default: 0
      - name: sortBy
        in: query
        description: Attribute whose value will be used to order the returned response
        schema:
          type: string
          default: inum
      - name: sortOrder
        in: query
        description: Order in which the sortBy param is applied. Allowed values are
          "ascending" and "descending"
        schema:
          type: string
          default: ascending
      - name: fieldValuePair
        in: query
        description: Field and value pair for seraching
        schema:
          type: string
          default: ""
        examples:
          Field value example:
            description: Field value example
            value: "adminCanEdit=true,dataType=string"
      responses:
        "200":
          description: Ok
          content:
            application/json:
              schema:
                $ref: '#/components/schemas/PagedResult'
              examples:
                Response json example:
                  description: Response json example
                  value: |
                    {
                        "start": 0,
                        "totalEntriesCount": 1,
                        "entriesCount": 1,
                        "entries": [
                            {
                                "dn": "inum=0300-BA90,ou=scripts,o=jans",
                                "inum": "0300-BA90",
                                "name": "discovery_java_params",
                                "description": "Java Custom Sample Script",
                                "script": "/* Copyright (c) 2022, Gluu\n Author: Yuriy Z\n */\n\nimport io.jans.model.SimpleCustomProperty;\nimport io.jans.model.custom.script.model.CustomScript;\nimport io.jans.model.custom.script.type.discovery.DiscoveryType;\nimport io.jans.service.custom.script.CustomScriptManager;\nimport org.slf4j.Logger;\nimport org.slf4j.LoggerFactory;\nimport org.json.JSONObject;\n\nimport java.util.Map;\n\npublic class Discovery implements DiscoveryType {\n\n    private static final Logger log = LoggerFactory.getLogger(Discovery.class);\n    private static final Logger scriptLogger = LoggerFactory.getLogger(CustomScriptManager.class);\n\n    @Override\n    public boolean init(Map<String, SimpleCustomProperty> configurationAttributes) {\n        log.info(\"Init of Discovery Java custom script\");\n        return true;\n    }\n\n    @Override\n    public boolean init(CustomScript customScript, Map<String, SimpleCustomProperty> configurationAttributes) {\n        log.info(\"Init of Discovery Java custom script\");\n        return true;\n    }\n\n    @Override\n    public boolean destroy(Map<String, SimpleCustomProperty> configurationAttributes) {\n        log.info(\"Destroy of Discovery Java custom script\");\n        return true;\n    }\n\n    @Override\n    public int getApiVersion() {\n        log.info(\"getApiVersion Discovery Java custom script: 11\");\n        return 11;\n    }\n\n    @Override\n    public boolean modifyResponse(Object responseAsJsonObject, Object context) {\n        scriptLogger.info(\"write to script logger\");\n        JSONObject response = (JSONObject) responseAsJsonObject;\n        response.accumulate(\"key_from_java\", \"value_from_script_on_java\");\n        return true;\n    }\n}\n",
                                "scriptType": "discovery",
                                "programmingLanguage": "java",
                                "moduleProperties": [
                                    {
                                        "value1": "location_type",
                                        "value2": "ldap"
                                    }
                                ],
                                "level": 1,
                                "revision": 11,
                                "enabled": true,
                                "modified": false,
                                "internal": false,
                                "locationType": "ldap",
                                "baseDn": "inum=0300-BA90,ou=scripts,o=jans"
                            }
                        ]
                    }
        "401":
          description: Unauthorized
        "404":
          description: Not Found
        "500":
          description: InternalServerError
      security:
      - oauth2:
        - https://jans.io/oauth/config/scripts.readonly
  /api/v1/jans-auth-server/health:
    get:
      tags:
      - Auth Server Health - Check
      summary: Returns auth server health status
      description: Returns auth server health status
      operationId: get-auth-server-health
      responses:
        "200":
          description: Ok
          content:
            application/json:
              schema:
                $ref: '#/components/schemas/JsonNode'
              examples:
                Response json example:
                  description: Response json example
                  value: |
                    {
                        "status": "running",
                        "db_status": "online"
                    }
        "500":
          description: InternalServerError
  /api/v1/config/jwks/{kid}:
    get:
      tags:
      - Configuration – JWK - JSON Web Key (JWK)
      summary: Get a JSON Web Key based on kid
      description: Get a JSON Web Key based on kid
      operationId: get-jwk-by-kid
      parameters:
      - name: kid
        in: path
        description: The unique identifier for the key
        required: true
        schema:
          type: string
      responses:
        "200":
          description: Ok
          content:
            application/json:
              schema:
                $ref: '#/components/schemas/JSONWebKey'
              examples:
                Response json example:
                  description: Response json example
                  value: |
                    {
                        "kid": "1230bfb-276a-44aa-a97d-667b57587108_sig_rs256",
                        "kty": "RSA",
                        "use": "sig",
                        "alg": "RS256",
                        "exp": 1599751946863,
                        "x5c": [
                            "A0GCSqGSIb3DQEBCwUAMCExHzAdBgNVBAMMFm94QXV0aCBDQSBDZXJ0aWZpY2F0ZXMwHhcNMjAwOTA4MTUzMjE3WhcNMjAwOTEwMTUzMjI2WjAhMR8wHQYDVQQDDBZveEF1dGggQ0EgQ2VydGlmaWNhdGVzMIIBIjANBgkqhkiG9w0BAQEFAAOCAQ8AMIIBCgKCAQEAzj1NEHyGk/ywG25py2s/zVVrRggzRO0jE6VOUvqUzsEJwt1aszQ4onFu6vgtjNwq2ZmEFZbw1Jw7dlz4Xrdj12pQlLVuEhyVaTziQp3LvspqxyACHQb8XSKFdKZaa1eBF8PGN5zDN/d+tIrAZYnQS2gH8BoPIuB3Z9AoCLTzifnPvmOwW/e+/Wags/ApZiEfF2Po0InV5NeJAyoIpaGhlwjqqOWXm/GpCASAk9ZD8Ebnmy9RM71zDCgmvq/hPueKnbNTZdQ3TQdzEuSwxbWEHu16v5MbF7QtNzvFSFlllhgwqI2ccEljDbs18j3DUS2B1VTTAr/DLR3SVyCYbKBbRQIDAQABoycwJTAjBgNVHSUEHDAaBggrBgEFBQcDAQYIKwYBBQUHAwIGBFUdJQAwDQYJKoZIhvcNAQELBQADggEBADaqrfVH1FX0FLp99TG9fHOiOMD12vsIPANb9QbIADineFrSvUI3zIX56PpvMT+EApaLPcIYSwG1YziWT1oGDGkfyinofSRGl4JcC63slChUBfjlBZlXTIlc7CJA7CfzO6BW3SvO0GPF0NStCUD9Ou4oOVaIc3XrPzhIAp71cF9iLFnQUK1hiD9NhQUm5v2Nq+sQdjAxSlqigXnc+rB9+V8snCkr9x9q1cysq1ZyCRT55psa53Irqtc50T2PHA6kyzEVW51+yFaZa8z+WMoofr6ndx2DFI7n5+8jFGs9WoP+/zV8E/XK61iy+EdXVjXQYVcArjEzeIahn8QOd/hUcfo="
                        ],
                        "n": "EFZbw1Jw7dlz4Xrdj12pQlLVuEhyVaTziQp3LvspqxyACHQb8XSKFdKZaa1eBF8PGN5zDN_d-tIrAZYnQS2gH8BoPIuB3Z9AoCLTzifnPvmOwW_e-_Wags_ApZiEfF2Po0InV5NeJAyoIpaGhlwjqqOWXm_GpCASAk9ZD8Ebnmy9RM71zDCgmvq_hPueKnbNTZdQ3TQdzEuSwxbWEHu16v5MbF7QtNzvFSFlllhgwqI2ccEljDbs18j3DUS2B1VTTAr_DLR3SVyCYbKBbRQ",
                        "e": "AQAB"
                    }
        "401":
          description: Unauthorized
        "500":
          description: InternalServerError
      security:
      - oauth2:
        - https://jans.io/oauth/config/jwks.readonly
    delete:
      tags:
      - Configuration – JWK - JSON Web Key (JWK)
      summary: Delete a JSON Web Key based on kid
      description: Delete a JSON Web Key based on kid
      operationId: delete-config-jwk-kid
      parameters:
      - name: kid
        in: path
        description: The unique identifier for the key
        required: true
        schema:
          type: string
      responses:
        "204":
          description: No Content
        "401":
          description: Unauthorized
        "406":
          description: Not Acceptable
        "500":
          description: InternalServerError
      security:
      - oauth2:
        - https://jans.io/oauth/config/jwks.delete
    patch:
      tags:
      - Configuration – JWK - JSON Web Key (JWK)
      summary: Patch a specific JSON Web Key based on kid
      description: Patch a specific JSON Web Key based on kid
      operationId: patch-config-jwk-kid
      parameters:
      - name: kid
        in: path
        description: The unique identifier for the key
        required: true
        schema:
          type: string
      requestBody:
        description: JsonPatch object
        content:
          application/json-patch+json:
            schema:
              type: array
              items:
                $ref: '#/components/schemas/JsonPatch'
            examples:
              Request json example:
                description: Request json example
                value: "[\n    { \"op\": \"replace\", \"path\": \"/use\", \"value\"\
                  :\"enc\"},\n    { \"op\": \"replace\", \"path\": \"/e\", \"value\"\
                  :\"Updated_XYZ\"}\n] \n"
      responses:
        "200":
          description: Ok
          content:
            application/json:
              schema:
                $ref: '#/components/schemas/JSONWebKey'
              examples:
                Response json example:
                  description: Response json example
                  value: |
                    {
                        "kid": "1230bfb-276a-44aa-a97d-667b57587108_sig_rs256",
                        "kty": "RSA",
                        "use": "enc",
                        "alg": "RS256",
                        "exp": 1599751946863,
                        "x5c": [
                            "A0GCSqGSIb3DQEBCwUAMCExHzAdBgNVBAMMFm94QXV0aCBDQSBDZXJ0aWZpY2F0ZXMwHhcNMjAwOTA4MTUzMjE3WhcNMjAwOTEwMTUzMjI2WjAhMR8wHQYDVQQDDBZveEF1dGggQ0EgQ2VydGlmaWNhdGVzMIIBIjANBgkqhkiG9w0BAQEFAAOCAQ8AMIIBCgKCAQEAzj1NEHyGk/ywG25py2s/zVVrRggzRO0jE6VOUvqUzsEJwt1aszQ4onFu6vgtjNwq2ZmEFZbw1Jw7dlz4Xrdj12pQlLVuEhyVaTziQp3LvspqxyACHQb8XSKFdKZaa1eBF8PGN5zDN/d+tIrAZYnQS2gH8BoPIuB3Z9AoCLTzifnPvmOwW/e+/Wags/ApZiEfF2Po0InV5NeJAyoIpaGhlwjqqOWXm/GpCASAk9ZD8Ebnmy9RM71zDCgmvq/hPueKnbNTZdQ3TQdzEuSwxbWEHu16v5MbF7QtNzvFSFlllhgwqI2ccEljDbs18j3DUS2B1VTTAr/DLR3SVyCYbKBbRQIDAQABoycwJTAjBgNVHSUEHDAaBggrBgEFBQcDAQYIKwYBBQUHAwIGBFUdJQAwDQYJKoZIhvcNAQELBQADggEBADaqrfVH1FX0FLp99TG9fHOiOMD12vsIPANb9QbIADineFrSvUI3zIX56PpvMT+EApaLPcIYSwG1YziWT1oGDGkfyinofSRGl4JcC63slChUBfjlBZlXTIlc7CJA7CfzO6BW3SvO0GPF0NStCUD9Ou4oOVaIc3XrPzhIAp71cF9iLFnQUK1hiD9NhQUm5v2Nq+sQdjAxSlqigXnc+rB9+V8snCkr9x9q1cysq1ZyCRT55psa53Irqtc50T2PHA6kyzEVW51+yFaZa8z+WMoofr6ndx2DFI7n5+8jFGs9WoP+/zV8E/XK61iy+EdXVjXQYVcArjEzeIahn8QOd/hUcfo="
                        ],
                        "n": "EFZbw1Jw7dlz4Xrdj12pQlLVuEhyVaTziQp3LvspqxyACHQb8XSKFdKZaa1eBF8PGN5zDN_d-tIrAZYnQS2gH8BoPIuB3Z9AoCLTzifnPvmOwW_e-_Wags_ApZiEfF2Po0InV5NeJAyoIpaGhlwjqqOWXm_GpCASAk9ZD8Ebnmy9RM71zDCgmvq_hPueKnbNTZdQ3TQdzEuSwxbWEHu16v5MbF7QtNzvFSFlllhgwqI2ccEljDbs18j3DUS2B1VTTAr_DLR3SVyCYbKBbRQ",
                        "e": "Updated_XYZ"
                    }
        "401":
          description: Unauthorized
        "404":
          description: Not Found
        "500":
          description: InternalServerError
      security:
      - oauth2:
        - https://jans.io/oauth/config/jwks.write
  /api/v1/config/jwks:
    get:
      tags:
      - Configuration – JWK - JSON Web Key (JWK)
      summary: Gets list of JSON Web Key (JWK) used by server
      description: Gets list of JSON Web Key (JWK) used by server
      operationId: get-config-jwks
      responses:
        "200":
          description: Ok
          content:
            application/json:
              schema:
                $ref: '#/components/schemas/WebKeysConfiguration'
              examples:
                Response json example:
                  description: Response json example
                  value: "{\n    \"keys\": [\n        {\n            \"descr\": \"\
                    Signature Key: RSA RSASSA-PKCS1-v1_5 using SHA-256\",\n      \
                    \      \"kty\": \"RSA\",\n            \"e\": \"AQAB\",\n     \
                    \       \"use\": \"sig\",\n            \"kid\": \"abc3a91b-dd1b-47b0-b7e7-aaf2ec3b9d5e_sig_rs256\"\
                    ,\n            \"x5c\": [\n                \"E3+Z7Ie9FVpDIqeBo/xI8/q7CCDxCHTtiTQjGS5j/XV4VcPt7i9mrQsajbndCAmynVw==\"\
                    \n            ],\n            \"name\": \"id_token RS256 Sign\
                    \ Key\",\n            \"exp\": 1666775666429,\n            \"\
                    alg\": \"RS256\",\n            \"n\": \"qzu2jRl6UoTnnUJS6zg7ghavupiUQ3Ux4fAH6H7DCXF-cuOgelBjUj_GLPqz5FeOCnQ\"\
                    \n        },\n\t\t{\n            \"descr\": \"Encryption Key:\
                    \ Elliptic Curve Diffie-Hellman Ephemeral Static key agreement\
                    \ using Concat KDF\",\n            \"kty\": \"EC\",\n        \
                    \    \"use\": \"enc\",\n            \"crv\": \"P-256\",\n    \
                    \        \"kid\": \"0870a2b9-1200-42a2-9b12-e2fa89ce3bd0_enc_ecdh-es\"\
                    ,\n            \"x5c\": [\n                \"tE24Ofz3eFhtBAIhAINgdWN86TOOEAUXUr2ijmaAPBgn7mGoeg4c7FfyZTxn\"\
                    \n            ],\n            \"name\": \"id_token ECDH-ES Encryption\
                    \ Key\",\n            \"x\": \"NBJAtpZ-jWGjaXDFYgt38\",\n    \
                    \        \"y\": \"7n6oS9y5vN2XrTKMKilo\",\n            \"exp\"\
                    : 1666775666429,\n            \"alg\": \"ECDH-ES\"\n        }\n\
                    \    ]\n}\n"
        "401":
          description: Unauthorized
        "500":
          description: InternalServerError
      security:
      - oauth2:
        - https://jans.io/oauth/config/jwks.readonly
    put:
      tags:
      - Configuration – JWK - JSON Web Key (JWK)
      summary: Replaces JSON Web Keys
      description: Replaces JSON Web Keys
      operationId: put-config-jwks
      requestBody:
        description: JSON Web Keys object
        content:
          application/json:
            schema:
              $ref: '#/components/schemas/WebKeysConfiguration'
            examples:
              Request json example:
                description: Request json example
                value: "{\n    \"keys\": [\n        {\n            \"descr\": \"Signature\
                  \ Key: RSA RSASSA-PKCS1-v1_5 using SHA-256\",\n            \"kty\"\
                  : \"RSA\",\n            \"e\": \"AQAB\",\n            \"use\": \"\
                  sig\",\n            \"kid\": \"abc3a91b-dd1b-47b0-b7e7-aaf2ec3b9d5e_sig_rs256\"\
                  ,\n            \"x5c\": [\n                \"E3+Z7Ie9FVpDIqeBo/xI8/q7CCDxCHTtiTQjGS5j/XV4VcPt7i9mrQsajbndCAmynVw==\"\
                  \n            ],\n            \"name\": \"id_token RS256 Sign Key\"\
                  ,\n            \"exp\": 1666775666429,\n            \"alg\": \"\
                  RS256\",\n            \"n\": \"qzu2jRl6UoTnnUJS6zg7ghavupiUQ3Ux4fAH6H7DCXF-cuOgelBjUj_GLPqz5FeOCnQ\"\
                  \n        },\n\t\t{\n            \"descr\": \"Encryption Key: Elliptic\
                  \ Curve Diffie-Hellman Ephemeral Static key agreement using Concat\
                  \ KDF\",\n            \"kty\": \"EC\",\n            \"use\": \"\
                  enc\",\n            \"crv\": \"P-256\",\n            \"kid\": \"\
                  0870a2b9-1200-42a2-9b12-e2fa89ce3bd0_enc_ecdh-es\",\n          \
                  \  \"x5c\": [\n                \"tE24Ofz3eFhtBAIhAINgdWN86TOOEAUXUr2ijmaAPBgn7mGoeg4c7FfyZTxn\"\
                  \n            ],\n            \"name\": \"id_token ECDH-ES Encryption\
                  \ Key\",\n            \"x\": \"NBJAtpZ-jWGjaXDFYgt38\",\n      \
                  \      \"y\": \"7n6oS9y5vN2XrTKMKilo\",\n            \"exp\": 1666775666429,\n\
                  \            \"alg\": \"ECDH-ES\"\n        }\n    ]\n}\n"
      responses:
        "200":
          description: Ok
          content:
            application/json:
              schema:
                $ref: '#/components/schemas/WebKeysConfiguration'
              examples:
                Response json example:
                  description: Response json example
                  value: "{\n    \"keys\": [\n        {\n            \"descr\": \"\
                    Signature Key: RSA RSASSA-PKCS1-v1_5 using SHA-256\",\n      \
                    \      \"kty\": \"RSA\",\n            \"e\": \"AQAB\",\n     \
                    \       \"use\": \"sig\",\n            \"kid\": \"abc3a91b-dd1b-47b0-b7e7-aaf2ec3b9d5e_sig_rs256\"\
                    ,\n            \"x5c\": [\n                \"E3+Z7Ie9FVpDIqeBo/xI8/q7CCDxCHTtiTQjGS5j/XV4VcPt7i9mrQsajbndCAmynVw==\"\
                    \n            ],\n            \"name\": \"id_token RS256 Sign\
                    \ Key\",\n            \"exp\": 1666775666429,\n            \"\
                    alg\": \"RS256\",\n            \"n\": \"qzu2jRl6UoTnnUJS6zg7ghavupiUQ3Ux4fAH6H7DCXF-cuOgelBjUj_GLPqz5FeOCnQ\"\
                    \n        },\n\t\t{\n            \"descr\": \"Encryption Key:\
                    \ Elliptic Curve Diffie-Hellman Ephemeral Static key agreement\
                    \ using Concat KDF\",\n            \"kty\": \"EC\",\n        \
                    \    \"use\": \"enc\",\n            \"crv\": \"P-256\",\n    \
                    \        \"kid\": \"0870a2b9-1200-42a2-9b12-e2fa89ce3bd0_enc_ecdh-es\"\
                    ,\n            \"x5c\": [\n                \"tE24Ofz3eFhtBAIhAINgdWN86TOOEAUXUr2ijmaAPBgn7mGoeg4c7FfyZTxn\"\
                    \n            ],\n            \"name\": \"id_token ECDH-ES Encryption\
                    \ Key\",\n            \"x\": \"NBJAtpZ-jWGjaXDFYgt38\",\n    \
                    \        \"y\": \"7n6oS9y5vN2XrTKMKilo\",\n            \"exp\"\
                    : 1666775666429,\n            \"alg\": \"ECDH-ES\"\n        }\n\
                    \    ]\n}\n"
        "401":
          description: Unauthorized
        "500":
          description: InternalServerError
      security:
      - oauth2:
        - https://jans.io/oauth/config/jwks.write
    patch:
      tags:
      - Configuration – JWK - JSON Web Key (JWK)
      summary: Patches JSON Web Keys
      description: Patches JSON Web Keys
      operationId: patch-config-jwks
      requestBody:
        description: JsonPatch object
        content:
          application/json-patch+json:
            schema:
              type: array
              items:
                $ref: '#/components/schemas/JsonPatch'
            examples:
              Request json example:
                description: Request json example
                value: "[\n\t{ \"op\": \"add\", \"path\": \"/keys/1\", \"value\":{\n\
                  \            \"descr\": \"Test Key\",\n            \"kty\": \"EC\"\
                  ,\n            \"use\": \"enc\",\n            \"crv\": \"P-256\"\
                  ,\n            \"kid\": \"1234a2b9-1200-42a2-9b12-e2fa89ce3bd0_enc_ecdh-es\"\
                  ,\n            \"x5c\": [\n                \"tE24Ofz3eFhtBAIhAINgdWN86TOOEAUXUr2ijmaAPBgn7mGoeg4c7FfyZTxn\"\
                  \n            ],\n            \"name\": \"test-key\",\n        \
                  \    \"x\": \"NBJAtpZ-jWGjaXDFYgt38\",\n            \"y\": \"7n6oS9y5vN2XrTKMKilo\"\
                  ,\n            \"exp\": 1666775666429,\n            \"alg\": \"\
                  ECDH-ES\"\n        }\n\t}\n] \n"
      responses:
        "200":
          description: Ok
          content:
            application/json:
              schema:
                $ref: '#/components/schemas/WebKeysConfiguration'
              examples:
                Response json example:
                  description: Response json example
                  value: "{\n    \"keys\": [\n        {\n            \"descr\": \"\
                    Signature Key: RSA RSASSA-PKCS1-v1_5 using SHA-256\",\n      \
                    \      \"kty\": \"RSA\",\n            \"e\": \"AQAB\",\n     \
                    \       \"use\": \"sig\",\n            \"kid\": \"abc3a91b-dd1b-47b0-b7e7-aaf2ec3b9d5e_sig_rs256\"\
                    ,\n            \"x5c\": [\n                \"E3+Z7Ie9FVpDIqeBo/xI8/q7CCDxCHTtiTQjGS5j/XV4VcPt7i9mrQsajbndCAmynVw==\"\
                    \n            ],\n            \"name\": \"id_token RS256 Sign\
                    \ Key\",\n            \"exp\": 1666775666429,\n            \"\
                    alg\": \"RS256\",\n            \"n\": \"qzu2jRl6UoTnnUJS6zg7ghavupiUQ3Ux4fAH6H7DCXF-cuOgelBjUj_GLPqz5FeOCnQ\"\
                    \n        },\n\t\t{\n            \"descr\": \"Encryption Key:\
                    \ Elliptic Curve Diffie-Hellman Ephemeral Static key agreement\
                    \ using Concat KDF\",\n            \"kty\": \"EC\",\n        \
                    \    \"use\": \"enc\",\n            \"crv\": \"P-256\",\n    \
                    \        \"kid\": \"0870a2b9-1200-42a2-9b12-e2fa89ce3bd0_enc_ecdh-es\"\
                    ,\n            \"x5c\": [\n                \"tE24Ofz3eFhtBAIhAINgdWN86TOOEAUXUr2ijmaAPBgn7mGoeg4c7FfyZTxn\"\
                    \n            ],\n            \"name\": \"id_token ECDH-ES Encryption\
                    \ Key\",\n            \"x\": \"NBJAtpZ-jWGjaXDFYgt38\",\n    \
                    \        \"y\": \"7n6oS9y5vN2XrTKMKilo\",\n            \"exp\"\
                    : 1666775666429,\n            \"alg\": \"ECDH-ES\"\n        }\n\
                    \    ]\n}\n"
        "401":
          description: Unauthorized
        "500":
          description: InternalServerError
      security:
      - oauth2:
        - https://jans.io/oauth/config/jwks.write
  /api/v1/config/jwks/key:
    post:
      tags:
      - Configuration – JWK - JSON Web Key (JWK)
      summary: Configuration – JWK - JSON Web Key (JWK)
      description: Configuration – JWK - JSON Web Key (JWK)
      operationId: post-config-jwks-key
      requestBody:
        description: JSONWebKey object
        content:
          application/json:
            schema:
              $ref: '#/components/schemas/JSONWebKey'
            examples:
              Request json example:
                description: Request json example
                value: |
                  {
                        "kty": "RSA",
                        "e": "AQAB",
                        "use": "sig",
                        "crv": "",
                        "kid": "1230bfb-276a-44aa-a97d-667b57587108_sig_rs256",
                        "x5c": [
                          "A0GCSqGSIb3DQEBCwUAMCExHzAdBgNVBAMMFm94QXV0aCBDQSBDZXJ0aWZpY2F0ZXMwHhcNMjAwOTA4MTUzMjE3WhcNMjAwOTEwMTUzMjI2WjAhMR8wHQYDVQQDDBZveEF1dGggQ0EgQ2VydGlmaWNhdGVzMIIBIjANBgkqhkiG9w0BAQEFAAOCAQ8AMIIBCgKCAQEAzj1NEHyGk/ywG25py2s/zVVrRggzRO0jE6VOUvqUzsEJwt1aszQ4onFu6vgtjNwq2ZmEFZbw1Jw7dlz4Xrdj12pQlLVuEhyVaTziQp3LvspqxyACHQb8XSKFdKZaa1eBF8PGN5zDN/d+tIrAZYnQS2gH8BoPIuB3Z9AoCLTzifnPvmOwW/e+/Wags/ApZiEfF2Po0InV5NeJAyoIpaGhlwjqqOWXm/GpCASAk9ZD8Ebnmy9RM71zDCgmvq/hPueKnbNTZdQ3TQdzEuSwxbWEHu16v5MbF7QtNzvFSFlllhgwqI2ccEljDbs18j3DUS2B1VTTAr/DLR3SVyCYbKBbRQIDAQABoycwJTAjBgNVHSUEHDAaBggrBgEFBQcDAQYIKwYBBQUHAwIGBFUdJQAwDQYJKoZIhvcNAQELBQADggEBADaqrfVH1FX0FLp99TG9fHOiOMD12vsIPANb9QbIADineFrSvUI3zIX56PpvMT+EApaLPcIYSwG1YziWT1oGDGkfyinofSRGl4JcC63slChUBfjlBZlXTIlc7CJA7CfzO6BW3SvO0GPF0NStCUD9Ou4oOVaIc3XrPzhIAp71cF9iLFnQUK1hiD9NhQUm5v2Nq+sQdjAxSlqigXnc+rB9+V8snCkr9x9q1cysq1ZyCRT55psa53Irqtc50T2PHA6kyzEVW51+yFaZa8z+WMoofr6ndx2DFI7n5+8jFGs9WoP+/zV8E/XK61iy+EdXVjXQYVcArjEzeIahn8QOd/hUcfo="
                        ],
                        "exp": 1599751946863,
                        "alg": "RS256",
                        "n": "EFZbw1Jw7dlz4Xrdj12pQlLVuEhyVaTziQp3LvspqxyACHQb8XSKFdKZaa1eBF8PGN5zDN_d-tIrAZYnQS2gH8BoPIuB3Z9AoCLTzifnPvmOwW_e-_Wags_ApZiEfF2Po0InV5NeJAyoIpaGhlwjqqOWXm_GpCASAk9ZD8Ebnmy9RM71zDCgmvq_hPueKnbNTZdQ3TQdzEuSwxbWEHu16v5MbF7QtNzvFSFlllhgwqI2ccEljDbs18j3DUS2B1VTTAr_DLR3SVyCYbKBbRQ"
                      }
      responses:
        "201":
          description: Created
          content:
            application/json:
              schema:
                $ref: '#/components/schemas/JSONWebKey'
              examples:
                Response json example:
                  description: Response json example
                  value: |
                    {
                        "kid": "1230bfb-276a-44aa-a97d-667b57587108_sig_rs256",
                        "kty": "RSA",
                        "use": "sig",
                        "alg": "RS256",
                        "exp": 1599751946863,
                        "x5c": [
                            "A0GCSqGSIb3DQEBCwUAMCExHzAdBgNVBAMMFm94QXV0aCBDQSBDZXJ0aWZpY2F0ZXMwHhcNMjAwOTA4MTUzMjE3WhcNMjAwOTEwMTUzMjI2WjAhMR8wHQYDVQQDDBZveEF1dGggQ0EgQ2VydGlmaWNhdGVzMIIBIjANBgkqhkiG9w0BAQEFAAOCAQ8AMIIBCgKCAQEAzj1NEHyGk/ywG25py2s/zVVrRggzRO0jE6VOUvqUzsEJwt1aszQ4onFu6vgtjNwq2ZmEFZbw1Jw7dlz4Xrdj12pQlLVuEhyVaTziQp3LvspqxyACHQb8XSKFdKZaa1eBF8PGN5zDN/d+tIrAZYnQS2gH8BoPIuB3Z9AoCLTzifnPvmOwW/e+/Wags/ApZiEfF2Po0InV5NeJAyoIpaGhlwjqqOWXm/GpCASAk9ZD8Ebnmy9RM71zDCgmvq/hPueKnbNTZdQ3TQdzEuSwxbWEHu16v5MbF7QtNzvFSFlllhgwqI2ccEljDbs18j3DUS2B1VTTAr/DLR3SVyCYbKBbRQIDAQABoycwJTAjBgNVHSUEHDAaBggrBgEFBQcDAQYIKwYBBQUHAwIGBFUdJQAwDQYJKoZIhvcNAQELBQADggEBADaqrfVH1FX0FLp99TG9fHOiOMD12vsIPANb9QbIADineFrSvUI3zIX56PpvMT+EApaLPcIYSwG1YziWT1oGDGkfyinofSRGl4JcC63slChUBfjlBZlXTIlc7CJA7CfzO6BW3SvO0GPF0NStCUD9Ou4oOVaIc3XrPzhIAp71cF9iLFnQUK1hiD9NhQUm5v2Nq+sQdjAxSlqigXnc+rB9+V8snCkr9x9q1cysq1ZyCRT55psa53Irqtc50T2PHA6kyzEVW51+yFaZa8z+WMoofr6ndx2DFI7n5+8jFGs9WoP+/zV8E/XK61iy+EdXVjXQYVcArjEzeIahn8QOd/hUcfo="
                        ],
                        "n": "EFZbw1Jw7dlz4Xrdj12pQlLVuEhyVaTziQp3LvspqxyACHQb8XSKFdKZaa1eBF8PGN5zDN_d-tIrAZYnQS2gH8BoPIuB3Z9AoCLTzifnPvmOwW_e-_Wags_ApZiEfF2Po0InV5NeJAyoIpaGhlwjqqOWXm_GpCASAk9ZD8Ebnmy9RM71zDCgmvq_hPueKnbNTZdQ3TQdzEuSwxbWEHu16v5MbF7QtNzvFSFlllhgwqI2ccEljDbs18j3DUS2B1VTTAr_DLR3SVyCYbKBbRQ",
                        "e": "AQAB"
                    }
        "401":
          description: Unauthorized
        "406":
          description: Not Acceptable
        "500":
          description: InternalServerError
      security:
      - oauth2:
        - https://jans.io/oauth/config/jwks.write
  /api/v1/config/database/ldap:
    get:
      tags:
      - Database - LDAP configuration
      summary: Gets list of existing LDAP configurations.
      description: Gets list of existing LDAP configurations.
      operationId: get-config-database-ldap
      responses:
        "200":
          description: Ok
          content:
            application/json:
              schema:
                type: array
                items:
                  $ref: '#/components/schemas/GluuLdapConfiguration'
              examples:
                Response json example:
                  description: Response json example
                  value: |
                    [
                        {
                            "configId": "auth_ldap_server",
                            "bindDN": "cn=directory manager",
                            "bindPassword": "password==",
                            "servers": [
                                "jans.server:1636"
                            ],
                            "maxConnections": 1000,
                            "useSSL": true,
                            "baseDNs": [
                                "ou=people,o=jans"
                            ],
                            "primaryKey": "uid",
                            "localPrimaryKey": "uid",
                            "useAnonymousBind": false,
                            "enabled": false,
                            "version": 0,
                            "level": 0
                        }
                    ]
        "401":
          description: Unauthorized
        "500":
          description: InternalServerError
      security:
      - oauth2:
        - https://jans.io/oauth/config/database/ldap.readonly
    put:
      tags:
      - Database - LDAP configuration
      summary: Updates LDAP configuration
      description: Updates LDAP configuration
      operationId: put-config-database-ldap
      requestBody:
        description: GluuLdapConfiguration object
        content:
          application/json:
            schema:
              $ref: '#/components/schemas/GluuLdapConfiguration'
            examples:
              Request json example:
                description: Request json example
                value: |
                  {
                      "configId": "auth_ldap_server",
                      "bindDN": "cn=directory manager",
                      "bindPassword": "axby+nlegh9DhpQ==",
                      "servers": [
                          "jans.server2:1636"
                      ],
                      "maxConnections": 1000,
                      "useSSL": true,
                      "baseDNs": [
                          "ou=people,o=jans"
                      ],
                      "primaryKey": "uid",
                      "localPrimaryKey": "uid",
                      "useAnonymousBind": false,
                      "enabled": false,
                      "version": 0,
                      "level": 0
                  }
      responses:
        "200":
          description: Ok
          content:
            application/json:
              schema:
                $ref: '#/components/schemas/GluuLdapConfiguration'
              examples:
                Response json example:
                  description: Response json example
                  value: |
                    {
                        "configId": "auth_ldap_server",
                        "bindDN": "cn=directory manager",
                        "bindPassword": "axby+nlegh9DhpQ==",
                        "servers": [
                            "jans.server2:1636"
                        ],
                        "maxConnections": 1000,
                        "useSSL": true,
                        "baseDNs": [
                            "ou=people,o=jans"
                        ],
                        "primaryKey": "uid",
                        "localPrimaryKey": "uid",
                        "useAnonymousBind": false,
                        "enabled": false,
                        "version": 0,
                        "level": 0
                    }
        "401":
          description: Unauthorized
        "404":
          description: Not Found
        "500":
          description: InternalServerError
      security:
      - oauth2:
        - https://jans.io/oauth/config/database/ldap.write
    post:
      tags:
      - Database - LDAP configuration
      summary: Adds a new LDAP configuration
      description: Adds a new LDAP configuration
      operationId: post-config-database-ldap
      requestBody:
        description: GluuLdapConfiguration object
        content:
          application/json:
            schema:
              $ref: '#/components/schemas/GluuLdapConfiguration'
            examples:
              Request json example:
                description: Request json example
                value: |
                  {
                      "configId": "auth_ldap_server",
                      "bindDN": "cn=directory manager",
                      "bindPassword": "axby+nlegh9DhpQ==",
                      "servers": [
                          "jans.server2:1636"
                      ],
                      "maxConnections": 1000,
                      "useSSL": true,
                      "baseDNs": [
                          "ou=people,o=jans"
                      ],
                      "primaryKey": "uid",
                      "localPrimaryKey": "uid",
                      "useAnonymousBind": false,
                      "enabled": false,
                      "version": 0,
                      "level": 0
                  }
      responses:
        "201":
          description: Created
          content:
            application/json:
              schema:
                $ref: '#/components/schemas/GluuLdapConfiguration'
              examples:
                Response json example:
                  description: Response json example
                  value: |
                    {
                        "configId": "auth_ldap_server",
                        "bindDN": "cn=directory manager",
                        "bindPassword": "axby+nlegh9DhpQ==",
                        "servers": [
                            "jans.server2:1636"
                        ],
                        "maxConnections": 1000,
                        "useSSL": true,
                        "baseDNs": [
                            "ou=people,o=jans"
                        ],
                        "primaryKey": "uid",
                        "localPrimaryKey": "uid",
                        "useAnonymousBind": false,
                        "enabled": false,
                        "version": 0,
                        "level": 0
                    }
        "401":
          description: Unauthorized
        "406":
          description: Not Acceptable
        "500":
          description: InternalServerError
      security:
      - oauth2:
        - https://jans.io/oauth/config/database/ldap.write
  /api/v1/config/database/ldap/{name}:
    get:
      tags:
      - Database - LDAP configuration
      summary: Gets an LDAP configuration by name.
      description: Gets an LDAP configuration by name.
      operationId: get-config-database-ldap-by-name
      parameters:
      - name: name
        in: path
        description: Name of LDAP configuration
        required: true
        schema:
          type: string
      responses:
        "200":
          description: Ok
          content:
            application/json:
              schema:
                $ref: '#/components/schemas/GluuLdapConfiguration'
              examples:
                Response json example:
                  description: Response json example
                  value: |
                    {
                        "configId": "auth_ldap_server",
                        "bindDN": "cn=directory manager",
                        "bindPassword": "axby+nlegh9DhpQ==",
                        "servers": [
                            "jans.server2:1636"
                        ],
                        "maxConnections": 1000,
                        "useSSL": true,
                        "baseDNs": [
                            "ou=people,o=jans"
                        ],
                        "primaryKey": "uid",
                        "localPrimaryKey": "uid",
                        "useAnonymousBind": false,
                        "enabled": false,
                        "version": 0,
                        "level": 0
                    }
        "401":
          description: Unauthorized
        "500":
          description: InternalServerError
      security:
      - oauth2:
        - https://jans.io/oauth/config/database/ldap.readonly
    delete:
      tags:
      - Database - LDAP configuration
      summary: Deletes an LDAP configuration
      description: Deletes an LDAP configuration
      operationId: delete-config-database-ldap-by-name
      parameters:
      - name: name
        in: path
        required: true
        schema:
          type: string
      responses:
        "204":
          description: No Content
          content:
            application/json:
              schema:
                $ref: '#/components/schemas/GluuLdapConfiguration'
        "401":
          description: Unauthorized
        "404":
          description: Not Found
        "500":
          description: InternalServerError
      security:
      - oauth2:
        - https://jans.io/oauth/config/database/ldap.delete
    patch:
      tags:
      - Database - LDAP configuration
      summary: Patches a LDAP configuration by name
      description: Patches a LDAP configuration by name
      operationId: patch-config-database-ldap-by-name
      parameters:
      - name: name
        in: path
        description: Name of LDAP configuration
        required: true
        schema:
          type: string
      requestBody:
        description: JsonPatch object
        content:
          application/json-patch+json:
            schema:
              type: array
              items:
                $ref: '#/components/schemas/JsonPatch'
            examples:
              Request json example:
                description: Request json example
                value: example/auth/database/ldap/ldap-patch
      responses:
        "200":
          description: Ok
          content:
            application/json:
              schema:
                $ref: '#/components/schemas/GluuLdapConfiguration'
              examples:
                Response json example:
                  description: Response json example
                  value: |
                    {
                        "configId": "auth_ldap_server",
                        "bindDN": "cn=directory manager",
                        "bindPassword": "axby+nlegh9DhpQ==",
                        "servers": [
                            "jans.server2:1636"
                        ],
                        "maxConnections": 1000,
                        "useSSL": true,
                        "baseDNs": [
                            "ou=people,o=jans"
                        ],
                        "primaryKey": "uid",
                        "localPrimaryKey": "uid",
                        "useAnonymousBind": false,
                        "enabled": false,
                        "version": 0,
                        "level": 0
                    }
        "401":
          description: Unauthorized
        "404":
          description: Not Found
        "500":
          description: InternalServerError
      security:
      - oauth2:
        - https://jans.io/oauth/config/database/ldap.write
  /api/v1/config/database/ldap/test:
    post:
      tags:
      - Database - LDAP configuration
      summary: Tests an LDAP configuration
      description: Tests an LDAP configuration
      operationId: post-config-database-ldap-test
      requestBody:
        description: GluuLdapConfiguration object
        content:
          application/json:
            schema:
              $ref: '#/components/schemas/GluuLdapConfiguration'
            examples:
              Request json example:
                description: Request json example
                value: "[{ \"op\": \"replace\", \"path\": \"/maxConnections\", \"\
                  value\":800}] \n"
      responses:
        "200":
          description: Ok
          content:
            application/json:
              schema:
                type: boolean
                description: boolean value true if successful
        "401":
          description: Unauthorized
        "500":
          description: InternalServerError
      security:
      - oauth2:
        - https://jans.io/oauth/config/database/ldap.readonly
  /api/v1/logging:
    get:
      tags:
      - Configuration – Logging
      summary: Returns Jans Authorization Server logging settings
      description: Returns Jans Authorization Server logging settings
      operationId: get-config-logging
      responses:
        "200":
          description: Ok
          content:
            application/json:
              schema:
                $ref: '#/components/schemas/Logging'
              examples:
                Response json example:
                  description: Response json example
                  value: |
                    {
                        "loggingLevel": "TRACE",
                        "loggingLayout": "text",
                        "httpLoggingEnabled": false,
                        "disableJdkLogger": true,
                        "enabledOAuthAuditLogging": false
                    }
        "401":
          description: Unauthorized
        "500":
          description: InternalServerError
      security:
      - oauth2:
        - https://jans.io/oauth/config/logging.readonly
    put:
      tags:
      - Configuration – Logging
      summary: Updates Jans Authorization Server logging settings
      description: Updates Jans Authorization Server logging settings
      operationId: put-config-logging
      requestBody:
        description: Logging object
        content:
          application/json:
            schema:
              $ref: '#/components/schemas/Logging'
            examples:
              Request json example:
                description: Request json example
                value: |
                  {
                      "loggingLevel": "TRACE",
                      "loggingLayout": "text",
                      "httpLoggingEnabled": false,
                      "disableJdkLogger": true,
                      "enabledOAuthAuditLogging": false
                  }
      responses:
        "200":
          description: Ok
          content:
            application/json:
              schema:
                $ref: '#/components/schemas/Logging'
              examples:
                Response json example:
                  description: Response json example
                  value: |
                    {
                        "loggingLevel": "TRACE",
                        "loggingLayout": "text",
                        "httpLoggingEnabled": false,
                        "disableJdkLogger": true,
                        "enabledOAuthAuditLogging": false
                    }
        "401":
          description: Unauthorized
        "500":
          description: InternalServerError
      security:
      - oauth2:
        - https://jans.io/oauth/config/logging.write
  /api/v1/config/message:
    get:
      tags:
      - Message Configuration
      summary: Returns message configuration.
      description: Returns message configuration.
      operationId: get-config-message
      responses:
        "200":
          description: Message configuration details
          content:
            application/json:
              schema:
                $ref: '#/components/schemas/MessageConfiguration'
              examples:
                Response json example:
                  description: Response json example
                  value: ""
        "401":
          description: Unauthorized
        "500":
          description: InternalServerError
      security:
      - oauth2:
        - https://jans.io/oauth/config/message.readonly
    patch:
      tags:
      - Message Configuration
      summary: Patch message configuration.
      description: Patch message configuration
      operationId: patch-config-message
      requestBody:
        description: String representing patch-document.
        content:
          application/json-patch+json:
            schema:
              type: array
              items:
                $ref: '#/components/schemas/JsonPatch'
            examples:
              Request json example:
                description: Request json example
                value: ""
      responses:
        "200":
          description: Message configuration details
          content:
            application/json:
              schema:
                $ref: '#/components/schemas/MessageConfiguration'
              examples:
                Response json example:
                  description: Response json example
                  value: ""
        "401":
          description: Unauthorized
        "500":
          description: InternalServerError
      security:
      - oauth2:
        - https://jans.io/oauth/config/message.write
  /api/v1/config/message/postgres:
    get:
      tags:
      - Message Configuration – Postgres
      summary: Returns Postgres message configuration.
      description: Returns Postgres message configuration.
      operationId: get-config-message-postgres
      responses:
        "200":
          description: Native persistence configuration details
          content:
            application/json:
              schema:
                $ref: '#/components/schemas/PostgresMessageConfiguration'
              examples:
                Response json example:
                  description: Response json example
                  value: ""
        "401":
          description: Unauthorized
        "500":
          description: InternalServerError
      security:
      - oauth2:
        - https://jans.io/oauth/config/message.readonly
    put:
      tags:
      - Message Configuration – Postgres
      summary: Updates Postgres message configuration.
      description: Updates Postgres message configuration
      operationId: put-config-message-postgres
      requestBody:
        description: PostgresMessageConfiguration object
        content:
          application/json:
            schema:
              $ref: '#/components/schemas/PostgresMessageConfiguration'
            examples:
              Request json example:
                description: Request json example
                value: ""
      responses:
        "200":
          description: Native persistence message configuration details
          content:
            application/json:
              schema:
                $ref: '#/components/schemas/PostgresMessageConfiguration'
              examples:
                Response json example:
                  description: Response json example
                  value: ""
        "401":
          description: Unauthorized
        "500":
          description: InternalServerError
      security:
      - oauth2:
        - https://jans.io/oauth/config/message.write
    patch:
      tags:
      - Message Configuration – Postgres
      summary: Patch Postgres message configuration.
      description: Patch Postgres message configuration
      operationId: patch-config-message-postgres
      requestBody:
        description: String representing patch-document.
        content:
          application/json-patch+json:
            schema:
              type: array
              items:
                $ref: '#/components/schemas/JsonPatch'
            examples:
              Request json example:
                description: Request json example
                value: ""
      responses:
        "200":
          description: Native persistence message configuration details
          content:
            application/json:
              schema:
                $ref: '#/components/schemas/PostgresMessageConfiguration'
              examples:
                Response json example:
                  description: Response json example
                  value: ""
        "401":
          description: Unauthorized
        "500":
          description: InternalServerError
      security:
      - oauth2:
        - https://jans.io/oauth/config/message.write
  /api/v1/config/message/redis:
    get:
      tags:
      - Message Configuration – Redis
      summary: Returns Redis message configuration.
      description: Returns Redis message configuration
      operationId: get-config-message-redis
      responses:
        "200":
          description: Redis message configuration details
          content:
            application/json:
              schema:
                $ref: '#/components/schemas/RedisMessageConfiguration'
              examples:
                Response json example:
                  description: Response json example
                  value: ""
        "401":
          description: Unauthorized
        "500":
          description: InternalServerError
      security:
      - oauth2:
        - https://jans.io/oauth/config/message.readonly
    put:
      tags:
      - Message Configuration – Redis
      summary: Updates Redis message configuration.
      description: Updates Redis message configuration
      operationId: put-config-message-redis
      requestBody:
        description: RedisMessageConfiguration object
        content:
          application/json:
            schema:
              $ref: '#/components/schemas/RedisMessageConfiguration'
            examples:
              Request json example:
                description: Request json example
                value: ""
      responses:
        "200":
          description: Redis message configuration details
          content:
            application/json:
              schema:
                $ref: '#/components/schemas/RedisMessageConfiguration'
              examples:
                Response json example:
                  description: Response json example
                  value: ""
        "401":
          description: Unauthorized
        "500":
          description: InternalServerError
      security:
      - oauth2:
        - https://jans.io/oauth/config/message.write
    patch:
      tags:
      - Message Configuration – Redis
      summary: Patch Redis message configuration.
      description: Patch Redis message configuration
      operationId: patch-config-message-redis
      requestBody:
        description: String representing patch-document.
        content:
          application/json-patch+json:
            schema:
              type: array
              items:
                $ref: '#/components/schemas/JsonPatch'
            examples:
              Request json example:
                description: Request json example
                value: ""
      responses:
        "200":
          description: Redis message configuration details
          content:
            application/json:
              schema:
                $ref: '#/components/schemas/RedisMessageConfiguration'
              examples:
                Response json example:
                  description: Response json example
                  value: ""
        "401":
          description: Unauthorized
        "500":
          description: InternalServerError
      security:
      - oauth2:
        - https://jans.io/oauth/config/message.write
  /api/v1/org:
    get:
      tags:
      - Organization Configuration
      summary: Retrieves organization configuration
      description: Retrieves organization configuration
      operationId: get-organization-config
      responses:
        "200":
          description: Ok
          content:
            application/json:
              schema:
                $ref: '#/components/schemas/GluuOrganization'
              examples:
                Response json example:
                  description: Response json example
                  value: |
                    {
                        "dn": "o=jans",
                        "displayName": "Jans Server",
                        "description": "Welcome to oxTrust!",
                        "organization": "jans",
                        "managerGroup": "inum=60B7,ou=groups,o=jans",
                        "themeColor": "166309",
                        "shortName": "Jans Server",
                        "organizationTitle": "Gluu",
                        "baseDn": "o=jans"
                    }
        "401":
          description: Unauthorized
        "500":
          description: InternalServerError
      security:
      - oauth2:
        - https://jans.io/oauth/config/organization.readonly
    patch:
      tags:
      - Organization Configuration
      summary: Patch organization configuration
      description: Patch organization configuration
      operationId: patch-organization-config
      requestBody:
        description: String representing JsonPatch request.
        content:
          application/json-patch+json:
            schema:
              type: array
              items:
                $ref: '#/components/schemas/JsonPatch'
            examples:
              Request json example:
                description: Request json example
                value: "[\n    { \"op\": \"add\", \"path\": \"/customMessages\", \"\
                  value\": [\"customMessages1\",\"customMessages2\"] },\n    { \"\
                  op\": \"add\", \"path\": \"/jsFaviconPath\", \"value\": \"/opt/jans/jetty/jans-auth/custom/static\"\
                  \ }\n] \n"
      responses:
        "200":
          description: Ok
          content:
            application/json:
              schema:
                $ref: '#/components/schemas/GluuOrganization'
              examples:
                Response json example:
                  description: Response json example
                  value: |
                    {
                        "dn": "o=jans",
                        "displayName": "Jans Server",
                        "description": "Welcome to oxTrust!",
                        "organization": "jans",
                        "managerGroup": "inum=60B7,ou=groups,o=jans",
                        "themeColor": "166309",
                        "shortName": "Jans Server",
                        "customMessages": [
                            "customMessages1",
                            "customMessages2"
                        ],
                        "jsFaviconPath": "/opt/jans/jetty/jans-auth/custom/static",
                        "organizationTitle": "Gluu",
                        "baseDn": "o=jans"
                    }
        "401":
          description: Unauthorized
        "500":
          description: InternalServerError
      security:
      - oauth2:
        - https://jans.io/oauth/config/organization.write
  /api/v1/plugin:
    get:
      tags:
      - Plugins
      summary: Gets list of Plugins
      description: Gets list of Plugins
      operationId: get-plugins
      responses:
        "200":
          description: Ok
          content:
            application/json:
              schema:
                type: array
                items:
                  $ref: '#/components/schemas/PluginConf'
              examples:
                Response example:
                  description: Response example
                  value: |
                    [
                        {
                            "name": "fido2",
                            "description": "fido2 plugin"
                        },
                        {
                            "name": "scim",
                            "description": "scim plugin"
                        },
                        {
                            "name": "user-management",
                            "description": "user-management plugin"
                        }
                    ]
        "401":
          description: Unauthorized
        "500":
          description: InternalServerError
      security:
      - oauth2:
        - https://jans.io/oauth/config/plugin.readonly
  /api/v1/plugin/{pluginName}:
    get:
      tags:
      - Plugins
      summary: Get plugin by name
      description: Get plugin by name
      operationId: get-plugin-by-name
      parameters:
      - name: pluginName
        in: path
        description: Plugin name
        required: true
        schema:
          type: string
      responses:
        "200":
          description: Ok
          content:
            application/json:
              schema:
                type: boolean
        "401":
          description: Unauthorized
        "500":
          description: InternalServerError
      security:
      - oauth2:
        - https://jans.io/oauth/config/plugin.readonly
  /api/v1/scopes:
    get:
      tags:
      - OAuth - Scopes
      summary: Gets list of Scopes
      description: Gets list of Scopes
      operationId: get-oauth-scopes
      parameters:
      - name: type
        in: query
        description: Scope type
        schema:
          type: string
          default: ""
      - name: limit
        in: query
        description: Search size - max size of the results to return
        schema:
          type: integer
          format: int32
          default: 50
      - name: pattern
        in: query
        description: Search pattern
        schema:
          type: string
          default: ""
      - name: startIndex
        in: query
        description: The 1-based index of the first query result
        schema:
          type: integer
          format: int32
          default: 0
      - name: sortBy
        in: query
        description: Attribute whose value will be used to order the returned response
        schema:
          type: string
          default: inum
      - name: sortOrder
        in: query
        description: Order in which the sortBy param is applied. Allowed values are
          "ascending" and "descending"
        schema:
          type: string
          default: ascending
      - name: withAssociatedClients
        in: query
        description: Boolean fag to indicate if clients associated with the scope
          are to be returned
        schema:
          type: boolean
          default: false
      - name: fieldValuePair
        in: query
        description: Field and value pair for seraching
        schema:
          type: string
          default: ""
        examples:
          Field value example:
            description: Field value example
            value: "scopeType=spontaneous,defaultScope=true"
      responses:
        "200":
          description: Ok
          content:
            application/json:
              schema:
                $ref: '#/components/schemas/PagedResult'
              examples:
                Response json example:
                  description: Response json example
                  value: |
                    {
                        "start": 0,
                        "totalEntriesCount": 79,
                        "entriesCount": 2,
                        "entries": [
                            {
                                "dn": "inum=F0C4,ou=scopes,o=jans",
                                "inum": "F0C4",
                                "displayName": "authenticate_openid_connect",
                                "id": "openid",
                                "description": "Authenticate using OpenID Connect.",
                                "scopeType": "openid",
                                "defaultScope": true,
                                "attributes": {
                                    "showInConfigurationEndpoint": true
                                },
                                "creationDate": "2022-10-27T20:51:17",
                                "umaType": false,
                                "baseDn": "inum=F0C4,ou=scopes,o=jans"
                            },
                            {
                                "dn": "inum=43F1,ou=scopes,o=jans",
                                "inum": "43F1",
                                "displayName": "view_profile",
                                "id": "profile",
                                "description": "View your basic profile info.",
                                "scopeType": "openid",
                                "claims": [
                                    "inum=2B29,ou=attributes,o=jans",
                                    "inum=0C85,ou=attributes,o=jans",
                                    "inum=B4B0,ou=attributes,o=jans",
                                    "inum=A0E8,ou=attributes,o=jans",
                                    "inum=5EC6,ou=attributes,o=jans",
                                    "inum=B52A,ou=attributes,o=jans",
                                    "inum=64A0,ou=attributes,o=jans",
                                    "inum=EC3A,ou=attributes,o=jans",
                                    "inum=3B47,ou=attributes,o=jans",
                                    "inum=3692,ou=attributes,o=jans",
                                    "inum=98FC,ou=attributes,o=jans",
                                    "inum=A901,ou=attributes,o=jans",
                                    "inum=36D9,ou=attributes,o=jans",
                                    "inum=BE64,ou=attributes,o=jans",
                                    "inum=6493,ou=attributes,o=jans",
                                    "inum=4CF1,ou=attributes,o=jans",
                                    "inum=29DA,ou=attributes,o=jans"
                                ],
                                "defaultScope": true,
                                "attributes": {
                                    "showInConfigurationEndpoint": true
                                },
                                "creationDate": "2022-10-27T20:51:17",
                                "umaType": false,
                                "baseDn": "inum=43F1,ou=scopes,o=jans"
                            }
                        ]
                    }
        "401":
          description: Unauthorized
        "500":
          description: InternalServerError
      security:
      - oauth2:
        - https://jans.io/oauth/config/scopes.readonly
    put:
      tags:
      - OAuth - Scopes
      summary: Update Scope
      description: Update Scope
      operationId: put-oauth-scopes
      requestBody:
        description: Scope object
        content:
          application/json:
            schema:
              $ref: '#/components/schemas/Scope'
            examples:
              Request json example:
                description: Request json example
                value: |
                  {
                      "dn": "inum=9c4c6027-86b8-4afc-a68f-6b50579e6d21,ou=scopes,o=jans",
                      "inum": "9c4c6027-86b8-4afc-a68f-6b50579e6d21",
                      "displayName": "Test Display Scope 5",
                      "id": "Scope5",
                      "iconUrl": "http://google.com",
                      "description": "TEST Description for Scope 5",
                      "scopeType": "spontaneous",
                      "defaultScope": false,
                      "umaAuthorizationPolicies": [
                          "inum=2DAF-F9A5,ou=scripts,o=jans",
                          "inum=2DAF-F995,ou=scripts,o=jans"
                      ],
                      "attributes": {
                          "showInConfigurationEndpoint": true
                      },
                      "creatorId": "2000.99b53b02-dfa1-42cd-aaef-b940d58bb03f",
                      "creatorType": "user",
                      "creationDate": "2022-10-27T21:09:45",
                      "umaType": false,
                      "baseDn": "inum=9c4c6027-86b8-4afc-a68f-6b50579e6d21,ou=scopes,o=jans"
                  }
      responses:
        "200":
          description: Ok
          content:
            application/json:
              schema:
                $ref: '#/components/schemas/Scope'
              examples:
                Response json example:
                  description: Response json example
                  value: |
                    {
                        "dn": "inum=9c4c6027-86b8-4afc-a68f-6b50579e6d21,ou=scopes,o=jans",
                        "inum": "9c4c6027-86b8-4afc-a68f-6b50579e6d21",
                        "displayName": "Test Display Scope 5",
                        "id": "Scope5",
                        "iconUrl": "http://google.com",
                        "description": "TEST Description for Scope 5",
                        "scopeType": "spontaneous",
                        "defaultScope": false,
                        "umaAuthorizationPolicies": [
                            "inum=2DAF-F9A5,ou=scripts,o=jans",
                            "inum=2DAF-F995,ou=scripts,o=jans"
                        ],
                        "attributes": {
                            "showInConfigurationEndpoint": true
                        },
                        "creatorId": "2000.99b53b02-dfa1-42cd-aaef-b940d58bb03f",
                        "creatorType": "user",
                        "creationDate": "2022-10-27T21:09:45",
                        "umaType": false,
                        "baseDn": "inum=9c4c6027-86b8-4afc-a68f-6b50579e6d21,ou=scopes,o=jans"
                    }
        "401":
          description: Unauthorized
        "404":
          description: Not Found
        "500":
          description: InternalServerError
      security:
      - oauth2:
        - https://jans.io/oauth/config/scopes.write
    post:
      tags:
      - OAuth - Scopes
      summary: Create Scope
      description: Create Scope
      operationId: post-oauth-scopes
      requestBody:
        description: Scope object
        content:
          application/json:
            schema:
              $ref: '#/components/schemas/Scope'
            examples:
              Request json example:
                description: Request json example
                value: |
                  {
                      "claims": [],
                      "dynamicScopeScripts": [],
                      "defaultScope": false,
                      "attributes": {
                          "spontaneousClientScopes": [],
                          "showInConfigurationEndpoint": true
                      },
                      "id": "Scope5",
                      "displayName": "Test Display Scope 5",
                      "description": "TEST Description for Scope 5",
                      "scopeType": "spontaneous",
                      "iconUrl": "http://google.com",
                      "umaAuthorizationPolicies": [
                          "inum=2DAF-F9A5,ou=scripts,o=jans",
                          "inum=2DAF-F995,ou=scripts,o=jans"
                      ],
                      "creatorType": "user",
                      "creatorId": "2000.99b53b02-dfa1-42cd-aaef-b940d58bb03f"
                  }
      responses:
        "201":
          description: Created
          content:
            application/json:
              schema:
                $ref: '#/components/schemas/Scope'
              examples:
                Response json example:
                  description: Response json example
                  value: |
                    {
                        "dn": "inum=9c4c6027-86b8-4afc-a68f-6b50579e6d21,ou=scopes,o=jans",
                        "inum": "9c4c6027-86b8-4afc-a68f-6b50579e6d21",
                        "displayName": "Test Display Scope 5",
                        "id": "Scope5",
                        "iconUrl": "http://google.com",
                        "description": "TEST Description for Scope 5",
                        "scopeType": "spontaneous",
                        "defaultScope": false,
                        "umaAuthorizationPolicies": [
                            "inum=2DAF-F9A5,ou=scripts,o=jans",
                            "inum=2DAF-F995,ou=scripts,o=jans"
                        ],
                        "attributes": {
                            "showInConfigurationEndpoint": true
                        },
                        "creatorId": "2000.99b53b02-dfa1-42cd-aaef-b940d58bb03f",
                        "creatorType": "user",
                        "creationDate": "2022-10-27T21:09:45",
                        "umaType": false,
                        "baseDn": "inum=9c4c6027-86b8-4afc-a68f-6b50579e6d21,ou=scopes,o=jans"
                    }
        "401":
          description: Unauthorized
        "500":
          description: InternalServerError
      security:
      - oauth2:
        - https://jans.io/oauth/config/scopes.write
  /api/v1/scopes/{inum}:
    get:
      tags:
      - OAuth - Scopes
      summary: Get Scope by Inum
      description: Get Scope by Inum
      operationId: get-oauth-scopes-by-inum
      parameters:
      - name: inum
        in: path
        description: Scope identifier
        required: true
        schema:
          type: string
      - name: withAssociatedClients
        in: query
        schema:
          type: boolean
          default: false
      responses:
        "200":
          description: Ok
          content:
            application/json:
              schema:
                $ref: '#/components/schemas/CustomScope'
              examples:
                Response json example:
                  description: Response json example
                  value: |
                    {
                        "dn": "inum=764C,ou=scopes,o=jans",
                        "inum": "764C",
                        "displayName": "view_email_address",
                        "id": "email",
                        "description": "View your email address.",
                        "scopeType": "openid",
                        "claims": [
                            "inum=8F88,ou=attributes,o=jans",
                            "inum=CAE3,ou=attributes,o=jans"
                        ],
                        "defaultScope": true,
                        "attributes": {
                            "showInConfigurationEndpoint": true
                        },
                        "creationDate": "2022-10-27T20:58:29",
                        "clients": [
                            {
                                "dn": "inum=2000.7810d591-69d3-458c-9309-4268085fe71c,ou=clients,o=jans",
                                "deletable": false,
                                "clientSecret": "ec0mQbx1udmSEs6flUXquA==",
                                "frontChannelLogoutUri": "http://localhost:4100/logout",
                                "frontChannelLogoutSessionRequired": false,
                                "redirectUris": [
                                    "https://jans.server2/admin",
                                    "http://localhost:4100"
                                ],
                                "responseTypes": [
                                    "code"
                                ],
                                "grantTypes": [
                                    "authorization_code",
                                    "refresh_token",
                                    "client_credentials",
                                    "urn:ietf:params:oauth:grant-type:device_code"
                                ],
                                "applicationType": "web",
                                "clientName": {
                                    "values": {
                                        "": "Jans Role Based Client"
                                    },
                                    "value": "Jans Role Based Client",
                                    "languageTags": [
                                        ""
                                    ]
                                },
                                "logoUri": {},
                                "clientUri": {},
                                "policyUri": {},
                                "tosUri": {},
                                "subjectType": "pairwise",
                                "idTokenSignedResponseAlg": "RS256",
                                "userInfoSignedResponseAlg": "RS256",
                                "tokenEndpointAuthMethod": "client_secret_basic",
                                "postLogoutRedirectUris": [
                                    "http://localhost:4100",
                                    "https://jans.server2/admin"
                                ],
                                "scopes": [
                                    "inum=C4F7,ou=scopes,o=jans",
                                    "inum=C4F6,ou=scopes,o=jans",
                                    "inum=43F1,ou=scopes,o=jans",
                                    "inum=764C,ou=scopes,o=jans",
                                    "inum=F0C4,ou=scopes,o=jans"
                                ],
                                "trustedClient": false,
                                "persistClientAuthorizations": true,
                                "includeClaimsInIdToken": false,
                                "accessTokenLifetime": 2592000,
                                "customAttributes": [
                                    {
                                        "name": "displayName",
                                        "multiValued": false,
                                        "values": [
                                            "Jans Role Based Client"
                                        ],
                                        "value": "Jans Role Based Client",
                                        "displayValue": "Jans Role Based Client"
                                    }
                                ],
                                "customObjectClasses": [
                                    "top"
                                ],
                                "rptAsJwt": false,
                                "accessTokenAsJwt": true,
                                "accessTokenSigningAlg": "RS256",
                                "disabled": false,
                                "attributes": {
                                    "runIntrospectionScriptBeforeJwtCreation": true,
                                    "keepClientAuthorizationAfterExpiration": false,
                                    "allowSpontaneousScopes": false,
                                    "backchannelLogoutSessionRequired": false,
                                    "introspectionScripts": [
                                        "inum=A44E-4F3D,ou=scripts,o=jans"
                                    ],
                                    "parLifetime": 600,
                                    "requirePar": false,
                                    "jansDefaultPromptLogin": false
                                },
                                "tokenBindingSupported": false,
                                "authenticationMethod": "client_secret_basic",
                                "displayName": "Jans Role Based Client",
                                "baseDn": "inum=2000.7810d591-69d3-458c-9309-4268085fe71c,ou=clients,o=jans",
                                "inum": "2000.7810d591-69d3-458c-9309-4268085fe71c"
                            },
                            {
                                "dn": "inum=FF81-2D39,ou=clients,o=jans",
                                "clientSecret": "n7/ZG1jOL6RMR/USOmTAsg==",
                                "frontChannelLogoutSessionRequired": false,
                                "redirectUris": [
                                    "https://jans.server2/jans-auth-rp/home.htm",
                                    "https://client.example.com/cb",
                                    "https://client.example.com/cb1",
                                    "https://client.example.com/cb2"
                                ],
                                "claimRedirectUris": [
                                    "https://jans.server2/jans-auth/restv1/uma/gather_claims"
                                ],
                                "responseTypes": [
                                    "token",
                                    "code",
                                    "id_token"
                                ],
                                "grantTypes": [
                                    "authorization_code",
                                    "implicit",
                                    "refresh_token",
                                    "client_credentials"
                                ],
                                "applicationType": "web",
                                "clientName": {
                                    "values": {
                                        "": "Jans Test Client (don't remove)"
                                    },
                                    "value": "Jans Test Client (don't remove)",
                                    "languageTags": [
                                        ""
                                    ]
                                },
                                "logoUri": {},
                                "clientUri": {},
                                "policyUri": {},
                                "tosUri": {},
                                "subjectType": "public",
                                "idTokenSignedResponseAlg": "RS256",
                                "tokenEndpointAuthMethod": "client_secret_basic",
                                "scopes": [
                                    "inum=F0C4,ou=scopes,o=jans",
                                    "inum=10B2,ou=scopes,o=jans",
                                    "inum=764C,ou=scopes,o=jans",
                                    "inum=43F1,ou=scopes,o=jans",
                                    "inum=341A,ou=scopes,o=jans",
                                    "inum=6D99,ou=scopes,o=jans"
                                ],
                                "trustedClient": true,
                                "persistClientAuthorizations": false,
                                "includeClaimsInIdToken": false,
                                "customAttributes": [
                                    {
                                        "name": "displayName",
                                        "multiValued": false,
                                        "values": [
                                            "Jans Test Client (don't remove)"
                                        ],
                                        "value": "Jans Test Client (don't remove)",
                                        "displayValue": "Jans Test Client (don't remove)"
                                    }
                                ],
                                "customObjectClasses": [
                                    "top"
                                ],
                                "rptAsJwt": false,
                                "accessTokenAsJwt": false,
                                "disabled": false,
                                "attributes": {
                                    "runIntrospectionScriptBeforeJwtCreation": false,
                                    "keepClientAuthorizationAfterExpiration": false,
                                    "allowSpontaneousScopes": false,
                                    "backchannelLogoutSessionRequired": false,
                                    "parLifetime": 600,
                                    "requirePar": false,
                                    "jansDefaultPromptLogin": false
                                },
                                "tokenBindingSupported": false,
                                "authenticationMethod": "client_secret_basic",
                                "displayName": "Jans Test Client (don't remove)",
                                "baseDn": "inum=FF81-2D39,ou=clients,o=jans",
                                "inum": "FF81-2D39"
                            },
                            {
                                "dn": "inum=b3c1d295-42e5-425e-b021-7b2fd3206437,ou=clients,o=jans",
                                "deletable": false,
                                "clientSecret": "5LIyGKo7kTLfWxBi0wSVAbxpB98Q70/Fr2NWMHnpEOiWHLFAQXwqNQ==",
                                "frontChannelLogoutSessionRequired": false,
                                "redirectUris": [
                                    "https://abc,com"
                                ],
                                "responseTypes": [
                                    "code"
                                ],
                                "grantTypes": [
                                    "refresh_token",
                                    "authorization_code"
                                ],
                                "applicationType": "web",
                                "clientName": {
                                    "values": {
                                        "": "test1234"
                                    },
                                    "value": "test1234",
                                    "languageTags": [
                                        ""
                                    ]
                                },
                                "logoUri": {},
                                "clientUri": {},
                                "policyUri": {},
                                "tosUri": {},
                                "subjectType": "public",
                                "tokenEndpointAuthMethod": "client_secret_basic",
                                "scopes": [
                                    "inum=764C,ou=scopes,o=jans",
                                    "inum=43F1,ou=scopes,o=jans",
                                    "inum=C17A,ou=scopes,o=jans"
                                ],
                                "trustedClient": false,
                                "persistClientAuthorizations": false,
                                "includeClaimsInIdToken": false,
                                "customAttributes": [
                                    {
                                        "name": "displayName",
                                        "multiValued": false,
                                        "values": [
                                            "test1234"
                                        ],
                                        "value": "test1234",
                                        "displayValue": "test1234"
                                    }
                                ],
                                "customObjectClasses": [
                                    "top",
                                    "jansClntCustomAttributes"
                                ],
                                "rptAsJwt": false,
                                "accessTokenAsJwt": false,
                                "disabled": false,
                                "attributes": {
                                    "runIntrospectionScriptBeforeJwtCreation": false,
                                    "keepClientAuthorizationAfterExpiration": false,
                                    "allowSpontaneousScopes": false,
                                    "backchannelLogoutSessionRequired": false,
                                    "parLifetime": 600,
                                    "requirePar": false,
                                    "jansDefaultPromptLogin": false
                                },
                                "backchannelUserCodeParameter": false,
                                "description": "test1234",
                                "tokenBindingSupported": false,
                                "authenticationMethod": "client_secret_basic",
                                "displayName": "test1234",
                                "baseDn": "inum=b3c1d295-42e5-425e-b021-7b2fd3206437,ou=clients,o=jans",
                                "inum": "b3c1d295-42e5-425e-b021-7b2fd3206437"
                            },
                            {
                                "dn": "inum=1bb91a73-6899-440f-ac27-c04429671522,ou=clients,o=jans",
                                "deletable": false,
                                "clientSecret": "Xi1+z0Ey8UDbtxsRYL3HAeneTCIEndWVeWEzS4dB2Is0iyupSjXr1w==",
                                "frontChannelLogoutSessionRequired": false,
                                "redirectUris": [
                                    "https://abc,com"
                                ],
                                "responseTypes": [
                                    "code"
                                ],
                                "grantTypes": [
                                    "refresh_token",
                                    "authorization_code"
                                ],
                                "applicationType": "web",
                                "clientName": {
                                    "values": {
                                        "": "test12345"
                                    },
                                    "value": "test12345",
                                    "languageTags": [
                                        ""
                                    ]
                                },
                                "logoUri": {},
                                "clientUri": {},
                                "policyUri": {},
                                "tosUri": {},
                                "subjectType": "public",
                                "tokenEndpointAuthMethod": "client_secret_basic",
                                "scopes": [
                                    "inum=764C,ou=scopes,o=jans",
                                    "inum=43F1,ou=scopes,o=jans",
                                    "inum=C17A,ou=scopes,o=jans"
                                ],
                                "trustedClient": false,
                                "persistClientAuthorizations": false,
                                "includeClaimsInIdToken": false,
                                "customAttributes": [
                                    {
                                        "name": "displayName",
                                        "multiValued": false,
                                        "values": [
                                            "test12345"
                                        ],
                                        "value": "test12345",
                                        "displayValue": "test12345"
                                    }
                                ],
                                "customObjectClasses": [
                                    "top",
                                    "jansClntCustomAttributes"
                                ],
                                "rptAsJwt": false,
                                "accessTokenAsJwt": false,
                                "disabled": false,
                                "attributes": {
                                    "runIntrospectionScriptBeforeJwtCreation": false,
                                    "keepClientAuthorizationAfterExpiration": false,
                                    "allowSpontaneousScopes": false,
                                    "backchannelLogoutSessionRequired": false,
                                    "parLifetime": 600,
                                    "requirePar": false,
                                    "jansDefaultPromptLogin": false
                                },
                                "backchannelUserCodeParameter": false,
                                "description": "test12345",
                                "tokenBindingSupported": false,
                                "authenticationMethod": "client_secret_basic",
                                "displayName": "test12345",
                                "baseDn": "inum=1bb91a73-6899-440f-ac27-c04429671522,ou=clients,o=jans",
                                "inum": "1bb91a73-6899-440f-ac27-c04429671522"
                            }
                        ],
                        "umaType": false,
                        "baseDn": "inum=764C,ou=scopes,o=jans"
                    }
        "401":
          description: Unauthorized
        "404":
          description: Not Found
        "500":
          description: InternalServerError
      security:
      - oauth2:
        - https://jans.io/oauth/config/scopes.readonly
    delete:
      tags:
      - OAuth - Scopes
      summary: Delete Scope
      description: Delete Scope
      operationId: delete-oauth-scopes-by-inum
      parameters:
      - name: inum
        in: path
        description: Scope identifier
        required: true
        schema:
          type: string
      responses:
        "204":
          description: No Content
        "401":
          description: Unauthorized
        "404":
          description: Not Found
        "500":
          description: InternalServerError
      security:
      - oauth2:
        - https://jans.io/oauth/config/scopes.delete
    patch:
      tags:
      - OAuth - Scopes
      summary: Patch Scope
      description: Patch Scope
      operationId: patch-oauth-scopes-by-id
      parameters:
      - name: inum
        in: path
        description: Scope identifier
        required: true
        schema:
          type: string
      requestBody:
        description: String representing patch-document.
        content:
          application/json-patch+json:
            schema:
              type: array
              items:
                $ref: '#/components/schemas/JsonPatch'
            examples:
              Request json example:
                description: Request json example
                value: |2

                  [{ "op": "replace", "path": "/umaAuthorizationPolicies", "value": ["inum=2DAF-F995,ou=scripts,o=jans"] }]
      responses:
        "200":
          description: Ok
          content:
            application/json:
              schema:
                $ref: '#/components/schemas/Scope'
              examples:
                Response json example:
                  description: Response json example
                  value: |
                    {
                        "dn": "inum=9c4c6027-86b8-4afc-a68f-6b50579e6d21,ou=scopes,o=jans",
                        "inum": "9c4c6027-86b8-4afc-a68f-6b50579e6d21",
                        "displayName": "Test Display Scope 5",
                        "id": "Scope5",
                        "iconUrl": "http://google.com",
                        "description": "TEST Description for Scope 5",
                        "scopeType": "spontaneous",
                        "defaultScope": false,
                        "umaAuthorizationPolicies": [
                            "inum=2DAF-F9A5,ou=scripts,o=jans",
                            "inum=2DAF-F995,ou=scripts,o=jans"
                        ],
                        "attributes": {
                            "showInConfigurationEndpoint": true
                        },
                        "creatorId": "2000.99b53b02-dfa1-42cd-aaef-b940d58bb03f",
                        "creatorType": "user",
                        "creationDate": "2022-10-27T21:09:45",
                        "umaType": false,
                        "baseDn": "inum=9c4c6027-86b8-4afc-a68f-6b50579e6d21,ou=scopes,o=jans"
                    }
        "401":
          description: Unauthorized
        "404":
          description: Not Found
        "500":
          description: InternalServerError
      security:
      - oauth2:
        - https://jans.io/oauth/config/scopes.write
  /api/v1/scopes/creator/{creatorId}:
    get:
      tags:
      - OAuth - Scopes
      summary: Get Scope by creatorId
      description: Get Scope by creatorId
      operationId: get-scope-by-creator
      parameters:
      - name: creatorId
        in: path
        description: Id of the scope creator. If creator is client then client_id
          if user then user_id
        required: true
        schema:
          type: string
      responses:
        "200":
          description: Ok
          content:
            application/json:
              schema:
                type: array
                items:
                  $ref: '#/components/schemas/CustomScope'
              examples:
                Response json example:
                  description: Response json example
                  value: |
                    {
                        "dn": "inum=764C,ou=scopes,o=jans",
                        "inum": "764C",
                        "displayName": "view_email_address",
                        "id": "email",
                        "description": "View your email address.",
                        "scopeType": "openid",
                        "claims": [
                            "inum=8F88,ou=attributes,o=jans",
                            "inum=CAE3,ou=attributes,o=jans"
                        ],
                        "defaultScope": true,
                        "attributes": {
                            "showInConfigurationEndpoint": true
                        },
                        "creationDate": "2022-10-27T20:58:29",
                        "clients": [
                            {
                                "dn": "inum=2000.7810d591-69d3-458c-9309-4268085fe71c,ou=clients,o=jans",
                                "deletable": false,
                                "clientSecret": "ec0mQbx1udmSEs6flUXquA==",
                                "frontChannelLogoutUri": "http://localhost:4100/logout",
                                "frontChannelLogoutSessionRequired": false,
                                "redirectUris": [
                                    "https://jans.server2/admin",
                                    "http://localhost:4100"
                                ],
                                "responseTypes": [
                                    "code"
                                ],
                                "grantTypes": [
                                    "authorization_code",
                                    "refresh_token",
                                    "client_credentials",
                                    "urn:ietf:params:oauth:grant-type:device_code"
                                ],
                                "applicationType": "web",
                                "clientName": {
                                    "values": {
                                        "": "Jans Role Based Client"
                                    },
                                    "value": "Jans Role Based Client",
                                    "languageTags": [
                                        ""
                                    ]
                                },
                                "logoUri": {},
                                "clientUri": {},
                                "policyUri": {},
                                "tosUri": {},
                                "subjectType": "pairwise",
                                "idTokenSignedResponseAlg": "RS256",
                                "userInfoSignedResponseAlg": "RS256",
                                "tokenEndpointAuthMethod": "client_secret_basic",
                                "postLogoutRedirectUris": [
                                    "http://localhost:4100",
                                    "https://jans.server2/admin"
                                ],
                                "scopes": [
                                    "inum=C4F7,ou=scopes,o=jans",
                                    "inum=C4F6,ou=scopes,o=jans",
                                    "inum=43F1,ou=scopes,o=jans",
                                    "inum=764C,ou=scopes,o=jans",
                                    "inum=F0C4,ou=scopes,o=jans"
                                ],
                                "trustedClient": false,
                                "persistClientAuthorizations": true,
                                "includeClaimsInIdToken": false,
                                "accessTokenLifetime": 2592000,
                                "customAttributes": [
                                    {
                                        "name": "displayName",
                                        "multiValued": false,
                                        "values": [
                                            "Jans Role Based Client"
                                        ],
                                        "value": "Jans Role Based Client",
                                        "displayValue": "Jans Role Based Client"
                                    }
                                ],
                                "customObjectClasses": [
                                    "top"
                                ],
                                "rptAsJwt": false,
                                "accessTokenAsJwt": true,
                                "accessTokenSigningAlg": "RS256",
                                "disabled": false,
                                "attributes": {
                                    "runIntrospectionScriptBeforeJwtCreation": true,
                                    "keepClientAuthorizationAfterExpiration": false,
                                    "allowSpontaneousScopes": false,
                                    "backchannelLogoutSessionRequired": false,
                                    "introspectionScripts": [
                                        "inum=A44E-4F3D,ou=scripts,o=jans"
                                    ],
                                    "parLifetime": 600,
                                    "requirePar": false,
                                    "jansDefaultPromptLogin": false
                                },
                                "tokenBindingSupported": false,
                                "authenticationMethod": "client_secret_basic",
                                "displayName": "Jans Role Based Client",
                                "baseDn": "inum=2000.7810d591-69d3-458c-9309-4268085fe71c,ou=clients,o=jans",
                                "inum": "2000.7810d591-69d3-458c-9309-4268085fe71c"
                            },
                            {
                                "dn": "inum=FF81-2D39,ou=clients,o=jans",
                                "clientSecret": "n7/ZG1jOL6RMR/USOmTAsg==",
                                "frontChannelLogoutSessionRequired": false,
                                "redirectUris": [
                                    "https://jans.server2/jans-auth-rp/home.htm",
                                    "https://client.example.com/cb",
                                    "https://client.example.com/cb1",
                                    "https://client.example.com/cb2"
                                ],
                                "claimRedirectUris": [
                                    "https://jans.server2/jans-auth/restv1/uma/gather_claims"
                                ],
                                "responseTypes": [
                                    "token",
                                    "code",
                                    "id_token"
                                ],
                                "grantTypes": [
                                    "authorization_code",
                                    "implicit",
                                    "refresh_token",
                                    "client_credentials"
                                ],
                                "applicationType": "web",
                                "clientName": {
                                    "values": {
                                        "": "Jans Test Client (don't remove)"
                                    },
                                    "value": "Jans Test Client (don't remove)",
                                    "languageTags": [
                                        ""
                                    ]
                                },
                                "logoUri": {},
                                "clientUri": {},
                                "policyUri": {},
                                "tosUri": {},
                                "subjectType": "public",
                                "idTokenSignedResponseAlg": "RS256",
                                "tokenEndpointAuthMethod": "client_secret_basic",
                                "scopes": [
                                    "inum=F0C4,ou=scopes,o=jans",
                                    "inum=10B2,ou=scopes,o=jans",
                                    "inum=764C,ou=scopes,o=jans",
                                    "inum=43F1,ou=scopes,o=jans",
                                    "inum=341A,ou=scopes,o=jans",
                                    "inum=6D99,ou=scopes,o=jans"
                                ],
                                "trustedClient": true,
                                "persistClientAuthorizations": false,
                                "includeClaimsInIdToken": false,
                                "customAttributes": [
                                    {
                                        "name": "displayName",
                                        "multiValued": false,
                                        "values": [
                                            "Jans Test Client (don't remove)"
                                        ],
                                        "value": "Jans Test Client (don't remove)",
                                        "displayValue": "Jans Test Client (don't remove)"
                                    }
                                ],
                                "customObjectClasses": [
                                    "top"
                                ],
                                "rptAsJwt": false,
                                "accessTokenAsJwt": false,
                                "disabled": false,
                                "attributes": {
                                    "runIntrospectionScriptBeforeJwtCreation": false,
                                    "keepClientAuthorizationAfterExpiration": false,
                                    "allowSpontaneousScopes": false,
                                    "backchannelLogoutSessionRequired": false,
                                    "parLifetime": 600,
                                    "requirePar": false,
                                    "jansDefaultPromptLogin": false
                                },
                                "tokenBindingSupported": false,
                                "authenticationMethod": "client_secret_basic",
                                "displayName": "Jans Test Client (don't remove)",
                                "baseDn": "inum=FF81-2D39,ou=clients,o=jans",
                                "inum": "FF81-2D39"
                            },
                            {
                                "dn": "inum=b3c1d295-42e5-425e-b021-7b2fd3206437,ou=clients,o=jans",
                                "deletable": false,
                                "clientSecret": "5LIyGKo7kTLfWxBi0wSVAbxpB98Q70/Fr2NWMHnpEOiWHLFAQXwqNQ==",
                                "frontChannelLogoutSessionRequired": false,
                                "redirectUris": [
                                    "https://abc,com"
                                ],
                                "responseTypes": [
                                    "code"
                                ],
                                "grantTypes": [
                                    "refresh_token",
                                    "authorization_code"
                                ],
                                "applicationType": "web",
                                "clientName": {
                                    "values": {
                                        "": "test1234"
                                    },
                                    "value": "test1234",
                                    "languageTags": [
                                        ""
                                    ]
                                },
                                "logoUri": {},
                                "clientUri": {},
                                "policyUri": {},
                                "tosUri": {},
                                "subjectType": "public",
                                "tokenEndpointAuthMethod": "client_secret_basic",
                                "scopes": [
                                    "inum=764C,ou=scopes,o=jans",
                                    "inum=43F1,ou=scopes,o=jans",
                                    "inum=C17A,ou=scopes,o=jans"
                                ],
                                "trustedClient": false,
                                "persistClientAuthorizations": false,
                                "includeClaimsInIdToken": false,
                                "customAttributes": [
                                    {
                                        "name": "displayName",
                                        "multiValued": false,
                                        "values": [
                                            "test1234"
                                        ],
                                        "value": "test1234",
                                        "displayValue": "test1234"
                                    }
                                ],
                                "customObjectClasses": [
                                    "top",
                                    "jansClntCustomAttributes"
                                ],
                                "rptAsJwt": false,
                                "accessTokenAsJwt": false,
                                "disabled": false,
                                "attributes": {
                                    "runIntrospectionScriptBeforeJwtCreation": false,
                                    "keepClientAuthorizationAfterExpiration": false,
                                    "allowSpontaneousScopes": false,
                                    "backchannelLogoutSessionRequired": false,
                                    "parLifetime": 600,
                                    "requirePar": false,
                                    "jansDefaultPromptLogin": false
                                },
                                "backchannelUserCodeParameter": false,
                                "description": "test1234",
                                "tokenBindingSupported": false,
                                "authenticationMethod": "client_secret_basic",
                                "displayName": "test1234",
                                "baseDn": "inum=b3c1d295-42e5-425e-b021-7b2fd3206437,ou=clients,o=jans",
                                "inum": "b3c1d295-42e5-425e-b021-7b2fd3206437"
                            },
                            {
                                "dn": "inum=1bb91a73-6899-440f-ac27-c04429671522,ou=clients,o=jans",
                                "deletable": false,
                                "clientSecret": "Xi1+z0Ey8UDbtxsRYL3HAeneTCIEndWVeWEzS4dB2Is0iyupSjXr1w==",
                                "frontChannelLogoutSessionRequired": false,
                                "redirectUris": [
                                    "https://abc,com"
                                ],
                                "responseTypes": [
                                    "code"
                                ],
                                "grantTypes": [
                                    "refresh_token",
                                    "authorization_code"
                                ],
                                "applicationType": "web",
                                "clientName": {
                                    "values": {
                                        "": "test12345"
                                    },
                                    "value": "test12345",
                                    "languageTags": [
                                        ""
                                    ]
                                },
                                "logoUri": {},
                                "clientUri": {},
                                "policyUri": {},
                                "tosUri": {},
                                "subjectType": "public",
                                "tokenEndpointAuthMethod": "client_secret_basic",
                                "scopes": [
                                    "inum=764C,ou=scopes,o=jans",
                                    "inum=43F1,ou=scopes,o=jans",
                                    "inum=C17A,ou=scopes,o=jans"
                                ],
                                "trustedClient": false,
                                "persistClientAuthorizations": false,
                                "includeClaimsInIdToken": false,
                                "customAttributes": [
                                    {
                                        "name": "displayName",
                                        "multiValued": false,
                                        "values": [
                                            "test12345"
                                        ],
                                        "value": "test12345",
                                        "displayValue": "test12345"
                                    }
                                ],
                                "customObjectClasses": [
                                    "top",
                                    "jansClntCustomAttributes"
                                ],
                                "rptAsJwt": false,
                                "accessTokenAsJwt": false,
                                "disabled": false,
                                "attributes": {
                                    "runIntrospectionScriptBeforeJwtCreation": false,
                                    "keepClientAuthorizationAfterExpiration": false,
                                    "allowSpontaneousScopes": false,
                                    "backchannelLogoutSessionRequired": false,
                                    "parLifetime": 600,
                                    "requirePar": false,
                                    "jansDefaultPromptLogin": false
                                },
                                "backchannelUserCodeParameter": false,
                                "description": "test12345",
                                "tokenBindingSupported": false,
                                "authenticationMethod": "client_secret_basic",
                                "displayName": "test12345",
                                "baseDn": "inum=1bb91a73-6899-440f-ac27-c04429671522,ou=clients,o=jans",
                                "inum": "1bb91a73-6899-440f-ac27-c04429671522"
                            }
                        ],
                        "umaType": false,
                        "baseDn": "inum=764C,ou=scopes,o=jans"
                    }
        "401":
          description: Unauthorized
        "500":
          description: InternalServerError
      security:
      - oauth2:
        - https://jans.io/oauth/config/scopes.readonly
  /api/v1/scopes/type/{type}:
    get:
      tags:
      - OAuth - Scopes
      summary: Get Scope by type
      description: Get Scope by type
      operationId: get-scope-by-type
      parameters:
      - name: type
        in: path
        description: Type of the scope
        required: true
        schema:
          type: string
      responses:
        "200":
          description: Ok
          content:
            application/json:
              schema:
                type: array
                items:
                  $ref: '#/components/schemas/CustomScope'
              examples:
                Response json example:
                  description: Response json example
                  value: |
                    {
                        "dn": "inum=764C,ou=scopes,o=jans",
                        "inum": "764C",
                        "displayName": "view_email_address",
                        "id": "email",
                        "description": "View your email address.",
                        "scopeType": "openid",
                        "claims": [
                            "inum=8F88,ou=attributes,o=jans",
                            "inum=CAE3,ou=attributes,o=jans"
                        ],
                        "defaultScope": true,
                        "attributes": {
                            "showInConfigurationEndpoint": true
                        },
                        "creationDate": "2022-10-27T20:58:29",
                        "clients": [
                            {
                                "dn": "inum=2000.7810d591-69d3-458c-9309-4268085fe71c,ou=clients,o=jans",
                                "deletable": false,
                                "clientSecret": "ec0mQbx1udmSEs6flUXquA==",
                                "frontChannelLogoutUri": "http://localhost:4100/logout",
                                "frontChannelLogoutSessionRequired": false,
                                "redirectUris": [
                                    "https://jans.server2/admin",
                                    "http://localhost:4100"
                                ],
                                "responseTypes": [
                                    "code"
                                ],
                                "grantTypes": [
                                    "authorization_code",
                                    "refresh_token",
                                    "client_credentials",
                                    "urn:ietf:params:oauth:grant-type:device_code"
                                ],
                                "applicationType": "web",
                                "clientName": {
                                    "values": {
                                        "": "Jans Role Based Client"
                                    },
                                    "value": "Jans Role Based Client",
                                    "languageTags": [
                                        ""
                                    ]
                                },
                                "logoUri": {},
                                "clientUri": {},
                                "policyUri": {},
                                "tosUri": {},
                                "subjectType": "pairwise",
                                "idTokenSignedResponseAlg": "RS256",
                                "userInfoSignedResponseAlg": "RS256",
                                "tokenEndpointAuthMethod": "client_secret_basic",
                                "postLogoutRedirectUris": [
                                    "http://localhost:4100",
                                    "https://jans.server2/admin"
                                ],
                                "scopes": [
                                    "inum=C4F7,ou=scopes,o=jans",
                                    "inum=C4F6,ou=scopes,o=jans",
                                    "inum=43F1,ou=scopes,o=jans",
                                    "inum=764C,ou=scopes,o=jans",
                                    "inum=F0C4,ou=scopes,o=jans"
                                ],
                                "trustedClient": false,
                                "persistClientAuthorizations": true,
                                "includeClaimsInIdToken": false,
                                "accessTokenLifetime": 2592000,
                                "customAttributes": [
                                    {
                                        "name": "displayName",
                                        "multiValued": false,
                                        "values": [
                                            "Jans Role Based Client"
                                        ],
                                        "value": "Jans Role Based Client",
                                        "displayValue": "Jans Role Based Client"
                                    }
                                ],
                                "customObjectClasses": [
                                    "top"
                                ],
                                "rptAsJwt": false,
                                "accessTokenAsJwt": true,
                                "accessTokenSigningAlg": "RS256",
                                "disabled": false,
                                "attributes": {
                                    "runIntrospectionScriptBeforeJwtCreation": true,
                                    "keepClientAuthorizationAfterExpiration": false,
                                    "allowSpontaneousScopes": false,
                                    "backchannelLogoutSessionRequired": false,
                                    "introspectionScripts": [
                                        "inum=A44E-4F3D,ou=scripts,o=jans"
                                    ],
                                    "parLifetime": 600,
                                    "requirePar": false,
                                    "jansDefaultPromptLogin": false
                                },
                                "tokenBindingSupported": false,
                                "authenticationMethod": "client_secret_basic",
                                "displayName": "Jans Role Based Client",
                                "baseDn": "inum=2000.7810d591-69d3-458c-9309-4268085fe71c,ou=clients,o=jans",
                                "inum": "2000.7810d591-69d3-458c-9309-4268085fe71c"
                            },
                            {
                                "dn": "inum=FF81-2D39,ou=clients,o=jans",
                                "clientSecret": "n7/ZG1jOL6RMR/USOmTAsg==",
                                "frontChannelLogoutSessionRequired": false,
                                "redirectUris": [
                                    "https://jans.server2/jans-auth-rp/home.htm",
                                    "https://client.example.com/cb",
                                    "https://client.example.com/cb1",
                                    "https://client.example.com/cb2"
                                ],
                                "claimRedirectUris": [
                                    "https://jans.server2/jans-auth/restv1/uma/gather_claims"
                                ],
                                "responseTypes": [
                                    "token",
                                    "code",
                                    "id_token"
                                ],
                                "grantTypes": [
                                    "authorization_code",
                                    "implicit",
                                    "refresh_token",
                                    "client_credentials"
                                ],
                                "applicationType": "web",
                                "clientName": {
                                    "values": {
                                        "": "Jans Test Client (don't remove)"
                                    },
                                    "value": "Jans Test Client (don't remove)",
                                    "languageTags": [
                                        ""
                                    ]
                                },
                                "logoUri": {},
                                "clientUri": {},
                                "policyUri": {},
                                "tosUri": {},
                                "subjectType": "public",
                                "idTokenSignedResponseAlg": "RS256",
                                "tokenEndpointAuthMethod": "client_secret_basic",
                                "scopes": [
                                    "inum=F0C4,ou=scopes,o=jans",
                                    "inum=10B2,ou=scopes,o=jans",
                                    "inum=764C,ou=scopes,o=jans",
                                    "inum=43F1,ou=scopes,o=jans",
                                    "inum=341A,ou=scopes,o=jans",
                                    "inum=6D99,ou=scopes,o=jans"
                                ],
                                "trustedClient": true,
                                "persistClientAuthorizations": false,
                                "includeClaimsInIdToken": false,
                                "customAttributes": [
                                    {
                                        "name": "displayName",
                                        "multiValued": false,
                                        "values": [
                                            "Jans Test Client (don't remove)"
                                        ],
                                        "value": "Jans Test Client (don't remove)",
                                        "displayValue": "Jans Test Client (don't remove)"
                                    }
                                ],
                                "customObjectClasses": [
                                    "top"
                                ],
                                "rptAsJwt": false,
                                "accessTokenAsJwt": false,
                                "disabled": false,
                                "attributes": {
                                    "runIntrospectionScriptBeforeJwtCreation": false,
                                    "keepClientAuthorizationAfterExpiration": false,
                                    "allowSpontaneousScopes": false,
                                    "backchannelLogoutSessionRequired": false,
                                    "parLifetime": 600,
                                    "requirePar": false,
                                    "jansDefaultPromptLogin": false
                                },
                                "tokenBindingSupported": false,
                                "authenticationMethod": "client_secret_basic",
                                "displayName": "Jans Test Client (don't remove)",
                                "baseDn": "inum=FF81-2D39,ou=clients,o=jans",
                                "inum": "FF81-2D39"
                            },
                            {
                                "dn": "inum=b3c1d295-42e5-425e-b021-7b2fd3206437,ou=clients,o=jans",
                                "deletable": false,
                                "clientSecret": "5LIyGKo7kTLfWxBi0wSVAbxpB98Q70/Fr2NWMHnpEOiWHLFAQXwqNQ==",
                                "frontChannelLogoutSessionRequired": false,
                                "redirectUris": [
                                    "https://abc,com"
                                ],
                                "responseTypes": [
                                    "code"
                                ],
                                "grantTypes": [
                                    "refresh_token",
                                    "authorization_code"
                                ],
                                "applicationType": "web",
                                "clientName": {
                                    "values": {
                                        "": "test1234"
                                    },
                                    "value": "test1234",
                                    "languageTags": [
                                        ""
                                    ]
                                },
                                "logoUri": {},
                                "clientUri": {},
                                "policyUri": {},
                                "tosUri": {},
                                "subjectType": "public",
                                "tokenEndpointAuthMethod": "client_secret_basic",
                                "scopes": [
                                    "inum=764C,ou=scopes,o=jans",
                                    "inum=43F1,ou=scopes,o=jans",
                                    "inum=C17A,ou=scopes,o=jans"
                                ],
                                "trustedClient": false,
                                "persistClientAuthorizations": false,
                                "includeClaimsInIdToken": false,
                                "customAttributes": [
                                    {
                                        "name": "displayName",
                                        "multiValued": false,
                                        "values": [
                                            "test1234"
                                        ],
                                        "value": "test1234",
                                        "displayValue": "test1234"
                                    }
                                ],
                                "customObjectClasses": [
                                    "top",
                                    "jansClntCustomAttributes"
                                ],
                                "rptAsJwt": false,
                                "accessTokenAsJwt": false,
                                "disabled": false,
                                "attributes": {
                                    "runIntrospectionScriptBeforeJwtCreation": false,
                                    "keepClientAuthorizationAfterExpiration": false,
                                    "allowSpontaneousScopes": false,
                                    "backchannelLogoutSessionRequired": false,
                                    "parLifetime": 600,
                                    "requirePar": false,
                                    "jansDefaultPromptLogin": false
                                },
                                "backchannelUserCodeParameter": false,
                                "description": "test1234",
                                "tokenBindingSupported": false,
                                "authenticationMethod": "client_secret_basic",
                                "displayName": "test1234",
                                "baseDn": "inum=b3c1d295-42e5-425e-b021-7b2fd3206437,ou=clients,o=jans",
                                "inum": "b3c1d295-42e5-425e-b021-7b2fd3206437"
                            },
                            {
                                "dn": "inum=1bb91a73-6899-440f-ac27-c04429671522,ou=clients,o=jans",
                                "deletable": false,
                                "clientSecret": "Xi1+z0Ey8UDbtxsRYL3HAeneTCIEndWVeWEzS4dB2Is0iyupSjXr1w==",
                                "frontChannelLogoutSessionRequired": false,
                                "redirectUris": [
                                    "https://abc,com"
                                ],
                                "responseTypes": [
                                    "code"
                                ],
                                "grantTypes": [
                                    "refresh_token",
                                    "authorization_code"
                                ],
                                "applicationType": "web",
                                "clientName": {
                                    "values": {
                                        "": "test12345"
                                    },
                                    "value": "test12345",
                                    "languageTags": [
                                        ""
                                    ]
                                },
                                "logoUri": {},
                                "clientUri": {},
                                "policyUri": {},
                                "tosUri": {},
                                "subjectType": "public",
                                "tokenEndpointAuthMethod": "client_secret_basic",
                                "scopes": [
                                    "inum=764C,ou=scopes,o=jans",
                                    "inum=43F1,ou=scopes,o=jans",
                                    "inum=C17A,ou=scopes,o=jans"
                                ],
                                "trustedClient": false,
                                "persistClientAuthorizations": false,
                                "includeClaimsInIdToken": false,
                                "customAttributes": [
                                    {
                                        "name": "displayName",
                                        "multiValued": false,
                                        "values": [
                                            "test12345"
                                        ],
                                        "value": "test12345",
                                        "displayValue": "test12345"
                                    }
                                ],
                                "customObjectClasses": [
                                    "top",
                                    "jansClntCustomAttributes"
                                ],
                                "rptAsJwt": false,
                                "accessTokenAsJwt": false,
                                "disabled": false,
                                "attributes": {
                                    "runIntrospectionScriptBeforeJwtCreation": false,
                                    "keepClientAuthorizationAfterExpiration": false,
                                    "allowSpontaneousScopes": false,
                                    "backchannelLogoutSessionRequired": false,
                                    "parLifetime": 600,
                                    "requirePar": false,
                                    "jansDefaultPromptLogin": false
                                },
                                "backchannelUserCodeParameter": false,
                                "description": "test12345",
                                "tokenBindingSupported": false,
                                "authenticationMethod": "client_secret_basic",
                                "displayName": "test12345",
                                "baseDn": "inum=1bb91a73-6899-440f-ac27-c04429671522,ou=clients,o=jans",
                                "inum": "1bb91a73-6899-440f-ac27-c04429671522"
                            }
                        ],
                        "umaType": false,
                        "baseDn": "inum=764C,ou=scopes,o=jans"
                    }
        "401":
          description: Unauthorized
        "404":
          description: Not Found
        "500":
          description: InternalServerError
      security:
      - oauth2:
        - https://jans.io/oauth/config/scopes.readonly
  /api/v1/jans-auth-server/session:
    get:
      tags:
      - Auth - Session Management
      summary: Returns current session
      description: Returns current session
      operationId: get-sessions
      responses:
        "200":
          description: Ok
          content:
            application/json:
              schema:
                type: array
                items:
                  $ref: '#/components/schemas/SessionId'
        "401":
          description: Unauthorized
        "500":
          description: InternalServerError
      security:
      - oauth2:
        - https://jans.io/oauth/jans-auth-server/session.readonly
        - revoke_session
  /api/v1/jans-auth-server/session/{userDn}:
    post:
      tags:
      - Auth - Session Management
      summary: Revoke all sessions by userDn
      description: Revoke all sessions by userDn
      operationId: revoke-user-session
      parameters:
      - name: userDn
        in: path
        description: User domain name
        required: true
        schema:
          type: string
      responses:
        "200":
          description: Ok
        "401":
          description: Unauthorized
        "404":
          description: Not Found
        "500":
          description: InternalServerError
      security:
      - oauth2:
        - https://jans.io/oauth/jans-auth-server/session.delete
        - revoke_session
  /api/v1/stat:
    get:
      tags:
      - Statistics - User
      summary: Provides server with basic statistic
      description: Provides server with basic statistic
      operationId: get-stat
      parameters:
      - name: Authorization
        in: header
        description: Authorization code
        schema:
          type: string
      - name: month
        in: query
        description: Month for which the stat report is to be fetched. The parameter
          is mandatory if start_month and end_month parameters are not present.
        schema:
          type: string
        example: 202012
      - name: start_month
        in: query
        description: Start-Month for which the stat report is to be fetched
        schema:
          type: string
      - name: end_month
        in: query
        description: End-Month for which the stat report is to be fetched
        schema:
          type: string
      - name: format
        in: query
        description: Report format
        schema:
          type: string
      responses:
        "200":
          description: Stats
          content:
            application/json:
              schema:
                type: array
                items:
                  $ref: '#/components/schemas/JsonNode'
        "401":
          description: Unauthorized
        "500":
          description: InternalServerError
      security:
      - oauth2:
        - https://jans.io/oauth/config/stats.readonly
        - jans_stat
  /api/v1/uma/resources:
    get:
      tags:
      - OAuth - UMA Resources
      summary: Gets list of UMA resources
      description: Gets list of UMA resources
      operationId: get-oauth-uma-resources
      parameters:
      - name: limit
        in: query
        description: Search size - max size of the results to return
        schema:
          type: integer
          format: int32
          default: 50
      - name: pattern
        in: query
        description: Search pattern
        schema:
          type: string
          default: ""
      - name: startIndex
        in: query
        description: The 1-based index of the first query result
        schema:
          type: integer
          format: int32
          default: 0
      - name: sortBy
        in: query
        description: Attribute whose value will be used to order the returned response
        schema:
          type: string
          default: inum
      - name: sortOrder
        in: query
        description: Order in which the sortBy param is applied. Allowed values are
          "ascending" and "descending"
        schema:
          type: string
          default: ascending
      - name: fieldValuePair
        in: query
        description: Field and value pair for seraching
        schema:
          type: string
          default: ""
        examples:
          Field value example:
            description: Field value example
            value: deletable=true
      responses:
        "200":
          description: Ok
          content:
            application/json:
              schema:
                $ref: '#/components/schemas/PagedResult'
              examples:
                Response json example:
                  description: Response json example
                  value: |
                    {
                        "start": 0,
                        "totalEntriesCount": 3,
                        "entriesCount": 3,
                        "entries": [
                            {
                                "dn": "jansId=55d70ecd-8572-43dd-895f-ecfaf09bf513,ou=resources,ou=uma,o=jans",
                                "id": "55d70ecd-8572-43dd-895f-ecfaf09bf513",
                                "name": "config-api-resource",
                                "iconUri": "https://config-api.com",
                                "scopes": [
                                    "inum=ab47c599-d188-44b6-a32a-91e6b173856a,ou=scopes,o=jans"
                                ],
                                "clients": [
                                    "inum=1800.e9131b86-f39f-421c-9dde-b7f90c21a2fe,ou=clients,o=jans"
                                ],
                                "description": "Uma resource config api",
                                "deletable": false
                            },
                            {
                                "dn": "jansId=4754f784-e80f-4a36-a014-173bd3e6fb6f,ou=resources,ou=uma,o=jans",
                                "id": "4754f784-e80f-4a36-a014-173bd3e6fb6f",
                                "name": "uma-resource-1",
                                "iconUri": "https://config-api.com",
                                "scopes": [
                                    "inum=ab47c599-d188-44b6-a32a-91e6b173856a,ou=scopes,o=jans"
                                ],
                                "clients": [
                                    "inum=1800.768b3d38-a6e8-4be4-93d1-72df33d34fd6,ou=clients,o=jans",
                                    "inum=1201.1d010784-b5bf-4813-8f49-cfea00f50498,ou=clients,o=jans"
                                ],
                                "description": "Uma resource one",
                                "deletable": false
                            },
                            {
                                "dn": "jansId=b0e7e1d7-ab67-45ec-be16-4466da70e63b,ou=resources,ou=uma,o=jans",
                                "id": "b0e7e1d7-ab67-45ec-be16-4466da70e63b",
                                "name": "uma-resource-2",
                                "iconUri": "https://config-api.com",
                                "scopes": [
                                    "inum=ab47c599-d188-44b6-a32a-91e6b173856a,ou=scopes,o=jans"
                                ],
                                "clients": [
                                    "inum=1800.768b3d38-a6e8-4be4-93d1-72df33d34fd6,ou=clients,o=jans",
                                    "inum=1201.1d010784-b5bf-4813-8f49-cfea00f50498,ou=clients,o=jans"
                                ],
                                "description": "Uma resource two",
                                "deletable": false
                            }
                        ]
                    }
        "401":
          description: Unauthorized
        "500":
          description: InternalServerError
      security:
      - oauth2:
        - https://jans.io/oauth/config/uma/resources.readonly
    put:
      tags:
      - OAuth - UMA Resources
      summary: Updates an UMA resource
      description: Updates an UMA resource
      operationId: put-oauth-uma-resources
      requestBody:
        description: UmaResource object
        content:
          application/json:
            schema:
              $ref: '#/components/schemas/UmaResource'
            examples:
              Request json example:
                description: Request json example
                value: |
                  {
                      "dn": "jansId=55d70ecd-8572-43dd-895f-ecfaf09bf513,ou=resources,ou=uma,o=jans",
                      "id": "55d70ecd-8572-43dd-895f-ecfaf09bf513",
                      "name": "config-api-resource",
                      "iconUri": "https://config-api.com",
                      "scopes": [
                          "inum=ab47c599-d188-44b6-a32a-91e6b173856a,ou=scopes,o=jans"
                      ],
                      "clients": [
                          "inum=1800.e9131b86-f39f-421c-9dde-b7f90c21a2fe,ou=clients,o=jans"
                      ],
                      "description": "Uma resource config api",
                      "deletable": false
                  }
      responses:
        "200":
          description: UmaResource
          content:
            application/json:
              schema:
                $ref: '#/components/schemas/UmaResource'
              examples:
                Response json example:
                  description: Response json example
                  value: |
                    {
                        "dn": "jansId=55d70ecd-8572-43dd-895f-ecfaf09bf513,ou=resources,ou=uma,o=jans",
                        "id": "55d70ecd-8572-43dd-895f-ecfaf09bf513",
                        "name": "config-api-resource",
                        "iconUri": "https://config-api.com",
                        "scopes": [
                            "inum=ab47c599-d188-44b6-a32a-91e6b173856a,ou=scopes,o=jans"
                        ],
                        "clients": [
                            "inum=1800.e9131b86-f39f-421c-9dde-b7f90c21a2fe,ou=clients,o=jans"
                        ],
                        "description": "Uma resource config api",
                        "deletable": false
                    }
        "401":
          description: Unauthorized
        "404":
          description: Not Found
        "500":
          description: InternalServerError
      security:
      - oauth2:
        - https://jans.io/oauth/config/uma/resources.write
    post:
      tags:
      - OAuth - UMA Resources
      summary: Creates an UMA resource
      description: Creates an UMA resource
      operationId: post-oauth-uma-resources
      requestBody:
        description: UmaResource object
        content:
          application/json:
            schema:
              $ref: '#/components/schemas/UmaResource'
            examples:
              Request json example:
                description: Request json example
                value: |2
                   {
                          "name": "config-api-resource",
                          "iconUri": "https://config-api.com",
                          "clients": [
                              "inum=1800.e9131b86-f39f-421c-9dde-b7f90c21a2fe,ou=clients,o=jans"
                          ],
                          "scopes":[
                              "inum=ab47c599-d188-44b6-a32a-91e6b173856a,ou=scopes,o=jans"
                          ],
                          "description": "Uma resource config api",
                          "deletable": false
                      }
      responses:
        "201":
          description: Created
          content:
            application/json:
              schema:
                $ref: '#/components/schemas/UmaResource'
              examples:
                Response json example:
                  description: Response json example
                  value: |
                    {
                        "dn": "jansId=55d70ecd-8572-43dd-895f-ecfaf09bf513,ou=resources,ou=uma,o=jans",
                        "id": "55d70ecd-8572-43dd-895f-ecfaf09bf513",
                        "name": "config-api-resource",
                        "iconUri": "https://config-api.com",
                        "scopes": [
                            "inum=ab47c599-d188-44b6-a32a-91e6b173856a,ou=scopes,o=jans"
                        ],
                        "clients": [
                            "inum=1800.e9131b86-f39f-421c-9dde-b7f90c21a2fe,ou=clients,o=jans"
                        ],
                        "description": "Uma resource config api",
                        "deletable": false
                    }
        "401":
          description: Unauthorized
        "500":
          description: InternalServerError
      security:
      - oauth2:
        - https://jans.io/oauth/config/uma/resources.write
  /api/v1/uma/resources/{id}:
    get:
      tags:
      - OAuth - UMA Resources
      summary: Gets an UMA resource by ID
      description: Gets an UMA resource by ID
      operationId: get-oauth-uma-resources-by-id
      parameters:
      - name: id
        in: path
        description: Resource description ID
        required: true
        schema:
          type: string
      responses:
        "200":
          description: Ok
          content:
            application/json:
              schema:
                $ref: '#/components/schemas/UmaResource'
              examples:
                Response json example:
                  description: Response json example
                  value: |
                    {
                        "dn": "jansId=55d70ecd-8572-43dd-895f-ecfaf09bf513,ou=resources,ou=uma,o=jans",
                        "id": "55d70ecd-8572-43dd-895f-ecfaf09bf513",
                        "name": "config-api-resource",
                        "iconUri": "https://config-api.com",
                        "scopes": [
                            "inum=ab47c599-d188-44b6-a32a-91e6b173856a,ou=scopes,o=jans"
                        ],
                        "clients": [
                            "inum=1800.e9131b86-f39f-421c-9dde-b7f90c21a2fe,ou=clients,o=jans"
                        ],
                        "description": "Uma resource config api",
                        "deletable": false
                    }
        "401":
          description: Unauthorized
        "404":
          description: Not Found
        "500":
          description: InternalServerError
      security:
      - oauth2:
        - https://jans.io/oauth/config/uma/resources.readonly
    delete:
      tags:
      - OAuth - UMA Resources
      summary: Deletes an UMA resource
      description: Deletes an UMA resource
      operationId: delete-oauth-uma-resources-by-id
      parameters:
      - name: id
        in: path
        description: Resource description ID
        required: true
        schema:
          type: string
      responses:
        "204":
          description: No Content
        "401":
          description: Unauthorized
        "404":
          description: Not Found
        "500":
          description: InternalServerError
      security:
      - oauth2:
        - https://jans.io/oauth/config/uma/resources.delete
    patch:
      tags:
      - OAuth - UMA Resources
      summary: Patch UMA resource
      description: Patch UMA resource
      operationId: patch-oauth-uma-resources-by-id
      parameters:
      - name: id
        in: path
        description: Resource description ID
        required: true
        schema:
          type: string
      requestBody:
        description: String representing patch-document.
        content:
          application/json-patch+json:
            schema:
              type: array
              items:
                $ref: '#/components/schemas/JsonPatch'
            examples:
              Request json example:
                description: Request json example
                value: example/uma/resources/uma-resources-patch
      responses:
        "200":
          description: Ok
          content:
            application/json:
              schema:
                $ref: '#/components/schemas/UmaResource'
              examples:
                Response json example:
                  description: Response json example
                  value: |
                    {
                        "dn": "jansId=55d70ecd-8572-43dd-895f-ecfaf09bf513,ou=resources,ou=uma,o=jans",
                        "id": "55d70ecd-8572-43dd-895f-ecfaf09bf513",
                        "name": "config-api-resource",
                        "iconUri": "https://config-api.com",
                        "scopes": [
                            "inum=ab47c599-d188-44b6-a32a-91e6b173856a,ou=scopes,o=jans"
                        ],
                        "clients": [
                            "inum=1800.e9131b86-f39f-421c-9dde-b7f90c21a2fe,ou=clients,o=jans"
                        ],
                        "description": "Uma resource config api",
                        "deletable": false
                    }
        "401":
          description: Unauthorized
        "404":
          description: Not Found
        "500":
          description: InternalServerError
      security:
      - oauth2:
        - https://jans.io/oauth/config/uma/resources.write
  /api/v1/uma/resources/clientId/{clientId}:
    get:
      tags:
      - OAuth - UMA Resources
      summary: Fetch uma resources by client id
      description: Fetch uma resources by client id
      operationId: get-oauth-uma-resources-by-clientid
      parameters:
      - name: clientId
        in: path
        description: Client ID
        required: true
        schema:
          type: string
      responses:
        "200":
          description: Ok
          content:
            application/json:
              schema:
                type: array
                items:
                  $ref: '#/components/schemas/UmaResource'
              examples:
                Response json example:
                  description: Response json example
                  value: |
                    [
                        {
                            "dn": "jansId=b0e7e1d7-ab67-45ec-be16-4466da70e63b,ou=resources,ou=uma,o=jans",
                            "id": "b0e7e1d7-ab67-45ec-be16-4466da70e63b",
                            "name": "uma-resource-2",
                            "iconUri": "https://config-api.com",
                            "scopes": [
                                "inum=ab47c599-d188-44b6-a32a-91e6b173856a,ou=scopes,o=jans"
                            ],
                            "clients": [
                                "inum=1800.768b3d38-a6e8-4be4-93d1-72df33d34fd6,ou=clients,o=jans",
                                "inum=1201.1d010784-b5bf-4813-8f49-cfea00f50498,ou=clients,o=jans"
                            ],
                            "description": "Uma resource two",
                            "deletable": false
                        },
                        {
                            "dn": "jansId=4754f784-e80f-4a36-a014-173bd3e6fb6f,ou=resources,ou=uma,o=jans",
                            "id": "4754f784-e80f-4a36-a014-173bd3e6fb6f",
                            "name": "uma-resource-1",
                            "iconUri": "https://config-api.com",
                            "scopes": [
                                "inum=ab47c599-d188-44b6-a32a-91e6b173856a,ou=scopes,o=jans"
                            ],
                            "clients": [
                                "inum=1800.768b3d38-a6e8-4be4-93d1-72df33d34fd6,ou=clients,o=jans",
                                "inum=1201.1d010784-b5bf-4813-8f49-cfea00f50498,ou=clients,o=jans"
                            ],
                            "description": "Uma resource one",
                            "deletable": false
                        }
                    ]
        "401":
          description: Unauthorized
        "500":
          description: InternalServerError
      security:
      - oauth2:
        - https://jans.io/oauth/config/uma/resources.readonly
components:
  schemas:
    HealthStatus:
      type: object
      properties:
        status:
          type: string
        checks:
          type: array
          items:
            $ref: '#/components/schemas/Status'
    Status:
      type: object
      properties:
        name:
          type: string
        status:
          type: string
        error:
          type: string
    FacterData:
      type: object
      properties:
        memoryfree:
          type: string
        swapfree:
          type: string
        hostname:
          type: string
        ipaddress:
          type: string
        uptime:
          type: string
        free_disk_space:
          type: string
        load_average:
          type: string
    StatsData:
      type: object
      properties:
        dbType:
          type: string
        lastUpdate:
          type: string
          format: date-time
        facterData:
          $ref: '#/components/schemas/FacterData'
    AuthenticationMethod:
      type: object
      properties:
        defaultAcr:
          type: string
    Deployment:
      type: object
      properties:
        dn:
          type: string
        id:
          type: string
        createdAt:
          type: string
          format: date-time
        taskActive:
          type: boolean
        finishedAt:
          type: string
          format: date-time
        assets:
          type: string
        details:
          $ref: '#/components/schemas/DeploymentDetails'
        baseDn:
          type: string
    DeploymentDetails:
      type: object
      properties:
        folders:
          type: array
          items:
            type: string
        libs:
          type: array
          items:
            type: string
        error:
          type: string
        autoconfigure:
          type: boolean
        flowsError:
          type: object
          additionalProperties:
            type: string
        projectMetadata:
          $ref: '#/components/schemas/ProjectMetadata'
    ProjectMetadata:
      type: object
      properties:
        projectName:
          type: string
        author:
          type: string
        type:
          type: string
        description:
          type: string
        version:
          type: string
        configs:
          type: object
          additionalProperties:
            type: object
            additionalProperties:
              type: object
        noDirectLaunch:
          type: array
          items:
            type: string
    PagedResult:
      type: object
      properties:
        start:
          type: integer
          format: int32
        totalEntriesCount:
          type: integer
          format: int32
        entriesCount:
          type: integer
          format: int32
        entries:
          type: array
          items:
            type: object
    AttributeValidation:
      type: object
      properties:
        minLength:
          type: integer
          format: int32
        maxLength:
          type: integer
          format: int32
        regexp:
          type: string
    JansAttribute:
      required:
      - dataType
      - description
      - displayName
      - editType
      - name
      - viewType
      type: object
      properties:
        dn:
          type: string
        inum:
          type: string
        sourceAttribute:
          type: string
        nameIdType:
          type: string
        name:
          maxLength: 30
          minLength: 1
          pattern: "^[a-zA-Z0-9_]+$"
          type: string
        displayName:
          maxLength: 60
          minLength: 0
          type: string
        description:
          maxLength: 4000
          minLength: 0
          type: string
        origin:
          type: string
        dataType:
          type: string
          enum:
          - string
          - numeric
          - boolean
          - binary
          - certificate
          - generalizedTime
          - json
        editType:
          type: array
          items:
            type: string
            enum:
            - admin
            - owner
            - manager
            - user
            - whitePages
        viewType:
          type: array
          items:
            type: string
            enum:
            - admin
            - owner
            - manager
            - user
            - whitePages
        usageType:
          type: array
          items:
            type: string
            enum:
            - openid
        claimName:
          type: string
        seeAlso:
          type: string
        status:
          type: string
          enum:
          - active
          - inactive
          - expired
          - register
        saml1Uri:
          type: string
        saml2Uri:
          type: string
        urn:
          type: string
        scimCustomAttr:
          type: boolean
        oxMultiValuedAttribute:
          type: boolean
        jansHideOnDiscovery:
          type: boolean
        custom:
          type: boolean
        requred:
          type: boolean
        attributeValidation:
          $ref: '#/components/schemas/AttributeValidation'
        tooltip:
          type: string
        selected:
          type: boolean
        whitePagesCanView:
          type: boolean
        userCanEdit:
          type: boolean
        adminCanView:
          type: boolean
        adminCanEdit:
          type: boolean
        userCanEdit:
          type: boolean
        userCanView:
          type: boolean
        adminCanAccess:
          type: boolean
<<<<<<< HEAD
        userCanAccess:
          type: boolean
=======
>>>>>>> 6feaaee7
        baseDn:
          type: string
    PatchRequest:
      type: object
      properties:
        op:
          type: string
        path:
          type: string
        value:
          type: string
    AppConfiguration:
      type: object
      properties:
        issuer:
          type: string
        baseEndpoint:
          type: string
        authorizationEndpoint:
          type: string
        authorizationChallengeEndpoint:
          type: string
        tokenEndpoint:
          type: string
        tokenRevocationEndpoint:
          type: string
        userInfoEndpoint:
          type: string
        clientInfoEndpoint:
          type: string
        checkSessionIFrame:
          type: string
        endSessionEndpoint:
          type: string
        jwksUri:
          type: string
        archivedJwksUri:
          type: string
        registrationEndpoint:
          type: string
        openIdDiscoveryEndpoint:
          type: string
        openIdConfigurationEndpoint:
          type: string
        idGenerationEndpoint:
          type: string
        introspectionEndpoint:
          type: string
        parEndpoint:
          type: string
        requirePar:
          type: boolean
        deviceAuthzEndpoint:
          type: string
        mtlsAuthorizationEndpoint:
          type: string
        mtlsAuthorizationChallengeEndpoint:
          type: string
        mtlsTokenEndpoint:
          type: string
        mtlsTokenRevocationEndpoint:
          type: string
        mtlsUserInfoEndpoint:
          type: string
        mtlsClientInfoEndpoint:
          type: string
        mtlsCheckSessionIFrame:
          type: string
        mtlsEndSessionEndpoint:
          type: string
        mtlsJwksUri:
          type: string
        mtlsRegistrationEndpoint:
          type: string
        mtlsIdGenerationEndpoint:
          type: string
        mtlsIntrospectionEndpoint:
          type: string
        mtlsParEndpoint:
          type: string
        mtlsDeviceAuthzEndpoint:
          type: string
        requireRequestObjectEncryption:
          type: boolean
        requirePkce:
          type: boolean
        allowAllValueForRevokeEndpoint:
          type: boolean
        allowRevokeForOtherClients:
          type: boolean
        sectorIdentifierCacheLifetimeInMinutes:
          type: integer
          format: int32
        archivedJwkLifetimeInSeconds:
          type: integer
          format: int32
        umaConfigurationEndpoint:
          type: string
        umaRptAsJwt:
          type: boolean
        umaRptLifetime:
          type: integer
          format: int32
        umaTicketLifetime:
          type: integer
          format: int32
        umaPctLifetime:
          type: integer
          format: int32
        umaResourceLifetime:
          type: integer
          format: int32
        umaAddScopesAutomatically:
          type: boolean
        umaValidateClaimToken:
          type: boolean
        umaGrantAccessIfNoPolicies:
          type: boolean
        umaRestrictResourceToAssociatedClient:
          type: boolean
        statTimerIntervalInSeconds:
          type: integer
          format: int32
        statAuthorizationScope:
          type: string
        allowSpontaneousScopes:
          type: boolean
        spontaneousScopeLifetime:
          type: integer
          format: int32
        openidSubAttribute:
          type: string
        publicSubjectIdentifierPerClientEnabled:
          type: boolean
        subjectIdentifiersPerClientSupported:
          type: array
          items:
            type: string
        responseTypesSupported:
          uniqueItems: true
          type: array
          items:
            uniqueItems: true
            type: array
            items:
              type: string
              enum:
              - code
              - token
              - id_token
        responseModesSupported:
          uniqueItems: true
          type: array
          items:
            type: string
            enum:
            - query
            - fragment
            - form_post
            - query.jwt
            - fragment.jwt
            - form_post.jwt
            - jwt
        grantTypesSupported:
          uniqueItems: true
          type: array
          items:
            type: string
            enum:
            - none
            - authorization_code
            - implicit
            - password
            - client_credentials
            - refresh_token
            - urn:ietf:params:oauth:grant-type:uma-ticket
            - urn:ietf:params:oauth:grant-type:token-exchange
            - urn:openid:params:grant-type:ciba
            - urn:ietf:params:oauth:grant-type:device_code
        subjectTypesSupported:
          type: array
          items:
            type: string
        defaultSubjectType:
          type: string
        authorizationSigningAlgValuesSupported:
          type: array
          items:
            type: string
        authorizationEncryptionAlgValuesSupported:
          type: array
          items:
            type: string
        authorizationEncryptionEncValuesSupported:
          type: array
          items:
            type: string
        userInfoSigningAlgValuesSupported:
          type: array
          items:
            type: string
        userInfoEncryptionAlgValuesSupported:
          type: array
          items:
            type: string
        userInfoEncryptionEncValuesSupported:
          type: array
          items:
            type: string
        introspectionSigningAlgValuesSupported:
          type: array
          items:
            type: string
        introspectionEncryptionAlgValuesSupported:
          type: array
          items:
            type: string
        introspectionEncryptionEncValuesSupported:
          type: array
          items:
            type: string
        idTokenSigningAlgValuesSupported:
          type: array
          items:
            type: string
        idTokenEncryptionAlgValuesSupported:
          type: array
          items:
            type: string
        idTokenEncryptionEncValuesSupported:
          type: array
          items:
            type: string
        accessTokenSigningAlgValuesSupported:
          type: array
          items:
            type: string
        forceSignedRequestObject:
          type: boolean
        requestObjectSigningAlgValuesSupported:
          type: array
          items:
            type: string
        requestObjectEncryptionAlgValuesSupported:
          type: array
          items:
            type: string
        requestObjectEncryptionEncValuesSupported:
          type: array
          items:
            type: string
        tokenEndpointAuthMethodsSupported:
          type: array
          items:
            type: string
        tokenEndpointAuthSigningAlgValuesSupported:
          type: array
          items:
            type: string
        dynamicRegistrationCustomAttributes:
          type: array
          items:
            type: string
        dynamicRegistrationDefaultCustomAttributes:
          $ref: '#/components/schemas/JsonNode'
        displayValuesSupported:
          type: array
          items:
            type: string
        claimTypesSupported:
          type: array
          items:
            type: string
        jwksAlgorithmsSupported:
          type: array
          items:
            type: string
        serviceDocumentation:
          type: string
        claimsLocalesSupported:
          type: array
          items:
            type: string
        idTokenTokenBindingCnfValuesSupported:
          type: array
          items:
            type: string
        uiLocalesSupported:
          type: array
          items:
            type: string
        claimsParameterSupported:
          type: boolean
        requestParameterSupported:
          type: boolean
        requestUriParameterSupported:
          type: boolean
        requestUriHashVerificationEnabled:
          type: boolean
        requireRequestUriRegistration:
          type: boolean
        requestUriBlockList:
          type: array
          items:
            type: string
        opPolicyUri:
          type: string
        opTosUri:
          type: string
        authorizationCodeLifetime:
          type: integer
          format: int32
        refreshTokenLifetime:
          type: integer
          format: int32
        idTokenLifetime:
          type: integer
          format: int32
        idTokenFilterClaimsBasedOnAccessToken:
          type: boolean
        accessTokenLifetime:
          type: integer
          format: int32
        cleanServiceInterval:
          type: integer
          format: int32
        cleanServiceBatchChunkSize:
          type: integer
          format: int32
        keyRegenerationEnabled:
          type: boolean
        keyRegenerationInterval:
          type: integer
          format: int32
        defaultSignatureAlgorithm:
          type: string
        jansOpenIdConnectVersion:
          type: string
        jansId:
          type: string
        dynamicRegistrationExpirationTime:
          type: integer
          format: int32
        dynamicRegistrationPersistClientAuthorizations:
          type: boolean
        trustedClientEnabled:
          type: boolean
        skipAuthorizationForOpenIdScopeAndPairwiseId:
          type: boolean
        dynamicRegistrationScopesParamEnabled:
          type: boolean
        dynamicRegistrationPasswordGrantTypeEnabled:
          type: boolean
        dynamicRegistrationAllowedPasswordGrantScopes:
          type: array
          items:
            type: string
        dynamicRegistrationCustomObjectClass:
          type: string
        personCustomObjectClassList:
          type: array
          items:
            type: string
        persistIdToken:
          type: boolean
        persistRefreshToken:
          type: boolean
        allowPostLogoutRedirectWithoutValidation:
          type: boolean
        invalidateSessionCookiesAfterAuthorizationFlow:
          type: boolean
        returnClientSecretOnRead:
          type: boolean
        rotateClientRegistrationAccessTokenOnUsage:
          type: boolean
        rejectJwtWithNoneAlg:
          type: boolean
        expirationNotificatorEnabled:
          type: boolean
        useNestedJwtDuringEncryption:
          type: boolean
        expirationNotificatorMapSizeLimit:
          type: integer
          format: int32
        expirationNotificatorIntervalInSeconds:
          type: integer
          format: int32
        redirectUrisRegexEnabled:
          type: boolean
        useHighestLevelScriptIfAcrScriptNotFound:
          type: boolean
        authenticationFiltersEnabled:
          type: boolean
        clientAuthenticationFiltersEnabled:
          type: boolean
        clientRegDefaultToCodeFlowWithRefresh:
          type: boolean
        grantTypesAndResponseTypesAutofixEnabled:
          type: boolean
        authenticationFilters:
          type: array
          items:
            $ref: '#/components/schemas/AuthenticationFilter'
        clientAuthenticationFilters:
          type: array
          items:
            $ref: '#/components/schemas/ClientAuthenticationFilter'
        corsConfigurationFilters:
          type: array
          items:
            $ref: '#/components/schemas/CorsConfigurationFilter'
        sessionIdUnusedLifetime:
          type: integer
          format: int32
        sessionIdUnauthenticatedUnusedLifetime:
          type: integer
          format: int32
        sessionIdPersistOnPromptNone:
          type: boolean
        sessionIdRequestParameterEnabled:
          type: boolean
        changeSessionIdOnAuthentication:
          type: boolean
        sessionIdPersistInCache:
          type: boolean
        includeSidInResponse:
          type: boolean
        disablePromptLogin:
          type: boolean
        disablePromptConsent:
          type: boolean
        sessionIdLifetime:
          type: integer
          format: int32
        serverSessionIdLifetime:
          type: integer
          format: int32
        activeSessionAuthorizationScope:
          type: string
        configurationUpdateInterval:
          type: integer
          format: int32
        logNotFoundEntityAsError:
          type: boolean
        enableClientGrantTypeUpdate:
          type: boolean
        dynamicGrantTypeDefault:
          uniqueItems: true
          type: array
          items:
            type: string
            enum:
            - none
            - authorization_code
            - implicit
            - password
            - client_credentials
            - refresh_token
            - urn:ietf:params:oauth:grant-type:uma-ticket
            - urn:ietf:params:oauth:grant-type:token-exchange
            - urn:openid:params:grant-type:ciba
            - urn:ietf:params:oauth:grant-type:device_code
        cssLocation:
          type: string
        jsLocation:
          type: string
        imgLocation:
          type: string
        metricReporterInterval:
          type: integer
          format: int32
        metricReporterKeepDataDays:
          type: integer
          format: int32
        pairwiseIdType:
          type: string
        pairwiseCalculationKey:
          type: string
        pairwiseCalculationSalt:
          type: string
        shareSubjectIdBetweenClientsWithSameSectorId:
          type: boolean
        webKeysStorage:
          type: string
          enum:
          - keystore
          - pkcs11
        dnName:
          type: string
        keyStoreFile:
          type: string
        keyStoreSecret:
          type: string
        keySelectionStrategy:
          type: string
          enum:
          - OLDER
          - NEWER
          - FIRST
        keyAlgsAllowedForGeneration:
          type: array
          items:
            type: string
        keySignWithSameKeyButDiffAlg:
          type: boolean
        staticKid:
          type: string
        staticDecryptionKid:
          type: string
        jansElevenTestModeToken:
          type: string
        jansElevenGenerateKeyEndpoint:
          type: string
        jansElevenSignEndpoint:
          type: string
        jansElevenVerifySignatureEndpoint:
          type: string
        jansElevenDeleteKeyEndpoint:
          type: string
        introspectionAccessTokenMustHaveUmaProtectionScope:
          type: boolean
        introspectionAccessTokenMustHaveIntrospectionScope:
          type: boolean
        introspectionSkipAuthorization:
          type: boolean
        introspectionRestrictBasicAuthnToOwnTokens:
          type: boolean
        endSessionWithAccessToken:
          type: boolean
        cookieDomain:
          type: string
        enabledOAuthAuditLogging:
          type: boolean
        jmsBrokerURISet:
          uniqueItems: true
          type: array
          items:
            type: string
        jmsUserName:
          type: string
        jmsPassword:
          type: string
        externalUriWhiteList:
          type: array
          items:
            type: string
        clientWhiteList:
          type: array
          items:
            type: string
        clientBlackList:
          type: array
          items:
            type: string
        legacyIdTokenClaims:
          type: boolean
        customHeadersWithAuthorizationResponse:
          type: boolean
        frontChannelLogoutSessionSupported:
          type: boolean
        loggingLevel:
          type: string
        loggingLayout:
          type: string
        updateUserLastLogonTime:
          type: boolean
        updateClientAccessTime:
          type: boolean
        logClientIdOnClientAuthentication:
          type: boolean
        logClientNameOnClientAuthentication:
          type: boolean
        disableJdkLogger:
          type: boolean
        authorizationRequestCustomAllowedParameters:
          uniqueItems: true
          type: array
          items:
            $ref: '#/components/schemas/AuthorizationRequestCustomParameter'
        openidScopeBackwardCompatibility:
          type: boolean
        disableU2fEndpoint:
          type: boolean
        rotateDeviceSecret:
          type: boolean
        returnDeviceSecretFromAuthzEndpoint:
          type: boolean
        dcrForbidExpirationTimeInRequest:
          type: boolean
        dcrSignatureValidationEnabled:
          type: boolean
        dcrSignatureValidationSharedSecret:
          type: string
        dcrSignatureValidationSoftwareStatementJwksURIClaim:
          type: string
        dcrSignatureValidationSoftwareStatementJwksClaim:
          type: string
        dcrSignatureValidationJwks:
          type: string
        dcrSignatureValidationJwksUri:
          type: string
        dcrAuthorizationWithClientCredentials:
          type: boolean
        dcrAuthorizationWithMTLS:
          type: boolean
        dcrAttestationEvidenceRequired:
          type: boolean
        trustedSsaIssuers:
          type: object
          additionalProperties:
            $ref: '#/components/schemas/TrustedIssuerConfig'
        useLocalCache:
          type: boolean
        fapiCompatibility:
          type: boolean
        forceIdTokenHintPrecense:
          type: boolean
        rejectEndSessionIfIdTokenExpired:
          type: boolean
        allowEndSessionWithUnmatchedSid:
          type: boolean
        forceOfflineAccessScopeToEnableRefreshToken:
          type: boolean
        errorReasonEnabled:
          type: boolean
        removeRefreshTokensForClientOnLogout:
          type: boolean
        skipRefreshTokenDuringRefreshing:
          type: boolean
        refreshTokenExtendLifetimeOnRotation:
          type: boolean
        allowBlankValuesInDiscoveryResponse:
          type: boolean
        checkUserPresenceOnRefreshToken:
          type: boolean
        consentGatheringScriptBackwardCompatibility:
          type: boolean
        introspectionScriptBackwardCompatibility:
          type: boolean
        introspectionResponseScopesBackwardCompatibility:
          type: boolean
        softwareStatementValidationType:
          type: string
        softwareStatementValidationClaimName:
          type: string
        authenticationProtectionConfiguration:
          $ref: '#/components/schemas/AuthenticationProtectionConfiguration'
        errorHandlingMethod:
          type: string
          enum:
          - internal
          - remote
        disableAuthnForMaxAgeZero:
          type: boolean
        keepAuthenticatorAttributesOnAcrChange:
          type: boolean
        deviceAuthzRequestExpiresIn:
          type: integer
          format: int32
        deviceAuthzTokenPollInterval:
          type: integer
          format: int32
        deviceAuthzResponseTypeToProcessAuthz:
          type: string
        deviceAuthzAcr:
          type: string
        backchannelClientId:
          type: string
        backchannelRedirectUri:
          type: string
        backchannelAuthenticationEndpoint:
          type: string
        backchannelDeviceRegistrationEndpoint:
          type: string
        backchannelTokenDeliveryModesSupported:
          type: array
          items:
            type: string
        backchannelAuthenticationRequestSigningAlgValuesSupported:
          type: array
          items:
            type: string
        backchannelUserCodeParameterSupported:
          type: boolean
        backchannelBindingMessagePattern:
          type: string
        backchannelAuthenticationResponseExpiresIn:
          type: integer
          format: int32
        backchannelAuthenticationResponseInterval:
          type: integer
          format: int32
        backchannelLoginHintClaims:
          type: array
          items:
            type: string
        cibaEndUserNotificationConfig:
          $ref: '#/components/schemas/CIBAEndUserNotificationConfig'
        backchannelRequestsProcessorJobIntervalSec:
          type: integer
          format: int32
        backchannelRequestsProcessorJobChunkSize:
          type: integer
          format: int32
        cibaGrantLifeExtraTimeSec:
          type: integer
          format: int32
        cibaMaxExpirationTimeAllowedSec:
          type: integer
          format: int32
        dpopSigningAlgValuesSupported:
          type: array
          items:
            type: string
        dpopTimeframe:
          type: integer
          format: int32
        dpopJtiCacheTime:
          type: integer
          format: int32
        dpopUseNonce:
          type: boolean
        dpopNonceCacheTime:
          type: integer
          format: int32
        dpopJktForceForAuthorizationCode:
          type: boolean
        allowIdTokenWithoutImplicitGrantType:
          type: boolean
        forceRopcInAuthorizationEndpoint:
          type: boolean
        discoveryCacheLifetimeInMinutes:
          type: integer
          format: int32
        discoveryAllowedKeys:
          type: array
          items:
            type: string
        discoveryDenyKeys:
          type: array
          items:
            type: string
        featureFlags:
          type: array
          items:
            type: string
            enum:
            - UNKNOWN
            - HEALTH_CHECK
            - USERINFO
            - CLIENTINFO
            - ID_GENERATION
            - REGISTRATION
            - INTROSPECTION
            - REVOKE_TOKEN
            - REVOKE_SESSION
            - ACTIVE_SESSION
            - END_SESSION
            - STATUS_SESSION
            - JANS_CONFIGURATION
            - CIBA
            - UMA
            - U2F
            - DEVICE_AUTHZ
            - METRIC
            - STAT
            - PAR
            - SSA
        httpLoggingEnabled:
          type: boolean
        httpLoggingExcludePaths:
          uniqueItems: true
          type: array
          items:
            type: string
        externalLoggerConfiguration:
          type: string
        agamaConfiguration:
          $ref: '#/components/schemas/EngineConfig'
        dcrSsaValidationConfigs:
          type: array
          items:
            $ref: '#/components/schemas/SsaValidationConfig'
        ssaConfiguration:
          $ref: '#/components/schemas/SsaConfiguration'
        blockWebviewAuthorizationEnabled:
          type: boolean
        authorizationChallengeDefaultAcr:
          type: string
        authorizationChallengeShouldGenerateSession:
          type: boolean
        dateFormatterPatterns:
          type: object
          additionalProperties:
            type: string
        httpLoggingResponseBodyContent:
          type: boolean
        skipAuthenticationFilterOptionsMethod:
          type: boolean
        allResponseTypesSupported:
          uniqueItems: true
          type: array
          items:
            type: string
            enum:
            - code
            - token
            - id_token
        fapi:
          type: boolean
    AuthenticationFilter:
      required:
      - baseDn
      - filter
      type: object
      properties:
        filter:
          type: string
        bind:
          type: boolean
        bindPasswordAttribute:
          type: string
          xml:
            name: bind-password-attribute
        baseDn:
          type: string
          xml:
            name: base-dn
    AuthenticationProtectionConfiguration:
      type: object
      properties:
        attemptExpiration:
          type: integer
          format: int32
        maximumAllowedAttemptsWithoutDelay:
          type: integer
          format: int32
        delayTime:
          type: integer
          format: int32
        bruteForceProtectionEnabled:
          type: boolean
    AuthorizationRequestCustomParameter:
      type: object
      properties:
        paramName:
          type: string
        returnInResponse:
          type: boolean
    CIBAEndUserNotificationConfig:
      type: object
      properties:
        apiKey:
          type: string
        authDomain:
          type: string
        databaseURL:
          type: string
        projectId:
          type: string
        storageBucket:
          type: string
        messagingSenderId:
          type: string
        appId:
          type: string
        notificationUrl:
          type: string
        notificationKey:
          type: string
        publicVapidKey:
          type: string
    ClientAuthenticationFilter:
      required:
      - baseDn
      - filter
      type: object
      properties:
        filter:
          type: string
        bind:
          type: boolean
        bindPasswordAttribute:
          type: string
          xml:
            name: bind-password-attribute
        baseDn:
          type: string
          xml:
            name: base-dn
    CorsConfigurationFilter:
      type: object
      properties:
        filterName:
          type: string
        corsEnabled:
          type: boolean
        corsAllowedOrigins:
          type: string
        corsAllowedMethods:
          type: string
        corsAllowedHeaders:
          type: string
        corsExposedHeaders:
          type: string
        corsSupportCredentials:
          type: boolean
        corsLoggingEnabled:
          type: boolean
        corsPreflightMaxAge:
          type: integer
          format: int32
        corsRequestDecorate:
          type: boolean
    EngineConfig:
      type: object
      properties:
        enabled:
          type: boolean
        rootDir:
          type: string
        templatesPath:
          type: string
        scriptsPath:
          type: string
        maxItemsLoggedInCollections:
          type: integer
          format: int32
        disableTCHV:
          type: boolean
        pageMismatchErrorPage:
          type: string
        interruptionErrorPage:
          type: string
        crashErrorPage:
          type: string
        finishedFlowPage:
          type: string
        bridgeScriptPage:
          type: string
        serializeRules:
          type: object
          additionalProperties:
            type: array
            items:
              type: string
        defaultResponseHeaders:
          type: object
          additionalProperties:
            type: string
    JsonNode:
      type: object
    SsaConfiguration:
      type: object
      properties:
        ssaEndpoint:
          type: string
        ssaCustomAttributes:
          type: array
          items:
            type: string
        ssaSigningAlg:
          type: string
        ssaExpirationInDays:
          type: integer
          format: int32
    SsaValidationConfig:
      type: object
      properties:
        id:
          type: string
        type:
          type: string
          enum:
          - NONE
          - SSA
          - DCR
        displayName:
          type: string
        description:
          type: string
        scopes:
          type: array
          items:
            type: string
        allowedClaims:
          type: array
          items:
            type: string
        jwks:
          type: string
        jwksUri:
          type: string
        issuers:
          type: array
          items:
            type: string
        configurationEndpoint:
          type: string
        configurationEndpointClaim:
          type: string
        sharedSecret:
          type: string
    TrustedIssuerConfig:
      type: object
      properties:
        automaticallyGrantedScopes:
          type: array
          items:
            type: string
    PersistenceConfiguration:
      type: object
      properties:
        persistenceType:
          type: string
    JsonPatch:
      type: object
    CacheConfiguration:
      type: object
      properties:
        cacheProviderType:
          type: string
          enum:
          - IN_MEMORY
          - MEMCACHED
          - REDIS
          - NATIVE_PERSISTENCE
        memcachedConfiguration:
          $ref: '#/components/schemas/MemcachedConfiguration'
        inMemoryConfiguration:
          $ref: '#/components/schemas/InMemoryConfiguration'
        redisConfiguration:
          $ref: '#/components/schemas/RedisConfiguration'
        nativePersistenceConfiguration:
          $ref: '#/components/schemas/NativePersistenceConfiguration'
    InMemoryConfiguration:
      type: object
      properties:
        defaultPutExpiration:
          type: integer
          format: int32
    MemcachedConfiguration:
      type: object
      properties:
        servers:
          type: string
        maxOperationQueueLength:
          type: integer
          format: int32
        bufferSize:
          type: integer
          format: int32
        defaultPutExpiration:
          type: integer
          format: int32
        connectionFactoryType:
          type: string
          enum:
          - DEFAULT
          - BINARY
    NativePersistenceConfiguration:
      type: object
      properties:
        defaultPutExpiration:
          type: integer
          format: int32
        defaultCleanupBatchSize:
          type: integer
          format: int32
        deleteExpiredOnGetRequest:
          type: boolean
        disableAttemptUpdateBeforeInsert:
          type: boolean
    RedisConfiguration:
      type: object
      properties:
        redisProviderType:
          type: string
          enum:
          - STANDALONE
          - CLUSTER
          - SHARDED
          - SENTINEL
        servers:
          type: string
        defaultPutExpiration:
          type: integer
          format: int32
        sentinelMasterGroupName:
          type: string
        password:
          type: string
        useSSL:
          type: boolean
        sslTrustStoreFilePath:
          type: string
        sslTrustStorePassword:
          type: string
        sslKeyStoreFilePath:
          type: string
        sslKeyStorePassword:
          type: string
        maxIdleConnections:
          type: integer
          format: int32
        maxTotalConnections:
          type: integer
          format: int32
        connectionTimeout:
          type: integer
          format: int32
        soTimeout:
          type: integer
          format: int32
        maxRetryAttempts:
          type: integer
          format: int32
    ClientAuth:
      type: object
      properties:
        clientAuths:
          type: object
          additionalProperties:
            uniqueItems: true
            type: array
            items:
              $ref: '#/components/schemas/Scope'
    Scope:
      type: object
      properties:
        dn:
          type: string
        expirationDate:
          type: string
          format: date-time
        deletable:
          type: boolean
        inum:
          type: string
        displayName:
          type: string
        id:
          type: string
        iconUrl:
          type: string
        description:
          type: string
        scopeType:
          type: string
          enum:
          - openid
          - dynamic
          - uma
          - spontaneous
          - oauth
        claims:
          type: array
          items:
            type: string
        defaultScope:
          type: boolean
        groupClaims:
          type: boolean
        dynamicScopeScripts:
          type: array
          items:
            type: string
        umaAuthorizationPolicies:
          type: array
          items:
            type: string
        attributes:
          $ref: '#/components/schemas/ScopeAttributes'
        creatorId:
          type: string
        creatorType:
          type: string
          enum:
          - none
          - client
          - user
          - auto
        creationDate:
          type: string
          format: date-time
        creatorAttributes:
          type: object
          additionalProperties:
            type: string
        umaType:
          type: boolean
        baseDn:
          type: string
    ScopeAttributes:
      type: object
      properties:
        spontaneousClientScopes:
          type: array
          items:
            type: string
        showInConfigurationEndpoint:
          type: boolean
    Client:
      type: object
      properties:
        dn:
          type: string
        expirationDate:
          type: string
          format: date-time
        deletable:
          type: boolean
        clientSecret:
          type: string
        frontChannelLogoutUri:
          type: string
        frontChannelLogoutSessionRequired:
          type: boolean
        registrationAccessToken:
          type: string
        clientIdIssuedAt:
          type: string
          format: date-time
        clientSecretExpiresAt:
          type: string
          format: date-time
        redirectUris:
          type: array
          items:
            type: string
        claimRedirectUris:
          type: array
          items:
            type: string
        responseTypes:
          type: array
          items:
            type: string
            enum:
            - code
            - token
            - id_token
        grantTypes:
          type: array
          items:
            type: string
            enum:
            - none
            - authorization_code
            - implicit
            - password
            - client_credentials
            - refresh_token
            - urn:ietf:params:oauth:grant-type:uma-ticket
            - urn:ietf:params:oauth:grant-type:token-exchange
            - urn:openid:params:grant-type:ciba
            - urn:ietf:params:oauth:grant-type:device_code
        applicationType:
          type: string
          enum:
          - native
          - web
        contacts:
          type: array
          items:
            type: string
        idTokenTokenBindingCnf:
          type: string
        clientName:
          type: string
        logoUri:
          type: string
        clientUri:
          type: string
        policyUri:
          type: string
        tosUri:
          type: string
        clientNameLocalized:
          $ref: '#/components/schemas/LocalizedString'
        logoUriLocalized:
          $ref: '#/components/schemas/LocalizedString'
        clientUriLocalized:
          $ref: '#/components/schemas/LocalizedString'
        policyUriLocalized:
          $ref: '#/components/schemas/LocalizedString'
        tosUriLocalized:
          $ref: '#/components/schemas/LocalizedString'
        jwksUri:
          type: string
        jwks:
          type: string
        sectorIdentifierUri:
          type: string
        subjectType:
          type: string
          enum:
          - pairwise
          - public
        idTokenSignedResponseAlg:
          type: string
        idTokenEncryptedResponseAlg:
          type: string
        idTokenEncryptedResponseEnc:
          type: string
        userInfoSignedResponseAlg:
          type: string
        userInfoEncryptedResponseAlg:
          type: string
        userInfoEncryptedResponseEnc:
          type: string
        requestObjectSigningAlg:
          type: string
        requestObjectEncryptionAlg:
          type: string
        requestObjectEncryptionEnc:
          type: string
        tokenEndpointAuthMethod:
          type: string
          format: enum
          enum:
          - client_secret_basic
          - client_secret_post
          - client_secret_jwt
          - private_key_jwt
          - access_token
          - tls_client_auth
          - self_signed_tls_client_auth
          - none
        tokenEndpointAuthSigningAlg:
          type: string
        defaultMaxAge:
          type: integer
          format: int32
        defaultAcrValues:
          type: array
          items:
            type: string
        initiateLoginUri:
          type: string
        postLogoutRedirectUris:
          type: array
          items:
            type: string
        requestUris:
          type: array
          items:
            type: string
        scopes:
          type: array
          items:
            type: string
        claims:
          type: array
          items:
            type: string
        trustedClient:
          type: boolean
        lastAccessTime:
          type: string
          format: date-time
        lastLogonTime:
          type: string
          format: date-time
        persistClientAuthorizations:
          type: boolean
        includeClaimsInIdToken:
          type: boolean
        refreshTokenLifetime:
          type: integer
          format: int32
        accessTokenLifetime:
          type: integer
          format: int32
        customAttributes:
          type: array
          items:
            $ref: '#/components/schemas/CustomObjectAttribute'
        customObjectClasses:
          type: array
          items:
            type: string
        rptAsJwt:
          type: boolean
        accessTokenAsJwt:
          type: boolean
        accessTokenSigningAlg:
          type: string
        disabled:
          type: boolean
        authorizedOrigins:
          type: array
          items:
            type: string
        softwareId:
          type: string
        softwareVersion:
          type: string
        softwareStatement:
          type: string
        attributes:
          $ref: '#/components/schemas/ClientAttributes'
        backchannelTokenDeliveryMode:
          type: string
          enum:
          - poll
          - ping
          - push
        backchannelClientNotificationEndpoint:
          type: string
        backchannelAuthenticationRequestSigningAlg:
          type: string
          enum:
          - RS256
          - RS384
          - RS512
          - ES256
          - ES384
          - ES512
          - PS256
          - PS384
          - PS512
        backchannelUserCodeParameter:
          type: boolean
        description:
          type: string
        organization:
          type: string
        groups:
          type: array
          items:
            type: string
        ttl:
          type: integer
          format: int32
        displayName:
          type: string
        baseDn:
          type: string
        inum:
          type: string
    ClientAttributes:
      type: object
      properties:
        tlsClientAuthSubjectDn:
          type: string
        runIntrospectionScriptBeforeJwtCreation:
          type: boolean
        keepClientAuthorizationAfterExpiration:
          type: boolean
        allowSpontaneousScopes:
          type: boolean
        spontaneousScopes:
          type: array
          items:
            type: string
        spontaneousScopeScriptDns:
          type: array
          items:
            type: string
        updateTokenScriptDns:
          type: array
          items:
            type: string
        backchannelLogoutUri:
          type: array
          items:
            type: string
        backchannelLogoutSessionRequired:
          type: boolean
        additionalAudience:
          type: array
          items:
            type: string
        postAuthnScripts:
          type: array
          items:
            type: string
        consentGatheringScripts:
          type: array
          items:
            type: string
        introspectionScripts:
          type: array
          items:
            type: string
        rptClaimsScripts:
          type: array
          items:
            type: string
        ropcScripts:
          type: array
          items:
            type: string
        parLifetime:
          type: integer
          format: int32
        requirePar:
          type: boolean
        dpopBoundAccessToken:
          type: boolean
        jansAuthSignedRespAlg:
          type: string
        jansAuthEncRespAlg:
          type: string
        jansAuthEncRespEnc:
          type: string
        jansSubAttr:
          type: string
        redirectUrisRegex:
          type: string
        jansAuthorizedAcr:
          type: array
          items:
            type: string
        jansDefaultPromptLogin:
          type: boolean
        idTokenLifetime:
          type: integer
          format: int32
        allowOfflineAccessWithoutConsent:
          type: boolean
        minimumAcrLevel:
          type: integer
          format: int32
        minimumAcrLevelAutoresolve:
          type: boolean
        additionalTokenEndpointAuthMethods:
          type: array
          items:
            type: string
        minimumAcrPriorityList:
          type: array
          items:
            type: string
        requestedLifetime:
          type: integer
          format: int32
        evidence:
          type: string
        introspectionSignedResponseAlg:
          type: string
        introspectionEncryptedResponseAlg:
          type: string
        introspectionEncryptedResponseEnc:
          type: string
        authorizationDetailsTypes:
          type: array
          items:
            type: string
    CustomObjectAttribute:
      type: object
      properties:
        name:
          type: string
        multiValued:
          type: boolean
        values:
          type: array
          items:
            type: object
        value:
          type: object
        displayValue:
          type: string
    LocalizedString:
      type: object
      properties:
        values:
          type: object
          additionalProperties:
            type: string
    AgamaConfiguration:
      type: object
      properties:
        mandatoryAttributes:
          type: array
          items:
            type: string
        optionalAttributes:
          type: array
          items:
            type: string
    ApiAppConfiguration:
      type: object
      properties:
        configOauthEnabled:
          type: boolean
        apiApprovedIssuer:
          type: array
          items:
            type: string
        apiProtectionType:
          type: string
        apiClientId:
          type: string
        apiClientPassword:
          type: string
        endpointInjectionEnabled:
          type: boolean
        authIssuerUrl:
          type: string
        authOpenidConfigurationUrl:
          type: string
        authOpenidIntrospectionUrl:
          type: string
        authOpenidTokenUrl:
          type: string
        authOpenidRevokeUrl:
          type: string
        smallryeHealthRootPath:
          type: string
        exclusiveAuthScopes:
          type: array
          items:
            type: string
        corsConfigurationFilters:
          type: array
          items:
            $ref: '#/components/schemas/CorsConfigurationFilter'
        loggingLevel:
          type: string
        loggingLayout:
          type: string
        externalLoggerConfiguration:
          type: string
        disableJdkLogger:
          type: boolean
        maxCount:
          type: integer
          format: int32
        userExclusionAttributes:
          type: array
          items:
            type: string
        userMandatoryAttributes:
          type: array
          items:
            type: string
        agamaConfiguration:
          $ref: '#/components/schemas/AgamaConfiguration'
        auditLogConf:
          $ref: '#/components/schemas/AuditLogConf'
        dataFormatConversionConf:
          $ref: '#/components/schemas/DataFormatConversionConf'
        plugins:
          type: array
          items:
            $ref: '#/components/schemas/PluginConf'
    AuditLogConf:
      type: object
      properties:
        enabled:
          type: boolean
        ignoreHttpMethod:
          type: array
          items:
            type: string
        headerAttributes:
          type: array
          items:
            type: string
    DataFormatConversionConf:
      type: object
      properties:
        enabled:
          type: boolean
        ignoreHttpMethod:
          type: array
          items:
            type: string
    PluginConf:
      type: object
      properties:
        name:
          type: string
        description:
          type: string
        className:
          type: string
    SmtpConfiguration:
      type: object
      properties:
        valid:
          type: boolean
        host:
          type: string
        port:
          type: integer
          format: int32
        connect_protection:
          type: string
          enum:
          - None
          - StartTls
          - SslTls
        trust_host:
          type: boolean
        from_name:
          type: string
        from_email_address:
          type: string
        requires_authentication:
          type: boolean
        smtp_authentication_account_username:
          type: string
        smtp_authentication_account_password:
          type: string
        key_store:
          type: string
        key_store_password:
          type: string
        key_store_alias:
          type: string
        signing_algorithm:
          type: string
    SmtpTest:
      type: object
      properties:
        sign:
          type: boolean
        subject:
          type: string
        message:
          type: string
    CustomScript:
      type: object
      properties:
        dn:
          type: string
        inum:
          type: string
        name:
          maxLength: 60
          minLength: 2
          pattern: "^[a-zA-Z0-9_\\-\\:\\/\\.]+$"
          type: string
        aliases:
          type: array
          items:
            type: string
        description:
          type: string
        script:
          type: string
        scriptType:
          type: string
          enum:
          - person_authentication
          - authorization_challenge
          - introspection
          - resource_owner_password_credentials
          - application_session
          - cache_refresh
          - client_registration
          - id_generator
          - uma_rpt_policy
          - uma_rpt_claims
          - uma_claims_gathering
          - consent_gathering
          - dynamic_scope
          - spontaneous_scope
          - end_session
          - post_authn
          - select_account
          - scim
          - ciba_end_user_notification
          - revoke_token
          - persistence_extension
          - idp
          - discovery
          - authz_detail
          - update_token
          - config_api_auth
          - modify_ssa_response
          - fido2_extension
          - lock_extension
        programmingLanguage:
          type: string
          enum:
          - python
          - java
        moduleProperties:
          type: array
          items:
            $ref: '#/components/schemas/SimpleCustomProperty'
        configurationProperties:
          type: array
          items:
            $ref: '#/components/schemas/SimpleExtendedCustomProperty'
        level:
          type: integer
          format: int32
        revision:
          type: integer
          format: int64
        enabled:
          type: boolean
        scriptError:
          $ref: '#/components/schemas/ScriptError'
        modified:
          type: boolean
        internal:
          type: boolean
        locationType:
          type: string
          enum:
          - ldap
          - db
          - file
        locationPath:
          type: string
        baseDn:
          type: string
    ScriptError:
      type: object
      properties:
        raisedAt:
          type: string
          format: date-time
        stackTrace:
          type: string
    SimpleCustomProperty:
      type: object
      properties:
        value1:
          type: string
        value2:
          type: string
        description:
          type: string
    SimpleExtendedCustomProperty:
      type: object
      properties:
        value1:
          type: string
        value2:
          type: string
        hide:
          type: boolean
        description:
          type: string
    JSONWebKey:
      type: object
      properties:
        name:
          type: string
        descr:
          type: string
        kid:
          type: string
        kty:
          type: string
          enum:
          - EC
          - RSA
          - OKP
          - oct
        use:
          type: string
          enum:
          - sig
          - enc
        alg:
          type: string
          enum:
          - RS256
          - RS384
          - RS512
          - ES256
          - ES256K
          - ES384
          - ES512
          - PS256
          - PS384
          - PS512
          - EdDSA
          - RSA1_5
          - RSA-OAEP
          - RSA-OAEP-256
          - ECDH-ES
          - ECDH-ES+A128KW
          - ECDH-ES+A192KW
          - ECDH-ES+A256KW
          - A128KW
          - A192KW
          - A256KW
          - A128GCMKW
          - A192GCMKW
          - A256GCMKW
          - PBES2-HS256+A128KW
          - PBES2-HS384+A192KW
          - PBES2-HS512+A256KW
          - dir
        exp:
          type: integer
          format: int64
        crv:
          type: string
          enum:
          - P-256
          - P-256K
          - P-384
          - P-521
          - Ed25519
          - Ed448
        x5c:
          type: array
          items:
            type: string
        "n":
          type: string
        e:
          type: string
        x:
          type: string
        "y":
          type: string
        key_ops_type:
          type: array
          items:
            type: string
            enum:
            - "KeyOps{value='connect'} CONNECT"
            - "KeyOps{value='ssa'} SSA"
            - "KeyOps{value='all'} ALL"
    WebKeysConfiguration:
      type: object
      properties:
        keys:
          type: array
          items:
            $ref: '#/components/schemas/JSONWebKey'
    GluuLdapConfiguration:
      type: object
      properties:
        configId:
          type: string
        bindDN:
          type: string
        bindPassword:
          type: string
        servers:
          type: array
          items:
            type: string
        maxConnections:
          type: integer
          format: int32
        useSSL:
          type: boolean
        baseDNs:
          type: array
          items:
            type: string
        primaryKey:
          type: string
        localPrimaryKey:
          type: string
        useAnonymousBind:
          type: boolean
        enabled:
          type: boolean
        version:
          type: integer
          format: int32
        level:
          type: integer
          format: int32
    Logging:
      type: object
      properties:
        loggingLevel:
          type: string
        loggingLayout:
          type: string
        httpLoggingEnabled:
          type: boolean
        disableJdkLogger:
          type: boolean
        enabledOAuthAuditLogging:
          type: boolean
        externalLoggerConfiguration:
          type: string
        httpLoggingExcludePaths:
          uniqueItems: true
          type: array
          items:
            type: string
    MessageConfiguration:
      type: object
      properties:
        messageProviderType:
          type: string
          enum:
          - "NULL"
          - REDIS
          - POSTGRES
        redisConfiguration:
          $ref: '#/components/schemas/RedisMessageConfiguration'
        postgresConfiguration:
          $ref: '#/components/schemas/PostgresMessageConfiguration'
    PostgresMessageConfiguration:
      type: object
      properties:
        jdbc.driver.class-name:
          type: string
        db-schema-name:
          type: string
        connection-uri:
          type: string
        auth-user-name:
          type: string
        auth-user-password:
          type: string
        connection-pool-max-total:
          type: integer
          format: int32
        connection-pool-max-idle:
          type: integer
          format: int32
        connection-pool-min-idle:
          type: integer
          format: int32
        message-wait-millis:
          type: integer
          format: int32
        message-sleep-thread-millis:
          type: integer
          format: int32
    RedisMessageConfiguration:
      type: object
      properties:
        redisProviderType:
          type: string
          enum:
          - STANDALONE
          - CLUSTER
          - SHARDED
          - SENTINEL
        servers:
          type: string
        defaultPutExpiration:
          type: integer
          format: int32
        sentinelMasterGroupName:
          type: string
        password:
          type: string
        useSSL:
          type: boolean
        sslTrustStoreFilePath:
          type: string
        sslTrustStorePassword:
          type: string
        sslKeyStoreFilePath:
          type: string
        sslKeyStorePassword:
          type: string
        maxIdleConnections:
          type: integer
          format: int32
        maxTotalConnections:
          type: integer
          format: int32
        connectionTimeout:
          type: integer
          format: int32
        soTimeout:
          type: integer
          format: int32
        maxRetryAttempts:
          type: integer
          format: int32
    GluuOrganization:
      required:
      - description
      - displayName
      type: object
      properties:
        dn:
          type: string
        displayName:
          maxLength: 60
          minLength: 0
          type: string
        description:
          maxLength: 60
          minLength: 0
          type: string
        member:
          type: string
        countryName:
          type: string
        organization:
          type: string
        status:
          type: string
          enum:
          - active
          - inactive
          - expired
          - register
        managerGroup:
          type: string
        themeColor:
          type: string
        shortName:
          type: string
        customMessages:
          type: array
          items:
            type: string
        title:
          type: string
        jsLogoPath:
          type: string
        jsFaviconPath:
          type: string
        baseDn:
          type: string
    CustomScope:
      type: object
      properties:
        dn:
          type: string
        expirationDate:
          type: string
          format: date-time
        deletable:
          type: boolean
        inum:
          type: string
        displayName:
          type: string
        id:
          type: string
        iconUrl:
          type: string
        description:
          type: string
        scopeType:
          type: string
          enum:
          - openid
          - dynamic
          - uma
          - spontaneous
          - oauth
        claims:
          type: array
          items:
            type: string
        defaultScope:
          type: boolean
        groupClaims:
          type: boolean
        dynamicScopeScripts:
          type: array
          items:
            type: string
        umaAuthorizationPolicies:
          type: array
          items:
            type: string
        attributes:
          $ref: '#/components/schemas/ScopeAttributes'
        creatorId:
          type: string
        creatorType:
          type: string
          enum:
          - none
          - client
          - user
          - auto
        creationDate:
          type: string
          format: date-time
        creatorAttributes:
          type: object
          additionalProperties:
            type: string
        clients:
          type: array
          items:
            $ref: '#/components/schemas/Client'
        umaType:
          type: boolean
        baseDn:
          type: string
    SessionId:
      type: object
      properties:
        dn:
          type: string
        id:
          type: string
        outsideSid:
          type: string
        lastUsedAt:
          type: string
          format: date-time
        userDn:
          type: string
        authenticationTime:
          type: string
          format: date-time
        state:
          type: string
          enum:
          - unauthenticated
          - authenticated
        sessionState:
          type: string
        permissionGranted:
          type: boolean
        permissionGrantedMap:
          $ref: '#/components/schemas/SessionIdAccessMap'
        sessionAttributes:
          type: object
          additionalProperties:
            type: string
        deviceSecrets:
          type: array
          items:
            type: string
        expirationDate:
          type: string
          format: date-time
        deletable:
          type: boolean
        creationDate:
          type: string
          format: date-time
        user:
          $ref: '#/components/schemas/User'
        ttl:
          type: integer
          format: int32
        opbrowserState:
          type: string
        persisted:
          type: boolean
    SessionIdAccessMap:
      type: object
      properties:
        permissionGranted:
          type: object
          additionalProperties:
            type: boolean
          xml:
            name: map
    User:
      type: object
      properties:
        dn:
          type: string
        userId:
          type: string
        updatedAt:
          type: string
          format: date-time
        createdAt:
          type: string
          format: date-time
        oxAuthPersistentJwt:
          type: array
          items:
            type: string
        customAttributes:
          type: array
          items:
            $ref: '#/components/schemas/CustomObjectAttribute'
        customObjectClasses:
          type: array
          items:
            type: string
        status:
          type: string
        baseDn:
          type: string
    UmaResource:
      required:
      - name
      type: object
      properties:
        dn:
          type: string
        inum:
          type: string
        id:
          type: string
        name:
          type: string
        iconUri:
          type: string
        scopes:
          type: array
          items:
            type: string
        scopeExpression:
          type: string
        clients:
          type: array
          items:
            type: string
        resources:
          type: array
          items:
            type: string
        creator:
          type: string
        description:
          type: string
        type:
          type: string
        creationDate:
          type: string
          format: date-time
        expirationDate:
          type: string
          format: date-time
        deletable:
          type: boolean
        ttl:
          type: integer
          format: int32
  securitySchemes:
    oauth2:
      type: oauth2
      flows:
        clientCredentials:
          tokenUrl: "https://{op-hostname}/.../token"
          scopes:
            https://jans.io/oauth/jans-auth-server/config/properties.readonly: View
              Auth Server properties related information
            https://jans.io/oauth/jans-auth-server/config/properties.write: Manage
              Auth Server properties related information
            https://jans.io/oauth/config/attributes.readonly: View attribute related
              information
            https://jans.io/oauth/config/attributes.write: Manage attribute related
              information
            https://jans.io/oauth/config/attributes.delete: Delete attribute related
              information
            https://jans.io/oauth/config/acrs.readonly: View ACRS related information
            https://jans.io/oauth/config/acrs.write: Manage ACRS related information
            https://jans.io/oauth/config/database/ldap.readonly: View LDAP database
              related information
            https://jans.io/oauth/config/database/ldap.write: Manage LDAP database
              related information
            https://jans.io/oauth/config/database/ldap.delete: Delete LDAP database
              related information
            https://jans.io/oauth/config/scripts.readonly: View cache scripts information
            https://jans.io/oauth/config/scripts.write: Manage scripts related information
            https://jans.io/oauth/config/scripts.delete: Delete scripts related information
            https://jans.io/oauth/config/cache.readonly: View cache related information
            https://jans.io/oauth/config/cache.write: Manage cache related information
            https://jans.io/oauth/config/smtp.readonly: View SMTP related information
            https://jans.io/oauth/config/smtp.write: Manage SMTP related information
            https://jans.io/oauth/config/smtp.delete: Delete SMTP related information
            https://jans.io/oauth/config/logging.readonly: View logging related information
            https://jans.io/oauth/config/logging.write: Manage logging related information
            https://jans.io/oauth/config/jwks.readonly: View JWKS related information
            https://jans.io/oauth/config/jwks.write: Manage JWKS related information
            https://jans.io/oauth/config/jwks.delete: Delete JWKS related information
            https://jans.io/oauth/config/openid/clients.readonly: View clients related
              information
            https://jans.io/oauth/config/openid/clients.write: Manage clients related
              information
            https://jans.io/oauth/config/openid/clients.delete: Delete clients related
              information
            https://jans.io/oauth/config/scopes.readonly: View scope related information
            https://jans.io/oauth/config/scopes.write: Manage scope related information
            https://jans.io/oauth/config/scopes.delete: Delete scope related information
            https://jans.io/oauth/config/uma/resources.readonly: View UMA Resource
              related information
            https://jans.io/oauth/config/uma/resources.write: Manage UMA Resource
              related information
            https://jans.io/oauth/config/uma/resources.delete: Delete UMA Resource
              related information
            https://jans.io/oauth/config/stats.readonly: View server with basic statistic
            https://jans.io/oauth/config/organization.readonly: View organization
              configuration information
            https://jans.io/oauth/config/organization.write: Manage organization configuration
              information
            https://jans.io/oauth/config/agama.readonly: View Agama Flow related information
            https://jans.io/oauth/config/agama.write: Manage Agama Flow related information
            https://jans.io/oauth/config/agama.delete: Delete Agama Flow related information
            https://jans.io/oauth/jans-auth-server/session.readonly: View Session
              related information
            https://jans.io/oauth/jans-auth-server/session.delete: Delete Session
              information
            https://jans.io/oauth/config/read-all: Admin read scope
            https://jans.io/oauth/config/write-all: Admin write scope
            https://jans.io/oauth/config/delete-all: Admin delete scope
            https://jans.io/oauth/config/openid-read: View OpenID functionality
            https://jans.io/oauth/config/openid/openid-write: Manage OpenID functionality
            https://jans.io/oauth/config/openid/openid-delete: Delete OpenID functionality
            https://jans.io/oauth/config/uma-read: View UMA functionality
            https://jans.io/oauth/config/uma-write: Manage UMA functionality
            https://jans.io/oauth/config/uma-delete: Delete UMA functionality
            https://jans.io/oauth/config/plugin.readonly: View Plugin information
            https://jans.io/oauth/config/properties.readonly: View Config-API related
              configuration properties
            https://jans.io/oauth/config/properties.write: Manage Config-API related
              configuration properties
            https://jans.io/oauth/client/authorizations.readonly: View ClientAuthorizations
            https://jans.io/oauth/client/authorizations.delete: Revoke ClientAuthorizations<|MERGE_RESOLUTION|>--- conflicted
+++ resolved
@@ -7862,25 +7862,20 @@
           type: string
         selected:
           type: boolean
+        userCanView:
+          type: boolean
+        adminCanEdit:
+          type: boolean
+        adminCanView:
+          type: boolean
+        userCanEdit:
+          type: boolean
+        adminCanAccess:
+          type: boolean
+        userCanAccess:
+          type: boolean
         whitePagesCanView:
           type: boolean
-        userCanEdit:
-          type: boolean
-        adminCanView:
-          type: boolean
-        adminCanEdit:
-          type: boolean
-        userCanEdit:
-          type: boolean
-        userCanView:
-          type: boolean
-        adminCanAccess:
-          type: boolean
-<<<<<<< HEAD
-        userCanAccess:
-          type: boolean
-=======
->>>>>>> 6feaaee7
         baseDn:
           type: string
     PatchRequest:
@@ -8680,6 +8675,8 @@
           type: boolean
         skipAuthenticationFilterOptionsMethod:
           type: boolean
+        fapi:
+          type: boolean
         allResponseTypesSupported:
           uniqueItems: true
           type: array
@@ -8689,8 +8686,6 @@
             - code
             - token
             - id_token
-        fapi:
-          type: boolean
     AuthenticationFilter:
       required:
       - baseDn
@@ -9876,7 +9871,7 @@
         messageProviderType:
           type: string
           enum:
-          - "NULL"
+          - DISABLED
           - REDIS
           - POSTGRES
         redisConfiguration:
@@ -9886,29 +9881,29 @@
     PostgresMessageConfiguration:
       type: object
       properties:
-        jdbc.driver.class-name:
-          type: string
-        db-schema-name:
-          type: string
-        connection-uri:
-          type: string
-        auth-user-name:
-          type: string
-        auth-user-password:
-          type: string
-        connection-pool-max-total:
+        driverClassName:
+          type: string
+        dbSchemaName:
+          type: string
+        connectionUri:
+          type: string
+        authUserName:
+          type: string
+        authUserPassword:
+          type: string
+        connectionPoolMaxTotal:
           type: integer
           format: int32
-        connection-pool-max-idle:
+        connectionPoolMaxIdle:
           type: integer
           format: int32
-        connection-pool-min-idle:
+        connectionPoolMinIdle:
           type: integer
           format: int32
-        message-wait-millis:
+        messageWaitMillis:
           type: integer
           format: int32
-        message-sleep-thread-millis:
+        messageSleepThreadTime:
           type: integer
           format: int32
     RedisMessageConfiguration:

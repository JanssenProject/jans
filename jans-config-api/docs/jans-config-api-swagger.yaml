openapi: 3.0.1
info:
  title: Jans Config API
  contact:
    name: Gluu Support
    url: https://support.gluu.org
    email: xxx@gluu.org
  license:
    name: Apache 2.0
    url: https://github.com/JanssenProject/jans/blob/main/LICENSE
  version: 1.0.0
servers:
- url: https://jans.io/
  description: The Jans server
  variables: {}
tags:
- name: Attribute
- name: Default Authentication Method
- name: Cache Configuration
- name: Cache Configuration – Memcached
- name: Cache Configuration – Redis
- name: Cache Configuration – in-Memory
- name: Cache Configuration – Native-Persistence
- name: Configuration – Properties
- name: Configuration – SMTP
- name: Configuration – Logging
- name: Configuration – JWK - JSON Web Key (JWK)
- name: Custom Scripts
- name: Database - LDAP configuration
- name: OAuth - OpenID Connect - Clients
- name: OAuth - UMA Resources
- name: OAuth - Scopes
- name: Agama - Configuration
- name: Agama
- name: Statistics - User
- name: Health - Check
- name: Server Stats
- name: Auth - Session Management
- name: Organization Configuration
- name: Auth Server Health - Check
- name: Plugins
- name: Configuration – Config API
- name: Client Authorization
paths:
  /api/v1/health:
    get:
      tags:
      - Health - Check
      summary: Returns application health status
      description: Returns application health status
      operationId: get-config-health
      responses:
        "200":
          description: Ok
          content:
            application/json:
              schema:
                type: array
                items:
                  $ref: '#/components/schemas/HealthStatus'
        "500":
          description: InternalServerError
  /api/v1/health/live:
    get:
      tags:
      - Health - Check
      summary: Returns application liveness status
      description: Returns application liveness status
      operationId: get-config-health-live
      responses:
        "200":
          description: Ok
          content:
            application/json:
              schema:
                $ref: '#/components/schemas/Status'
        "500":
          description: InternalServerError
  /api/v1/health/ready:
    get:
      tags:
      - Health - Check
      summary: Returns application readiness status
      description: Returns application readiness status
      operationId: get-config-health-ready
      responses:
        "200":
          description: Ok
          content:
            application/json:
              schema:
                $ref: '#/components/schemas/Status'
        "500":
          description: InternalServerError
  /api/v1/health/server-stat:
    get:
      tags:
      - Health - Check
      summary: Returns application server status
      description: Returns application server status
      operationId: get-server-stat
      responses:
        "200":
          description: Ok
          content:
            application/json:
              schema:
                $ref: '#/components/schemas/StatsData'
        "500":
          description: InternalServerError
  /api/v1/acrs:
    get:
      tags:
      - Default Authentication Method
      summary: Gets default authentication method.
      description: Gets default authentication method.
      operationId: get-acrs
      responses:
        "200":
          description: Ok
          content:
            application/json:
              schema:
                $ref: '#/components/schemas/AuthenticationMethod'
              examples:
                Response example:
                  description: Response example
                  value: |
                    {
                      "defaultAcr": "basic"
                    }
        "401":
          description: Unauthorized
        "500":
          description: InternalServerError
      security:
      - oauth2:
        - https://jans.io/oauth/config/acrs.readonly
        - https://jans.io/oauth/config/acrs.write
        - https://jans.io/oauth/config/read-all
    put:
      tags:
      - Default Authentication Method
      summary: Updates default authentication method.
      description: Updates default authentication method.
      operationId: put-acrs
      requestBody:
        description: String representing patch-document.
        content:
          application/json:
            schema:
              $ref: '#/components/schemas/AuthenticationMethod'
            examples:
              Request json example:
                description: Request json example
                value: |
                  {
                    "defaultAcr": "basic"
                  }
      responses:
        "200":
          description: Ok
          content:
            application/json:
              schema:
                $ref: '#/components/schemas/AuthenticationMethod'
        "400":
          description: Bad Request
        "401":
          description: Unauthorized
        "500":
          description: InternalServerError
      security:
      - oauth2:
        - https://jans.io/oauth/config/acrs.write
        - https://jans.io/oauth/config/write-all
  /api/v1/agama-deployment/{name}:
    get:
      tags:
      - Agama
      summary: Fetches deployed Agama project based on name.
      description: Fetches deployed Agama project based on name.
      operationId: get-agama-prj-by-name
      parameters:
      - name: name
        in: path
        description: Agama project name
        required: true
        schema:
          type: string
      responses:
        "200":
          description: Agama project
          content:
            application/json:
              schema:
                $ref: '#/components/schemas/Deployment'
              examples:
                Response json example:
                  description: Response json example
                  value: ""
        "204":
          description: No Content
        "401":
          description: Unauthorized
        "404":
          description: Not Found
        "500":
          description: InternalServerError
      security:
      - oauth2:
        - https://jans.io/oauth/config/agama.readonly
    post:
      tags:
      - Agama
      summary: Deploy an Agama project.
      description: Deploy an Agama project.
      operationId: post-agama-prj
      parameters:
      - name: name
        in: path
        description: Agama project name
        required: true
        schema:
          type: string
      requestBody:
        content:
          application/zip:
            schema:
              type: array
              items:
                type: string
                format: byte
      responses:
        "202":
          description: Agama project accepted
          content:
            application/zip:
              schema:
                type: string
              examples:
                Response json example:
                  description: Response json example
                  value: ""
        "400":
          description: Bad Request
        "401":
          description: Unauthorized
        "409":
          description: Conflict
        "500":
          description: InternalServerError
      security:
      - oauth2:
        - https://jans.io/oauth/config/agama.write
    delete:
      tags:
      - Agama
      summary: Delete a deployed Agama project.
      description: Delete a deployed Agama project.
      operationId: delete-agama-prj
      parameters:
      - name: name
        in: path
        description: Agama project name
        required: true
        schema:
          type: string
      responses:
        "204":
          description: No Content
        "401":
          description: Unauthorized
        "404":
          description: Not Found
        "409":
          description: Conflict
        "500":
          description: InternalServerError
      security:
      - oauth2:
        - https://jans.io/oauth/config/agama.delete
  /api/v1/agama-deployment/configs/{name}:
    get:
      tags:
      - Agama
      summary: Retrieve the list of configs based on name.
      description: Retrieve the list of configs based on name.
      operationId: get-agama-prj-configs
      parameters:
      - name: name
        in: path
        description: Agama project name
        required: true
        schema:
          type: string
      responses:
        "200":
          description: Agama projects configs
          content:
            application/json:
              schema:
                type: string
              examples:
                Response json example:
                  description: Response json example
                  value: ""
        "401":
          description: Unauthorized
        "500":
          description: InternalServerError
      security:
      - oauth2:
        - https://jans.io/oauth/config/agama.readonly
    put:
      tags:
      - Agama
      summary: Update an Agama project.
      description: Update an Agama project.
      operationId: put-agama-prj
      parameters:
      - name: name
        in: path
        description: Agama project name
        required: true
        schema:
          type: string
      requestBody:
        content:
          application/json:
            schema:
              type: object
              additionalProperties:
                type: object
                additionalProperties:
                  type: object
      responses:
        "202":
          description: Agama project accepted
          content:
            application/json:
              schema:
                type: string
              examples:
                Response json example:
                  description: Response json example
                  value: ""
        "400":
          description: Bad Request
        "401":
          description: Unauthorized
        "409":
          description: Conflict
        "500":
          description: InternalServerError
      security:
      - oauth2:
        - https://jans.io/oauth/config/agama.write
  /api/v1/agama-deployment:
    get:
      tags:
      - Agama
      summary: Retrieve the list of projects deployed currently.
      description: Retrieve the list of projects deployed currently.
      operationId: get-agama-prj
      parameters:
      - name: start
        in: query
        schema:
          type: integer
          format: int32
      - name: count
        in: query
        schema:
          type: integer
          format: int32
      responses:
        "200":
          description: Agama projects
          content:
            application/json:
              schema:
                $ref: '#/components/schemas/PagedResult'
              examples:
                Response json example:
                  description: Response json example
                  value: ""
        "401":
          description: Unauthorized
        "500":
          description: InternalServerError
      security:
      - oauth2:
        - https://jans.io/oauth/config/agama.readonly
  /api/v1/agama/syntax-check/{qname}:
    post:
      tags:
      - Agama - Configuration
      summary: Determine if the text passed is valid Agama code
      description: Determine if the text passed is valid Agama code
      operationId: agama-syntax-check
      parameters:
      - name: qname
        in: path
        description: Agama Flow name
        required: true
        schema:
          type: string
      requestBody:
        content:
          text/plain:
            schema:
              type: string
      responses:
        "200":
          description: Agama Syntax Check message
          content:
            application/json:
              schema:
                type: string
        "401":
          description: Unauthorized
        "500":
          description: InternalServerError
      security:
      - oauth2:
        - https://jans.io/oauth/config/agama.readonly
        - https://jans.io/oauth/config/agama.write
        - https://jans.io/oauth/config/read-all
  /api/v1/attributes:
    get:
      tags:
      - Attribute
      summary: Gets a list of Gluu attributes.
      description: Gets a list of Gluu attributes.
      operationId: get-attributes
      parameters:
      - name: limit
        in: query
        description: Search size - max size of the results to return
        schema:
          type: integer
          format: int32
          default: 50
      - name: pattern
        in: query
        description: Search pattern
        schema:
          type: string
          default: ""
      - name: status
        in: query
        description: Status of the attribute
        schema:
          type: string
          default: all
      - name: startIndex
        in: query
        description: The 1-based index of the first query result
        schema:
          type: integer
          format: int32
          default: 0
      - name: sortBy
        in: query
        description: Attribute whose value will be used to order the returned response
        schema:
          type: string
          default: inum
      - name: sortOrder
        in: query
        description: Order in which the sortBy param is applied. Allowed values are
          "ascending" and "descending"
        schema:
          type: string
          default: ascending
      - name: fieldValuePair
        in: query
        description: Field and value pair for seraching
        schema:
          type: string
          default: ""
        examples:
          Field value example:
            description: Field value example
            value: "adminCanEdit=true,dataType=string"
      responses:
        "200":
          description: Ok
          content:
            application/json:
              schema:
                $ref: '#/components/schemas/PagedResult'
              examples:
                Response example:
                  description: Response example
                  value: |
                    {
                        "start": 0,
                        "totalEntriesCount": 78,
                        "entriesCount": 2,
                        "entries": [
                            {
                                "dn": "inum=08E2,ou=attributes,o=jans",
                                "selected": false,
                                "inum": "08E2",
                                "name": "departmentNumber",
                                "displayName": "Department",
                                "description": "Organizational Department",
                                "origin": "jansCustomPerson",
                                "dataType": "string",
                                "editType": [
                                    "admin"
                                ],
                                "viewType": [
                                    "user",
                                    "admin"
                                ],
                                "claimName": "department_number",
                                "status": "inactive",
                                "saml1Uri": "urn:mace:dir:attribute-def:departmentNumber",
                                "saml2Uri": "urn:oid:2.16.840.1.113730.3.1.2",
                                "urn": "urn:mace:dir:attribute-def:departmentNumber",
                                "oxMultiValuedAttribute": false,
                                "custom": false,
                                "requred": false,
                                "whitePagesCanView": false,
                                "adminCanEdit": true,
                                "userCanView": true,
                                "userCanEdit": false,
                                "adminCanAccess": true,
                                "adminCanView": true,
                                "userCanAccess": true,
                                "baseDn": "inum=08E2,ou=attributes,o=jans"
                            },
                            {
                                "dn": "inum=0C18,ou=attributes,o=jans",
                                "selected": false,
                                "inum": "0C18",
                                "name": "telephoneNumber",
                                "displayName": "Home Telephone Number",
                                "description": "Home Telephone Number",
                                "origin": "jansCustomPerson",
                                "dataType": "string",
                                "editType": [
                                    "user",
                                    "admin"
                                ],
                                "viewType": [
                                    "user",
                                    "admin"
                                ],
                                "claimName": "phone_number",
                                "status": "inactive",
                                "saml1Uri": "urn:mace:dir:attribute-def:telephoneNumber",
                                "saml2Uri": "urn:oid:2.5.4.20",
                                "urn": "urn:mace:dir:attribute-def:phone_number",
                                "oxMultiValuedAttribute": false,
                                "custom": false,
                                "requred": false,
                                "whitePagesCanView": false,
                                "adminCanEdit": true,
                                "userCanView": true,
                                "userCanEdit": true,
                                "adminCanAccess": true,
                                "adminCanView": true,
                                "userCanAccess": true,
                                "baseDn": "inum=0C18,ou=attributes,o=jans"
                            }
                    }
        "401":
          description: Unauthorized
        "500":
          description: InternalServerError
      security:
      - oauth2:
        - https://jans.io/oauth/config/attributes.readonly
    put:
      tags:
      - Attribute
      summary: Updates an existing attribute
      description: Updates an existing attribute
      operationId: put-attributes
      requestBody:
        description: GluuAttribute object
        content:
          application/json:
            schema:
              $ref: '#/components/schemas/GluuAttribute'
            examples:
              Request example:
                description: Request example
                value: |
                  {
                      "adminCanAccess": true,
                      "adminCanEdit": true,
                      "adminCanView": true,
                      "custom": false,
                      "dataType": "string",
                      "description": "QAAdded Attribute",
                      "displayName": "QAAdded Attribute",
                      "editType": [
                          "admin",
                          "user"
                      ],
                      "name": "qaattribute",
                      "origin": "jansPerson",
                      "jansMultivaluedAttr": false,
                      "requred": false,
                      "status": "active",
                      "urn": "urn:mace:dir:attribute-def:qaattribute",
                      "userCanAccess": true,
                      "userCanEdit": true,
                      "userCanView": true,
                      "viewType": [
                          "admin",
                          "user"
                      ],
                      "whitePagesCanView": false
                  }
      responses:
        "200":
          description: Ok
          content:
            application/json:
              schema:
                $ref: '#/components/schemas/GluuAttribute'
              examples:
                Response example:
                  description: Response example
                  value: |
                    {
                        "adminCanAccess": true,
                        "adminCanEdit": true,
                        "adminCanView": true,
                        "custom": false,
                        "dataType": "string",
                        "description": "QAAdded Attribute",
                        "displayName": "QAAdded Attribute",
                        "editType": [
                            "admin",
                            "user"
                        ],
                        "name": "qaattribute",
                        "origin": "jansPerson",
                        "jansMultivaluedAttr": false,
                        "requred": false,
                        "status": "active",
                        "urn": "urn:mace:dir:attribute-def:qaattribute",
                        "userCanAccess": true,
                        "userCanEdit": true,
                        "userCanView": true,
                        "viewType": [
                            "admin",
                            "user"
                        ],
                        "whitePagesCanView": false
                    }
        "401":
          description: Unauthorized
        "500":
          description: InternalServerError
      security:
      - oauth2:
        - https://jans.io/oauth/config/attributes.write
    post:
      tags:
      - Attribute
      summary: Adds a new attribute
      description: Adds a new attribute
      operationId: post-attributes
      requestBody:
        description: GluuAttribute object
        content:
          application/json:
            schema:
              $ref: '#/components/schemas/GluuAttribute'
            examples:
              Request example:
                description: Request example
                value: |
                  {
                      "adminCanAccess": true,
                      "adminCanEdit": true,
                      "adminCanView": true,
                      "custom": false,
                      "dataType": "string",
                      "description": "QAAdded Attribute",
                      "displayName": "QAAdded Attribute",
                      "editType": [
                          "admin",
                          "user"
                      ],
                      "name": "qaattribute",
                      "origin": "jansPerson",
                      "jansMultivaluedAttr": false,
                      "requred": false,
                      "status": "active",
                      "urn": "urn:mace:dir:attribute-def:qaattribute",
                      "userCanAccess": true,
                      "userCanEdit": true,
                      "userCanView": true,
                      "viewType": [
                          "admin",
                          "user"
                      ],
                      "whitePagesCanView": false
                  }
      responses:
        "201":
          description: Created
          content:
            application/json:
              schema:
                $ref: '#/components/schemas/GluuAttribute'
              examples:
                Response example:
                  description: Response example
                  value: |
                    {
                        "adminCanAccess": true,
                        "adminCanEdit": true,
                        "adminCanView": true,
                        "custom": false,
                        "dataType": "string",
                        "description": "QAAdded Attribute",
                        "displayName": "QAAdded Attribute",
                        "editType": [
                            "admin",
                            "user"
                        ],
                        "name": "qaattribute",
                        "origin": "jansPerson",
                        "jansMultivaluedAttr": false,
                        "requred": false,
                        "status": "active",
                        "urn": "urn:mace:dir:attribute-def:qaattribute",
                        "userCanAccess": true,
                        "userCanEdit": true,
                        "userCanView": true,
                        "viewType": [
                            "admin",
                            "user"
                        ],
                        "whitePagesCanView": false
                    }
        "401":
          description: Unauthorized
        "500":
          description: InternalServerError
      security:
      - oauth2:
        - https://jans.io/oauth/config/attributes.write
  /api/v1/attributes/{inum}:
    get:
      tags:
      - Attribute
      summary: Gets an attribute based on inum
      description: Gets an attribute based on inum
      operationId: get-attributes-by-inum
      parameters:
      - name: inum
        in: path
        description: Attribute Id
        required: true
        schema:
          type: string
      responses:
        "200":
          description: Ok
          content:
            application/json:
              schema:
                $ref: '#/components/schemas/GluuAttribute'
              examples:
                Response example:
                  description: Response example
                  value: |
                    {
                        "dn": "inum=08E2,ou=attributes,o=jans",
                        "selected": false,
                        "inum": "08E2",
                        "name": "departmentNumber",
                        "displayName": "Department",
                        "description": "Organizational Department",
                        "origin": "jansCustomPerson",
                        "dataType": "string",
                        "editType": [
                            "admin"
                        ],
                        "viewType": [
                            "user",
                            "admin"
                        ],
                        "claimName": "department_number",
                        "status": "inactive",
                        "saml1Uri": "urn:mace:dir:attribute-def:departmentNumber",
                        "saml2Uri": "urn:oid:2.16.840.1.113730.3.1.2",
                        "urn": "urn:mace:dir:attribute-def:departmentNumber",
                        "oxMultiValuedAttribute": false,
                        "custom": false,
                        "requred": false,
                        "whitePagesCanView": false,
                        "adminCanEdit": true,
                        "userCanView": true,
                        "userCanEdit": false,
                        "adminCanAccess": true,
                        "adminCanView": true,
                        "userCanAccess": true,
                        "baseDn": "inum=08E2,ou=attributes,o=jans"
                    }
        "401":
          description: Unauthorized
        "500":
          description: InternalServerError
      security:
      - oauth2:
        - https://jans.io/oauth/config/attributes.readonly
    delete:
      tags:
      - Attribute
      summary: Deletes an attribute based on inum
      description: Deletes an attribute based on inum
      operationId: delete-attributes-by-inum
      parameters:
      - name: inum
        in: path
        description: Attribute Id
        required: true
        schema:
          type: string
      responses:
        "204":
          description: No Content
        "401":
          description: Unauthorized
        "404":
          description: Not Found
        "500":
          description: InternalServerError
      security:
      - oauth2:
        - https://jans.io/oauth/config/attributes.delete
    patch:
      tags:
      - Attribute
      summary: Partially modify a GluuAttribute
      description: Partially modify a GluuAttribute
      operationId: patch-attributes-by-inum
      parameters:
      - name: inum
        in: path
        description: Attribute Id
        required: true
        schema:
          type: string
      requestBody:
        description: String representing patch-document.
        content:
          application/json-patch+json:
            schema:
              type: array
              items:
                $ref: '#/components/schemas/PatchRequest'
            examples:
              Patch request example:
                description: Patch request example
                value: |
                  [ {op:replace, path: displayName, value: "CustomAttribute" } ]
      responses:
        "200":
          description: Updated GluuAttribute
          content:
            application/json:
              schema:
                $ref: '#/components/schemas/GluuAttribute'
              examples:
                Response example:
                  description: Response example
                  value: |
                    {
                        "adminCanAccess": true,
                        "adminCanEdit": true,
                        "adminCanView": true,
                        "custom": false,
                        "dataType": "string",
                        "description": "QAAdded Attribute",
                        "displayName": "QAAdded Attribute",
                        "editType": [
                            "admin",
                            "user"
                        ],
                        "name": "qaattribute",
                        "origin": "jansPerson",
                        "jansMultivaluedAttr": false,
                        "requred": false,
                        "status": "active",
                        "urn": "urn:mace:dir:attribute-def:qaattribute",
                        "userCanAccess": true,
                        "userCanEdit": true,
                        "userCanView": true,
                        "viewType": [
                            "admin",
                            "user"
                        ],
                        "whitePagesCanView": false
                    }
        "401":
          description: Unauthorized
        "404":
          description: Not Found
        "500":
          description: InternalServerError
      security:
      - oauth2:
        - https://jans.io/oauth/config/attributes.write
  /api/v1/jans-auth-server/config:
    get:
      tags:
      - Configuration – Properties
      summary: Gets all Jans authorization server configuration properties.
      description: Gets all Jans authorization server configuration properties.
      operationId: get-properties
      responses:
        "200":
          description: Ok
          content:
            application/json:
              schema:
                $ref: '#/components/schemas/AppConfiguration'
        "401":
          description: Unauthorized
        "500":
          description: InternalServerError
      security:
      - oauth2:
        - https://jans.io/oauth/jans-auth-server/config/properties.readonly
    patch:
      tags:
      - Configuration – Properties
      summary: Partially modifies Jans authorization server Application configuration
        properties.
      description: Partially modifies Jans authorization server AppConfiguration properties.
      operationId: patch-properties
      requestBody:
        description: String representing patch-document.
        content:
          application/json-patch+json:
            schema:
              type: array
              items:
                $ref: '#/components/schemas/JsonPatch'
            examples:
              Request json example:
                description: Request json example
                value: |
                  [
                  {"op":"add","path":"/authenticationFilters","value":[{}]},
                  {"op":"replace","path":"/useNestedJwtDuringEncryption","value":"true"},
                  {"op":"add","path":"/loggingLevel","value":"TRACE"}
                  ]
      responses:
        "200":
          description: Ok
          content:
            application/json:
              schema:
                $ref: '#/components/schemas/AppConfiguration'
        "401":
          description: Unauthorized
        "500":
          description: InternalServerError
      security:
      - oauth2:
        - https://jans.io/oauth/jans-auth-server/config/properties.write
  /api/v1/jans-auth-server/config/persistence:
    get:
      tags:
      - Configuration – Properties
      summary: Returns persistence type configured for Jans authorization server.
      description: Returns persistence type configured for Jans authorization server.
      operationId: get-properties-persistence
      responses:
        "200":
          description: Jans Authorization Server persistence type
          content:
            application/json:
              schema:
                $ref: '#/components/schemas/PersistenceConfiguration'
              examples:
                Response json example:
                  description: Response json example
                  value: |
                    {
                        "persistenceType": "ldap"
                    }
        "401":
          description: Unauthorized
        "500":
          description: InternalServerError
      security:
      - oauth2:
        - https://jans.io/oauth/jans-auth-server/config/properties.readonly
  /api/v1/config/cache:
    get:
      tags:
      - Cache Configuration
      summary: Returns cache configuration.
      description: Returns cache configuration.
      operationId: get-config-cache
      responses:
        "200":
          description: Cache configuration details
          content:
            application/json:
              schema:
                $ref: '#/components/schemas/CacheConfiguration'
              examples:
                Response json example:
                  description: Response json example
                  value: |
                    {
                        "cacheProviderType": "NATIVE_PERSISTENCE",
                        "memcachedConfiguration": {
                            "servers": "localhost:11211",
                            "maxOperationQueueLength": 100000,
                            "bufferSize": 32768,
                            "defaultPutExpiration": 60,
                            "connectionFactoryType": "DEFAULT"
                        },
                        "inMemoryConfiguration": {
                            "defaultPutExpiration": 60
                        },
                        "redisConfiguration": {
                            "redisProviderType": "STANDALONE",
                            "servers": "localhost:6379",
                            "defaultPutExpiration": 60,
                            "useSSL": false,
                            "maxIdleConnections": 10,
                            "maxTotalConnections": 500,
                            "connectionTimeout": 3000,
                            "soTimeout": 3000,
                            "maxRetryAttempts": 5
                        },
                        "nativePersistenceConfiguration": {
                            "defaultPutExpiration": 60,
                            "defaultCleanupBatchSize": 10000,
                            "deleteExpiredOnGetRequest": false,
                            "disableAttemptUpdateBeforeInsert": false
                        }
                    }
        "401":
          description: Unauthorized
        "500":
          description: InternalServerError
      security:
      - oauth2:
        - https://jans.io/oauth/config/cache.readonly
    patch:
      tags:
      - Cache Configuration
      summary: Patch cache configuration.
      description: Patch cache configuration
      operationId: patch-config-cache
      requestBody:
        description: String representing patch-document.
        content:
          application/json-patch+json:
            schema:
              type: array
              items:
                $ref: '#/components/schemas/JsonPatch'
            examples:
              Request json example:
                description: Request json example
                value: "[{ \"op\": \"replace\", \"path\": \"/memcachedConfiguration\"\
                  , \"value\": {\n        \"servers\": \"localhost:11211\",\n    \
                  \    \"maxOperationQueueLength\": 100000,\n        \"bufferSize\"\
                  : 32768,\n        \"defaultPutExpiration\":80,\n        \"connectionFactoryType\"\
                  : \"DEFAULT\"\n    }}] \n"
      responses:
        "200":
          description: Cache configuration details
          content:
            application/json:
              schema:
                $ref: '#/components/schemas/CacheConfiguration'
              examples:
                Response json example:
                  description: Response json example
                  value: |
                    {
                        "cacheProviderType": "NATIVE_PERSISTENCE",
                        "memcachedConfiguration": {
                            "servers": "localhost:11211",
                            "maxOperationQueueLength": 100000,
                            "bufferSize": 32768,
                            "defaultPutExpiration": 60,
                            "connectionFactoryType": "DEFAULT"
                        },
                        "inMemoryConfiguration": {
                            "defaultPutExpiration": 60
                        },
                        "redisConfiguration": {
                            "redisProviderType": "STANDALONE",
                            "servers": "localhost:6379",
                            "defaultPutExpiration": 60,
                            "useSSL": false,
                            "maxIdleConnections": 10,
                            "maxTotalConnections": 500,
                            "connectionTimeout": 3000,
                            "soTimeout": 3000,
                            "maxRetryAttempts": 5
                        },
                        "nativePersistenceConfiguration": {
                            "defaultPutExpiration": 60,
                            "defaultCleanupBatchSize": 10000,
                            "deleteExpiredOnGetRequest": false,
                            "disableAttemptUpdateBeforeInsert": false
                        }
                    }
        "401":
          description: Unauthorized
        "500":
          description: InternalServerError
      security:
      - oauth2:
        - https://jans.io/oauth/config/cache.write
  /api/v1/config/cache/in-memory:
    get:
      tags:
      - Cache Configuration – in-Memory
      summary: Returns in-Memory cache configuration.
      description: Returns in-Memory cache configuration.
      operationId: get-config-cache-in-memory
      responses:
        "200":
          description: In-Memory configuration details
          content:
            application/json:
              schema:
                $ref: '#/components/schemas/InMemoryConfiguration'
              examples:
                Response json example:
                  description: Response json example
                  value: |
                    {
                        "defaultPutExpiration": 60
                    }
        "401":
          description: Unauthorized
        "500":
          description: InternalServerError
      security:
      - oauth2:
        - https://jans.io/oauth/config/cache.readonly
    put:
      tags:
      - Cache Configuration – in-Memory
      summary: Updates in-Memory cache configuration.
      description: Updates in-Memory cache configuration
      operationId: put-config-cache-in-memory
      requestBody:
        description: inMemoryConfiguration object
        content:
          application/json:
            schema:
              $ref: '#/components/schemas/InMemoryConfiguration'
            examples:
              Request json example:
                description: Request json example
                value: |
                  {
                      "defaultPutExpiration": 60
                  }
      responses:
        "200":
          description: In-Memory cache configuration details
          content:
            application/json:
              schema:
                $ref: '#/components/schemas/InMemoryConfiguration'
              examples:
                Response json example:
                  description: Response json example
                  value: |
                    {
                        "defaultPutExpiration": 60
                    }
        "401":
          description: Unauthorized
        "500":
          description: InternalServerError
      security:
      - oauth2:
        - https://jans.io/oauth/config/cache.write
    patch:
      tags:
      - Cache Configuration – in-Memory
      summary: Patch In-Memory cache configuration.
      description: Patch In-Memory cache configuration
      operationId: patch-config-cache-in-memory
      requestBody:
        description: String representing patch-document.
        content:
          application/json-patch+json:
            schema:
              type: array
              items:
                $ref: '#/components/schemas/JsonPatch'
            examples:
              Request json example:
                description: Request json example
                value: "[{ \"op\": \"replace\", \"path\": \"/defaultPutExpiration\"\
                  , \"value\":80}] \n"
      responses:
        "200":
          description: In-Memory cache configuration details
          content:
            application/json:
              schema:
                $ref: '#/components/schemas/InMemoryConfiguration'
              examples:
                Response json example:
                  description: Response json example
                  value: |
                    {
                        "defaultPutExpiration": 60
                    }
        "401":
          description: Unauthorized
        "500":
          description: InternalServerError
      security:
      - oauth2:
        - https://jans.io/oauth/config/cache.write
  /api/v1/config/cache/memcached:
    get:
      tags:
      - Cache Configuration – Memcached
      summary: Returns memcached cache configuration.
      description: Returns memcached cache configuration.
      operationId: get-config-cache-memcached
      responses:
        "200":
          description: Memcached configuration details
          content:
            application/json:
              schema:
                $ref: '#/components/schemas/MemcachedConfiguration'
              examples:
                Response json example:
                  description: Response json example
                  value: |
                    {
                        "servers": "localhost:11211",
                        "maxOperationQueueLength": 100000,
                        "bufferSize": 32768,
                        "defaultPutExpiration": 80,
                        "connectionFactoryType": "DEFAULT"
                    }
        "401":
          description: Unauthorized
        "500":
          description: InternalServerError
      security:
      - oauth2:
        - https://jans.io/oauth/config/cache.readonly
    put:
      tags:
      - Cache Configuration – Memcached
      summary: Updates memcached cache configuration.
      description: Updates memcached cache configuration
      operationId: put-config-cache-memcached
      requestBody:
        description: Memcached Configuration object
        content:
          application/json:
            schema:
              $ref: '#/components/schemas/MemcachedConfiguration'
            examples:
              Request json example:
                description: Request json example
                value: |
                  {
                      "servers": "localhost:11211",
                      "maxOperationQueueLength": 100000,
                      "bufferSize": 32768,
                      "defaultPutExpiration": 80,
                      "connectionFactoryType": "DEFAULT"
                  }
      responses:
        "200":
          description: Native persistence cache configuration details
          content:
            application/json:
              schema:
                $ref: '#/components/schemas/MemcachedConfiguration'
              examples:
                Response json example:
                  description: Response json example
                  value: |
                    {
                        "servers": "localhost:11211",
                        "maxOperationQueueLength": 100000,
                        "bufferSize": 32768,
                        "defaultPutExpiration": 80,
                        "connectionFactoryType": "DEFAULT"
                    }
        "401":
          description: Unauthorized
        "404":
          description: Not Found
        "500":
          description: InternalServerError
      security:
      - oauth2:
        - https://jans.io/oauth/config/cache.write
    patch:
      tags:
      - Cache Configuration – Memcached
      summary: Patch memcached cache configuration.
      description: Patch memcached cache configuration
      operationId: patch-config-cache-memcached
      requestBody:
        description: String representing patch-document.
        content:
          application/json-patch+json:
            schema:
              type: array
              items:
                $ref: '#/components/schemas/JsonPatch'
            examples:
              Request json example:
                description: Request json example
                value: "[{ \"op\": \"replace\", \"path\": \"/maxOperationQueueLength\"\
                  , \"value\":10001}] \n"
      responses:
        "200":
          description: Memcached cache configuration details
          content:
            application/json:
              schema:
                $ref: '#/components/schemas/MemcachedConfiguration'
              examples:
                Response json example:
                  description: Response json example
                  value: |
                    {
                        "servers": "localhost:11211",
                        "maxOperationQueueLength": 100000,
                        "bufferSize": 32768,
                        "defaultPutExpiration": 80,
                        "connectionFactoryType": "DEFAULT"
                    }
        "401":
          description: Unauthorized
        "500":
          description: InternalServerError
      security:
      - oauth2:
        - https://jans.io/oauth/config/cache.write
  /api/v1/config/cache/native-persistence:
    get:
      tags:
      - Cache Configuration – Native-Persistence
      summary: Returns native persistence cache configuration.
      description: Returns native persistence cache configuration.
      operationId: get-config-cache-native-persistence
      responses:
        "200":
          description: Native persistence configuration details
          content:
            application/json:
              schema:
                $ref: '#/components/schemas/NativePersistenceConfiguration'
              examples:
                Response json example:
                  description: Response json example
                  value: |
                    {
                        "defaultPutExpiration": 60,
                        "defaultCleanupBatchSize": 10000,
                        "deleteExpiredOnGetRequest": false,
                        "disableAttemptUpdateBeforeInsert": false
                    }
        "401":
          description: Unauthorized
        "500":
          description: InternalServerError
      security:
      - oauth2:
        - https://jans.io/oauth/config/cache.readonly
    put:
      tags:
      - Cache Configuration – Native-Persistence
      summary: Updates native persistence cache configuration.
      description: Updates native persistence cache configuration
      operationId: put-config-cache-native-persistence
      requestBody:
        description: NativePersistenceConfiguration object
        content:
          application/json:
            schema:
              $ref: '#/components/schemas/NativePersistenceConfiguration'
            examples:
              Request json example:
                description: Request json example
                value: |
                  {
                      "defaultPutExpiration": 60,
                      "defaultCleanupBatchSize": 10000,
                      "deleteExpiredOnGetRequest": false,
                      "disableAttemptUpdateBeforeInsert": false
                  }
      responses:
        "200":
          description: Native persistence cache configuration details
          content:
            application/json:
              schema:
                $ref: '#/components/schemas/NativePersistenceConfiguration'
              examples:
                Response json example:
                  description: Response json example
                  value: |
                    {
                        "defaultPutExpiration": 60,
                        "defaultCleanupBatchSize": 10000,
                        "deleteExpiredOnGetRequest": false,
                        "disableAttemptUpdateBeforeInsert": false
                    }
        "401":
          description: Unauthorized
        "500":
          description: InternalServerError
      security:
      - oauth2:
        - https://jans.io/oauth/config/cache.write
    patch:
      tags:
      - Cache Configuration – Native-Persistence
      summary: Patch native persistence cache configuration.
      description: Patch native persistence cache configuration
      operationId: patch-config-cache-native-persistence
      requestBody:
        description: String representing patch-document.
        content:
          application/json-patch+json:
            schema:
              type: array
              items:
                $ref: '#/components/schemas/JsonPatch'
            examples:
              Request json example:
                description: Request json example
                value: "[{ \"op\": \"replace\", \"path\": \"/defaultCleanupBatchSize\"\
                  , \"value\":10001}] \n"
      responses:
        "200":
          description: Native persistence cache configuration details
          content:
            application/json:
              schema:
                $ref: '#/components/schemas/NativePersistenceConfiguration'
              examples:
                Response json example:
                  description: Response json example
                  value: |
                    {
                        "defaultPutExpiration": 60,
                        "defaultCleanupBatchSize": 10000,
                        "deleteExpiredOnGetRequest": false,
                        "disableAttemptUpdateBeforeInsert": false
                    }
        "401":
          description: Unauthorized
        "500":
          description: InternalServerError
      security:
      - oauth2:
        - https://jans.io/oauth/config/cache.write
  /api/v1/config/cache/redis:
    get:
      tags:
      - Cache Configuration – Redis
      summary: Returns Redis cache configuration.
      description: Returns Redis cache configuration
      operationId: get-config-cache-redis
      responses:
        "200":
          description: Redis cache configuration details
          content:
            application/json:
              schema:
                $ref: '#/components/schemas/RedisConfiguration'
              examples:
                Response json example:
                  description: Response json example
                  value: |
                    {
                        "redisProviderType": "STANDALONE",
                        "servers": "localhost:6379",
                        "defaultPutExpiration": 60,
                        "useSSL": false,
                        "maxIdleConnections": 10,
                        "maxTotalConnections": 500,
                        "connectionTimeout": 3000,
                        "soTimeout": 3000,
                        "maxRetryAttempts": 5
                    }
        "401":
          description: Unauthorized
        "500":
          description: InternalServerError
      security:
      - oauth2:
        - https://jans.io/oauth/config/cache.readonly
    put:
      tags:
      - Cache Configuration – Redis
      summary: Updates Redis cache configuration.
      description: Updates Redis cache configuration
      operationId: put-config-cache-redis
      requestBody:
        description: RedisConfiguration object
        content:
          application/json:
            schema:
              $ref: '#/components/schemas/RedisConfiguration'
            examples:
              Request json example:
                description: Request json example
                value: |
                  {
                      "redisProviderType": "STANDALONE",
                      "servers": "localhost:6379",
                      "defaultPutExpiration": 60,
                      "useSSL": false,
                      "maxIdleConnections": 10,
                      "maxTotalConnections": 500,
                      "connectionTimeout": 3000,
                      "soTimeout": 3000,
                      "maxRetryAttempts": 5
                  }
      responses:
        "200":
          description: Redis cache configuration details
          content:
            application/json:
              schema:
                $ref: '#/components/schemas/RedisConfiguration'
              examples:
                Response json example:
                  description: Response json example
                  value: |
                    {
                        "redisProviderType": "STANDALONE",
                        "servers": "localhost:6379",
                        "defaultPutExpiration": 60,
                        "useSSL": false,
                        "maxIdleConnections": 10,
                        "maxTotalConnections": 500,
                        "connectionTimeout": 3000,
                        "soTimeout": 3000,
                        "maxRetryAttempts": 5
                    }
        "401":
          description: Unauthorized
        "500":
          description: InternalServerError
      security:
      - oauth2:
        - https://jans.io/oauth/config/cache.write
    patch:
      tags:
      - Cache Configuration – Redis
      summary: Patch Redis cache configuration.
      description: Patch Redis cache configuration
      operationId: patch-config-cache-redis
      requestBody:
        description: String representing patch-document.
        content:
          application/json-patch+json:
            schema:
              type: array
              items:
                $ref: '#/components/schemas/JsonPatch'
            examples:
              Request json example:
                description: Request json example
                value: "[{ \"op\": \"replace\", \"path\": \"/defaultPutExpiration\"\
                  , \"value\":80}] \n"
      responses:
        "200":
          description: Redis cache configuration details
          content:
            application/json:
              schema:
                $ref: '#/components/schemas/RedisConfiguration'
              examples:
                Response json example:
                  description: Response json example
                  value: |
                    {
                        "redisProviderType": "STANDALONE",
                        "servers": "localhost:6379",
                        "defaultPutExpiration": 60,
                        "useSSL": false,
                        "maxIdleConnections": 10,
                        "maxTotalConnections": 500,
                        "connectionTimeout": 3000,
                        "soTimeout": 3000,
                        "maxRetryAttempts": 5
                    }
        "401":
          description: Unauthorized
        "500":
          description: InternalServerError
      security:
      - oauth2:
        - https://jans.io/oauth/config/cache.write
  /api/v1/clients/authorizations/{userId}/{clientId}/{username}:
    delete:
      tags:
      - Client Authorization
      summary: Revoke client authorization
      description: Revoke client authorizations
      operationId: delete-client-authorization
      parameters:
      - name: userId
        in: path
        description: User identifier
        required: true
        schema:
          type: string
      - name: clientId
        in: path
        description: Client identifier
        required: true
        schema:
          type: string
      - name: username
        in: path
        description: User name
        required: true
        schema:
          type: string
      responses:
        "204":
          description: No Content
        "401":
          description: Unauthorized
        "404":
          description: Not Found
        "500":
          description: InternalServerError
      security:
      - oauth2:
        - https://jans.io/oauth/client/authorizations.delete
  /api/v1/clients/authorizations/{userId}:
    get:
      tags:
      - Client Authorization
      summary: Gets list of client authorization
      description: Gets list of client authorizations
      operationId: get-client-authorization
      parameters:
      - name: userId
        in: path
        description: User identifier
        required: true
        schema:
          type: string
      responses:
        "200":
          description: Ok
          content:
            application/json:
              schema:
                $ref: '#/components/schemas/ClientAuth'
              examples:
                Response json example:
                  description: Response json example
                  value: |
                    {
                        "DeletableEntity{expirationDate=null, deletable=false} BaseEntry [dn=inum=3000.1e5c4db0-e01e-4e8c-9360-28cb6f0a8026,ou=clients,o=jans]": [
                            {
                                "dn": "inum=10B2,ou=scopes,o=jans",
                                "inum": "10B2",
                                "displayName": "view_username",
                                "id": "user_name",
                                "description": "View your local username in the Janssen Server.",
                                "scopeType": "openid",
                                "claims": [
                                    "inum=42E0,ou=attributes,o=jans"
                                ],
                                "defaultScope": false,
                                "attributes": {
                                    "showInConfigurationEndpoint": true
                                },
                                "creationDate": "2023-03-31T12:03:39",
                                "umaType": false,
                                "baseDn": "inum=10B2,ou=scopes,o=jans"
                            },
                            {
                                "dn": "inum=43F1,ou=scopes,o=jans",
                                "inum": "43F1",
                                "displayName": "view_profile",
                                "id": "profile",
                                "description": "View your basic profile info.",
                                "scopeType": "openid",
                                "claims": [
                                    "inum=2B29,ou=attributes,o=jans",
                                    "inum=0C85,ou=attributes,o=jans",
                                    "inum=B4B0,ou=attributes,o=jans",
                                    "inum=A0E8,ou=attributes,o=jans",
                                    "inum=5EC6,ou=attributes,o=jans",
                                    "inum=B52A,ou=attributes,o=jans",
                                    "inum=64A0,ou=attributes,o=jans",
                                    "inum=EC3A,ou=attributes,o=jans",
                                    "inum=3B47,ou=attributes,o=jans",
                                    "inum=3692,ou=attributes,o=jans",
                                    "inum=98FC,ou=attributes,o=jans",
                                    "inum=A901,ou=attributes,o=jans",
                                    "inum=36D9,ou=attributes,o=jans",
                                    "inum=BE64,ou=attributes,o=jans",
                                    "inum=6493,ou=attributes,o=jans",
                                    "inum=4CF1,ou=attributes,o=jans",
                                    "inum=29DA,ou=attributes,o=jans"
                                ],
                                "defaultScope": false,
                                "attributes": {
                                    "showInConfigurationEndpoint": true
                                },
                                "creationDate": "2023-03-31T12:03:39",
                                "umaType": false,
                                "baseDn": "inum=43F1,ou=scopes,o=jans"
                            },
                            {
                                "dn": "inum=F0C4,ou=scopes,o=jans",
                                "inum": "F0C4",
                                "displayName": "authenticate_openid_connect",
                                "id": "openid",
                                "description": "Authenticate using OpenID Connect.",
                                "scopeType": "openid",
                                "defaultScope": true,
                                "attributes": {
                                    "showInConfigurationEndpoint": true
                                },
                                "creationDate": "2023-03-31T12:03:39",
                                "umaType": false,
                                "baseDn": "inum=F0C4,ou=scopes,o=jans"
                            },
                            {
                                "dn": "inum=341A,ou=scopes,o=jans",
                                "inum": "341A",
                                "displayName": "view_client",
                                "id": "clientinfo",
                                "description": "View the client info.",
                                "scopeType": "openid",
                                "claims": [
                                    "inum=2B29,ou=attributes,o=jans",
                                    "inum=29DA,ou=attributes,o=jans"
                                ],
                                "defaultScope": false,
                                "attributes": {
                                    "showInConfigurationEndpoint": true
                                },
                                "creationDate": "2023-03-31T12:03:39",
                                "umaType": false,
                                "baseDn": "inum=341A,ou=scopes,o=jans"
                            }
                        ]
                    }
        "401":
          description: Unauthorized
        "500":
          description: InternalServerError
      security:
      - oauth2:
        - https://jans.io/oauth/client/authorizations.readonly
  /api/v1/openid/clients:
    get:
      tags:
      - OAuth - OpenID Connect - Clients
      summary: Gets list of OpenID Connect clients
      description: Gets list of OpenID Connect clients
      operationId: get-oauth-openid-clients
      parameters:
      - name: limit
        in: query
        description: Search size - max size of the results to return
        schema:
          type: integer
          format: int32
          default: 50
      - name: pattern
        in: query
        description: Search pattern
        schema:
          type: string
          default: ""
      - name: startIndex
        in: query
        description: The 1-based index of the first query result
        schema:
          type: integer
          format: int32
          default: 0
      - name: sortBy
        in: query
        description: Attribute whose value will be used to order the returned response
        schema:
          type: string
          default: inum
      - name: sortOrder
        in: query
        description: Order in which the sortBy param is applied. Allowed values are
          "ascending" and "descending"
        schema:
          type: string
          default: ascending
      - name: fieldValuePair
        in: query
        description: Field and value pair for seraching
        schema:
          type: string
          default: ""
        examples:
          Field value example:
            description: Field value example
            value: "applicationType=web,persistClientAuthorizations=true"
      responses:
        "200":
          description: Ok
          content:
            application/json:
              schema:
                $ref: '#/components/schemas/PagedResult'
              examples:
                Response json example:
                  description: Response json example
                  value: |
                    {
                        "start": 0,
                        "totalEntriesCount": 9,
                        "entriesCount": 9,
                        "entries": [
                            {
                                "dn": "inum=1800.768b3d38-a6e8-4be4-93d1-72df33d34fd6,ou=clients,o=jans",
                                "deletable": false,
                                "clientSecret": "vA2TTjAOTfQY",
                                "frontChannelLogoutSessionRequired": false,
                                "redirectUris": [
                                    "https://jans.server2/admin-ui",
                                    "http://localhost:4100"
                                ],
                                "responseTypes": [
                                    "code"
                                ],
                                "grantTypes": [
                                    "authorization_code",
                                    "refresh_token",
                                    "client_credentials"
                                ],
                                "applicationType": "web",
                                "clientName": "Jans Config Api Client",
                                "logoUri": "",
                                "clientUri": "",
                                "policyUri": "",
                                "tosUri": "",
                                "subjectType": "pairwise",
                                "idTokenSignedResponseAlg": "RS256",
                                "tokenEndpointAuthMethod": "client_secret_basic",
                                "scopes": [
                                    "inum=C4F7,ou=scopes,o=jans",
                                    "inum=1200.487800,ou=scopes,o=jans",
                                    "inum=1200.9CEE5C,ou=scopes,o=jans",
                                    "inum=1800.FFE5C0,ou=scopes,o=jans",
                                    "inum=1800.472951,ou=scopes,o=jans",
                                    "inum=1800.556F45,ou=scopes,o=jans",
                                    "inum=1800.77FB4F,ou=scopes,o=jans",
                                    "inum=1800.AA8DFE,ou=scopes,o=jans",
                                    "inum=1800.CD5B72,ou=scopes,o=jans",
                                    "inum=1800.CBCF52,ou=scopes,o=jans",
                                    "inum=1800.12284F,ou=scopes,o=jans",
                                    "inum=1800.141B26,ou=scopes,o=jans",
                                    "inum=1800.A018AC,ou=scopes,o=jans",
                                    "inum=1800.6E4456,ou=scopes,o=jans",
                                    "inum=1800.55499D,ou=scopes,o=jans",
                                    "inum=1800.E730AA,ou=scopes,o=jans",
                                    "inum=1800.097318,ou=scopes,o=jans",
                                    "inum=1800.04CF24,ou=scopes,o=jans",
                                    "inum=1800.F963F9,ou=scopes,o=jans",
                                    "inum=1800.31F580,ou=scopes,o=jans",
                                    "inum=1800.E512E3,ou=scopes,o=jans",
                                    "inum=1800.E65DC6,ou=scopes,o=jans",
                                    "inum=1800.3C1F46,ou=scopes,o=jans",
                                    "inum=1800.20D48C,ou=scopes,o=jans",
                                    "inum=1800.4601AA,ou=scopes,o=jans",
                                    "inum=1800.A9B842,ou=scopes,o=jans",
                                    "inum=1800.864485,ou=scopes,o=jans",
                                    "inum=1800.F0B654,ou=scopes,o=jans",
                                    "inum=1800.45F1D7,ou=scopes,o=jans",
                                    "inum=1800.B78FA5,ou=scopes,o=jans",
                                    "inum=1800.E3D7E0,ou=scopes,o=jans",
                                    "inum=1800.E212DC,ou=scopes,o=jans",
                                    "inum=1800.94F80F,ou=scopes,o=jans",
                                    "inum=1800.9F96F3,ou=scopes,o=jans",
                                    "inum=1800.CB50EC,ou=scopes,o=jans",
                                    "inum=1800.1CA946,ou=scopes,o=jans",
                                    "inum=1800.18231E,ou=scopes,o=jans",
                                    "inum=1800.C25D78,ou=scopes,o=jans",
                                    "inum=1800.12B340,ou=scopes,o=jans",
                                    "inum=1800.7A78C3,ou=scopes,o=jans",
                                    "inum=1800.ECB839,ou=scopes,o=jans",
                                    "inum=1800.62579C,ou=scopes,o=jans",
                                    "inum=1800.29B156,ou=scopes,o=jans",
                                    "inum=1800.9DC774,ou=scopes,o=jans",
                                    "inum=1800.71BA21,ou=scopes,o=jans",
                                    "inum=1800.FC35D2,ou=scopes,o=jans",
                                    "inum=1800.F8CA5F,ou=scopes,o=jans",
                                    "inum=1800.D92553,ou=scopes,o=jans",
                                    "inum=1800.08CB80,ou=scopes,o=jans",
                                    "inum=1800.DF434B,ou=scopes,o=jans",
                                    "inum=1800.127954,ou=scopes,o=jans",
                                    "inum=1800.E7CB8C,ou=scopes,o=jans"
                                ],
                                "trustedClient": false,
                                "persistClientAuthorizations": true,
                                "includeClaimsInIdToken": false,
                                "customAttributes": [
                                    {
                                        "name": "displayName",
                                        "multiValued": false,
                                        "values": [
                                            "Jans Config Api Client"
                                        ],
                                        "value": "Jans Config Api Client",
                                        "displayValue": "Jans Config Api Client"
                                    }
                                ],
                                "customObjectClasses": [
                                    "top"
                                ],
                                "rptAsJwt": false,
                                "accessTokenAsJwt": false,
                                "accessTokenSigningAlg": "RS256",
                                "disabled": false,
                                "attributes": {
                                    "runIntrospectionScriptBeforeJwtCreation": false,
                                    "keepClientAuthorizationAfterExpiration": false,
                                    "allowSpontaneousScopes": false,
                                    "backchannelLogoutSessionRequired": false,
                                    "parLifetime": 600,
                                    "requirePar": false,
                                    "jansDefaultPromptLogin": false
                                },
                                "tokenBindingSupported": false,
                                "authenticationMethod": "client_secret_basic",
                                "displayName": "Jans Config Api Client",
                                "baseDn": "inum=1800.768b3d38-a6e8-4be4-93d1-72df33d34fd6,ou=clients,o=jans",
                                "inum": "1800.768b3d38-a6e8-4be4-93d1-72df33d34fd6"
                            },
                            {
                                "dn": "inum=1802.db19d013-bb63-42c4-8ce9-79a4aa58aa7b,ou=clients,o=jans",
                                "deletable": false,
                                "clientSecret": "dpus42KsYjda",
                                "frontChannelLogoutSessionRequired": false,
                                "responseTypes": [
                                    "code"
                                ],
                                "grantTypes": [
                                    "authorization_code",
                                    "client_credentials",
                                    "refresh_token"
                                ],
                                "applicationType": "web",
                                "clientName": "Jans Config Api Client",
                                "logoUri": "",
                                "clientUri": "",
                                "policyUri": "",
                                "tosUri": "",
                                "subjectType": "pairwise",
                                "idTokenSignedResponseAlg": "RS256",
                                "tokenEndpointAuthMethod": "client_secret_basic",
                                "scopes": [
                                    "inum=1800.FFE5C0,ou=scopes,o=jans",
                                    "inum=1800.472951,ou=scopes,o=jans",
                                    "inum=1800.556F45,ou=scopes,o=jans",
                                    "inum=1800.77FB4F,ou=scopes,o=jans",
                                    "inum=1800.AA8DFE,ou=scopes,o=jans",
                                    "inum=1800.CD5B72,ou=scopes,o=jans",
                                    "inum=1800.CBCF52,ou=scopes,o=jans",
                                    "inum=1800.12284F,ou=scopes,o=jans",
                                    "inum=1800.141B26,ou=scopes,o=jans",
                                    "inum=1800.A018AC,ou=scopes,o=jans",
                                    "inum=1800.6E4456,ou=scopes,o=jans",
                                    "inum=1800.55499D,ou=scopes,o=jans",
                                    "inum=1800.E730AA,ou=scopes,o=jans",
                                    "inum=1800.097318,ou=scopes,o=jans",
                                    "inum=1800.04CF24,ou=scopes,o=jans",
                                    "inum=1800.F963F9,ou=scopes,o=jans",
                                    "inum=1800.31F580,ou=scopes,o=jans",
                                    "inum=1800.E512E3,ou=scopes,o=jans",
                                    "inum=1800.E65DC6,ou=scopes,o=jans",
                                    "inum=1800.3C1F46,ou=scopes,o=jans",
                                    "inum=1800.20D48C,ou=scopes,o=jans",
                                    "inum=1800.4601AA,ou=scopes,o=jans",
                                    "inum=1800.A9B842,ou=scopes,o=jans",
                                    "inum=1800.864485,ou=scopes,o=jans",
                                    "inum=1800.F0B654,ou=scopes,o=jans",
                                    "inum=1800.45F1D7,ou=scopes,o=jans",
                                    "inum=1800.B78FA5,ou=scopes,o=jans",
                                    "inum=1800.E3D7E0,ou=scopes,o=jans",
                                    "inum=1800.E212DC,ou=scopes,o=jans",
                                    "inum=1800.94F80F,ou=scopes,o=jans",
                                    "inum=1800.9F96F3,ou=scopes,o=jans",
                                    "inum=1800.CB50EC,ou=scopes,o=jans",
                                    "inum=1800.1CA946,ou=scopes,o=jans",
                                    "inum=1800.18231E,ou=scopes,o=jans",
                                    "inum=1800.C25D78,ou=scopes,o=jans",
                                    "inum=1800.12B340,ou=scopes,o=jans",
                                    "inum=1800.7A78C3,ou=scopes,o=jans",
                                    "inum=1800.ECB839,ou=scopes,o=jans",
                                    "inum=1800.62579C,ou=scopes,o=jans",
                                    "inum=1800.29B156,ou=scopes,o=jans",
                                    "inum=1800.9DC774,ou=scopes,o=jans",
                                    "inum=1800.71BA21,ou=scopes,o=jans",
                                    "inum=1800.FC35D2,ou=scopes,o=jans",
                                    "inum=1800.F8CA5F,ou=scopes,o=jans",
                                    "inum=1800.D92553,ou=scopes,o=jans",
                                    "inum=1800.08CB80,ou=scopes,o=jans",
                                    "inum=1800.DF434B,ou=scopes,o=jans",
                                    "inum=1800.127954,ou=scopes,o=jans",
                                    "inum=1800.E7CB8C,ou=scopes,o=jans",
                                    "inum=C4F7,ou=scopes,o=jans"
                                ],
                                "trustedClient": false,
                                "persistClientAuthorizations": true,
                                "includeClaimsInIdToken": false,
                                "customAttributes": [
                                    {
                                        "name": "displayName",
                                        "multiValued": false,
                                        "values": [
                                            "Jans Config Api Client"
                                        ],
                                        "value": "Jans Config Api Client",
                                        "displayValue": "Jans Config Api Client"
                                    }
                                ],
                                "customObjectClasses": [
                                    "top"
                                ],
                                "rptAsJwt": false,
                                "accessTokenAsJwt": false,
                                "accessTokenSigningAlg": "RS256",
                                "disabled": false,
                                "attributes": {
                                    "runIntrospectionScriptBeforeJwtCreation": false,
                                    "keepClientAuthorizationAfterExpiration": false,
                                    "allowSpontaneousScopes": false,
                                    "backchannelLogoutSessionRequired": false,
                                    "parLifetime": 600,
                                    "requirePar": false,
                                    "jansDefaultPromptLogin": false
                                },
                                "tokenBindingSupported": false,
                                "authenticationMethod": "client_secret_basic",
                                "displayName": "Jans Config Api Client",
                                "baseDn": "inum=1802.db19d013-bb63-42c4-8ce9-79a4aa58aa7b,ou=clients,o=jans",
                                "inum": "1802.db19d013-bb63-42c4-8ce9-79a4aa58aa7b"
                            },
                            {
                                "dn": "inum=1201.1d010784-b5bf-4813-8f49-cfea00f50498,ou=clients,o=jans",
                                "clientSecret": "3r2aX1TUEEyX",
                                "frontChannelLogoutSessionRequired": false,
                                "redirectUris": [
                                    "https://jans.server2/.well-known/scim-configuration"
                                ],
                                "grantTypes": [
                                    "client_credentials"
                                ],
                                "applicationType": "native",
                                "clientName": "SCIM client",
                                "logoUri": "",
                                "clientUri": "",
                                "policyUri": "",
                                "tosUri": "",
                                "subjectType": "pairwise",
                                "tokenEndpointAuthMethod": "client_secret_basic",
                                "scopes": [
                                    "inum=1200.487800,ou=scopes,o=jans",
                                    "inum=1200.9CEE5C,ou=scopes,o=jans",
                                    "inum=1200.B6AE14,ou=scopes,o=jans",
                                    "inum=1200.2F4765,ou=scopes,o=jans",
                                    "inum=1200.5BFEE9,ou=scopes,o=jans",
                                    "inum=1200.E05ED3,ou=scopes,o=jans",
                                    "inum=1200.37F617,ou=scopes,o=jans",
                                    "inum=1200.585BE3,ou=scopes,o=jans",
                                    "inum=1200.CFB1B5,ou=scopes,o=jans",
                                    "inum=1200.B29D76,ou=scopes,o=jans"
                                ],
                                "trustedClient": false,
                                "persistClientAuthorizations": false,
                                "includeClaimsInIdToken": false,
                                "customAttributes": [
                                    {
                                        "name": "displayName",
                                        "multiValued": false,
                                        "values": [
                                            "SCIM client"
                                        ],
                                        "value": "SCIM client",
                                        "displayValue": "SCIM client"
                                    }
                                ],
                                "customObjectClasses": [
                                    "top"
                                ],
                                "rptAsJwt": false,
                                "accessTokenAsJwt": false,
                                "accessTokenSigningAlg": "RS256",
                                "disabled": false,
                                "attributes": {
                                    "runIntrospectionScriptBeforeJwtCreation": false,
                                    "keepClientAuthorizationAfterExpiration": false,
                                    "allowSpontaneousScopes": false,
                                    "backchannelLogoutSessionRequired": false,
                                    "parLifetime": 600,
                                    "requirePar": false,
                                    "jansDefaultPromptLogin": false
                                },
                                "tokenBindingSupported": false,
                                "authenticationMethod": "client_secret_basic",
                                "displayName": "SCIM client",
                                "baseDn": "inum=1201.1d010784-b5bf-4813-8f49-cfea00f50498,ou=clients,o=jans",
                                "inum": "1201.1d010784-b5bf-4813-8f49-cfea00f50498"
                            },
                            {
                                "dn": "inum=2000.7810d591-69d3-458c-9309-4268085fe71c,ou=clients,o=jans",
                                "deletable": false,
                                "clientSecret": "M7plxxzCRxDN",
                                "frontChannelLogoutUri": "http://localhost:4100/logout",
                                "frontChannelLogoutSessionRequired": false,
                                "redirectUris": [
                                    "https://jans.server2/admin",
                                    "http://localhost:4100"
                                ],
                                "responseTypes": [
                                    "code"
                                ],
                                "grantTypes": [
                                    "authorization_code",
                                    "refresh_token",
                                    "client_credentials",
                                    "urn:ietf:params:oauth:grant-type:device_code"
                                ],
                                "applicationType": "web",
                                "clientName": "Jans Role Based Client",
                                "logoUri": "",
                                "clientUri": "",
                                "policyUri": "",
                                "tosUri": "",
                                "subjectType": "pairwise",
                                "idTokenSignedResponseAlg": "RS256",
                                "userInfoSignedResponseAlg": "RS256",
                                "tokenEndpointAuthMethod": "client_secret_basic",
                                "postLogoutRedirectUris": [
                                    "http://localhost:4100",
                                    "https://jans.server2/admin"
                                ],
                                "scopes": [
                                    "inum=C4F7,ou=scopes,o=jans",
                                    "inum=C4F6,ou=scopes,o=jans",
                                    "inum=43F1,ou=scopes,o=jans",
                                    "inum=764C,ou=scopes,o=jans",
                                    "inum=F0C4,ou=scopes,o=jans"
                                ],
                                "trustedClient": false,
                                "persistClientAuthorizations": true,
                                "includeClaimsInIdToken": false,
                                "accessTokenLifetime": 2592000,
                                "customAttributes": [
                                    {
                                        "name": "displayName",
                                        "multiValued": false,
                                        "values": [
                                            "Jans Role Based Client"
                                        ],
                                        "value": "Jans Role Based Client",
                                        "displayValue": "Jans Role Based Client"
                                    }
                                ],
                                "customObjectClasses": [
                                    "top"
                                ],
                                "rptAsJwt": false,
                                "accessTokenAsJwt": true,
                                "accessTokenSigningAlg": "RS256",
                                "disabled": false,
                                "attributes": {
                                    "runIntrospectionScriptBeforeJwtCreation": true,
                                    "keepClientAuthorizationAfterExpiration": false,
                                    "allowSpontaneousScopes": false,
                                    "backchannelLogoutSessionRequired": false,
                                    "introspectionScripts": [
                                        "inum=A44E-4F3D,ou=scripts,o=jans"
                                    ],
                                    "parLifetime": 600,
                                    "requirePar": false,
                                    "jansDefaultPromptLogin": false
                                },
                                "tokenBindingSupported": false,
                                "authenticationMethod": "client_secret_basic",
                                "displayName": "Jans Role Based Client",
                                "baseDn": "inum=2000.7810d591-69d3-458c-9309-4268085fe71c,ou=clients,o=jans",
                                "inum": "2000.7810d591-69d3-458c-9309-4268085fe71c"
                            },
                            {
                                "dn": "inum=FF81-2D39,ou=clients,o=jans",
                                "clientSecret": "FF81-2D39-jans",
                                "frontChannelLogoutSessionRequired": false,
                                "redirectUris": [
                                    "https://jans.server2/jans-auth-rp/home.htm",
                                    "https://client.example.com/cb",
                                    "https://client.example.com/cb1",
                                    "https://client.example.com/cb2"
                                ],
                                "claimRedirectUris": [
                                    "https://jans.server2/jans-auth/restv1/uma/gather_claims"
                                ],
                                "responseTypes": [
                                    "token",
                                    "code",
                                    "id_token"
                                ],
                                "grantTypes": [
                                    "authorization_code",
                                    "implicit",
                                    "refresh_token",
                                    "client_credentials"
                                ],
                                "applicationType": "web",
                                "clientName": "Jans Test Client (don't remove)",
                                "logoUri": "",
                                "clientUri": "",
                                "policyUri": "",
                                "tosUri": "",
                                "subjectType": "public",
                                "idTokenSignedResponseAlg": "RS256",
                                "tokenEndpointAuthMethod": "client_secret_basic",
                                "scopes": [
                                    "inum=F0C4,ou=scopes,o=jans",
                                    "inum=10B2,ou=scopes,o=jans",
                                    "inum=764C,ou=scopes,o=jans",
                                    "inum=43F1,ou=scopes,o=jans",
                                    "inum=341A,ou=scopes,o=jans",
                                    "inum=6D99,ou=scopes,o=jans"
                                ],
                                "trustedClient": true,
                                "persistClientAuthorizations": false,
                                "includeClaimsInIdToken": false,
                                "customAttributes": [
                                    {
                                        "name": "displayName",
                                        "multiValued": false,
                                        "values": [
                                            "Jans Test Client (don't remove)"
                                        ],
                                        "value": "Jans Test Client (don't remove)",
                                        "displayValue": "Jans Test Client (don't remove)"
                                    }
                                ],
                                "customObjectClasses": [
                                    "top"
                                ],
                                "rptAsJwt": false,
                                "accessTokenAsJwt": false,
                                "disabled": false,
                                "attributes": {
                                    "runIntrospectionScriptBeforeJwtCreation": false,
                                    "keepClientAuthorizationAfterExpiration": false,
                                    "allowSpontaneousScopes": false,
                                    "backchannelLogoutSessionRequired": false,
                                    "parLifetime": 600,
                                    "requirePar": false,
                                    "jansDefaultPromptLogin": false
                                },
                                "tokenBindingSupported": false,
                                "authenticationMethod": "client_secret_basic",
                                "displayName": "Jans Test Client (don't remove)",
                                "baseDn": "inum=FF81-2D39,ou=clients,o=jans",
                                "inum": "FF81-2D39"
                            },
                            {
                                "dn": "inum=AB77-1A2B,ou=clients,o=jans",
                                "clientSecret": "AB77-1A2B-jans",
                                "frontChannelLogoutSessionRequired": false,
                                "redirectUris": [
                                    "https://client.example.com/cb"
                                ],
                                "claimRedirectUris": [
                                    "https://jans.server2/jans-auth/restv1/uma/gather_claims"
                                ],
                                "responseTypes": [
                                    "code",
                                    "id_token"
                                ],
                                "grantTypes": [
                                    "authorization_code",
                                    "implicit",
                                    "refresh_token",
                                    "client_credentials"
                                ],
                                "applicationType": "web",
                                "clientName": "Jans Test Resource Server Client (don't remove)",
                                "logoUri": "",
                                "clientUri": "",
                                "policyUri": "",
                                "tosUri": "",
                                "subjectType": "public",
                                "idTokenSignedResponseAlg": "RS256",
                                "tokenEndpointAuthMethod": "client_secret_basic",
                                "scopes": [
                                    "inum=6D99,ou=scopes,o=jans",
                                    "inum=7D90,ou=scopes,o=jans"
                                ],
                                "trustedClient": true,
                                "persistClientAuthorizations": false,
                                "includeClaimsInIdToken": false,
                                "customAttributes": [
                                    {
                                        "name": "displayName",
                                        "multiValued": false,
                                        "values": [
                                            "Jans Test Resource Server Client (don't remove)"
                                        ],
                                        "value": "Jans Test Resource Server Client (don't remove)",
                                        "displayValue": "Jans Test Resource Server Client (don't remove)"
                                    }
                                ],
                                "customObjectClasses": [
                                    "top"
                                ],
                                "rptAsJwt": false,
                                "accessTokenAsJwt": false,
                                "disabled": false,
                                "attributes": {
                                    "runIntrospectionScriptBeforeJwtCreation": false,
                                    "keepClientAuthorizationAfterExpiration": false,
                                    "allowSpontaneousScopes": false,
                                    "backchannelLogoutSessionRequired": false,
                                    "parLifetime": 600,
                                    "requirePar": false,
                                    "jansDefaultPromptLogin": false
                                },
                                "tokenBindingSupported": false,
                                "authenticationMethod": "client_secret_basic",
                                "displayName": "Jans Test Resource Server Client (don't remove)",
                                "baseDn": "inum=AB77-1A2B,ou=clients,o=jans",
                                "inum": "AB77-1A2B"
                            },
                            {
                                "dn": "inum=3E20,ou=clients,o=jans",
                                "clientSecret": "3E20-jans",
                                "frontChannelLogoutSessionRequired": false,
                                "redirectUris": [
                                    "https://client.example.com/cb"
                                ],
                                "responseTypes": [
                                    "code",
                                    "id_token"
                                ],
                                "grantTypes": [
                                    "authorization_code",
                                    "implicit",
                                    "refresh_token",
                                    "client_credentials"
                                ],
                                "applicationType": "web",
                                "clientName": "Jans Test Requesting Party Client (don't remove)",
                                "logoUri": "",
                                "clientUri": "",
                                "policyUri": "",
                                "tosUri": "",
                                "subjectType": "public",
                                "idTokenSignedResponseAlg": "RS256",
                                "tokenEndpointAuthMethod": "client_secret_basic",
                                "trustedClient": true,
                                "persistClientAuthorizations": false,
                                "includeClaimsInIdToken": false,
                                "customAttributes": [
                                    {
                                        "name": "displayName",
                                        "multiValued": false,
                                        "values": [
                                            "Jans Test Requesting Party Client (don't remove)"
                                        ],
                                        "value": "Jans Test Requesting Party Client (don't remove)",
                                        "displayValue": "Jans Test Requesting Party Client (don't remove)"
                                    }
                                ],
                                "customObjectClasses": [
                                    "top"
                                ],
                                "rptAsJwt": false,
                                "accessTokenAsJwt": false,
                                "disabled": false,
                                "attributes": {
                                    "runIntrospectionScriptBeforeJwtCreation": false,
                                    "keepClientAuthorizationAfterExpiration": false,
                                    "allowSpontaneousScopes": false,
                                    "backchannelLogoutSessionRequired": false,
                                    "parLifetime": 600,
                                    "requirePar": false,
                                    "jansDefaultPromptLogin": false
                                },
                                "tokenBindingSupported": false,
                                "authenticationMethod": "client_secret_basic",
                                "displayName": "Jans Test Requesting Party Client (don't remove)",
                                "baseDn": "inum=3E20,ou=clients,o=jans",
                                "inum": "3E20"
                            },
                            {
                                "dn": "inum=b3c1d295-42e5-425e-b021-7b2fd3206437,ou=clients,o=jans",
                                "deletable": false,
                                "clientSecret": "be8af842-28c7-4894-b942-15df1325bc9b",
                                "frontChannelLogoutSessionRequired": false,
                                "redirectUris": [
                                    "https://abc,com"
                                ],
                                "responseTypes": [
                                    "code"
                                ],
                                "grantTypes": [
                                    "refresh_token",
                                    "authorization_code"
                                ],
                                "applicationType": "web",
                                "clientName": "test1234",
                                "logoUri": "",
                                "clientUri": "",
                                "policyUri": "",
                                "tosUri": "",
                                "subjectType": "public",
                                "tokenEndpointAuthMethod": "client_secret_basic",
                                "scopes": [
                                    "inum=764C,ou=scopes,o=jans",
                                    "inum=43F1,ou=scopes,o=jans",
                                    "inum=C17A,ou=scopes,o=jans"
                                ],
                                "trustedClient": false,
                                "persistClientAuthorizations": false,
                                "includeClaimsInIdToken": false,
                                "customAttributes": [
                                    {
                                        "name": "displayName",
                                        "multiValued": false,
                                        "values": [
                                            "test1234"
                                        ],
                                        "value": "test1234",
                                        "displayValue": "test1234"
                                    }
                                ],
                                "customObjectClasses": [
                                    "top",
                                    "jansClntCustomAttributes"
                                ],
                                "rptAsJwt": false,
                                "accessTokenAsJwt": false,
                                "disabled": false,
                                "attributes": {
                                    "runIntrospectionScriptBeforeJwtCreation": false,
                                    "keepClientAuthorizationAfterExpiration": false,
                                    "allowSpontaneousScopes": false,
                                    "backchannelLogoutSessionRequired": false,
                                    "parLifetime": 600,
                                    "requirePar": false,
                                    "jansDefaultPromptLogin": false
                                },
                                "backchannelUserCodeParameter": false,
                                "description": "test1234",
                                "tokenBindingSupported": false,
                                "authenticationMethod": "client_secret_basic",
                                "displayName": "test1234",
                                "baseDn": "inum=b3c1d295-42e5-425e-b021-7b2fd3206437,ou=clients,o=jans",
                                "inum": "b3c1d295-42e5-425e-b021-7b2fd3206437"
                            },
                            {
                                "dn": "inum=1bb91a73-6899-440f-ac27-c04429671522,ou=clients,o=jans",
                                "deletable": false,
                                "clientSecret": "745950bb-4e07-4d3b-ae7d-82d03ee070cd",
                                "frontChannelLogoutSessionRequired": false,
                                "redirectUris": [
                                    "https://abc,com"
                                ],
                                "responseTypes": [
                                    "code"
                                ],
                                "grantTypes": [
                                    "refresh_token",
                                    "authorization_code"
                                ],
                                "applicationType": "web",
                                "clientName": "test12345",
                                "logoUri": "",
                                "clientUri": "",
                                "policyUri": "",
                                "tosUri": "",
                                "subjectType": "public",
                                "tokenEndpointAuthMethod": "client_secret_basic",
                                "scopes": [
                                    "inum=764C,ou=scopes,o=jans",
                                    "inum=43F1,ou=scopes,o=jans",
                                    "inum=C17A,ou=scopes,o=jans"
                                ],
                                "trustedClient": false,
                                "persistClientAuthorizations": false,
                                "includeClaimsInIdToken": false,
                                "customAttributes": [
                                    {
                                        "name": "displayName",
                                        "multiValued": false,
                                        "values": [
                                            "test12345"
                                        ],
                                        "value": "test12345",
                                        "displayValue": "test12345"
                                    }
                                ],
                                "customObjectClasses": [
                                    "top",
                                    "jansClntCustomAttributes"
                                ],
                                "rptAsJwt": false,
                                "accessTokenAsJwt": false,
                                "disabled": false,
                                "attributes": {
                                    "runIntrospectionScriptBeforeJwtCreation": false,
                                    "keepClientAuthorizationAfterExpiration": false,
                                    "allowSpontaneousScopes": false,
                                    "backchannelLogoutSessionRequired": false,
                                    "parLifetime": 600,
                                    "requirePar": false,
                                    "jansDefaultPromptLogin": false
                                },
                                "backchannelUserCodeParameter": false,
                                "description": "test12345",
                                "tokenBindingSupported": false,
                                "authenticationMethod": "client_secret_basic",
                                "displayName": "test12345",
                                "baseDn": "inum=1bb91a73-6899-440f-ac27-c04429671522,ou=clients,o=jans",
                                "inum": "1bb91a73-6899-440f-ac27-c04429671522"
                            }
                        ]
                    }
        "401":
          description: Unauthorized
        "500":
          description: InternalServerError
      security:
      - oauth2:
        - https://jans.io/oauth/config/openid/clients.readonly
    put:
      tags:
      - OAuth - OpenID Connect - Clients
      summary: Update OpenId Connect client
      description: Update OpenId Connect client
      operationId: put-oauth-openid-client
      requestBody:
        description: OpenID Connect Client object
        content:
          application/json:
            schema:
              $ref: '#/components/schemas/Client'
            examples:
              Request json example:
                description: Request json example
                value: |
                  {
                      "dn": "inum=f8c1a111-0919-47e8-a4d4-f7c18f73a644,ou=clients,o=jans",
                      "baseDn": "inum=f8c1a111-0919-47e8-a4d4-f7c18f73a644,ou=clients,o=jans",
                      "inum": "f8c1a111-0919-47e8-a4d4-f7c18f73a644",
                      "deletable": false,
                      "clientSecret": "test1234",
                      "frontChannelLogoutSessionRequired": false,
                      "redirectUris": [
                          "https://jans.server2/admin-ui",
                          "http://localhost:4100"
                      ],
                      "responseTypes": [
                          "code"
                      ],
                      "grantTypes": [
                          "authorization_code",
                          "refresh_token",
                          "client_credentials"
                      ],
                      "applicationType": "web",
                      "clientName": "",
                      "logoUri": "",
                      "clientUri": "",
                      "policyUri":"",
                      "tosUri": "",
                      "subjectType": "pairwise",
                      "idTokenSignedResponseAlg": "RS256",
                      "tokenEndpointAuthMethod": "client_secret_basic",
                      "scopes": [
                          "inum=C4F7,ou=scopes,o=jans"
                      ],
                      "trustedClient": false,
                      "persistClientAuthorizations": true,
                      "includeClaimsInIdToken": false,
                      "customAttributes": [
                          {
                              "name": "displayName",
                              "multiValued": false,
                              "values": [
                                  "Api Client"
                              ],
                              "value": "Api Client",
                              "displayValue": "Api Client"
                          }
                      ],
                      "customObjectClasses": [
                          "top"
                      ],
                      "rptAsJwt": false,
                      "accessTokenAsJwt": false,
                      "accessTokenSigningAlg": "RS256",
                      "disabled": false,
                      "attributes": {
                          "runIntrospectionScriptBeforeJwtCreation": false,
                          "keepClientAuthorizationAfterExpiration": false,
                          "allowSpontaneousScopes": false,
                          "backchannelLogoutSessionRequired": false,
                          "parLifetime": 600,
                          "requirePar": false,
                          "jansDefaultPromptLogin": false
                      },
                      "tokenBindingSupported": false,
                      "authenticationMethod": "client_secret_basic",
                      "displayName": "Api Client"
                  }
      responses:
        "200":
          description: Ok
          content:
            application/json:
              schema:
                $ref: '#/components/schemas/Client'
              examples:
                Response json example:
                  description: Response json example
                  value: |
                    {
                        "dn": "inum=1800.768b3d38-a6e8-4be4-93d1-72df33d34fd6,ou=clients,o=jans",
                        "deletable": false,
                        "clientSecret": "WZMK8thDpvw1xtE0N+SbXA==",
                        "frontChannelLogoutSessionRequired": false,
                        "redirectUris": [
                            "https://jans.server2/admin-ui",
                            "http://localhost:4100"
                        ],
                        "responseTypes": [
                            "code"
                        ],
                        "grantTypes": [
                            "authorization_code",
                            "refresh_token",
                            "client_credentials"
                        ],
                        "applicationType": "web",
                        "clientName": "Jans Config Api Client",
                        "logoUri": "",
                        "clientUri": "",
                        "policyUri": "",
                        "tosUri": "",
                        "subjectType": "pairwise",
                        "idTokenSignedResponseAlg": "RS256",
                        "tokenEndpointAuthMethod": "client_secret_basic",
                        "scopes": [
                            "inum=C4F7,ou=scopes,o=jans",
                            "inum=1200.487800,ou=scopes,o=jans",
                            "inum=1200.9CEE5C,ou=scopes,o=jans",
                            "inum=1800.FFE5C0,ou=scopes,o=jans",
                            "inum=1800.472951,ou=scopes,o=jans",
                            "inum=1800.556F45,ou=scopes,o=jans",
                            "inum=1800.77FB4F,ou=scopes,o=jans",
                            "inum=1800.AA8DFE,ou=scopes,o=jans",
                            "inum=1800.CD5B72,ou=scopes,o=jans",
                            "inum=1800.CBCF52,ou=scopes,o=jans",
                            "inum=1800.12284F,ou=scopes,o=jans",
                            "inum=1800.141B26,ou=scopes,o=jans",
                            "inum=1800.A018AC,ou=scopes,o=jans",
                            "inum=1800.6E4456,ou=scopes,o=jans",
                            "inum=1800.55499D,ou=scopes,o=jans",
                            "inum=1800.E730AA,ou=scopes,o=jans",
                            "inum=1800.097318,ou=scopes,o=jans",
                            "inum=1800.04CF24,ou=scopes,o=jans",
                            "inum=1800.F963F9,ou=scopes,o=jans",
                            "inum=1800.31F580,ou=scopes,o=jans",
                            "inum=1800.E512E3,ou=scopes,o=jans",
                            "inum=1800.E65DC6,ou=scopes,o=jans",
                            "inum=1800.3C1F46,ou=scopes,o=jans",
                            "inum=1800.20D48C,ou=scopes,o=jans",
                            "inum=1800.4601AA,ou=scopes,o=jans",
                            "inum=1800.A9B842,ou=scopes,o=jans",
                            "inum=1800.864485,ou=scopes,o=jans",
                            "inum=1800.F0B654,ou=scopes,o=jans",
                            "inum=1800.45F1D7,ou=scopes,o=jans",
                            "inum=1800.B78FA5,ou=scopes,o=jans",
                            "inum=1800.E3D7E0,ou=scopes,o=jans",
                            "inum=1800.E212DC,ou=scopes,o=jans",
                            "inum=1800.94F80F,ou=scopes,o=jans",
                            "inum=1800.9F96F3,ou=scopes,o=jans",
                            "inum=1800.CB50EC,ou=scopes,o=jans",
                            "inum=1800.1CA946,ou=scopes,o=jans",
                            "inum=1800.18231E,ou=scopes,o=jans",
                            "inum=1800.C25D78,ou=scopes,o=jans",
                            "inum=1800.12B340,ou=scopes,o=jans",
                            "inum=1800.7A78C3,ou=scopes,o=jans",
                            "inum=1800.ECB839,ou=scopes,o=jans",
                            "inum=1800.62579C,ou=scopes,o=jans",
                            "inum=1800.29B156,ou=scopes,o=jans",
                            "inum=1800.9DC774,ou=scopes,o=jans",
                            "inum=1800.71BA21,ou=scopes,o=jans",
                            "inum=1800.FC35D2,ou=scopes,o=jans",
                            "inum=1800.F8CA5F,ou=scopes,o=jans",
                            "inum=1800.D92553,ou=scopes,o=jans",
                            "inum=1800.08CB80,ou=scopes,o=jans",
                            "inum=1800.DF434B,ou=scopes,o=jans",
                            "inum=1800.127954,ou=scopes,o=jans",
                            "inum=1800.E7CB8C,ou=scopes,o=jans"
                        ],
                        "trustedClient": false,
                        "persistClientAuthorizations": true,
                        "includeClaimsInIdToken": false,
                        "customAttributes": [
                            {
                                "name": "displayName",
                                "multiValued": false,
                                "values": [
                                    "Jans Config Api Client"
                                ],
                                "value": "Jans Config Api Client",
                                "displayValue": "Jans Config Api Client"
                            }
                        ],
                        "customObjectClasses": [
                            "top"
                        ],
                        "rptAsJwt": false,
                        "accessTokenAsJwt": false,
                        "accessTokenSigningAlg": "RS256",
                        "disabled": false,
                        "attributes": {
                            "runIntrospectionScriptBeforeJwtCreation": false,
                            "keepClientAuthorizationAfterExpiration": false,
                            "allowSpontaneousScopes": false,
                            "backchannelLogoutSessionRequired": false,
                            "parLifetime": 600,
                            "requirePar": false,
                            "jansDefaultPromptLogin": false
                        },
                        "tokenBindingSupported": false,
                        "authenticationMethod": "client_secret_basic",
                        "displayName": "Jans Config Api Client",
                        "baseDn": "inum=1800.768b3d38-a6e8-4be4-93d1-72df33d34fd6,ou=clients,o=jans",
                        "inum": "1800.768b3d38-a6e8-4be4-93d1-72df33d34fd6"
                    }
        "401":
          description: Unauthorized
        "404":
          description: Not Found
        "500":
          description: InternalServerError
      security:
      - oauth2:
        - https://jans.io/oauth/config/openid/clients.write
    post:
      tags:
      - OAuth - OpenID Connect - Clients
      summary: Create new OpenId Connect client
      description: Create new OpenId Connect client
      operationId: post-oauth-openid-client
      requestBody:
        description: OpenID Connect Client object
        content:
          application/json:
            schema:
              $ref: '#/components/schemas/Client'
            examples:
              Request json example:
                description: Request json example
                value: |
                  {
                      "deletable": false,
                      "clientSecret": "test1234",
                      "frontChannelLogoutSessionRequired": false,
                      "redirectUris": [
                          "https://jans.server2/admin-ui",
                          "http://localhost:4100"
                      ],
                      "responseTypes": [
                          "code"
                      ],
                      "grantTypes": [
                          "authorization_code",
                          "refresh_token",
                          "client_credentials"
                      ],
                      "applicationType": "web",
                      "clientName": "",
                      "logoUri": "",
                      "clientUri": "",
                      "policyUri":"",
                      "tosUri": "",
                      "subjectType": "pairwise",
                      "idTokenSignedResponseAlg": "RS256",
                      "tokenEndpointAuthMethod": "client_secret_basic",
                      "scopes": [
                          "inum=C4F7,ou=scopes,o=jans"
                      ],
                      "trustedClient": false,
                      "persistClientAuthorizations": true,
                      "includeClaimsInIdToken": false,
                      "customAttributes": [
                          {
                              "name": "displayName",
                              "multiValued": false,
                              "values": [
                                  "Api Client"
                              ],
                              "value": "Api Client",
                              "displayValue": "Api Client"
                          }
                      ],
                      "customObjectClasses": [
                          "top"
                      ],
                      "rptAsJwt": false,
                      "accessTokenAsJwt": false,
                      "accessTokenSigningAlg": "RS256",
                      "disabled": false,
                      "attributes": {
                          "runIntrospectionScriptBeforeJwtCreation": false,
                          "keepClientAuthorizationAfterExpiration": false,
                          "allowSpontaneousScopes": false,
                          "backchannelLogoutSessionRequired": false,
                          "parLifetime": 600,
                          "requirePar": false,
                          "jansDefaultPromptLogin": false
                      },
                      "tokenBindingSupported": false,
                      "authenticationMethod": "client_secret_basic",
                      "displayName": "Api Client"
                  }
      responses:
        "201":
          description: Created
          content:
            application/json:
              schema:
                $ref: '#/components/schemas/Client'
              examples:
                Response json example:
                  description: Response json example
                  value: |
                    {
                        "dn": "inum=1800.768b3d38-a6e8-4be4-93d1-72df33d34fd6,ou=clients,o=jans",
                        "deletable": false,
                        "clientSecret": "WZMK8thDpvw1xtE0N+SbXA==",
                        "frontChannelLogoutSessionRequired": false,
                        "redirectUris": [
                            "https://jans.server2/admin-ui",
                            "http://localhost:4100"
                        ],
                        "responseTypes": [
                            "code"
                        ],
                        "grantTypes": [
                            "authorization_code",
                            "refresh_token",
                            "client_credentials"
                        ],
                        "applicationType": "web",
                        "clientName": "Jans Config Api Client",
                        "logoUri": "",
                        "clientUri": "",
                        "policyUri": "",
                        "tosUri": "",
                        "subjectType": "pairwise",
                        "idTokenSignedResponseAlg": "RS256",
                        "tokenEndpointAuthMethod": "client_secret_basic",
                        "scopes": [
                            "inum=C4F7,ou=scopes,o=jans",
                            "inum=1200.487800,ou=scopes,o=jans",
                            "inum=1200.9CEE5C,ou=scopes,o=jans",
                            "inum=1800.FFE5C0,ou=scopes,o=jans",
                            "inum=1800.472951,ou=scopes,o=jans",
                            "inum=1800.556F45,ou=scopes,o=jans",
                            "inum=1800.77FB4F,ou=scopes,o=jans",
                            "inum=1800.AA8DFE,ou=scopes,o=jans",
                            "inum=1800.CD5B72,ou=scopes,o=jans",
                            "inum=1800.CBCF52,ou=scopes,o=jans",
                            "inum=1800.12284F,ou=scopes,o=jans",
                            "inum=1800.141B26,ou=scopes,o=jans",
                            "inum=1800.A018AC,ou=scopes,o=jans",
                            "inum=1800.6E4456,ou=scopes,o=jans",
                            "inum=1800.55499D,ou=scopes,o=jans",
                            "inum=1800.E730AA,ou=scopes,o=jans",
                            "inum=1800.097318,ou=scopes,o=jans",
                            "inum=1800.04CF24,ou=scopes,o=jans",
                            "inum=1800.F963F9,ou=scopes,o=jans",
                            "inum=1800.31F580,ou=scopes,o=jans",
                            "inum=1800.E512E3,ou=scopes,o=jans",
                            "inum=1800.E65DC6,ou=scopes,o=jans",
                            "inum=1800.3C1F46,ou=scopes,o=jans",
                            "inum=1800.20D48C,ou=scopes,o=jans",
                            "inum=1800.4601AA,ou=scopes,o=jans",
                            "inum=1800.A9B842,ou=scopes,o=jans",
                            "inum=1800.864485,ou=scopes,o=jans",
                            "inum=1800.F0B654,ou=scopes,o=jans",
                            "inum=1800.45F1D7,ou=scopes,o=jans",
                            "inum=1800.B78FA5,ou=scopes,o=jans",
                            "inum=1800.E3D7E0,ou=scopes,o=jans",
                            "inum=1800.E212DC,ou=scopes,o=jans",
                            "inum=1800.94F80F,ou=scopes,o=jans",
                            "inum=1800.9F96F3,ou=scopes,o=jans",
                            "inum=1800.CB50EC,ou=scopes,o=jans",
                            "inum=1800.1CA946,ou=scopes,o=jans",
                            "inum=1800.18231E,ou=scopes,o=jans",
                            "inum=1800.C25D78,ou=scopes,o=jans",
                            "inum=1800.12B340,ou=scopes,o=jans",
                            "inum=1800.7A78C3,ou=scopes,o=jans",
                            "inum=1800.ECB839,ou=scopes,o=jans",
                            "inum=1800.62579C,ou=scopes,o=jans",
                            "inum=1800.29B156,ou=scopes,o=jans",
                            "inum=1800.9DC774,ou=scopes,o=jans",
                            "inum=1800.71BA21,ou=scopes,o=jans",
                            "inum=1800.FC35D2,ou=scopes,o=jans",
                            "inum=1800.F8CA5F,ou=scopes,o=jans",
                            "inum=1800.D92553,ou=scopes,o=jans",
                            "inum=1800.08CB80,ou=scopes,o=jans",
                            "inum=1800.DF434B,ou=scopes,o=jans",
                            "inum=1800.127954,ou=scopes,o=jans",
                            "inum=1800.E7CB8C,ou=scopes,o=jans"
                        ],
                        "trustedClient": false,
                        "persistClientAuthorizations": true,
                        "includeClaimsInIdToken": false,
                        "customAttributes": [
                            {
                                "name": "displayName",
                                "multiValued": false,
                                "values": [
                                    "Jans Config Api Client"
                                ],
                                "value": "Jans Config Api Client",
                                "displayValue": "Jans Config Api Client"
                            }
                        ],
                        "customObjectClasses": [
                            "top"
                        ],
                        "rptAsJwt": false,
                        "accessTokenAsJwt": false,
                        "accessTokenSigningAlg": "RS256",
                        "disabled": false,
                        "attributes": {
                            "runIntrospectionScriptBeforeJwtCreation": false,
                            "keepClientAuthorizationAfterExpiration": false,
                            "allowSpontaneousScopes": false,
                            "backchannelLogoutSessionRequired": false,
                            "parLifetime": 600,
                            "requirePar": false,
                            "jansDefaultPromptLogin": false
                        },
                        "tokenBindingSupported": false,
                        "authenticationMethod": "client_secret_basic",
                        "displayName": "Jans Config Api Client",
                        "baseDn": "inum=1800.768b3d38-a6e8-4be4-93d1-72df33d34fd6,ou=clients,o=jans",
                        "inum": "1800.768b3d38-a6e8-4be4-93d1-72df33d34fd6"
                    }
        "400":
          description: Bad Request
        "401":
          description: Unauthorized
        "500":
          description: InternalServerError
      security:
      - oauth2:
        - https://jans.io/oauth/config/openid/clients.write
  /api/v1/openid/clients/{inum}:
    get:
      tags:
      - OAuth - OpenID Connect - Clients
      summary: Get OpenId Connect Client by Inum
      description: Get OpenId Connect Client by Inum
      operationId: get-oauth-openid-clients-by-inum
      parameters:
      - name: inum
        in: path
        description: Client identifier
        required: true
        schema:
          type: string
      responses:
        "200":
          description: Ok
          content:
            application/json:
              schema:
                $ref: '#/components/schemas/Client'
              examples:
                Response json example:
                  description: Response json example
                  value: |
                    {
                        "dn": "inum=1800.768b3d38-a6e8-4be4-93d1-72df33d34fd6,ou=clients,o=jans",
                        "deletable": false,
                        "clientSecret": "WZMK8thDpvw1xtE0N+SbXA==",
                        "frontChannelLogoutSessionRequired": false,
                        "redirectUris": [
                            "https://jans.server2/admin-ui",
                            "http://localhost:4100"
                        ],
                        "responseTypes": [
                            "code"
                        ],
                        "grantTypes": [
                            "authorization_code",
                            "refresh_token",
                            "client_credentials"
                        ],
                        "applicationType": "web",
                        "clientName": "Jans Config Api Client",
                        "logoUri": "",
                        "clientUri": "",
                        "policyUri": "",
                        "tosUri": "",
                        "subjectType": "pairwise",
                        "idTokenSignedResponseAlg": "RS256",
                        "tokenEndpointAuthMethod": "client_secret_basic",
                        "scopes": [
                            "inum=C4F7,ou=scopes,o=jans",
                            "inum=1200.487800,ou=scopes,o=jans",
                            "inum=1200.9CEE5C,ou=scopes,o=jans",
                            "inum=1800.FFE5C0,ou=scopes,o=jans",
                            "inum=1800.472951,ou=scopes,o=jans",
                            "inum=1800.556F45,ou=scopes,o=jans",
                            "inum=1800.77FB4F,ou=scopes,o=jans",
                            "inum=1800.AA8DFE,ou=scopes,o=jans",
                            "inum=1800.CD5B72,ou=scopes,o=jans",
                            "inum=1800.CBCF52,ou=scopes,o=jans",
                            "inum=1800.12284F,ou=scopes,o=jans",
                            "inum=1800.141B26,ou=scopes,o=jans",
                            "inum=1800.A018AC,ou=scopes,o=jans",
                            "inum=1800.6E4456,ou=scopes,o=jans",
                            "inum=1800.55499D,ou=scopes,o=jans",
                            "inum=1800.E730AA,ou=scopes,o=jans",
                            "inum=1800.097318,ou=scopes,o=jans",
                            "inum=1800.04CF24,ou=scopes,o=jans",
                            "inum=1800.F963F9,ou=scopes,o=jans",
                            "inum=1800.31F580,ou=scopes,o=jans",
                            "inum=1800.E512E3,ou=scopes,o=jans",
                            "inum=1800.E65DC6,ou=scopes,o=jans",
                            "inum=1800.3C1F46,ou=scopes,o=jans",
                            "inum=1800.20D48C,ou=scopes,o=jans",
                            "inum=1800.4601AA,ou=scopes,o=jans",
                            "inum=1800.A9B842,ou=scopes,o=jans",
                            "inum=1800.864485,ou=scopes,o=jans",
                            "inum=1800.F0B654,ou=scopes,o=jans",
                            "inum=1800.45F1D7,ou=scopes,o=jans",
                            "inum=1800.B78FA5,ou=scopes,o=jans",
                            "inum=1800.E3D7E0,ou=scopes,o=jans",
                            "inum=1800.E212DC,ou=scopes,o=jans",
                            "inum=1800.94F80F,ou=scopes,o=jans",
                            "inum=1800.9F96F3,ou=scopes,o=jans",
                            "inum=1800.CB50EC,ou=scopes,o=jans",
                            "inum=1800.1CA946,ou=scopes,o=jans",
                            "inum=1800.18231E,ou=scopes,o=jans",
                            "inum=1800.C25D78,ou=scopes,o=jans",
                            "inum=1800.12B340,ou=scopes,o=jans",
                            "inum=1800.7A78C3,ou=scopes,o=jans",
                            "inum=1800.ECB839,ou=scopes,o=jans",
                            "inum=1800.62579C,ou=scopes,o=jans",
                            "inum=1800.29B156,ou=scopes,o=jans",
                            "inum=1800.9DC774,ou=scopes,o=jans",
                            "inum=1800.71BA21,ou=scopes,o=jans",
                            "inum=1800.FC35D2,ou=scopes,o=jans",
                            "inum=1800.F8CA5F,ou=scopes,o=jans",
                            "inum=1800.D92553,ou=scopes,o=jans",
                            "inum=1800.08CB80,ou=scopes,o=jans",
                            "inum=1800.DF434B,ou=scopes,o=jans",
                            "inum=1800.127954,ou=scopes,o=jans",
                            "inum=1800.E7CB8C,ou=scopes,o=jans"
                        ],
                        "trustedClient": false,
                        "persistClientAuthorizations": true,
                        "includeClaimsInIdToken": false,
                        "customAttributes": [
                            {
                                "name": "displayName",
                                "multiValued": false,
                                "values": [
                                    "Jans Config Api Client"
                                ],
                                "value": "Jans Config Api Client",
                                "displayValue": "Jans Config Api Client"
                            }
                        ],
                        "customObjectClasses": [
                            "top"
                        ],
                        "rptAsJwt": false,
                        "accessTokenAsJwt": false,
                        "accessTokenSigningAlg": "RS256",
                        "disabled": false,
                        "attributes": {
                            "runIntrospectionScriptBeforeJwtCreation": false,
                            "keepClientAuthorizationAfterExpiration": false,
                            "allowSpontaneousScopes": false,
                            "backchannelLogoutSessionRequired": false,
                            "parLifetime": 600,
                            "requirePar": false,
                            "jansDefaultPromptLogin": false
                        },
                        "tokenBindingSupported": false,
                        "authenticationMethod": "client_secret_basic",
                        "displayName": "Jans Config Api Client",
                        "baseDn": "inum=1800.768b3d38-a6e8-4be4-93d1-72df33d34fd6,ou=clients,o=jans",
                        "inum": "1800.768b3d38-a6e8-4be4-93d1-72df33d34fd6"
                    }
        "401":
          description: Unauthorized
        "500":
          description: InternalServerError
      security:
      - oauth2:
        - https://jans.io/oauth/config/openid/clients.readonly
    delete:
      tags:
      - OAuth - OpenID Connect - Clients
      summary: Delete OpenId Connect client
      description: Delete OpenId Connect client
      operationId: delete-oauth-openid-client-by-inum
      parameters:
      - name: inum
        in: path
        description: Client identifier
        required: true
        schema:
          type: string
      responses:
        "204":
          description: No Content
        "401":
          description: Unauthorized
        "404":
          description: Not Found
        "500":
          description: InternalServerError
      security:
      - oauth2:
        - https://jans.io/oauth/config/openid/clients.delete
    patch:
      tags:
      - OAuth - OpenID Connect - Clients
      summary: Patch OpenId Connect client
      description: Patch OpenId Connect client
      operationId: patch-oauth-openid-client-by-inum
      parameters:
      - name: inum
        in: path
        description: Client identifier
        required: true
        schema:
          type: string
      requestBody:
        description: String representing patch-document.
        content:
          application/json-patch+json:
            schema:
              type: array
              items:
                $ref: '#/components/schemas/JsonPatch'
            examples:
              Request json example:
                description: Request json example
                value: "[{ \"op\": \"replace\", \"path\": \"/responseTypes\", \"value\"\
                  :[\"code\",\"token\"]}] \n"
      responses:
        "200":
          description: Ok
          content:
            application/json:
              schema:
                $ref: '#/components/schemas/Client'
              examples:
                Response json example:
                  description: Response json example
                  value: |
                    {
                        "dn": "inum=1800.768b3d38-a6e8-4be4-93d1-72df33d34fd6,ou=clients,o=jans",
                        "deletable": false,
                        "clientSecret": "WZMK8thDpvw1xtE0N+SbXA==",
                        "frontChannelLogoutSessionRequired": false,
                        "redirectUris": [
                            "https://jans.server2/admin-ui",
                            "http://localhost:4100"
                        ],
                        "responseTypes": [
                            "code"
                        ],
                        "grantTypes": [
                            "authorization_code",
                            "refresh_token",
                            "client_credentials"
                        ],
                        "applicationType": "web",
                        "clientName": "Jans Config Api Client",
                        "logoUri": "",
                        "clientUri": "",
                        "policyUri": "",
                        "tosUri": "",
                        "subjectType": "pairwise",
                        "idTokenSignedResponseAlg": "RS256",
                        "tokenEndpointAuthMethod": "client_secret_basic",
                        "scopes": [
                            "inum=C4F7,ou=scopes,o=jans",
                            "inum=1200.487800,ou=scopes,o=jans",
                            "inum=1200.9CEE5C,ou=scopes,o=jans",
                            "inum=1800.FFE5C0,ou=scopes,o=jans",
                            "inum=1800.472951,ou=scopes,o=jans",
                            "inum=1800.556F45,ou=scopes,o=jans",
                            "inum=1800.77FB4F,ou=scopes,o=jans",
                            "inum=1800.AA8DFE,ou=scopes,o=jans",
                            "inum=1800.CD5B72,ou=scopes,o=jans",
                            "inum=1800.CBCF52,ou=scopes,o=jans",
                            "inum=1800.12284F,ou=scopes,o=jans",
                            "inum=1800.141B26,ou=scopes,o=jans",
                            "inum=1800.A018AC,ou=scopes,o=jans",
                            "inum=1800.6E4456,ou=scopes,o=jans",
                            "inum=1800.55499D,ou=scopes,o=jans",
                            "inum=1800.E730AA,ou=scopes,o=jans",
                            "inum=1800.097318,ou=scopes,o=jans",
                            "inum=1800.04CF24,ou=scopes,o=jans",
                            "inum=1800.F963F9,ou=scopes,o=jans",
                            "inum=1800.31F580,ou=scopes,o=jans",
                            "inum=1800.E512E3,ou=scopes,o=jans",
                            "inum=1800.E65DC6,ou=scopes,o=jans",
                            "inum=1800.3C1F46,ou=scopes,o=jans",
                            "inum=1800.20D48C,ou=scopes,o=jans",
                            "inum=1800.4601AA,ou=scopes,o=jans",
                            "inum=1800.A9B842,ou=scopes,o=jans",
                            "inum=1800.864485,ou=scopes,o=jans",
                            "inum=1800.F0B654,ou=scopes,o=jans",
                            "inum=1800.45F1D7,ou=scopes,o=jans",
                            "inum=1800.B78FA5,ou=scopes,o=jans",
                            "inum=1800.E3D7E0,ou=scopes,o=jans",
                            "inum=1800.E212DC,ou=scopes,o=jans",
                            "inum=1800.94F80F,ou=scopes,o=jans",
                            "inum=1800.9F96F3,ou=scopes,o=jans",
                            "inum=1800.CB50EC,ou=scopes,o=jans",
                            "inum=1800.1CA946,ou=scopes,o=jans",
                            "inum=1800.18231E,ou=scopes,o=jans",
                            "inum=1800.C25D78,ou=scopes,o=jans",
                            "inum=1800.12B340,ou=scopes,o=jans",
                            "inum=1800.7A78C3,ou=scopes,o=jans",
                            "inum=1800.ECB839,ou=scopes,o=jans",
                            "inum=1800.62579C,ou=scopes,o=jans",
                            "inum=1800.29B156,ou=scopes,o=jans",
                            "inum=1800.9DC774,ou=scopes,o=jans",
                            "inum=1800.71BA21,ou=scopes,o=jans",
                            "inum=1800.FC35D2,ou=scopes,o=jans",
                            "inum=1800.F8CA5F,ou=scopes,o=jans",
                            "inum=1800.D92553,ou=scopes,o=jans",
                            "inum=1800.08CB80,ou=scopes,o=jans",
                            "inum=1800.DF434B,ou=scopes,o=jans",
                            "inum=1800.127954,ou=scopes,o=jans",
                            "inum=1800.E7CB8C,ou=scopes,o=jans"
                        ],
                        "trustedClient": false,
                        "persistClientAuthorizations": true,
                        "includeClaimsInIdToken": false,
                        "customAttributes": [
                            {
                                "name": "displayName",
                                "multiValued": false,
                                "values": [
                                    "Jans Config Api Client"
                                ],
                                "value": "Jans Config Api Client",
                                "displayValue": "Jans Config Api Client"
                            }
                        ],
                        "customObjectClasses": [
                            "top"
                        ],
                        "rptAsJwt": false,
                        "accessTokenAsJwt": false,
                        "accessTokenSigningAlg": "RS256",
                        "disabled": false,
                        "attributes": {
                            "runIntrospectionScriptBeforeJwtCreation": false,
                            "keepClientAuthorizationAfterExpiration": false,
                            "allowSpontaneousScopes": false,
                            "backchannelLogoutSessionRequired": false,
                            "parLifetime": 600,
                            "requirePar": false,
                            "jansDefaultPromptLogin": false
                        },
                        "tokenBindingSupported": false,
                        "authenticationMethod": "client_secret_basic",
                        "displayName": "Jans Config Api Client",
                        "baseDn": "inum=1800.768b3d38-a6e8-4be4-93d1-72df33d34fd6,ou=clients,o=jans",
                        "inum": "1800.768b3d38-a6e8-4be4-93d1-72df33d34fd6"
                    }
        "401":
          description: Unauthorized
        "404":
          description: Not Found
        "500":
          description: InternalServerError
      security:
      - oauth2:
        - https://jans.io/oauth/config/openid/clients.write
  /api/v1/api-config:
    get:
      tags:
      - Configuration – Config API
      summary: Gets config-api configuration properties.
      description: Gets config-api configuration properties.
      operationId: get-config-api-properties
      responses:
        "200":
          description: Ok
          content:
            application/json:
              schema:
                $ref: '#/components/schemas/ApiAppConfiguration'
        "401":
          description: Unauthorized
        "500":
          description: InternalServerError
      security:
      - oauth2:
        - https://jans.io/oauth/config/properties.readonly
    patch:
      tags:
      - Configuration – Config API
      summary: Partially modifies config-api configuration properties.
      description: Partially modifies config-api Configuration properties.
      operationId: patch-config-api-properties
      requestBody:
        description: String representing patch-document.
        content:
          application/json-patch+json:
            schema:
              type: array
              items:
                $ref: '#/components/schemas/JsonPatch'
            examples:
              Request json example:
                description: Request json example
                value: ""
      responses:
        "200":
          description: Ok
          content:
            application/json:
              schema:
                $ref: '#/components/schemas/ApiAppConfiguration'
        "401":
          description: Unauthorized
        "500":
          description: InternalServerError
      security:
      - oauth2:
        - https://jans.io/oauth/config/properties.write
  /api/v1/config/smtp:
    get:
      tags:
      - Configuration – SMTP
      summary: Returns SMTP server configuration
      description: Returns SMTP server configuration
      operationId: get-config-smtp
      responses:
        "200":
          description: Ok
          content:
            application/json:
              schema:
                $ref: '#/components/schemas/SmtpConfiguration'
              examples:
                Response json example:
                  description: Response json example
                  value: |
                    {
                        "valid": false,
                        "port": 0,
                        "requires_ssl": false,
                        "trust_host": false,
                        "requires_authentication": false
                    }
        "401":
          description: Unauthorized
        "500":
          description: InternalServerError
      security:
      - oauth2:
        - https://jans.io/oauth/config/smtp.readonly
    put:
      tags:
      - Configuration – SMTP
      summary: Updates SMTP server configuration
      description: Updates SMTP server configuration
      operationId: put-config-smtp
      requestBody:
        description: SmtpConfiguration object
        content:
          application/json:
            schema:
              $ref: '#/components/schemas/SmtpConfiguration'
            examples:
              Request json example:
                description: Request json example
                value: |
                  {
                      "valid": true,
                      "host": "localhost",
                      "port": 260,
                      "requires_ssl": true,
                      "trust_host": true,
                      "from_name": "John",
                      "from_email_address": "john@grow.org",
                      "requires_authentication": true,
                      "user_name": "smtp_user",
                      "password": "password"
                  }
      responses:
        "200":
          description: Ok
          content:
            application/json:
              schema:
                $ref: '#/components/schemas/SmtpConfiguration'
              examples:
                Response json example:
                  description: Response json example
                  value: |
                    {
                        "valid": false,
                        "port": 0,
                        "requires_ssl": false,
                        "trust_host": false,
                        "requires_authentication": false
                    }
        "401":
          description: Unauthorized
        "404":
          description: Not Found
        "500":
          description: InternalServerError
      security:
      - oauth2:
        - https://jans.io/oauth/config/smtp.write
    post:
      tags:
      - Configuration – SMTP
      summary: Adds SMTP server configuration
      description: Adds SMTP server configuration
      operationId: post-config-smtp
      requestBody:
        description: SmtpConfiguration object
        content:
          application/json:
            schema:
              $ref: '#/components/schemas/SmtpConfiguration'
            examples:
              Request json example:
                description: Request json example
                value: |
                  {
                      "valid": true,
                      "host": "localhost",
                      "port": 260,
                      "requires_ssl": true,
                      "trust_host": true,
                      "from_name": "John",
                      "from_email_address": "john@grow.org",
                      "requires_authentication": true,
                      "user_name": "smtp_user",
                      "password": "password"
                  }
      responses:
        "201":
          description: Created
          content:
            application/json:
              schema:
                $ref: '#/components/schemas/SmtpConfiguration'
              examples:
                Response json example:
                  description: Response json example
                  value: |
                    {
                        "valid": false,
                        "port": 0,
                        "requires_ssl": false,
                        "trust_host": false,
                        "requires_authentication": false
                    }
        "401":
          description: Unauthorized
        "500":
          description: InternalServerError
      security:
      - oauth2:
        - https://jans.io/oauth/config/smtp.write
    delete:
      tags:
      - Configuration – SMTP
      summary: Deletes SMTP server configuration
      description: Deletes SMTP server configuration
      operationId: delete-config-smtp
      responses:
        "204":
          description: No Content
        "401":
          description: Unauthorized
        "500":
          description: InternalServerError
      security:
      - oauth2:
        - https://jans.io/oauth/config/smtp.delete
  /api/v1/config/smtp/test:
    post:
      tags:
      - Configuration – SMTP
      summary: Signing Test SMTP server configuration
      description: Signing Test SMTP server configuration
      operationId: test-config-smtp
      requestBody:
        description: SmtpTest object
        content:
          application/json:
            schema:
              $ref: '#/components/schemas/SmtpTest'
            examples:
              Request json example:
                description: Request json example
                value: ""
      responses:
        "200":
          description: Ok
          content:
            application/json:
              schema:
                type: boolean
                description: boolean value true if successful
        "401":
          description: Unauthorized
        "500":
          description: InternalServerError
      security:
      - oauth2:
        - https://jans.io/oauth/config/smtp.write
  /api/v1/config/scripts:
    get:
      tags:
      - Custom Scripts
      summary: Gets a list of custom scripts
      description: Gets a list of custom scripts
      operationId: get-config-scripts
      parameters:
      - name: limit
        in: query
        description: Search size - max size of the results to return
        schema:
          type: integer
          format: int32
          default: 50
      - name: pattern
        in: query
        description: Search pattern
        schema:
          type: string
          default: ""
      - name: startIndex
        in: query
        description: The 1-based index of the first query result
        schema:
          type: integer
          format: int32
          default: 0
      - name: sortBy
        in: query
        description: Attribute whose value will be used to order the returned response
        schema:
          type: string
          default: inum
      - name: sortOrder
        in: query
        description: Order in which the sortBy param is applied. Allowed values are
          "ascending" and "descending"
        schema:
          type: string
          default: ascending
      - name: fieldValuePair
        in: query
        description: Field and value pair for seraching
        schema:
          type: string
          default: ""
        examples:
          Field value example:
            description: Field value example
            value: "adminCanEdit=true,dataType=string"
      responses:
        "200":
          description: Ok
          content:
            application/json:
              schema:
                $ref: '#/components/schemas/PagedResult'
              examples:
                Response json example:
                  description: Response json example
                  value: |
                    {
                        "start": 0,
                        "totalEntriesCount": 37,
                        "entriesCount": 2,
                        "entries": [
                            {
                                "dn": "inum=0300-BA90,ou=scripts,o=jans",
                                "inum": "0300-BA90",
                                "name": "discovery_java_params",
                                "description": "Java Custom Sample Script",
                                "script": "/* Copyright (c) 2022, Gluu\n Author: Yuriy Z\n */\n\nimport io.jans.model.SimpleCustomProperty;\nimport io.jans.model.custom.script.model.CustomScript;\nimport io.jans.model.custom.script.type.discovery.DiscoveryType;\nimport io.jans.service.custom.script.CustomScriptManager;\nimport org.slf4j.Logger;\nimport org.slf4j.LoggerFactory;\nimport org.json.JSONObject;\n\nimport java.util.Map;\n\npublic class Discovery implements DiscoveryType {\n\n    private static final Logger log = LoggerFactory.getLogger(Discovery.class);\n    private static final Logger scriptLogger = LoggerFactory.getLogger(CustomScriptManager.class);\n\n    @Override\n    public boolean init(Map<String, SimpleCustomProperty> configurationAttributes) {\n        log.info(\"Init of Discovery Java custom script\");\n        return true;\n    }\n\n    @Override\n    public boolean init(CustomScript customScript, Map<String, SimpleCustomProperty> configurationAttributes) {\n        log.info(\"Init of Discovery Java custom script\");\n        return true;\n    }\n\n    @Override\n    public boolean destroy(Map<String, SimpleCustomProperty> configurationAttributes) {\n        log.info(\"Destroy of Discovery Java custom script\");\n        return true;\n    }\n\n    @Override\n    public int getApiVersion() {\n        log.info(\"getApiVersion Discovery Java custom script: 11\");\n        return 11;\n    }\n\n    @Override\n    public boolean modifyResponse(Object responseAsJsonObject, Object context) {\n        scriptLogger.info(\"write to script logger\");\n        JSONObject response = (JSONObject) responseAsJsonObject;\n        response.accumulate(\"key_from_java\", \"value_from_script_on_java\");\n        return true;\n    }\n}\n",
                                "scriptType": "discovery",
                                "programmingLanguage": "java",
                                "moduleProperties": [
                                    {
                                        "value1": "location_type",
                                        "value2": "ldap"
                                    }
                                ],
                                "level": 1,
                                "revision": 11,
                                "enabled": true,
                                "modified": false,
                                "internal": false,
                                "locationType": "ldap",
                                "baseDn": "inum=0300-BA90,ou=scripts,o=jans"
                            },
                            {
                                "dn": "inum=031C-4A65,ou=scripts,o=jans",
                                "inum": "031C-4A65",
                                "name": "id_generator",
                                "description": "Sample Id Generator script",
                                "script": "# oxAuth is available under the MIT License (2008). See http://opensource.org/licenses/MIT for full text.\n# Copyright (c) 2016, Janssen\n#\n# Author: Yuriy Movchan\n#\n\nfrom io.jans.model.custom.script.type.id import IdGeneratorType\nfrom io.jans.util import StringHelper, ArrayHelper\nfrom java.util import Arrays, ArrayList\n\nimport java\n\nclass IdGenerator(IdGeneratorType):\n    def __init__(self, currentTimeMillis):\n        self.currentTimeMillis = currentTimeMillis\n\n    def init(self, customScript, configurationAttributes):\n        print \"Id generator. Initialization\"\n        print \"Id generator. Initialized successfully\"\n\n        return True   \n\n    def destroy(self, configurationAttributes):\n        print \"Id generator. Destroy\"\n        print \"Id generator. Destroyed successfully\"\n        return True   \n\n    def getApiVersion(self):\n        return 11\n\n    # Id generator init method\n    #   appId is application Id\n    #   idType is Id Type\n    #   idPrefix is Id Prefix\n    #   user is io.jans.oxtrust.model.JanssenCustomPerson\n    #   configurationAttributes is java.util.Map<String, SimpleCustomProperty>\n    def generateId(self, appId, idType, idPrefix, configurationAttributes):\n        print \"Id generator. Generate Id\"\n        print \"Id generator. Generate Id. AppId: '\", appId, \"', IdType: '\", idType, \"', IdPrefix: '\", idPrefix, \"'\"\n\n        # Return None or empty string to trigger default Id generation method\n        return None\n",
                                "scriptType": "id_generator",
                                "programmingLanguage": "python",
                                "moduleProperties": [
                                    {
                                        "value1": "location_type",
                                        "value2": "ldap"
                                    }
                                ],
                                "level": 100,
                                "revision": 1,
                                "enabled": false,
                                "modified": false,
                                "internal": false,
                                "locationType": "ldap",
                                "baseDn": "inum=031C-4A65,ou=scripts,o=jans"
                            }
                        ]
                    }
        "401":
          description: Unauthorized
        "500":
          description: InternalServerError
      security:
      - oauth2:
        - https://jans.io/oauth/config/scripts.readonly
    put:
      tags:
      - Custom Scripts
      summary: Updates a custom script
      description: Updates a custom script
      operationId: put-config-scripts
      requestBody:
        description: CustomScript object
        content:
          application/json:
            schema:
              $ref: '#/components/schemas/CustomScript'
            examples:
              Request json example:
                description: Request json example
                value: |
                  {
                              "name": "test_application_session_test",
                              "description": "Sample Application Session script",
                              "script": "# oxAuth is available under the MIT License (2008). See http://opensource.org/licenses/MIT for full text.\n# Copyright (c) 2016, Janssen\n#\n# Author: Yuriy Movchan\n#\n\nfrom io.jans.model.custom.script.type.session import ApplicationSessionType\nfrom io.jans.service.cdi.util import CdiUtil\nfrom io.jans.persist import PersistenceEntryManager\nfrom io.jans.as.model.config import StaticConfiguration\nfrom io.jans.as.model.ldap import TokenEntity\nfrom jakarta.faces.application import FacesMessage\nfrom io.jans.jsf2.message import FacesMessages\nfrom io.jans.util import StringHelper, ArrayHelper\nfrom io.jans.as.model.config import Constants\nfrom java.util import Arrays, ArrayList\nfrom io.jans.as.service.external.session import SessionEventType\n\nimport java\n\nclass ApplicationSession(ApplicationSessionType):\n    def __init__(self, currentTimeMillis):\n        self.currentTimeMillis = currentTimeMillis\n\n    def init(self, customScript, configurationAttributes):\n        print \"Application session. Initialization\"\n\n        self.entryManager = CdiUtil.bean(PersistenceEntryManager)\n        self.staticConfiguration = CdiUtil.bean(StaticConfiguration)\n\n        print \"Application session. Initialized successfully\"\n\n        return True   \n\n    def destroy(self, configurationAttributes):\n        print \"Application session. Destroy\"\n        print \"Application session. Destroyed successfully\"\n        return True   \n\n    def getApiVersion(self):\n        return 11\n\n    # Called each time specific session event occurs\n    # event is io.jans.as.service.external.session.SessionEvent\n    def onEvent(self, event):\n        if event.getType() == SessionEventType.AUTHENTICATED:\n            print \"Session is authenticated, session: \" + event.getSessionId().getId()\n        return\n\n    # Application calls it at start session request to allow notify 3rd part systems\n    #   httpRequest is jakarta.servlet.http.HttpServletRequest\n    #   sessionId is io.jans.as.model.common.SessionId\n    #   configurationAttributes is java.util.Map<String, SimpleCustomProperty>\n    def startSession(self, httpRequest, sessionId, configurationAttributes):\n        print \"Application session. Starting external session\"\n\n        user_name = sessionId.getSessionAttributes().get(Constants.AUTHENTICATED_USER)\n\n        first_session = self.isFirstSession(user_name)\n        if not first_session:\n            facesMessages = CdiUtil.bean(FacesMessages)\n            facesMessages.add(FacesMessage.SEVERITY_ERROR, \"Please, end active session first!\")\n            return False\n\n        print \"Application session. External session started successfully\"\n        return True\n\n    # Application calls it at end session request to allow notify 3rd part systems\n    #   httpRequest is jakarta.servlet.http.HttpServletRequest\n    #   sessionId is io.jans.as.model.common.SessionId\n    #   configurationAttributes is java.util.Map<String, SimpleCustomProperty>\n    def endSession(self, httpRequest, sessionId, configurationAttributes):\n        print \"Application session. Starting external session end\"\n\n        print \"Application session. External session ended successfully\"\n        return True\n\n    # Application calls it during /session/active endpoint call to modify response if needed\n    #   jsonArray is org.json.JSONArray\n    #   context is io.jans.as.server.model.common.ExecutionContext\n    def modifyActiveSessionsResponse(self, jsonArray, context):\n        return False\n\n    def isFirstSession(self, user_name):\n        tokenLdap = TokenEntity()\n        tokenLdap.setDn(self.staticConfiguration.getBaseDn().getClients())\n        tokenLdap.setUserId(user_name)\n\n        tokenLdapList = self.entryManager.findEntries(tokenLdap, 1)\n        print \"Application session. isFirstSession. Get result: '%s'\" % tokenLdapList\n\n        if (tokenLdapList != None) and (tokenLdapList.size() > 0):\n            print \"Application session. isFirstSession: False\"\n            return False\n\n        print \"Application session. isFirstSession: True\"\n        return True\n",
                              "scriptType": "application_session",
                              "programmingLanguage": "python",
                              "moduleProperties": [
                                  {
                                      "value1": "location_type",
                                      "value2": "ldap"
                                  }
                              ],
                              "level": 800,
                              "revision": 8,
                              "enabled": false,
                              "modified": false,
                              "internal": false,
                              "locationType": "ldap"
                          }
      responses:
        "200":
          description: Ok
          content:
            application/json:
              schema:
                $ref: '#/components/schemas/CustomScript'
              examples:
                Response json example:
                  description: Response json example
                  value: |
                    {
                        "dn": "inum=4144edf6-af99-451d-be29-f3eb5c0e9143,ou=scripts,o=jans",
                        "inum": "4144edf6-af99-451d-be29-f3eb5c0e9143",
                        "name": "test_application_session_test",
                        "description": "Sample Application Session script",
                        "script": "# oxAuth is available under the MIT License (2008). See http://opensource.org/licenses/MIT for full text.\n# Copyright (c) 2016, Janssen\n#\n# Author: Yuriy Movchan\n#\n\nfrom io.jans.model.custom.script.type.session import ApplicationSessionType\nfrom io.jans.service.cdi.util import CdiUtil\nfrom io.jans.persist import PersistenceEntryManager\nfrom io.jans.as.model.config import StaticConfiguration\nfrom io.jans.as.model.ldap import TokenEntity\nfrom jakarta.faces.application import FacesMessage\nfrom io.jans.jsf2.message import FacesMessages\nfrom io.jans.util import StringHelper, ArrayHelper\nfrom io.jans.as.model.config import Constants\nfrom java.util import Arrays, ArrayList\nfrom io.jans.as.service.external.session import SessionEventType\n\nimport java\n\nclass ApplicationSession(ApplicationSessionType):\n    def __init__(self, currentTimeMillis):\n        self.currentTimeMillis = currentTimeMillis\n\n    def init(self, customScript, configurationAttributes):\n        print \"Application session. Initialization\"\n\n        self.entryManager = CdiUtil.bean(PersistenceEntryManager)\n        self.staticConfiguration = CdiUtil.bean(StaticConfiguration)\n\n        print \"Application session. Initialized successfully\"\n\n        return True   \n\n    def destroy(self, configurationAttributes):\n        print \"Application session. Destroy\"\n        print \"Application session. Destroyed successfully\"\n        return True   \n\n    def getApiVersion(self):\n        return 11\n\n    # Called each time specific session event occurs\n    # event is io.jans.as.service.external.session.SessionEvent\n    def onEvent(self, event):\n        if event.getType() == SessionEventType.AUTHENTICATED:\n            print \"Session is authenticated, session: \" + event.getSessionId().getId()\n        return\n\n    # Application calls it at start session request to allow notify 3rd part systems\n    #   httpRequest is jakarta.servlet.http.HttpServletRequest\n    #   sessionId is io.jans.as.model.common.SessionId\n    #   configurationAttributes is java.util.Map<String, SimpleCustomProperty>\n    def startSession(self, httpRequest, sessionId, configurationAttributes):\n        print \"Application session. Starting external session\"\n\n        user_name = sessionId.getSessionAttributes().get(Constants.AUTHENTICATED_USER)\n\n        first_session = self.isFirstSession(user_name)\n        if not first_session:\n            facesMessages = CdiUtil.bean(FacesMessages)\n            facesMessages.add(FacesMessage.SEVERITY_ERROR, \"Please, end active session first!\")\n            return False\n\n        print \"Application session. External session started successfully\"\n        return True\n\n    # Application calls it at end session request to allow notify 3rd part systems\n    #   httpRequest is jakarta.servlet.http.HttpServletRequest\n    #   sessionId is io.jans.as.model.common.SessionId\n    #   configurationAttributes is java.util.Map<String, SimpleCustomProperty>\n    def endSession(self, httpRequest, sessionId, configurationAttributes):\n        print \"Application session. Starting external session end\"\n\n        print \"Application session. External session ended successfully\"\n        return True\n\n    # Application calls it during /session/active endpoint call to modify response if needed\n    #   jsonArray is org.json.JSONArray\n    #   context is io.jans.as.server.model.common.ExecutionContext\n    def modifyActiveSessionsResponse(self, jsonArray, context):\n        return False\n\n    def isFirstSession(self, user_name):\n        tokenLdap = TokenEntity()\n        tokenLdap.setDn(self.staticConfiguration.getBaseDn().getClients())\n        tokenLdap.setUserId(user_name)\n\n        tokenLdapList = self.entryManager.findEntries(tokenLdap, 1)\n        print \"Application session. isFirstSession. Get result: '%s'\" % tokenLdapList\n\n        if (tokenLdapList != None) and (tokenLdapList.size() > 0):\n            print \"Application session. isFirstSession: False\"\n            return False\n\n        print \"Application session. isFirstSession: True\"\n        return True\n",
                        "scriptType": "application_session",
                        "programmingLanguage": "python",
                        "moduleProperties": [
                            {
                                "value1": "location_type",
                                "value2": "ldap"
                            }
                        ],
                        "level": 800,
                        "revision": 8,
                        "enabled": false,
                        "modified": false,
                        "internal": false,
                        "locationType": "ldap",
                        "baseDn": "inum=4144edf6-af99-451d-be29-f3eb5c0e9143,ou=scripts,o=jans"
                    }
        "401":
          description: Unauthorized
        "404":
          description: Not Found
        "500":
          description: InternalServerError
      security:
      - oauth2:
        - https://jans.io/oauth/config/scripts.write
    post:
      tags:
      - Custom Scripts
      summary: Adds a new custom script
      description: Adds a new custom script
      operationId: post-config-scripts
      parameters:
      - name: addScriptTemplate
        in: query
        description: Boolean flag to indicate if script template is to be added. If
          CustomScript request object has script populated then script template will
          not be added.
        schema:
          type: boolean
          default: false
      requestBody:
        description: CustomScript object
        content:
          application/json:
            schema:
              $ref: '#/components/schemas/CustomScript'
            examples:
              Request json example:
                description: Request json example
                value: |
                  {
                              "name": "test_application_session_test",
                              "description": "Sample Application Session script",
                              "script": "# oxAuth is available under the MIT License (2008). See http://opensource.org/licenses/MIT for full text.\n# Copyright (c) 2016, Janssen\n#\n# Author: Yuriy Movchan\n#\n\nfrom io.jans.model.custom.script.type.session import ApplicationSessionType\nfrom io.jans.service.cdi.util import CdiUtil\nfrom io.jans.persist import PersistenceEntryManager\nfrom io.jans.as.model.config import StaticConfiguration\nfrom io.jans.as.model.ldap import TokenEntity\nfrom jakarta.faces.application import FacesMessage\nfrom io.jans.jsf2.message import FacesMessages\nfrom io.jans.util import StringHelper, ArrayHelper\nfrom io.jans.as.model.config import Constants\nfrom java.util import Arrays, ArrayList\nfrom io.jans.as.service.external.session import SessionEventType\n\nimport java\n\nclass ApplicationSession(ApplicationSessionType):\n    def __init__(self, currentTimeMillis):\n        self.currentTimeMillis = currentTimeMillis\n\n    def init(self, customScript, configurationAttributes):\n        print \"Application session. Initialization\"\n\n        self.entryManager = CdiUtil.bean(PersistenceEntryManager)\n        self.staticConfiguration = CdiUtil.bean(StaticConfiguration)\n\n        print \"Application session. Initialized successfully\"\n\n        return True   \n\n    def destroy(self, configurationAttributes):\n        print \"Application session. Destroy\"\n        print \"Application session. Destroyed successfully\"\n        return True   \n\n    def getApiVersion(self):\n        return 11\n\n    # Called each time specific session event occurs\n    # event is io.jans.as.service.external.session.SessionEvent\n    def onEvent(self, event):\n        if event.getType() == SessionEventType.AUTHENTICATED:\n            print \"Session is authenticated, session: \" + event.getSessionId().getId()\n        return\n\n    # Application calls it at start session request to allow notify 3rd part systems\n    #   httpRequest is jakarta.servlet.http.HttpServletRequest\n    #   sessionId is io.jans.as.model.common.SessionId\n    #   configurationAttributes is java.util.Map<String, SimpleCustomProperty>\n    def startSession(self, httpRequest, sessionId, configurationAttributes):\n        print \"Application session. Starting external session\"\n\n        user_name = sessionId.getSessionAttributes().get(Constants.AUTHENTICATED_USER)\n\n        first_session = self.isFirstSession(user_name)\n        if not first_session:\n            facesMessages = CdiUtil.bean(FacesMessages)\n            facesMessages.add(FacesMessage.SEVERITY_ERROR, \"Please, end active session first!\")\n            return False\n\n        print \"Application session. External session started successfully\"\n        return True\n\n    # Application calls it at end session request to allow notify 3rd part systems\n    #   httpRequest is jakarta.servlet.http.HttpServletRequest\n    #   sessionId is io.jans.as.model.common.SessionId\n    #   configurationAttributes is java.util.Map<String, SimpleCustomProperty>\n    def endSession(self, httpRequest, sessionId, configurationAttributes):\n        print \"Application session. Starting external session end\"\n\n        print \"Application session. External session ended successfully\"\n        return True\n\n    # Application calls it during /session/active endpoint call to modify response if needed\n    #   jsonArray is org.json.JSONArray\n    #   context is io.jans.as.server.model.common.ExecutionContext\n    def modifyActiveSessionsResponse(self, jsonArray, context):\n        return False\n\n    def isFirstSession(self, user_name):\n        tokenLdap = TokenEntity()\n        tokenLdap.setDn(self.staticConfiguration.getBaseDn().getClients())\n        tokenLdap.setUserId(user_name)\n\n        tokenLdapList = self.entryManager.findEntries(tokenLdap, 1)\n        print \"Application session. isFirstSession. Get result: '%s'\" % tokenLdapList\n\n        if (tokenLdapList != None) and (tokenLdapList.size() > 0):\n            print \"Application session. isFirstSession: False\"\n            return False\n\n        print \"Application session. isFirstSession: True\"\n        return True\n",
                              "scriptType": "application_session",
                              "programmingLanguage": "python",
                              "moduleProperties": [
                                  {
                                      "value1": "location_type",
                                      "value2": "ldap"
                                  }
                              ],
                              "level": 800,
                              "revision": 8,
                              "enabled": false,
                              "modified": false,
                              "internal": false,
                              "locationType": "ldap"
                          }
      responses:
        "201":
          description: Created
          content:
            application/json:
              schema:
                $ref: '#/components/schemas/CustomScript'
              examples:
                Response json example:
                  description: Response json example
                  value: |
                    {
                        "dn": "inum=4144edf6-af99-451d-be29-f3eb5c0e9143,ou=scripts,o=jans",
                        "inum": "4144edf6-af99-451d-be29-f3eb5c0e9143",
                        "name": "test_application_session_test",
                        "description": "Sample Application Session script",
                        "script": "# oxAuth is available under the MIT License (2008). See http://opensource.org/licenses/MIT for full text.\n# Copyright (c) 2016, Janssen\n#\n# Author: Yuriy Movchan\n#\n\nfrom io.jans.model.custom.script.type.session import ApplicationSessionType\nfrom io.jans.service.cdi.util import CdiUtil\nfrom io.jans.persist import PersistenceEntryManager\nfrom io.jans.as.model.config import StaticConfiguration\nfrom io.jans.as.model.ldap import TokenEntity\nfrom jakarta.faces.application import FacesMessage\nfrom io.jans.jsf2.message import FacesMessages\nfrom io.jans.util import StringHelper, ArrayHelper\nfrom io.jans.as.model.config import Constants\nfrom java.util import Arrays, ArrayList\nfrom io.jans.as.service.external.session import SessionEventType\n\nimport java\n\nclass ApplicationSession(ApplicationSessionType):\n    def __init__(self, currentTimeMillis):\n        self.currentTimeMillis = currentTimeMillis\n\n    def init(self, customScript, configurationAttributes):\n        print \"Application session. Initialization\"\n\n        self.entryManager = CdiUtil.bean(PersistenceEntryManager)\n        self.staticConfiguration = CdiUtil.bean(StaticConfiguration)\n\n        print \"Application session. Initialized successfully\"\n\n        return True   \n\n    def destroy(self, configurationAttributes):\n        print \"Application session. Destroy\"\n        print \"Application session. Destroyed successfully\"\n        return True   \n\n    def getApiVersion(self):\n        return 11\n\n    # Called each time specific session event occurs\n    # event is io.jans.as.service.external.session.SessionEvent\n    def onEvent(self, event):\n        if event.getType() == SessionEventType.AUTHENTICATED:\n            print \"Session is authenticated, session: \" + event.getSessionId().getId()\n        return\n\n    # Application calls it at start session request to allow notify 3rd part systems\n    #   httpRequest is jakarta.servlet.http.HttpServletRequest\n    #   sessionId is io.jans.as.model.common.SessionId\n    #   configurationAttributes is java.util.Map<String, SimpleCustomProperty>\n    def startSession(self, httpRequest, sessionId, configurationAttributes):\n        print \"Application session. Starting external session\"\n\n        user_name = sessionId.getSessionAttributes().get(Constants.AUTHENTICATED_USER)\n\n        first_session = self.isFirstSession(user_name)\n        if not first_session:\n            facesMessages = CdiUtil.bean(FacesMessages)\n            facesMessages.add(FacesMessage.SEVERITY_ERROR, \"Please, end active session first!\")\n            return False\n\n        print \"Application session. External session started successfully\"\n        return True\n\n    # Application calls it at end session request to allow notify 3rd part systems\n    #   httpRequest is jakarta.servlet.http.HttpServletRequest\n    #   sessionId is io.jans.as.model.common.SessionId\n    #   configurationAttributes is java.util.Map<String, SimpleCustomProperty>\n    def endSession(self, httpRequest, sessionId, configurationAttributes):\n        print \"Application session. Starting external session end\"\n\n        print \"Application session. External session ended successfully\"\n        return True\n\n    # Application calls it during /session/active endpoint call to modify response if needed\n    #   jsonArray is org.json.JSONArray\n    #   context is io.jans.as.server.model.common.ExecutionContext\n    def modifyActiveSessionsResponse(self, jsonArray, context):\n        return False\n\n    def isFirstSession(self, user_name):\n        tokenLdap = TokenEntity()\n        tokenLdap.setDn(self.staticConfiguration.getBaseDn().getClients())\n        tokenLdap.setUserId(user_name)\n\n        tokenLdapList = self.entryManager.findEntries(tokenLdap, 1)\n        print \"Application session. isFirstSession. Get result: '%s'\" % tokenLdapList\n\n        if (tokenLdapList != None) and (tokenLdapList.size() > 0):\n            print \"Application session. isFirstSession: False\"\n            return False\n\n        print \"Application session. isFirstSession: True\"\n        return True\n",
                        "scriptType": "application_session",
                        "programmingLanguage": "python",
                        "moduleProperties": [
                            {
                                "value1": "location_type",
                                "value2": "ldap"
                            }
                        ],
                        "level": 800,
                        "revision": 8,
                        "enabled": false,
                        "modified": false,
                        "internal": false,
                        "locationType": "ldap",
                        "baseDn": "inum=4144edf6-af99-451d-be29-f3eb5c0e9143,ou=scripts,o=jans"
                    }
        "401":
          description: Unauthorized
        "400":
          description: Bad Request
        "500":
          description: InternalServerError
      security:
      - oauth2:
        - https://jans.io/oauth/config/scripts.write
  /api/v1/config/scripts/{inum}:
    delete:
      tags:
      - Custom Scripts
      summary: Deletes a custom script
      description: Deletes a custom script
      operationId: delete-config-scripts-by-inum
      parameters:
      - name: inum
        in: path
        description: Script identifier
        required: true
        schema:
          type: string
      responses:
        "204":
          description: No Content
        "401":
          description: Unauthorized
        "404":
          description: Not Found
        "500":
          description: InternalServerError
      security:
      - oauth2:
        - https://jans.io/oauth/config/scripts.delete
    patch:
      tags:
      - Custom Scripts
      summary: Patches a custom script
      description: Patches a custom script
      operationId: patch-config-scripts-by-inum
      parameters:
      - name: inum
        in: path
        description: Script identifier
        required: true
        schema:
          type: string
      requestBody:
        description: JsonPatch object
        content:
          application/json-patch+json:
            schema:
              type: array
              items:
                $ref: '#/components/schemas/JsonPatch'
            examples:
              Request json example:
                description: Request json example
                value: "[{ \"op\": \"replace\", \"path\": \"/enabled\", \"value\"\
                  :false},{ \"op\": \"replace\", \"path\": \"/revision\", \"value\"\
                  :2}] \n"
      responses:
        "200":
          description: Ok
          content:
            application/json:
              schema:
                $ref: '#/components/schemas/CustomScript'
        "401":
          description: Unauthorized
        "404":
          description: Not Found
        "500":
          description: InternalServerError
      security:
      - oauth2:
        - https://jans.io/oauth/config/scripts.write
  /api/v1/config/scripts/inum/{inum}:
    get:
      tags:
      - Custom Scripts
      summary: Gets a script by Inum
      description: Gets a script by Inum
      operationId: get-config-scripts-by-inum
      parameters:
      - name: inum
        in: path
        description: Script identifier
        required: true
        schema:
          type: string
      responses:
        "200":
          description: Ok
          content:
            application/json:
              schema:
                $ref: '#/components/schemas/CustomScript'
              examples:
                Response json example:
                  description: Response json example
                  value: |
                    {
                        "dn": "inum=0300-BA90,ou=scripts,o=jans",
                        "inum": "0300-BA90",
                        "name": "discovery_java_params",
                        "description": "Java Custom Sample Script",
                        "script": "/* Copyright (c) 2022, Gluu\n Author: Yuriy Z\n */\n\nimport io.jans.model.SimpleCustomProperty;\nimport io.jans.model.custom.script.model.CustomScript;\nimport io.jans.model.custom.script.type.discovery.DiscoveryType;\nimport io.jans.service.custom.script.CustomScriptManager;\nimport org.slf4j.Logger;\nimport org.slf4j.LoggerFactory;\nimport org.json.JSONObject;\n\nimport java.util.Map;\n\npublic class Discovery implements DiscoveryType {\n\n    private static final Logger log = LoggerFactory.getLogger(Discovery.class);\n    private static final Logger scriptLogger = LoggerFactory.getLogger(CustomScriptManager.class);\n\n    @Override\n    public boolean init(Map<String, SimpleCustomProperty> configurationAttributes) {\n        log.info(\"Init of Discovery Java custom script\");\n        return true;\n    }\n\n    @Override\n    public boolean init(CustomScript customScript, Map<String, SimpleCustomProperty> configurationAttributes) {\n        log.info(\"Init of Discovery Java custom script\");\n        return true;\n    }\n\n    @Override\n    public boolean destroy(Map<String, SimpleCustomProperty> configurationAttributes) {\n        log.info(\"Destroy of Discovery Java custom script\");\n        return true;\n    }\n\n    @Override\n    public int getApiVersion() {\n        log.info(\"getApiVersion Discovery Java custom script: 11\");\n        return 11;\n    }\n\n    @Override\n    public boolean modifyResponse(Object responseAsJsonObject, Object context) {\n        scriptLogger.info(\"write to script logger\");\n        JSONObject response = (JSONObject) responseAsJsonObject;\n        response.accumulate(\"key_from_java\", \"value_from_script_on_java\");\n        return true;\n    }\n}\n",
                        "scriptType": "discovery",
                        "programmingLanguage": "java",
                        "moduleProperties": [
                            {
                                "value1": "location_type",
                                "value2": "ldap"
                            }
                        ],
                        "level": 1,
                        "revision": 11,
                        "enabled": true,
                        "modified": false,
                        "internal": false,
                        "locationType": "ldap",
                        "baseDn": "inum=0300-BA90,ou=scripts,o=jans"
                    }
        "401":
          description: Unauthorized
        "404":
          description: Not Found
        "500":
          description: InternalServerError
      security:
      - oauth2:
        - https://jans.io/oauth/config/scripts.readonly
  /api/v1/config/scripts/name/{name}:
    get:
      tags:
      - Custom Scripts
      summary: Fetch custom script by name
      description: Fetch custom script by name
      operationId: get-custom-script-by-name
      parameters:
      - name: name
        in: path
        description: Script name
        required: true
        schema:
          type: string
      responses:
        "200":
          description: CustomScript
          content:
            application/json:
              schema:
                $ref: '#/components/schemas/CustomScript'
              examples:
                Response json example:
                  description: Response json example
                  value: |
                    {
                        "dn": "inum=0300-BA90,ou=scripts,o=jans",
                        "inum": "0300-BA90",
                        "name": "discovery_java_params",
                        "description": "Java Custom Sample Script",
                        "script": "/* Copyright (c) 2022, Gluu\n Author: Yuriy Z\n */\n\nimport io.jans.model.SimpleCustomProperty;\nimport io.jans.model.custom.script.model.CustomScript;\nimport io.jans.model.custom.script.type.discovery.DiscoveryType;\nimport io.jans.service.custom.script.CustomScriptManager;\nimport org.slf4j.Logger;\nimport org.slf4j.LoggerFactory;\nimport org.json.JSONObject;\n\nimport java.util.Map;\n\npublic class Discovery implements DiscoveryType {\n\n    private static final Logger log = LoggerFactory.getLogger(Discovery.class);\n    private static final Logger scriptLogger = LoggerFactory.getLogger(CustomScriptManager.class);\n\n    @Override\n    public boolean init(Map<String, SimpleCustomProperty> configurationAttributes) {\n        log.info(\"Init of Discovery Java custom script\");\n        return true;\n    }\n\n    @Override\n    public boolean init(CustomScript customScript, Map<String, SimpleCustomProperty> configurationAttributes) {\n        log.info(\"Init of Discovery Java custom script\");\n        return true;\n    }\n\n    @Override\n    public boolean destroy(Map<String, SimpleCustomProperty> configurationAttributes) {\n        log.info(\"Destroy of Discovery Java custom script\");\n        return true;\n    }\n\n    @Override\n    public int getApiVersion() {\n        log.info(\"getApiVersion Discovery Java custom script: 11\");\n        return 11;\n    }\n\n    @Override\n    public boolean modifyResponse(Object responseAsJsonObject, Object context) {\n        scriptLogger.info(\"write to script logger\");\n        JSONObject response = (JSONObject) responseAsJsonObject;\n        response.accumulate(\"key_from_java\", \"value_from_script_on_java\");\n        return true;\n    }\n}\n",
                        "scriptType": "discovery",
                        "programmingLanguage": "java",
                        "moduleProperties": [
                            {
                                "value1": "location_type",
                                "value2": "ldap"
                            }
                        ],
                        "level": 1,
                        "revision": 11,
                        "enabled": true,
                        "modified": false,
                        "internal": false,
                        "locationType": "ldap",
                        "baseDn": "inum=0300-BA90,ou=scripts,o=jans"
                    }
        "401":
          description: Unauthorized
        "404":
          description: Not Found
        "500":
          description: InternalServerError
      security:
      - oauth2:
        - https://jans.io/oauth/config/scripts.readonly
  /api/v1/config/scripts/type/{type}:
    get:
      tags:
      - Custom Scripts
      summary: Gets list of scripts by type
      description: Gets list of scripts by type
      operationId: get-config-scripts-by-type
      parameters:
      - name: type
        in: path
        description: Script type
        required: true
        schema:
          type: string
      - name: limit
        in: query
        description: Search size - max size of the results to return
        schema:
          type: integer
          format: int32
          default: 50
      - name: pattern
        in: query
        description: Search pattern
        schema:
          type: string
          default: ""
      - name: startIndex
        in: query
        description: The 1-based index of the first query result
        schema:
          type: integer
          format: int32
          default: 0
      - name: sortBy
        in: query
        description: Attribute whose value will be used to order the returned response
        schema:
          type: string
          default: inum
      - name: sortOrder
        in: query
        description: Order in which the sortBy param is applied. Allowed values are
          "ascending" and "descending"
        schema:
          type: string
          default: ascending
      - name: fieldValuePair
        in: query
        description: Field and value pair for seraching
        schema:
          type: string
          default: ""
        examples:
          Field value example:
            description: Field value example
            value: "adminCanEdit=true,dataType=string"
      responses:
        "200":
          description: Ok
          content:
            application/json:
              schema:
                $ref: '#/components/schemas/PagedResult'
              examples:
                Response json example:
                  description: Response json example
                  value: |
                    {
                        "start": 0,
                        "totalEntriesCount": 1,
                        "entriesCount": 1,
                        "entries": [
                            {
                                "dn": "inum=0300-BA90,ou=scripts,o=jans",
                                "inum": "0300-BA90",
                                "name": "discovery_java_params",
                                "description": "Java Custom Sample Script",
                                "script": "/* Copyright (c) 2022, Gluu\n Author: Yuriy Z\n */\n\nimport io.jans.model.SimpleCustomProperty;\nimport io.jans.model.custom.script.model.CustomScript;\nimport io.jans.model.custom.script.type.discovery.DiscoveryType;\nimport io.jans.service.custom.script.CustomScriptManager;\nimport org.slf4j.Logger;\nimport org.slf4j.LoggerFactory;\nimport org.json.JSONObject;\n\nimport java.util.Map;\n\npublic class Discovery implements DiscoveryType {\n\n    private static final Logger log = LoggerFactory.getLogger(Discovery.class);\n    private static final Logger scriptLogger = LoggerFactory.getLogger(CustomScriptManager.class);\n\n    @Override\n    public boolean init(Map<String, SimpleCustomProperty> configurationAttributes) {\n        log.info(\"Init of Discovery Java custom script\");\n        return true;\n    }\n\n    @Override\n    public boolean init(CustomScript customScript, Map<String, SimpleCustomProperty> configurationAttributes) {\n        log.info(\"Init of Discovery Java custom script\");\n        return true;\n    }\n\n    @Override\n    public boolean destroy(Map<String, SimpleCustomProperty> configurationAttributes) {\n        log.info(\"Destroy of Discovery Java custom script\");\n        return true;\n    }\n\n    @Override\n    public int getApiVersion() {\n        log.info(\"getApiVersion Discovery Java custom script: 11\");\n        return 11;\n    }\n\n    @Override\n    public boolean modifyResponse(Object responseAsJsonObject, Object context) {\n        scriptLogger.info(\"write to script logger\");\n        JSONObject response = (JSONObject) responseAsJsonObject;\n        response.accumulate(\"key_from_java\", \"value_from_script_on_java\");\n        return true;\n    }\n}\n",
                                "scriptType": "discovery",
                                "programmingLanguage": "java",
                                "moduleProperties": [
                                    {
                                        "value1": "location_type",
                                        "value2": "ldap"
                                    }
                                ],
                                "level": 1,
                                "revision": 11,
                                "enabled": true,
                                "modified": false,
                                "internal": false,
                                "locationType": "ldap",
                                "baseDn": "inum=0300-BA90,ou=scripts,o=jans"
                            }
                        ]
                    }
        "401":
          description: Unauthorized
        "404":
          description: Not Found
        "500":
          description: InternalServerError
      security:
      - oauth2:
        - https://jans.io/oauth/config/scripts.readonly
  /api/v1/jans-auth-server/health:
    get:
      tags:
      - Auth Server Health - Check
      summary: Returns auth server health status
      description: Returns auth server health status
      operationId: get-auth-server-health
      responses:
        "200":
          description: Ok
          content:
            application/json:
              schema:
                $ref: '#/components/schemas/JsonNode'
              examples:
                Response json example:
                  description: Response json example
                  value: |
                    {
                        "status": "running",
                        "db_status": "online"
                    }
        "500":
          description: InternalServerError
  /api/v1/config/jwks/{kid}:
    get:
      tags:
      - Configuration – JWK - JSON Web Key (JWK)
      summary: Get a JSON Web Key based on kid
      description: Get a JSON Web Key based on kid
      operationId: get-jwk-by-kid
      parameters:
      - name: kid
        in: path
        description: The unique identifier for the key
        required: true
        schema:
          type: string
      responses:
        "200":
          description: Ok
          content:
            application/json:
              schema:
                $ref: '#/components/schemas/JSONWebKey'
              examples:
                Response json example:
                  description: Response json example
                  value: |
                    {
                        "kid": "1230bfb-276a-44aa-a97d-667b57587108_sig_rs256",
                        "kty": "RSA",
                        "use": "sig",
                        "alg": "RS256",
                        "exp": 1599751946863,
                        "x5c": [
                            "A0GCSqGSIb3DQEBCwUAMCExHzAdBgNVBAMMFm94QXV0aCBDQSBDZXJ0aWZpY2F0ZXMwHhcNMjAwOTA4MTUzMjE3WhcNMjAwOTEwMTUzMjI2WjAhMR8wHQYDVQQDDBZveEF1dGggQ0EgQ2VydGlmaWNhdGVzMIIBIjANBgkqhkiG9w0BAQEFAAOCAQ8AMIIBCgKCAQEAzj1NEHyGk/ywG25py2s/zVVrRggzRO0jE6VOUvqUzsEJwt1aszQ4onFu6vgtjNwq2ZmEFZbw1Jw7dlz4Xrdj12pQlLVuEhyVaTziQp3LvspqxyACHQb8XSKFdKZaa1eBF8PGN5zDN/d+tIrAZYnQS2gH8BoPIuB3Z9AoCLTzifnPvmOwW/e+/Wags/ApZiEfF2Po0InV5NeJAyoIpaGhlwjqqOWXm/GpCASAk9ZD8Ebnmy9RM71zDCgmvq/hPueKnbNTZdQ3TQdzEuSwxbWEHu16v5MbF7QtNzvFSFlllhgwqI2ccEljDbs18j3DUS2B1VTTAr/DLR3SVyCYbKBbRQIDAQABoycwJTAjBgNVHSUEHDAaBggrBgEFBQcDAQYIKwYBBQUHAwIGBFUdJQAwDQYJKoZIhvcNAQELBQADggEBADaqrfVH1FX0FLp99TG9fHOiOMD12vsIPANb9QbIADineFrSvUI3zIX56PpvMT+EApaLPcIYSwG1YziWT1oGDGkfyinofSRGl4JcC63slChUBfjlBZlXTIlc7CJA7CfzO6BW3SvO0GPF0NStCUD9Ou4oOVaIc3XrPzhIAp71cF9iLFnQUK1hiD9NhQUm5v2Nq+sQdjAxSlqigXnc+rB9+V8snCkr9x9q1cysq1ZyCRT55psa53Irqtc50T2PHA6kyzEVW51+yFaZa8z+WMoofr6ndx2DFI7n5+8jFGs9WoP+/zV8E/XK61iy+EdXVjXQYVcArjEzeIahn8QOd/hUcfo="
                        ],
                        "n": "EFZbw1Jw7dlz4Xrdj12pQlLVuEhyVaTziQp3LvspqxyACHQb8XSKFdKZaa1eBF8PGN5zDN_d-tIrAZYnQS2gH8BoPIuB3Z9AoCLTzifnPvmOwW_e-_Wags_ApZiEfF2Po0InV5NeJAyoIpaGhlwjqqOWXm_GpCASAk9ZD8Ebnmy9RM71zDCgmvq_hPueKnbNTZdQ3TQdzEuSwxbWEHu16v5MbF7QtNzvFSFlllhgwqI2ccEljDbs18j3DUS2B1VTTAr_DLR3SVyCYbKBbRQ",
                        "e": "AQAB"
                    }
        "401":
          description: Unauthorized
        "500":
          description: InternalServerError
      security:
      - oauth2:
        - https://jans.io/oauth/config/jwks.readonly
    delete:
      tags:
      - Configuration – JWK - JSON Web Key (JWK)
      summary: Delete a JSON Web Key based on kid
      description: Delete a JSON Web Key based on kid
      operationId: delete-config-jwk-kid
      parameters:
      - name: kid
        in: path
        description: The unique identifier for the key
        required: true
        schema:
          type: string
      responses:
        "204":
          description: No Content
        "401":
          description: Unauthorized
        "406":
          description: Not Acceptable
        "500":
          description: InternalServerError
      security:
      - oauth2:
        - https://jans.io/oauth/config/jwks.delete
    patch:
      tags:
      - Configuration – JWK - JSON Web Key (JWK)
      summary: Patch a specific JSON Web Key based on kid
      description: Patch a specific JSON Web Key based on kid
      operationId: patch-config-jwk-kid
      parameters:
      - name: kid
        in: path
        description: The unique identifier for the key
        required: true
        schema:
          type: string
      requestBody:
        description: JsonPatch object
        content:
          application/json-patch+json:
            schema:
              type: array
              items:
                $ref: '#/components/schemas/JsonPatch'
            examples:
              Request json example:
                description: Request json example
                value: "[\n    { \"op\": \"replace\", \"path\": \"/use\", \"value\"\
                  :\"enc\"},\n    { \"op\": \"replace\", \"path\": \"/e\", \"value\"\
                  :\"Updated_XYZ\"}\n] \n"
      responses:
        "200":
          description: Ok
          content:
            application/json:
              schema:
                $ref: '#/components/schemas/JSONWebKey'
              examples:
                Response json example:
                  description: Response json example
                  value: |
                    {
                        "kid": "1230bfb-276a-44aa-a97d-667b57587108_sig_rs256",
                        "kty": "RSA",
                        "use": "enc",
                        "alg": "RS256",
                        "exp": 1599751946863,
                        "x5c": [
                            "A0GCSqGSIb3DQEBCwUAMCExHzAdBgNVBAMMFm94QXV0aCBDQSBDZXJ0aWZpY2F0ZXMwHhcNMjAwOTA4MTUzMjE3WhcNMjAwOTEwMTUzMjI2WjAhMR8wHQYDVQQDDBZveEF1dGggQ0EgQ2VydGlmaWNhdGVzMIIBIjANBgkqhkiG9w0BAQEFAAOCAQ8AMIIBCgKCAQEAzj1NEHyGk/ywG25py2s/zVVrRggzRO0jE6VOUvqUzsEJwt1aszQ4onFu6vgtjNwq2ZmEFZbw1Jw7dlz4Xrdj12pQlLVuEhyVaTziQp3LvspqxyACHQb8XSKFdKZaa1eBF8PGN5zDN/d+tIrAZYnQS2gH8BoPIuB3Z9AoCLTzifnPvmOwW/e+/Wags/ApZiEfF2Po0InV5NeJAyoIpaGhlwjqqOWXm/GpCASAk9ZD8Ebnmy9RM71zDCgmvq/hPueKnbNTZdQ3TQdzEuSwxbWEHu16v5MbF7QtNzvFSFlllhgwqI2ccEljDbs18j3DUS2B1VTTAr/DLR3SVyCYbKBbRQIDAQABoycwJTAjBgNVHSUEHDAaBggrBgEFBQcDAQYIKwYBBQUHAwIGBFUdJQAwDQYJKoZIhvcNAQELBQADggEBADaqrfVH1FX0FLp99TG9fHOiOMD12vsIPANb9QbIADineFrSvUI3zIX56PpvMT+EApaLPcIYSwG1YziWT1oGDGkfyinofSRGl4JcC63slChUBfjlBZlXTIlc7CJA7CfzO6BW3SvO0GPF0NStCUD9Ou4oOVaIc3XrPzhIAp71cF9iLFnQUK1hiD9NhQUm5v2Nq+sQdjAxSlqigXnc+rB9+V8snCkr9x9q1cysq1ZyCRT55psa53Irqtc50T2PHA6kyzEVW51+yFaZa8z+WMoofr6ndx2DFI7n5+8jFGs9WoP+/zV8E/XK61iy+EdXVjXQYVcArjEzeIahn8QOd/hUcfo="
                        ],
                        "n": "EFZbw1Jw7dlz4Xrdj12pQlLVuEhyVaTziQp3LvspqxyACHQb8XSKFdKZaa1eBF8PGN5zDN_d-tIrAZYnQS2gH8BoPIuB3Z9AoCLTzifnPvmOwW_e-_Wags_ApZiEfF2Po0InV5NeJAyoIpaGhlwjqqOWXm_GpCASAk9ZD8Ebnmy9RM71zDCgmvq_hPueKnbNTZdQ3TQdzEuSwxbWEHu16v5MbF7QtNzvFSFlllhgwqI2ccEljDbs18j3DUS2B1VTTAr_DLR3SVyCYbKBbRQ",
                        "e": "Updated_XYZ"
                    }
        "401":
          description: Unauthorized
        "404":
          description: Not Found
        "500":
          description: InternalServerError
      security:
      - oauth2:
        - https://jans.io/oauth/config/jwks.write
  /api/v1/config/jwks:
    get:
      tags:
      - Configuration – JWK - JSON Web Key (JWK)
      summary: Gets list of JSON Web Key (JWK) used by server
      description: Gets list of JSON Web Key (JWK) used by server
      operationId: get-config-jwks
      responses:
        "200":
          description: Ok
          content:
            application/json:
              schema:
                $ref: '#/components/schemas/WebKeysConfiguration'
              examples:
                Response json example:
                  description: Response json example
                  value: "{\n    \"keys\": [\n        {\n            \"descr\": \"\
                    Signature Key: RSA RSASSA-PKCS1-v1_5 using SHA-256\",\n      \
                    \      \"kty\": \"RSA\",\n            \"e\": \"AQAB\",\n     \
                    \       \"use\": \"sig\",\n            \"kid\": \"abc3a91b-dd1b-47b0-b7e7-aaf2ec3b9d5e_sig_rs256\"\
                    ,\n            \"x5c\": [\n                \"E3+Z7Ie9FVpDIqeBo/xI8/q7CCDxCHTtiTQjGS5j/XV4VcPt7i9mrQsajbndCAmynVw==\"\
                    \n            ],\n            \"name\": \"id_token RS256 Sign\
                    \ Key\",\n            \"exp\": 1666775666429,\n            \"\
                    alg\": \"RS256\",\n            \"n\": \"qzu2jRl6UoTnnUJS6zg7ghavupiUQ3Ux4fAH6H7DCXF-cuOgelBjUj_GLPqz5FeOCnQ\"\
                    \n        },\n\t\t{\n            \"descr\": \"Encryption Key:\
                    \ Elliptic Curve Diffie-Hellman Ephemeral Static key agreement\
                    \ using Concat KDF\",\n            \"kty\": \"EC\",\n        \
                    \    \"use\": \"enc\",\n            \"crv\": \"P-256\",\n    \
                    \        \"kid\": \"0870a2b9-1200-42a2-9b12-e2fa89ce3bd0_enc_ecdh-es\"\
                    ,\n            \"x5c\": [\n                \"tE24Ofz3eFhtBAIhAINgdWN86TOOEAUXUr2ijmaAPBgn7mGoeg4c7FfyZTxn\"\
                    \n            ],\n            \"name\": \"id_token ECDH-ES Encryption\
                    \ Key\",\n            \"x\": \"NBJAtpZ-jWGjaXDFYgt38\",\n    \
                    \        \"y\": \"7n6oS9y5vN2XrTKMKilo\",\n            \"exp\"\
                    : 1666775666429,\n            \"alg\": \"ECDH-ES\"\n        }\n\
                    \    ]\n}\n"
        "401":
          description: Unauthorized
        "500":
          description: InternalServerError
      security:
      - oauth2:
        - https://jans.io/oauth/config/jwks.readonly
    put:
      tags:
      - Configuration – JWK - JSON Web Key (JWK)
      summary: Replaces JSON Web Keys
      description: Replaces JSON Web Keys
      operationId: put-config-jwks
      requestBody:
        description: JSON Web Keys object
        content:
          application/json:
            schema:
              $ref: '#/components/schemas/WebKeysConfiguration'
            examples:
              Request json example:
                description: Request json example
                value: "{\n    \"keys\": [\n        {\n            \"descr\": \"Signature\
                  \ Key: RSA RSASSA-PKCS1-v1_5 using SHA-256\",\n            \"kty\"\
                  : \"RSA\",\n            \"e\": \"AQAB\",\n            \"use\": \"\
                  sig\",\n            \"kid\": \"abc3a91b-dd1b-47b0-b7e7-aaf2ec3b9d5e_sig_rs256\"\
                  ,\n            \"x5c\": [\n                \"E3+Z7Ie9FVpDIqeBo/xI8/q7CCDxCHTtiTQjGS5j/XV4VcPt7i9mrQsajbndCAmynVw==\"\
                  \n            ],\n            \"name\": \"id_token RS256 Sign Key\"\
                  ,\n            \"exp\": 1666775666429,\n            \"alg\": \"\
                  RS256\",\n            \"n\": \"qzu2jRl6UoTnnUJS6zg7ghavupiUQ3Ux4fAH6H7DCXF-cuOgelBjUj_GLPqz5FeOCnQ\"\
                  \n        },\n\t\t{\n            \"descr\": \"Encryption Key: Elliptic\
                  \ Curve Diffie-Hellman Ephemeral Static key agreement using Concat\
                  \ KDF\",\n            \"kty\": \"EC\",\n            \"use\": \"\
                  enc\",\n            \"crv\": \"P-256\",\n            \"kid\": \"\
                  0870a2b9-1200-42a2-9b12-e2fa89ce3bd0_enc_ecdh-es\",\n          \
                  \  \"x5c\": [\n                \"tE24Ofz3eFhtBAIhAINgdWN86TOOEAUXUr2ijmaAPBgn7mGoeg4c7FfyZTxn\"\
                  \n            ],\n            \"name\": \"id_token ECDH-ES Encryption\
                  \ Key\",\n            \"x\": \"NBJAtpZ-jWGjaXDFYgt38\",\n      \
                  \      \"y\": \"7n6oS9y5vN2XrTKMKilo\",\n            \"exp\": 1666775666429,\n\
                  \            \"alg\": \"ECDH-ES\"\n        }\n    ]\n}\n"
      responses:
        "200":
          description: Ok
          content:
            application/json:
              schema:
                $ref: '#/components/schemas/WebKeysConfiguration'
              examples:
                Response json example:
                  description: Response json example
                  value: "{\n    \"keys\": [\n        {\n            \"descr\": \"\
                    Signature Key: RSA RSASSA-PKCS1-v1_5 using SHA-256\",\n      \
                    \      \"kty\": \"RSA\",\n            \"e\": \"AQAB\",\n     \
                    \       \"use\": \"sig\",\n            \"kid\": \"abc3a91b-dd1b-47b0-b7e7-aaf2ec3b9d5e_sig_rs256\"\
                    ,\n            \"x5c\": [\n                \"E3+Z7Ie9FVpDIqeBo/xI8/q7CCDxCHTtiTQjGS5j/XV4VcPt7i9mrQsajbndCAmynVw==\"\
                    \n            ],\n            \"name\": \"id_token RS256 Sign\
                    \ Key\",\n            \"exp\": 1666775666429,\n            \"\
                    alg\": \"RS256\",\n            \"n\": \"qzu2jRl6UoTnnUJS6zg7ghavupiUQ3Ux4fAH6H7DCXF-cuOgelBjUj_GLPqz5FeOCnQ\"\
                    \n        },\n\t\t{\n            \"descr\": \"Encryption Key:\
                    \ Elliptic Curve Diffie-Hellman Ephemeral Static key agreement\
                    \ using Concat KDF\",\n            \"kty\": \"EC\",\n        \
                    \    \"use\": \"enc\",\n            \"crv\": \"P-256\",\n    \
                    \        \"kid\": \"0870a2b9-1200-42a2-9b12-e2fa89ce3bd0_enc_ecdh-es\"\
                    ,\n            \"x5c\": [\n                \"tE24Ofz3eFhtBAIhAINgdWN86TOOEAUXUr2ijmaAPBgn7mGoeg4c7FfyZTxn\"\
                    \n            ],\n            \"name\": \"id_token ECDH-ES Encryption\
                    \ Key\",\n            \"x\": \"NBJAtpZ-jWGjaXDFYgt38\",\n    \
                    \        \"y\": \"7n6oS9y5vN2XrTKMKilo\",\n            \"exp\"\
                    : 1666775666429,\n            \"alg\": \"ECDH-ES\"\n        }\n\
                    \    ]\n}\n"
        "401":
          description: Unauthorized
        "500":
          description: InternalServerError
      security:
      - oauth2:
        - https://jans.io/oauth/config/jwks.write
    patch:
      tags:
      - Configuration – JWK - JSON Web Key (JWK)
      summary: Patches JSON Web Keys
      description: Patches JSON Web Keys
      operationId: patch-config-jwks
      requestBody:
        description: JsonPatch object
        content:
          application/json-patch+json:
            schema:
              type: array
              items:
                $ref: '#/components/schemas/JsonPatch'
            examples:
              Request json example:
                description: Request json example
                value: "[\n\t{ \"op\": \"add\", \"path\": \"/keys/1\", \"value\":{\n\
                  \            \"descr\": \"Test Key\",\n            \"kty\": \"EC\"\
                  ,\n            \"use\": \"enc\",\n            \"crv\": \"P-256\"\
                  ,\n            \"kid\": \"1234a2b9-1200-42a2-9b12-e2fa89ce3bd0_enc_ecdh-es\"\
                  ,\n            \"x5c\": [\n                \"tE24Ofz3eFhtBAIhAINgdWN86TOOEAUXUr2ijmaAPBgn7mGoeg4c7FfyZTxn\"\
                  \n            ],\n            \"name\": \"test-key\",\n        \
                  \    \"x\": \"NBJAtpZ-jWGjaXDFYgt38\",\n            \"y\": \"7n6oS9y5vN2XrTKMKilo\"\
                  ,\n            \"exp\": 1666775666429,\n            \"alg\": \"\
                  ECDH-ES\"\n        }\n\t}\n] \n"
      responses:
        "200":
          description: Ok
          content:
            application/json:
              schema:
                $ref: '#/components/schemas/WebKeysConfiguration'
              examples:
                Response json example:
                  description: Response json example
                  value: "{\n    \"keys\": [\n        {\n            \"descr\": \"\
                    Signature Key: RSA RSASSA-PKCS1-v1_5 using SHA-256\",\n      \
                    \      \"kty\": \"RSA\",\n            \"e\": \"AQAB\",\n     \
                    \       \"use\": \"sig\",\n            \"kid\": \"abc3a91b-dd1b-47b0-b7e7-aaf2ec3b9d5e_sig_rs256\"\
                    ,\n            \"x5c\": [\n                \"E3+Z7Ie9FVpDIqeBo/xI8/q7CCDxCHTtiTQjGS5j/XV4VcPt7i9mrQsajbndCAmynVw==\"\
                    \n            ],\n            \"name\": \"id_token RS256 Sign\
                    \ Key\",\n            \"exp\": 1666775666429,\n            \"\
                    alg\": \"RS256\",\n            \"n\": \"qzu2jRl6UoTnnUJS6zg7ghavupiUQ3Ux4fAH6H7DCXF-cuOgelBjUj_GLPqz5FeOCnQ\"\
                    \n        },\n\t\t{\n            \"descr\": \"Encryption Key:\
                    \ Elliptic Curve Diffie-Hellman Ephemeral Static key agreement\
                    \ using Concat KDF\",\n            \"kty\": \"EC\",\n        \
                    \    \"use\": \"enc\",\n            \"crv\": \"P-256\",\n    \
                    \        \"kid\": \"0870a2b9-1200-42a2-9b12-e2fa89ce3bd0_enc_ecdh-es\"\
                    ,\n            \"x5c\": [\n                \"tE24Ofz3eFhtBAIhAINgdWN86TOOEAUXUr2ijmaAPBgn7mGoeg4c7FfyZTxn\"\
                    \n            ],\n            \"name\": \"id_token ECDH-ES Encryption\
                    \ Key\",\n            \"x\": \"NBJAtpZ-jWGjaXDFYgt38\",\n    \
                    \        \"y\": \"7n6oS9y5vN2XrTKMKilo\",\n            \"exp\"\
                    : 1666775666429,\n            \"alg\": \"ECDH-ES\"\n        }\n\
                    \    ]\n}\n"
        "401":
          description: Unauthorized
        "500":
          description: InternalServerError
      security:
      - oauth2:
        - https://jans.io/oauth/config/jwks.write
  /api/v1/config/jwks/key:
    post:
      tags:
      - Configuration – JWK - JSON Web Key (JWK)
      summary: Configuration – JWK - JSON Web Key (JWK)
      description: Configuration – JWK - JSON Web Key (JWK)
      operationId: post-config-jwks-key
      requestBody:
        description: JSONWebKey object
        content:
          application/json:
            schema:
              $ref: '#/components/schemas/JSONWebKey'
            examples:
              Request json example:
                description: Request json example
                value: |
                  {
                        "kty": "RSA",
                        "e": "AQAB",
                        "use": "sig",
                        "crv": "",
                        "kid": "1230bfb-276a-44aa-a97d-667b57587108_sig_rs256",
                        "x5c": [
                          "A0GCSqGSIb3DQEBCwUAMCExHzAdBgNVBAMMFm94QXV0aCBDQSBDZXJ0aWZpY2F0ZXMwHhcNMjAwOTA4MTUzMjE3WhcNMjAwOTEwMTUzMjI2WjAhMR8wHQYDVQQDDBZveEF1dGggQ0EgQ2VydGlmaWNhdGVzMIIBIjANBgkqhkiG9w0BAQEFAAOCAQ8AMIIBCgKCAQEAzj1NEHyGk/ywG25py2s/zVVrRggzRO0jE6VOUvqUzsEJwt1aszQ4onFu6vgtjNwq2ZmEFZbw1Jw7dlz4Xrdj12pQlLVuEhyVaTziQp3LvspqxyACHQb8XSKFdKZaa1eBF8PGN5zDN/d+tIrAZYnQS2gH8BoPIuB3Z9AoCLTzifnPvmOwW/e+/Wags/ApZiEfF2Po0InV5NeJAyoIpaGhlwjqqOWXm/GpCASAk9ZD8Ebnmy9RM71zDCgmvq/hPueKnbNTZdQ3TQdzEuSwxbWEHu16v5MbF7QtNzvFSFlllhgwqI2ccEljDbs18j3DUS2B1VTTAr/DLR3SVyCYbKBbRQIDAQABoycwJTAjBgNVHSUEHDAaBggrBgEFBQcDAQYIKwYBBQUHAwIGBFUdJQAwDQYJKoZIhvcNAQELBQADggEBADaqrfVH1FX0FLp99TG9fHOiOMD12vsIPANb9QbIADineFrSvUI3zIX56PpvMT+EApaLPcIYSwG1YziWT1oGDGkfyinofSRGl4JcC63slChUBfjlBZlXTIlc7CJA7CfzO6BW3SvO0GPF0NStCUD9Ou4oOVaIc3XrPzhIAp71cF9iLFnQUK1hiD9NhQUm5v2Nq+sQdjAxSlqigXnc+rB9+V8snCkr9x9q1cysq1ZyCRT55psa53Irqtc50T2PHA6kyzEVW51+yFaZa8z+WMoofr6ndx2DFI7n5+8jFGs9WoP+/zV8E/XK61iy+EdXVjXQYVcArjEzeIahn8QOd/hUcfo="
                        ],
                        "exp": 1599751946863,
                        "alg": "RS256",
                        "n": "EFZbw1Jw7dlz4Xrdj12pQlLVuEhyVaTziQp3LvspqxyACHQb8XSKFdKZaa1eBF8PGN5zDN_d-tIrAZYnQS2gH8BoPIuB3Z9AoCLTzifnPvmOwW_e-_Wags_ApZiEfF2Po0InV5NeJAyoIpaGhlwjqqOWXm_GpCASAk9ZD8Ebnmy9RM71zDCgmvq_hPueKnbNTZdQ3TQdzEuSwxbWEHu16v5MbF7QtNzvFSFlllhgwqI2ccEljDbs18j3DUS2B1VTTAr_DLR3SVyCYbKBbRQ"
                      }
      responses:
        "201":
          description: Created
          content:
            application/json:
              schema:
                $ref: '#/components/schemas/JSONWebKey'
              examples:
                Response json example:
                  description: Response json example
                  value: |
                    {
                        "kid": "1230bfb-276a-44aa-a97d-667b57587108_sig_rs256",
                        "kty": "RSA",
                        "use": "sig",
                        "alg": "RS256",
                        "exp": 1599751946863,
                        "x5c": [
                            "A0GCSqGSIb3DQEBCwUAMCExHzAdBgNVBAMMFm94QXV0aCBDQSBDZXJ0aWZpY2F0ZXMwHhcNMjAwOTA4MTUzMjE3WhcNMjAwOTEwMTUzMjI2WjAhMR8wHQYDVQQDDBZveEF1dGggQ0EgQ2VydGlmaWNhdGVzMIIBIjANBgkqhkiG9w0BAQEFAAOCAQ8AMIIBCgKCAQEAzj1NEHyGk/ywG25py2s/zVVrRggzRO0jE6VOUvqUzsEJwt1aszQ4onFu6vgtjNwq2ZmEFZbw1Jw7dlz4Xrdj12pQlLVuEhyVaTziQp3LvspqxyACHQb8XSKFdKZaa1eBF8PGN5zDN/d+tIrAZYnQS2gH8BoPIuB3Z9AoCLTzifnPvmOwW/e+/Wags/ApZiEfF2Po0InV5NeJAyoIpaGhlwjqqOWXm/GpCASAk9ZD8Ebnmy9RM71zDCgmvq/hPueKnbNTZdQ3TQdzEuSwxbWEHu16v5MbF7QtNzvFSFlllhgwqI2ccEljDbs18j3DUS2B1VTTAr/DLR3SVyCYbKBbRQIDAQABoycwJTAjBgNVHSUEHDAaBggrBgEFBQcDAQYIKwYBBQUHAwIGBFUdJQAwDQYJKoZIhvcNAQELBQADggEBADaqrfVH1FX0FLp99TG9fHOiOMD12vsIPANb9QbIADineFrSvUI3zIX56PpvMT+EApaLPcIYSwG1YziWT1oGDGkfyinofSRGl4JcC63slChUBfjlBZlXTIlc7CJA7CfzO6BW3SvO0GPF0NStCUD9Ou4oOVaIc3XrPzhIAp71cF9iLFnQUK1hiD9NhQUm5v2Nq+sQdjAxSlqigXnc+rB9+V8snCkr9x9q1cysq1ZyCRT55psa53Irqtc50T2PHA6kyzEVW51+yFaZa8z+WMoofr6ndx2DFI7n5+8jFGs9WoP+/zV8E/XK61iy+EdXVjXQYVcArjEzeIahn8QOd/hUcfo="
                        ],
                        "n": "EFZbw1Jw7dlz4Xrdj12pQlLVuEhyVaTziQp3LvspqxyACHQb8XSKFdKZaa1eBF8PGN5zDN_d-tIrAZYnQS2gH8BoPIuB3Z9AoCLTzifnPvmOwW_e-_Wags_ApZiEfF2Po0InV5NeJAyoIpaGhlwjqqOWXm_GpCASAk9ZD8Ebnmy9RM71zDCgmvq_hPueKnbNTZdQ3TQdzEuSwxbWEHu16v5MbF7QtNzvFSFlllhgwqI2ccEljDbs18j3DUS2B1VTTAr_DLR3SVyCYbKBbRQ",
                        "e": "AQAB"
                    }
        "401":
          description: Unauthorized
        "406":
          description: Not Acceptable
        "500":
          description: InternalServerError
      security:
      - oauth2:
        - https://jans.io/oauth/config/jwks.write
  /api/v1/config/database/ldap:
    get:
      tags:
      - Database - LDAP configuration
      summary: Gets list of existing LDAP configurations.
      description: Gets list of existing LDAP configurations.
      operationId: get-config-database-ldap
      responses:
        "200":
          description: Ok
          content:
            application/json:
              schema:
                type: array
                items:
                  $ref: '#/components/schemas/GluuLdapConfiguration'
              examples:
                Response json example:
                  description: Response json example
                  value: |
                    [
                        {
                            "configId": "auth_ldap_server",
                            "bindDN": "cn=directory manager",
                            "bindPassword": "password==",
                            "servers": [
                                "jans.server:1636"
                            ],
                            "maxConnections": 1000,
                            "useSSL": true,
                            "baseDNs": [
                                "ou=people,o=jans"
                            ],
                            "primaryKey": "uid",
                            "localPrimaryKey": "uid",
                            "useAnonymousBind": false,
                            "enabled": false,
                            "version": 0,
                            "level": 0
                        }
                    ]
        "401":
          description: Unauthorized
        "500":
          description: InternalServerError
      security:
      - oauth2:
        - https://jans.io/oauth/config/database/ldap.readonly
    put:
      tags:
      - Database - LDAP configuration
      summary: Updates LDAP configuration
      description: Updates LDAP configuration
      operationId: put-config-database-ldap
      requestBody:
        description: GluuLdapConfiguration object
        content:
          application/json:
            schema:
              $ref: '#/components/schemas/GluuLdapConfiguration'
            examples:
              Request json example:
                description: Request json example
                value: |
                  {
                      "configId": "auth_ldap_server",
                      "bindDN": "cn=directory manager",
                      "bindPassword": "axby+nlegh9DhpQ==",
                      "servers": [
                          "jans.server2:1636"
                      ],
                      "maxConnections": 1000,
                      "useSSL": true,
                      "baseDNs": [
                          "ou=people,o=jans"
                      ],
                      "primaryKey": "uid",
                      "localPrimaryKey": "uid",
                      "useAnonymousBind": false,
                      "enabled": false,
                      "version": 0,
                      "level": 0
                  }
      responses:
        "200":
          description: Ok
          content:
            application/json:
              schema:
                $ref: '#/components/schemas/GluuLdapConfiguration'
              examples:
                Response json example:
                  description: Response json example
                  value: |
                    {
                        "configId": "auth_ldap_server",
                        "bindDN": "cn=directory manager",
                        "bindPassword": "axby+nlegh9DhpQ==",
                        "servers": [
                            "jans.server2:1636"
                        ],
                        "maxConnections": 1000,
                        "useSSL": true,
                        "baseDNs": [
                            "ou=people,o=jans"
                        ],
                        "primaryKey": "uid",
                        "localPrimaryKey": "uid",
                        "useAnonymousBind": false,
                        "enabled": false,
                        "version": 0,
                        "level": 0
                    }
        "401":
          description: Unauthorized
        "404":
          description: Not Found
        "500":
          description: InternalServerError
      security:
      - oauth2:
        - https://jans.io/oauth/config/database/ldap.write
    post:
      tags:
      - Database - LDAP configuration
      summary: Adds a new LDAP configuration
      description: Adds a new LDAP configuration
      operationId: post-config-database-ldap
      requestBody:
        description: GluuLdapConfiguration object
        content:
          application/json:
            schema:
              $ref: '#/components/schemas/GluuLdapConfiguration'
            examples:
              Request json example:
                description: Request json example
                value: |
                  {
                      "configId": "auth_ldap_server",
                      "bindDN": "cn=directory manager",
                      "bindPassword": "axby+nlegh9DhpQ==",
                      "servers": [
                          "jans.server2:1636"
                      ],
                      "maxConnections": 1000,
                      "useSSL": true,
                      "baseDNs": [
                          "ou=people,o=jans"
                      ],
                      "primaryKey": "uid",
                      "localPrimaryKey": "uid",
                      "useAnonymousBind": false,
                      "enabled": false,
                      "version": 0,
                      "level": 0
                  }
      responses:
        "201":
          description: Created
          content:
            application/json:
              schema:
                $ref: '#/components/schemas/GluuLdapConfiguration'
              examples:
                Response json example:
                  description: Response json example
                  value: |
                    {
                        "configId": "auth_ldap_server",
                        "bindDN": "cn=directory manager",
                        "bindPassword": "axby+nlegh9DhpQ==",
                        "servers": [
                            "jans.server2:1636"
                        ],
                        "maxConnections": 1000,
                        "useSSL": true,
                        "baseDNs": [
                            "ou=people,o=jans"
                        ],
                        "primaryKey": "uid",
                        "localPrimaryKey": "uid",
                        "useAnonymousBind": false,
                        "enabled": false,
                        "version": 0,
                        "level": 0
                    }
        "401":
          description: Unauthorized
        "406":
          description: Not Acceptable
        "500":
          description: InternalServerError
      security:
      - oauth2:
        - https://jans.io/oauth/config/database/ldap.write
  /api/v1/config/database/ldap/{name}:
    get:
      tags:
      - Database - LDAP configuration
      summary: Gets an LDAP configuration by name.
      description: Gets an LDAP configuration by name.
      operationId: get-config-database-ldap-by-name
      parameters:
      - name: name
        in: path
        description: Name of LDAP configuration
        required: true
        schema:
          type: string
      responses:
        "200":
          description: Ok
          content:
            application/json:
              schema:
                $ref: '#/components/schemas/GluuLdapConfiguration'
              examples:
                Response json example:
                  description: Response json example
                  value: |
                    {
                        "configId": "auth_ldap_server",
                        "bindDN": "cn=directory manager",
                        "bindPassword": "axby+nlegh9DhpQ==",
                        "servers": [
                            "jans.server2:1636"
                        ],
                        "maxConnections": 1000,
                        "useSSL": true,
                        "baseDNs": [
                            "ou=people,o=jans"
                        ],
                        "primaryKey": "uid",
                        "localPrimaryKey": "uid",
                        "useAnonymousBind": false,
                        "enabled": false,
                        "version": 0,
                        "level": 0
                    }
        "401":
          description: Unauthorized
        "500":
          description: InternalServerError
      security:
      - oauth2:
        - https://jans.io/oauth/config/database/ldap.readonly
    delete:
      tags:
      - Database - LDAP configuration
      summary: Deletes an LDAP configuration
      description: Deletes an LDAP configuration
      operationId: delete-config-database-ldap-by-name
      parameters:
      - name: name
        in: path
        required: true
        schema:
          type: string
      responses:
        "204":
          description: No Content
          content:
            application/json:
              schema:
                $ref: '#/components/schemas/GluuLdapConfiguration'
        "401":
          description: Unauthorized
        "404":
          description: Not Found
        "500":
          description: InternalServerError
      security:
      - oauth2:
        - https://jans.io/oauth/config/database/ldap.delete
    patch:
      tags:
      - Database - LDAP configuration
      summary: Patches a LDAP configuration by name
      description: Patches a LDAP configuration by name
      operationId: patch-config-database-ldap-by-name
      parameters:
      - name: name
        in: path
        description: Name of LDAP configuration
        required: true
        schema:
          type: string
      requestBody:
        description: JsonPatch object
        content:
          application/json-patch+json:
            schema:
              type: array
              items:
                $ref: '#/components/schemas/JsonPatch'
            examples:
              Request json example:
                description: Request json example
                value: example/auth/database/ldap/ldap-patch
      responses:
        "200":
          description: Ok
          content:
            application/json:
              schema:
                $ref: '#/components/schemas/GluuLdapConfiguration'
              examples:
                Response json example:
                  description: Response json example
                  value: |
                    {
                        "configId": "auth_ldap_server",
                        "bindDN": "cn=directory manager",
                        "bindPassword": "axby+nlegh9DhpQ==",
                        "servers": [
                            "jans.server2:1636"
                        ],
                        "maxConnections": 1000,
                        "useSSL": true,
                        "baseDNs": [
                            "ou=people,o=jans"
                        ],
                        "primaryKey": "uid",
                        "localPrimaryKey": "uid",
                        "useAnonymousBind": false,
                        "enabled": false,
                        "version": 0,
                        "level": 0
                    }
        "401":
          description: Unauthorized
        "404":
          description: Not Found
        "500":
          description: InternalServerError
      security:
      - oauth2:
        - https://jans.io/oauth/config/database/ldap.write
  /api/v1/config/database/ldap/test:
    post:
      tags:
      - Database - LDAP configuration
      summary: Tests an LDAP configuration
      description: Tests an LDAP configuration
      operationId: post-config-database-ldap-test
      requestBody:
        description: GluuLdapConfiguration object
        content:
          application/json:
            schema:
              $ref: '#/components/schemas/GluuLdapConfiguration'
            examples:
              Request json example:
                description: Request json example
                value: "[{ \"op\": \"replace\", \"path\": \"/maxConnections\", \"\
                  value\":800}] \n"
      responses:
        "200":
          description: Ok
          content:
            application/json:
              schema:
                type: boolean
                description: boolean value true if successful
        "401":
          description: Unauthorized
        "500":
          description: InternalServerError
      security:
      - oauth2:
        - https://jans.io/oauth/config/database/ldap.readonly
  /api/v1/logging:
    get:
      tags:
      - Configuration – Logging
      summary: Returns Jans Authorization Server logging settings
      description: Returns Jans Authorization Server logging settings
      operationId: get-config-logging
      responses:
        "200":
          description: Ok
          content:
            application/json:
              schema:
                $ref: '#/components/schemas/Logging'
              examples:
                Response json example:
                  description: Response json example
                  value: |
                    {
                        "loggingLevel": "TRACE",
                        "loggingLayout": "text",
                        "httpLoggingEnabled": false,
                        "disableJdkLogger": true,
                        "enabledOAuthAuditLogging": false
                    }
        "401":
          description: Unauthorized
        "500":
          description: InternalServerError
      security:
      - oauth2:
        - https://jans.io/oauth/config/logging.readonly
    put:
      tags:
      - Configuration – Logging
      summary: Updates Jans Authorization Server logging settings
      description: Updates Jans Authorization Server logging settings
      operationId: put-config-logging
      requestBody:
        description: Logging object
        content:
          application/json:
            schema:
              $ref: '#/components/schemas/Logging'
            examples:
              Request json example:
                description: Request json example
                value: |
                  {
                      "loggingLevel": "TRACE",
                      "loggingLayout": "text",
                      "httpLoggingEnabled": false,
                      "disableJdkLogger": true,
                      "enabledOAuthAuditLogging": false
                  }
      responses:
        "200":
          description: Ok
          content:
            application/json:
              schema:
                $ref: '#/components/schemas/Logging'
              examples:
                Response json example:
                  description: Response json example
                  value: |
                    {
                        "loggingLevel": "TRACE",
                        "loggingLayout": "text",
                        "httpLoggingEnabled": false,
                        "disableJdkLogger": true,
                        "enabledOAuthAuditLogging": false
                    }
        "401":
          description: Unauthorized
        "500":
          description: InternalServerError
      security:
      - oauth2:
        - https://jans.io/oauth/config/logging.write
  /api/v1/org:
    get:
      tags:
      - Organization Configuration
      summary: Retrieves organization configuration
      description: Retrieves organization configuration
      operationId: get-organization-config
      responses:
        "200":
          description: Ok
          content:
            application/json:
              schema:
                $ref: '#/components/schemas/GluuOrganization'
              examples:
                Response json example:
                  description: Response json example
                  value: |
                    {
                        "dn": "o=jans",
                        "displayName": "Jans Server",
                        "description": "Welcome to oxTrust!",
                        "organization": "jans",
                        "managerGroup": "inum=60B7,ou=groups,o=jans",
                        "themeColor": "166309",
                        "shortName": "Jans Server",
                        "organizationTitle": "Gluu",
                        "baseDn": "o=jans"
                    }
        "401":
          description: Unauthorized
        "500":
          description: InternalServerError
      security:
      - oauth2:
        - https://jans.io/oauth/config/organization.readonly
    patch:
      tags:
      - Organization Configuration
      summary: Patch organization configuration
      description: Patch organization configuration
      operationId: patch-organization-config
      requestBody:
        description: String representing JsonPatch request.
        content:
          application/json-patch+json:
            schema:
              type: array
              items:
                $ref: '#/components/schemas/JsonPatch'
            examples:
              Request json example:
                description: Request json example
                value: "[\n    { \"op\": \"add\", \"path\": \"/customMessages\", \"\
                  value\": [\"customMessages1\",\"customMessages2\"] },\n    { \"\
                  op\": \"add\", \"path\": \"/jsFaviconPath\", \"value\": \"/opt/jans/jetty/jans-auth/custom/static\"\
                  \ }\n] \n"
      responses:
        "200":
          description: Ok
          content:
            application/json:
              schema:
                $ref: '#/components/schemas/GluuOrganization'
              examples:
                Response json example:
                  description: Response json example
                  value: |
                    {
                        "dn": "o=jans",
                        "displayName": "Jans Server",
                        "description": "Welcome to oxTrust!",
                        "organization": "jans",
                        "managerGroup": "inum=60B7,ou=groups,o=jans",
                        "themeColor": "166309",
                        "shortName": "Jans Server",
                        "customMessages": [
                            "customMessages1",
                            "customMessages2"
                        ],
                        "jsFaviconPath": "/opt/jans/jetty/jans-auth/custom/static",
                        "organizationTitle": "Gluu",
                        "baseDn": "o=jans"
                    }
        "401":
          description: Unauthorized
        "500":
          description: InternalServerError
      security:
      - oauth2:
        - https://jans.io/oauth/config/organization.write
  /api/v1/plugin:
    get:
      tags:
      - Plugins
      summary: Gets list of Plugins
      description: Gets list of Plugins
      operationId: get-plugins
      responses:
        "200":
          description: Ok
          content:
            application/json:
              schema:
                type: array
                items:
                  $ref: '#/components/schemas/PluginConf'
              examples:
                Response example:
                  description: Response example
                  value: |
                    [
                        {
                            "name": "fido2",
                            "description": "fido2 plugin"
                        },
                        {
                            "name": "scim",
                            "description": "scim plugin"
                        },
                        {
                            "name": "user-management",
                            "description": "user-management plugin"
                        }
                    ]
        "401":
          description: Unauthorized
        "500":
          description: InternalServerError
      security:
      - oauth2:
        - https://jans.io/oauth/config/plugin.readonly
  /api/v1/plugin/{pluginName}:
    get:
      tags:
      - Plugins
      summary: Get plugin by name
      description: Get plugin by name
      operationId: get-plugin-by-name
      parameters:
      - name: pluginName
        in: path
        description: Plugin name
        required: true
        schema:
          type: string
      responses:
        "200":
          description: Ok
          content:
            application/json:
              schema:
                type: boolean
        "401":
          description: Unauthorized
        "500":
          description: InternalServerError
      security:
      - oauth2:
        - https://jans.io/oauth/config/plugin.readonly
  /api/v1/scopes:
    get:
      tags:
      - OAuth - Scopes
      summary: Gets list of Scopes
      description: Gets list of Scopes
      operationId: get-oauth-scopes
      parameters:
      - name: type
        in: query
        description: Scope type
        schema:
          type: string
          default: ""
      - name: limit
        in: query
        description: Search size - max size of the results to return
        schema:
          type: integer
          format: int32
          default: 50
      - name: pattern
        in: query
        description: Search pattern
        schema:
          type: string
          default: ""
      - name: startIndex
        in: query
        description: The 1-based index of the first query result
        schema:
          type: integer
          format: int32
          default: 0
      - name: sortBy
        in: query
        description: Attribute whose value will be used to order the returned response
        schema:
          type: string
          default: inum
      - name: sortOrder
        in: query
        description: Order in which the sortBy param is applied. Allowed values are
          "ascending" and "descending"
        schema:
          type: string
          default: ascending
      - name: withAssociatedClients
        in: query
        description: Boolean fag to indicate if clients associated with the scope
          are to be returned
        schema:
          type: boolean
          default: false
      - name: fieldValuePair
        in: query
        description: Field and value pair for seraching
        schema:
          type: string
          default: ""
        examples:
          Field value example:
            description: Field value example
            value: "scopeType=spontaneous,defaultScope=true"
      responses:
        "200":
          description: Ok
          content:
            application/json:
              schema:
                $ref: '#/components/schemas/PagedResult'
              examples:
                Response json example:
                  description: Response json example
                  value: |
                    {
                        "start": 0,
                        "totalEntriesCount": 79,
                        "entriesCount": 2,
                        "entries": [
                            {
                                "dn": "inum=F0C4,ou=scopes,o=jans",
                                "inum": "F0C4",
                                "displayName": "authenticate_openid_connect",
                                "id": "openid",
                                "description": "Authenticate using OpenID Connect.",
                                "scopeType": "openid",
                                "defaultScope": true,
                                "attributes": {
                                    "showInConfigurationEndpoint": true
                                },
                                "creationDate": "2022-10-27T20:51:17",
                                "umaType": false,
                                "baseDn": "inum=F0C4,ou=scopes,o=jans"
                            },
                            {
                                "dn": "inum=43F1,ou=scopes,o=jans",
                                "inum": "43F1",
                                "displayName": "view_profile",
                                "id": "profile",
                                "description": "View your basic profile info.",
                                "scopeType": "openid",
                                "claims": [
                                    "inum=2B29,ou=attributes,o=jans",
                                    "inum=0C85,ou=attributes,o=jans",
                                    "inum=B4B0,ou=attributes,o=jans",
                                    "inum=A0E8,ou=attributes,o=jans",
                                    "inum=5EC6,ou=attributes,o=jans",
                                    "inum=B52A,ou=attributes,o=jans",
                                    "inum=64A0,ou=attributes,o=jans",
                                    "inum=EC3A,ou=attributes,o=jans",
                                    "inum=3B47,ou=attributes,o=jans",
                                    "inum=3692,ou=attributes,o=jans",
                                    "inum=98FC,ou=attributes,o=jans",
                                    "inum=A901,ou=attributes,o=jans",
                                    "inum=36D9,ou=attributes,o=jans",
                                    "inum=BE64,ou=attributes,o=jans",
                                    "inum=6493,ou=attributes,o=jans",
                                    "inum=4CF1,ou=attributes,o=jans",
                                    "inum=29DA,ou=attributes,o=jans"
                                ],
                                "defaultScope": true,
                                "attributes": {
                                    "showInConfigurationEndpoint": true
                                },
                                "creationDate": "2022-10-27T20:51:17",
                                "umaType": false,
                                "baseDn": "inum=43F1,ou=scopes,o=jans"
                            }
                        ]
                    }
        "401":
          description: Unauthorized
        "500":
          description: InternalServerError
      security:
      - oauth2:
        - https://jans.io/oauth/config/scopes.readonly
    put:
      tags:
      - OAuth - Scopes
      summary: Update Scope
      description: Update Scope
      operationId: put-oauth-scopes
      requestBody:
        description: Scope object
        content:
          application/json:
            schema:
              $ref: '#/components/schemas/Scope'
            examples:
              Request json example:
                description: Request json example
                value: |
                  {
                      "dn": "inum=9c4c6027-86b8-4afc-a68f-6b50579e6d21,ou=scopes,o=jans",
                      "inum": "9c4c6027-86b8-4afc-a68f-6b50579e6d21",
                      "displayName": "Test Display Scope 5",
                      "id": "Scope5",
                      "iconUrl": "http://google.com",
                      "description": "TEST Description for Scope 5",
                      "scopeType": "spontaneous",
                      "defaultScope": false,
                      "umaAuthorizationPolicies": [
                          "inum=2DAF-F9A5,ou=scripts,o=jans",
                          "inum=2DAF-F995,ou=scripts,o=jans"
                      ],
                      "attributes": {
                          "showInConfigurationEndpoint": true
                      },
                      "creatorId": "2000.99b53b02-dfa1-42cd-aaef-b940d58bb03f",
                      "creatorType": "user",
                      "creationDate": "2022-10-27T21:09:45",
                      "umaType": false,
                      "baseDn": "inum=9c4c6027-86b8-4afc-a68f-6b50579e6d21,ou=scopes,o=jans"
                  }
      responses:
        "200":
          description: Ok
          content:
            application/json:
              schema:
                $ref: '#/components/schemas/Scope'
              examples:
                Response json example:
                  description: Response json example
                  value: |
                    {
                        "dn": "inum=9c4c6027-86b8-4afc-a68f-6b50579e6d21,ou=scopes,o=jans",
                        "inum": "9c4c6027-86b8-4afc-a68f-6b50579e6d21",
                        "displayName": "Test Display Scope 5",
                        "id": "Scope5",
                        "iconUrl": "http://google.com",
                        "description": "TEST Description for Scope 5",
                        "scopeType": "spontaneous",
                        "defaultScope": false,
                        "umaAuthorizationPolicies": [
                            "inum=2DAF-F9A5,ou=scripts,o=jans",
                            "inum=2DAF-F995,ou=scripts,o=jans"
                        ],
                        "attributes": {
                            "showInConfigurationEndpoint": true
                        },
                        "creatorId": "2000.99b53b02-dfa1-42cd-aaef-b940d58bb03f",
                        "creatorType": "user",
                        "creationDate": "2022-10-27T21:09:45",
                        "umaType": false,
                        "baseDn": "inum=9c4c6027-86b8-4afc-a68f-6b50579e6d21,ou=scopes,o=jans"
                    }
        "401":
          description: Unauthorized
        "404":
          description: Not Found
        "500":
          description: InternalServerError
      security:
      - oauth2:
        - https://jans.io/oauth/config/scopes.write
    post:
      tags:
      - OAuth - Scopes
      summary: Create Scope
      description: Create Scope
      operationId: post-oauth-scopes
      requestBody:
        description: Scope object
        content:
          application/json:
            schema:
              $ref: '#/components/schemas/Scope'
            examples:
              Request json example:
                description: Request json example
                value: |
                  {
                      "claims": [],
                      "dynamicScopeScripts": [],
                      "defaultScope": false,
                      "attributes": {
                          "spontaneousClientScopes": [],
                          "showInConfigurationEndpoint": true
                      },
                      "id": "Scope5",
                      "displayName": "Test Display Scope 5",
                      "description": "TEST Description for Scope 5",
                      "scopeType": "spontaneous",
                      "iconUrl": "http://google.com",
                      "umaAuthorizationPolicies": [
                          "inum=2DAF-F9A5,ou=scripts,o=jans",
                          "inum=2DAF-F995,ou=scripts,o=jans"
                      ],
                      "creatorType": "user",
                      "creatorId": "2000.99b53b02-dfa1-42cd-aaef-b940d58bb03f"
                  }
      responses:
        "201":
          description: Created
          content:
            application/json:
              schema:
                $ref: '#/components/schemas/Scope'
              examples:
                Response json example:
                  description: Response json example
                  value: |
                    {
                        "dn": "inum=9c4c6027-86b8-4afc-a68f-6b50579e6d21,ou=scopes,o=jans",
                        "inum": "9c4c6027-86b8-4afc-a68f-6b50579e6d21",
                        "displayName": "Test Display Scope 5",
                        "id": "Scope5",
                        "iconUrl": "http://google.com",
                        "description": "TEST Description for Scope 5",
                        "scopeType": "spontaneous",
                        "defaultScope": false,
                        "umaAuthorizationPolicies": [
                            "inum=2DAF-F9A5,ou=scripts,o=jans",
                            "inum=2DAF-F995,ou=scripts,o=jans"
                        ],
                        "attributes": {
                            "showInConfigurationEndpoint": true
                        },
                        "creatorId": "2000.99b53b02-dfa1-42cd-aaef-b940d58bb03f",
                        "creatorType": "user",
                        "creationDate": "2022-10-27T21:09:45",
                        "umaType": false,
                        "baseDn": "inum=9c4c6027-86b8-4afc-a68f-6b50579e6d21,ou=scopes,o=jans"
                    }
        "401":
          description: Unauthorized
        "500":
          description: InternalServerError
      security:
      - oauth2:
        - https://jans.io/oauth/config/scopes.write
  /api/v1/scopes/{inum}:
    get:
      tags:
      - OAuth - Scopes
      summary: Get Scope by Inum
      description: Get Scope by Inum
      operationId: get-oauth-scopes-by-inum
      parameters:
      - name: inum
        in: path
        description: Scope identifier
        required: true
        schema:
          type: string
      - name: withAssociatedClients
        in: query
        schema:
          type: boolean
          default: false
      responses:
        "200":
          description: Ok
          content:
            application/json:
              schema:
                $ref: '#/components/schemas/CustomScope'
              examples:
                Response json example:
                  description: Response json example
                  value: |
                    {
                        "dn": "inum=764C,ou=scopes,o=jans",
                        "inum": "764C",
                        "displayName": "view_email_address",
                        "id": "email",
                        "description": "View your email address.",
                        "scopeType": "openid",
                        "claims": [
                            "inum=8F88,ou=attributes,o=jans",
                            "inum=CAE3,ou=attributes,o=jans"
                        ],
                        "defaultScope": true,
                        "attributes": {
                            "showInConfigurationEndpoint": true
                        },
                        "creationDate": "2022-10-27T20:58:29",
                        "clients": [
                            {
                                "dn": "inum=2000.7810d591-69d3-458c-9309-4268085fe71c,ou=clients,o=jans",
                                "deletable": false,
                                "clientSecret": "ec0mQbx1udmSEs6flUXquA==",
                                "frontChannelLogoutUri": "http://localhost:4100/logout",
                                "frontChannelLogoutSessionRequired": false,
                                "redirectUris": [
                                    "https://jans.server2/admin",
                                    "http://localhost:4100"
                                ],
                                "responseTypes": [
                                    "code"
                                ],
                                "grantTypes": [
                                    "authorization_code",
                                    "refresh_token",
                                    "client_credentials",
                                    "urn:ietf:params:oauth:grant-type:device_code"
                                ],
                                "applicationType": "web",
                                "clientName": {
                                    "values": {
                                        "": "Jans Role Based Client"
                                    },
                                    "value": "Jans Role Based Client",
                                    "languageTags": [
                                        ""
                                    ]
                                },
                                "logoUri": {},
                                "clientUri": {},
                                "policyUri": {},
                                "tosUri": {},
                                "subjectType": "pairwise",
                                "idTokenSignedResponseAlg": "RS256",
                                "userInfoSignedResponseAlg": "RS256",
                                "tokenEndpointAuthMethod": "client_secret_basic",
                                "postLogoutRedirectUris": [
                                    "http://localhost:4100",
                                    "https://jans.server2/admin"
                                ],
                                "scopes": [
                                    "inum=C4F7,ou=scopes,o=jans",
                                    "inum=C4F6,ou=scopes,o=jans",
                                    "inum=43F1,ou=scopes,o=jans",
                                    "inum=764C,ou=scopes,o=jans",
                                    "inum=F0C4,ou=scopes,o=jans"
                                ],
                                "trustedClient": false,
                                "persistClientAuthorizations": true,
                                "includeClaimsInIdToken": false,
                                "accessTokenLifetime": 2592000,
                                "customAttributes": [
                                    {
                                        "name": "displayName",
                                        "multiValued": false,
                                        "values": [
                                            "Jans Role Based Client"
                                        ],
                                        "value": "Jans Role Based Client",
                                        "displayValue": "Jans Role Based Client"
                                    }
                                ],
                                "customObjectClasses": [
                                    "top"
                                ],
                                "rptAsJwt": false,
                                "accessTokenAsJwt": true,
                                "accessTokenSigningAlg": "RS256",
                                "disabled": false,
                                "attributes": {
                                    "runIntrospectionScriptBeforeJwtCreation": true,
                                    "keepClientAuthorizationAfterExpiration": false,
                                    "allowSpontaneousScopes": false,
                                    "backchannelLogoutSessionRequired": false,
                                    "introspectionScripts": [
                                        "inum=A44E-4F3D,ou=scripts,o=jans"
                                    ],
                                    "parLifetime": 600,
                                    "requirePar": false,
                                    "jansDefaultPromptLogin": false
                                },
                                "tokenBindingSupported": false,
                                "authenticationMethod": "client_secret_basic",
                                "displayName": "Jans Role Based Client",
                                "baseDn": "inum=2000.7810d591-69d3-458c-9309-4268085fe71c,ou=clients,o=jans",
                                "inum": "2000.7810d591-69d3-458c-9309-4268085fe71c"
                            },
                            {
                                "dn": "inum=FF81-2D39,ou=clients,o=jans",
                                "clientSecret": "n7/ZG1jOL6RMR/USOmTAsg==",
                                "frontChannelLogoutSessionRequired": false,
                                "redirectUris": [
                                    "https://jans.server2/jans-auth-rp/home.htm",
                                    "https://client.example.com/cb",
                                    "https://client.example.com/cb1",
                                    "https://client.example.com/cb2"
                                ],
                                "claimRedirectUris": [
                                    "https://jans.server2/jans-auth/restv1/uma/gather_claims"
                                ],
                                "responseTypes": [
                                    "token",
                                    "code",
                                    "id_token"
                                ],
                                "grantTypes": [
                                    "authorization_code",
                                    "implicit",
                                    "refresh_token",
                                    "client_credentials"
                                ],
                                "applicationType": "web",
                                "clientName": {
                                    "values": {
                                        "": "Jans Test Client (don't remove)"
                                    },
                                    "value": "Jans Test Client (don't remove)",
                                    "languageTags": [
                                        ""
                                    ]
                                },
                                "logoUri": {},
                                "clientUri": {},
                                "policyUri": {},
                                "tosUri": {},
                                "subjectType": "public",
                                "idTokenSignedResponseAlg": "RS256",
                                "tokenEndpointAuthMethod": "client_secret_basic",
                                "scopes": [
                                    "inum=F0C4,ou=scopes,o=jans",
                                    "inum=10B2,ou=scopes,o=jans",
                                    "inum=764C,ou=scopes,o=jans",
                                    "inum=43F1,ou=scopes,o=jans",
                                    "inum=341A,ou=scopes,o=jans",
                                    "inum=6D99,ou=scopes,o=jans"
                                ],
                                "trustedClient": true,
                                "persistClientAuthorizations": false,
                                "includeClaimsInIdToken": false,
                                "customAttributes": [
                                    {
                                        "name": "displayName",
                                        "multiValued": false,
                                        "values": [
                                            "Jans Test Client (don't remove)"
                                        ],
                                        "value": "Jans Test Client (don't remove)",
                                        "displayValue": "Jans Test Client (don't remove)"
                                    }
                                ],
                                "customObjectClasses": [
                                    "top"
                                ],
                                "rptAsJwt": false,
                                "accessTokenAsJwt": false,
                                "disabled": false,
                                "attributes": {
                                    "runIntrospectionScriptBeforeJwtCreation": false,
                                    "keepClientAuthorizationAfterExpiration": false,
                                    "allowSpontaneousScopes": false,
                                    "backchannelLogoutSessionRequired": false,
                                    "parLifetime": 600,
                                    "requirePar": false,
                                    "jansDefaultPromptLogin": false
                                },
                                "tokenBindingSupported": false,
                                "authenticationMethod": "client_secret_basic",
                                "displayName": "Jans Test Client (don't remove)",
                                "baseDn": "inum=FF81-2D39,ou=clients,o=jans",
                                "inum": "FF81-2D39"
                            },
                            {
                                "dn": "inum=b3c1d295-42e5-425e-b021-7b2fd3206437,ou=clients,o=jans",
                                "deletable": false,
                                "clientSecret": "5LIyGKo7kTLfWxBi0wSVAbxpB98Q70/Fr2NWMHnpEOiWHLFAQXwqNQ==",
                                "frontChannelLogoutSessionRequired": false,
                                "redirectUris": [
                                    "https://abc,com"
                                ],
                                "responseTypes": [
                                    "code"
                                ],
                                "grantTypes": [
                                    "refresh_token",
                                    "authorization_code"
                                ],
                                "applicationType": "web",
                                "clientName": {
                                    "values": {
                                        "": "test1234"
                                    },
                                    "value": "test1234",
                                    "languageTags": [
                                        ""
                                    ]
                                },
                                "logoUri": {},
                                "clientUri": {},
                                "policyUri": {},
                                "tosUri": {},
                                "subjectType": "public",
                                "tokenEndpointAuthMethod": "client_secret_basic",
                                "scopes": [
                                    "inum=764C,ou=scopes,o=jans",
                                    "inum=43F1,ou=scopes,o=jans",
                                    "inum=C17A,ou=scopes,o=jans"
                                ],
                                "trustedClient": false,
                                "persistClientAuthorizations": false,
                                "includeClaimsInIdToken": false,
                                "customAttributes": [
                                    {
                                        "name": "displayName",
                                        "multiValued": false,
                                        "values": [
                                            "test1234"
                                        ],
                                        "value": "test1234",
                                        "displayValue": "test1234"
                                    }
                                ],
                                "customObjectClasses": [
                                    "top",
                                    "jansClntCustomAttributes"
                                ],
                                "rptAsJwt": false,
                                "accessTokenAsJwt": false,
                                "disabled": false,
                                "attributes": {
                                    "runIntrospectionScriptBeforeJwtCreation": false,
                                    "keepClientAuthorizationAfterExpiration": false,
                                    "allowSpontaneousScopes": false,
                                    "backchannelLogoutSessionRequired": false,
                                    "parLifetime": 600,
                                    "requirePar": false,
                                    "jansDefaultPromptLogin": false
                                },
                                "backchannelUserCodeParameter": false,
                                "description": "test1234",
                                "tokenBindingSupported": false,
                                "authenticationMethod": "client_secret_basic",
                                "displayName": "test1234",
                                "baseDn": "inum=b3c1d295-42e5-425e-b021-7b2fd3206437,ou=clients,o=jans",
                                "inum": "b3c1d295-42e5-425e-b021-7b2fd3206437"
                            },
                            {
                                "dn": "inum=1bb91a73-6899-440f-ac27-c04429671522,ou=clients,o=jans",
                                "deletable": false,
                                "clientSecret": "Xi1+z0Ey8UDbtxsRYL3HAeneTCIEndWVeWEzS4dB2Is0iyupSjXr1w==",
                                "frontChannelLogoutSessionRequired": false,
                                "redirectUris": [
                                    "https://abc,com"
                                ],
                                "responseTypes": [
                                    "code"
                                ],
                                "grantTypes": [
                                    "refresh_token",
                                    "authorization_code"
                                ],
                                "applicationType": "web",
                                "clientName": {
                                    "values": {
                                        "": "test12345"
                                    },
                                    "value": "test12345",
                                    "languageTags": [
                                        ""
                                    ]
                                },
                                "logoUri": {},
                                "clientUri": {},
                                "policyUri": {},
                                "tosUri": {},
                                "subjectType": "public",
                                "tokenEndpointAuthMethod": "client_secret_basic",
                                "scopes": [
                                    "inum=764C,ou=scopes,o=jans",
                                    "inum=43F1,ou=scopes,o=jans",
                                    "inum=C17A,ou=scopes,o=jans"
                                ],
                                "trustedClient": false,
                                "persistClientAuthorizations": false,
                                "includeClaimsInIdToken": false,
                                "customAttributes": [
                                    {
                                        "name": "displayName",
                                        "multiValued": false,
                                        "values": [
                                            "test12345"
                                        ],
                                        "value": "test12345",
                                        "displayValue": "test12345"
                                    }
                                ],
                                "customObjectClasses": [
                                    "top",
                                    "jansClntCustomAttributes"
                                ],
                                "rptAsJwt": false,
                                "accessTokenAsJwt": false,
                                "disabled": false,
                                "attributes": {
                                    "runIntrospectionScriptBeforeJwtCreation": false,
                                    "keepClientAuthorizationAfterExpiration": false,
                                    "allowSpontaneousScopes": false,
                                    "backchannelLogoutSessionRequired": false,
                                    "parLifetime": 600,
                                    "requirePar": false,
                                    "jansDefaultPromptLogin": false
                                },
                                "backchannelUserCodeParameter": false,
                                "description": "test12345",
                                "tokenBindingSupported": false,
                                "authenticationMethod": "client_secret_basic",
                                "displayName": "test12345",
                                "baseDn": "inum=1bb91a73-6899-440f-ac27-c04429671522,ou=clients,o=jans",
                                "inum": "1bb91a73-6899-440f-ac27-c04429671522"
                            }
                        ],
                        "umaType": false,
                        "baseDn": "inum=764C,ou=scopes,o=jans"
                    }
        "401":
          description: Unauthorized
        "404":
          description: Not Found
        "500":
          description: InternalServerError
      security:
      - oauth2:
        - https://jans.io/oauth/config/scopes.readonly
    delete:
      tags:
      - OAuth - Scopes
      summary: Delete Scope
      description: Delete Scope
      operationId: delete-oauth-scopes-by-inum
      parameters:
      - name: inum
        in: path
        description: Scope identifier
        required: true
        schema:
          type: string
      responses:
        "204":
          description: No Content
        "401":
          description: Unauthorized
        "404":
          description: Not Found
        "500":
          description: InternalServerError
      security:
      - oauth2:
        - https://jans.io/oauth/config/scopes.delete
    patch:
      tags:
      - OAuth - Scopes
      summary: Patch Scope
      description: Patch Scope
      operationId: patch-oauth-scopes-by-id
      parameters:
      - name: inum
        in: path
        description: Scope identifier
        required: true
        schema:
          type: string
      requestBody:
        description: String representing patch-document.
        content:
          application/json-patch+json:
            schema:
              type: array
              items:
                $ref: '#/components/schemas/JsonPatch'
            examples:
              Request json example:
                description: Request json example
                value: |2

                  [{ "op": "replace", "path": "/umaAuthorizationPolicies", "value": ["inum=2DAF-F995,ou=scripts,o=jans"] }]
      responses:
        "200":
          description: Ok
          content:
            application/json:
              schema:
                $ref: '#/components/schemas/Scope'
              examples:
                Response json example:
                  description: Response json example
                  value: |
                    {
                        "dn": "inum=9c4c6027-86b8-4afc-a68f-6b50579e6d21,ou=scopes,o=jans",
                        "inum": "9c4c6027-86b8-4afc-a68f-6b50579e6d21",
                        "displayName": "Test Display Scope 5",
                        "id": "Scope5",
                        "iconUrl": "http://google.com",
                        "description": "TEST Description for Scope 5",
                        "scopeType": "spontaneous",
                        "defaultScope": false,
                        "umaAuthorizationPolicies": [
                            "inum=2DAF-F9A5,ou=scripts,o=jans",
                            "inum=2DAF-F995,ou=scripts,o=jans"
                        ],
                        "attributes": {
                            "showInConfigurationEndpoint": true
                        },
                        "creatorId": "2000.99b53b02-dfa1-42cd-aaef-b940d58bb03f",
                        "creatorType": "user",
                        "creationDate": "2022-10-27T21:09:45",
                        "umaType": false,
                        "baseDn": "inum=9c4c6027-86b8-4afc-a68f-6b50579e6d21,ou=scopes,o=jans"
                    }
        "401":
          description: Unauthorized
        "404":
          description: Not Found
        "500":
          description: InternalServerError
      security:
      - oauth2:
        - https://jans.io/oauth/config/scopes.write
  /api/v1/scopes/creator/{creatorId}:
    get:
      tags:
      - OAuth - Scopes
      summary: Get Scope by creatorId
      description: Get Scope by creatorId
      operationId: get-scope-by-creator
      parameters:
      - name: creatorId
        in: path
        description: Id of the scope creator. If creator is client then client_id
          if user then user_id
        required: true
        schema:
          type: string
      responses:
        "200":
          description: Ok
          content:
            application/json:
              schema:
                type: array
                items:
                  $ref: '#/components/schemas/CustomScope'
              examples:
                Response json example:
                  description: Response json example
                  value: |
                    {
                        "dn": "inum=764C,ou=scopes,o=jans",
                        "inum": "764C",
                        "displayName": "view_email_address",
                        "id": "email",
                        "description": "View your email address.",
                        "scopeType": "openid",
                        "claims": [
                            "inum=8F88,ou=attributes,o=jans",
                            "inum=CAE3,ou=attributes,o=jans"
                        ],
                        "defaultScope": true,
                        "attributes": {
                            "showInConfigurationEndpoint": true
                        },
                        "creationDate": "2022-10-27T20:58:29",
                        "clients": [
                            {
                                "dn": "inum=2000.7810d591-69d3-458c-9309-4268085fe71c,ou=clients,o=jans",
                                "deletable": false,
                                "clientSecret": "ec0mQbx1udmSEs6flUXquA==",
                                "frontChannelLogoutUri": "http://localhost:4100/logout",
                                "frontChannelLogoutSessionRequired": false,
                                "redirectUris": [
                                    "https://jans.server2/admin",
                                    "http://localhost:4100"
                                ],
                                "responseTypes": [
                                    "code"
                                ],
                                "grantTypes": [
                                    "authorization_code",
                                    "refresh_token",
                                    "client_credentials",
                                    "urn:ietf:params:oauth:grant-type:device_code"
                                ],
                                "applicationType": "web",
                                "clientName": {
                                    "values": {
                                        "": "Jans Role Based Client"
                                    },
                                    "value": "Jans Role Based Client",
                                    "languageTags": [
                                        ""
                                    ]
                                },
                                "logoUri": {},
                                "clientUri": {},
                                "policyUri": {},
                                "tosUri": {},
                                "subjectType": "pairwise",
                                "idTokenSignedResponseAlg": "RS256",
                                "userInfoSignedResponseAlg": "RS256",
                                "tokenEndpointAuthMethod": "client_secret_basic",
                                "postLogoutRedirectUris": [
                                    "http://localhost:4100",
                                    "https://jans.server2/admin"
                                ],
                                "scopes": [
                                    "inum=C4F7,ou=scopes,o=jans",
                                    "inum=C4F6,ou=scopes,o=jans",
                                    "inum=43F1,ou=scopes,o=jans",
                                    "inum=764C,ou=scopes,o=jans",
                                    "inum=F0C4,ou=scopes,o=jans"
                                ],
                                "trustedClient": false,
                                "persistClientAuthorizations": true,
                                "includeClaimsInIdToken": false,
                                "accessTokenLifetime": 2592000,
                                "customAttributes": [
                                    {
                                        "name": "displayName",
                                        "multiValued": false,
                                        "values": [
                                            "Jans Role Based Client"
                                        ],
                                        "value": "Jans Role Based Client",
                                        "displayValue": "Jans Role Based Client"
                                    }
                                ],
                                "customObjectClasses": [
                                    "top"
                                ],
                                "rptAsJwt": false,
                                "accessTokenAsJwt": true,
                                "accessTokenSigningAlg": "RS256",
                                "disabled": false,
                                "attributes": {
                                    "runIntrospectionScriptBeforeJwtCreation": true,
                                    "keepClientAuthorizationAfterExpiration": false,
                                    "allowSpontaneousScopes": false,
                                    "backchannelLogoutSessionRequired": false,
                                    "introspectionScripts": [
                                        "inum=A44E-4F3D,ou=scripts,o=jans"
                                    ],
                                    "parLifetime": 600,
                                    "requirePar": false,
                                    "jansDefaultPromptLogin": false
                                },
                                "tokenBindingSupported": false,
                                "authenticationMethod": "client_secret_basic",
                                "displayName": "Jans Role Based Client",
                                "baseDn": "inum=2000.7810d591-69d3-458c-9309-4268085fe71c,ou=clients,o=jans",
                                "inum": "2000.7810d591-69d3-458c-9309-4268085fe71c"
                            },
                            {
                                "dn": "inum=FF81-2D39,ou=clients,o=jans",
                                "clientSecret": "n7/ZG1jOL6RMR/USOmTAsg==",
                                "frontChannelLogoutSessionRequired": false,
                                "redirectUris": [
                                    "https://jans.server2/jans-auth-rp/home.htm",
                                    "https://client.example.com/cb",
                                    "https://client.example.com/cb1",
                                    "https://client.example.com/cb2"
                                ],
                                "claimRedirectUris": [
                                    "https://jans.server2/jans-auth/restv1/uma/gather_claims"
                                ],
                                "responseTypes": [
                                    "token",
                                    "code",
                                    "id_token"
                                ],
                                "grantTypes": [
                                    "authorization_code",
                                    "implicit",
                                    "refresh_token",
                                    "client_credentials"
                                ],
                                "applicationType": "web",
                                "clientName": {
                                    "values": {
                                        "": "Jans Test Client (don't remove)"
                                    },
                                    "value": "Jans Test Client (don't remove)",
                                    "languageTags": [
                                        ""
                                    ]
                                },
                                "logoUri": {},
                                "clientUri": {},
                                "policyUri": {},
                                "tosUri": {},
                                "subjectType": "public",
                                "idTokenSignedResponseAlg": "RS256",
                                "tokenEndpointAuthMethod": "client_secret_basic",
                                "scopes": [
                                    "inum=F0C4,ou=scopes,o=jans",
                                    "inum=10B2,ou=scopes,o=jans",
                                    "inum=764C,ou=scopes,o=jans",
                                    "inum=43F1,ou=scopes,o=jans",
                                    "inum=341A,ou=scopes,o=jans",
                                    "inum=6D99,ou=scopes,o=jans"
                                ],
                                "trustedClient": true,
                                "persistClientAuthorizations": false,
                                "includeClaimsInIdToken": false,
                                "customAttributes": [
                                    {
                                        "name": "displayName",
                                        "multiValued": false,
                                        "values": [
                                            "Jans Test Client (don't remove)"
                                        ],
                                        "value": "Jans Test Client (don't remove)",
                                        "displayValue": "Jans Test Client (don't remove)"
                                    }
                                ],
                                "customObjectClasses": [
                                    "top"
                                ],
                                "rptAsJwt": false,
                                "accessTokenAsJwt": false,
                                "disabled": false,
                                "attributes": {
                                    "runIntrospectionScriptBeforeJwtCreation": false,
                                    "keepClientAuthorizationAfterExpiration": false,
                                    "allowSpontaneousScopes": false,
                                    "backchannelLogoutSessionRequired": false,
                                    "parLifetime": 600,
                                    "requirePar": false,
                                    "jansDefaultPromptLogin": false
                                },
                                "tokenBindingSupported": false,
                                "authenticationMethod": "client_secret_basic",
                                "displayName": "Jans Test Client (don't remove)",
                                "baseDn": "inum=FF81-2D39,ou=clients,o=jans",
                                "inum": "FF81-2D39"
                            },
                            {
                                "dn": "inum=b3c1d295-42e5-425e-b021-7b2fd3206437,ou=clients,o=jans",
                                "deletable": false,
                                "clientSecret": "5LIyGKo7kTLfWxBi0wSVAbxpB98Q70/Fr2NWMHnpEOiWHLFAQXwqNQ==",
                                "frontChannelLogoutSessionRequired": false,
                                "redirectUris": [
                                    "https://abc,com"
                                ],
                                "responseTypes": [
                                    "code"
                                ],
                                "grantTypes": [
                                    "refresh_token",
                                    "authorization_code"
                                ],
                                "applicationType": "web",
                                "clientName": {
                                    "values": {
                                        "": "test1234"
                                    },
                                    "value": "test1234",
                                    "languageTags": [
                                        ""
                                    ]
                                },
                                "logoUri": {},
                                "clientUri": {},
                                "policyUri": {},
                                "tosUri": {},
                                "subjectType": "public",
                                "tokenEndpointAuthMethod": "client_secret_basic",
                                "scopes": [
                                    "inum=764C,ou=scopes,o=jans",
                                    "inum=43F1,ou=scopes,o=jans",
                                    "inum=C17A,ou=scopes,o=jans"
                                ],
                                "trustedClient": false,
                                "persistClientAuthorizations": false,
                                "includeClaimsInIdToken": false,
                                "customAttributes": [
                                    {
                                        "name": "displayName",
                                        "multiValued": false,
                                        "values": [
                                            "test1234"
                                        ],
                                        "value": "test1234",
                                        "displayValue": "test1234"
                                    }
                                ],
                                "customObjectClasses": [
                                    "top",
                                    "jansClntCustomAttributes"
                                ],
                                "rptAsJwt": false,
                                "accessTokenAsJwt": false,
                                "disabled": false,
                                "attributes": {
                                    "runIntrospectionScriptBeforeJwtCreation": false,
                                    "keepClientAuthorizationAfterExpiration": false,
                                    "allowSpontaneousScopes": false,
                                    "backchannelLogoutSessionRequired": false,
                                    "parLifetime": 600,
                                    "requirePar": false,
                                    "jansDefaultPromptLogin": false
                                },
                                "backchannelUserCodeParameter": false,
                                "description": "test1234",
                                "tokenBindingSupported": false,
                                "authenticationMethod": "client_secret_basic",
                                "displayName": "test1234",
                                "baseDn": "inum=b3c1d295-42e5-425e-b021-7b2fd3206437,ou=clients,o=jans",
                                "inum": "b3c1d295-42e5-425e-b021-7b2fd3206437"
                            },
                            {
                                "dn": "inum=1bb91a73-6899-440f-ac27-c04429671522,ou=clients,o=jans",
                                "deletable": false,
                                "clientSecret": "Xi1+z0Ey8UDbtxsRYL3HAeneTCIEndWVeWEzS4dB2Is0iyupSjXr1w==",
                                "frontChannelLogoutSessionRequired": false,
                                "redirectUris": [
                                    "https://abc,com"
                                ],
                                "responseTypes": [
                                    "code"
                                ],
                                "grantTypes": [
                                    "refresh_token",
                                    "authorization_code"
                                ],
                                "applicationType": "web",
                                "clientName": {
                                    "values": {
                                        "": "test12345"
                                    },
                                    "value": "test12345",
                                    "languageTags": [
                                        ""
                                    ]
                                },
                                "logoUri": {},
                                "clientUri": {},
                                "policyUri": {},
                                "tosUri": {},
                                "subjectType": "public",
                                "tokenEndpointAuthMethod": "client_secret_basic",
                                "scopes": [
                                    "inum=764C,ou=scopes,o=jans",
                                    "inum=43F1,ou=scopes,o=jans",
                                    "inum=C17A,ou=scopes,o=jans"
                                ],
                                "trustedClient": false,
                                "persistClientAuthorizations": false,
                                "includeClaimsInIdToken": false,
                                "customAttributes": [
                                    {
                                        "name": "displayName",
                                        "multiValued": false,
                                        "values": [
                                            "test12345"
                                        ],
                                        "value": "test12345",
                                        "displayValue": "test12345"
                                    }
                                ],
                                "customObjectClasses": [
                                    "top",
                                    "jansClntCustomAttributes"
                                ],
                                "rptAsJwt": false,
                                "accessTokenAsJwt": false,
                                "disabled": false,
                                "attributes": {
                                    "runIntrospectionScriptBeforeJwtCreation": false,
                                    "keepClientAuthorizationAfterExpiration": false,
                                    "allowSpontaneousScopes": false,
                                    "backchannelLogoutSessionRequired": false,
                                    "parLifetime": 600,
                                    "requirePar": false,
                                    "jansDefaultPromptLogin": false
                                },
                                "backchannelUserCodeParameter": false,
                                "description": "test12345",
                                "tokenBindingSupported": false,
                                "authenticationMethod": "client_secret_basic",
                                "displayName": "test12345",
                                "baseDn": "inum=1bb91a73-6899-440f-ac27-c04429671522,ou=clients,o=jans",
                                "inum": "1bb91a73-6899-440f-ac27-c04429671522"
                            }
                        ],
                        "umaType": false,
                        "baseDn": "inum=764C,ou=scopes,o=jans"
                    }
        "401":
          description: Unauthorized
        "500":
          description: InternalServerError
      security:
      - oauth2:
        - https://jans.io/oauth/config/scopes.readonly
  /api/v1/scopes/type/{type}:
    get:
      tags:
      - OAuth - Scopes
      summary: Get Scope by type
      description: Get Scope by type
      operationId: get-scope-by-type
      parameters:
      - name: type
        in: path
        description: Type of the scope
        required: true
        schema:
          type: string
      responses:
        "200":
          description: Ok
          content:
            application/json:
              schema:
                type: array
                items:
                  $ref: '#/components/schemas/CustomScope'
              examples:
                Response json example:
                  description: Response json example
                  value: |
                    {
                        "dn": "inum=764C,ou=scopes,o=jans",
                        "inum": "764C",
                        "displayName": "view_email_address",
                        "id": "email",
                        "description": "View your email address.",
                        "scopeType": "openid",
                        "claims": [
                            "inum=8F88,ou=attributes,o=jans",
                            "inum=CAE3,ou=attributes,o=jans"
                        ],
                        "defaultScope": true,
                        "attributes": {
                            "showInConfigurationEndpoint": true
                        },
                        "creationDate": "2022-10-27T20:58:29",
                        "clients": [
                            {
                                "dn": "inum=2000.7810d591-69d3-458c-9309-4268085fe71c,ou=clients,o=jans",
                                "deletable": false,
                                "clientSecret": "ec0mQbx1udmSEs6flUXquA==",
                                "frontChannelLogoutUri": "http://localhost:4100/logout",
                                "frontChannelLogoutSessionRequired": false,
                                "redirectUris": [
                                    "https://jans.server2/admin",
                                    "http://localhost:4100"
                                ],
                                "responseTypes": [
                                    "code"
                                ],
                                "grantTypes": [
                                    "authorization_code",
                                    "refresh_token",
                                    "client_credentials",
                                    "urn:ietf:params:oauth:grant-type:device_code"
                                ],
                                "applicationType": "web",
                                "clientName": {
                                    "values": {
                                        "": "Jans Role Based Client"
                                    },
                                    "value": "Jans Role Based Client",
                                    "languageTags": [
                                        ""
                                    ]
                                },
                                "logoUri": {},
                                "clientUri": {},
                                "policyUri": {},
                                "tosUri": {},
                                "subjectType": "pairwise",
                                "idTokenSignedResponseAlg": "RS256",
                                "userInfoSignedResponseAlg": "RS256",
                                "tokenEndpointAuthMethod": "client_secret_basic",
                                "postLogoutRedirectUris": [
                                    "http://localhost:4100",
                                    "https://jans.server2/admin"
                                ],
                                "scopes": [
                                    "inum=C4F7,ou=scopes,o=jans",
                                    "inum=C4F6,ou=scopes,o=jans",
                                    "inum=43F1,ou=scopes,o=jans",
                                    "inum=764C,ou=scopes,o=jans",
                                    "inum=F0C4,ou=scopes,o=jans"
                                ],
                                "trustedClient": false,
                                "persistClientAuthorizations": true,
                                "includeClaimsInIdToken": false,
                                "accessTokenLifetime": 2592000,
                                "customAttributes": [
                                    {
                                        "name": "displayName",
                                        "multiValued": false,
                                        "values": [
                                            "Jans Role Based Client"
                                        ],
                                        "value": "Jans Role Based Client",
                                        "displayValue": "Jans Role Based Client"
                                    }
                                ],
                                "customObjectClasses": [
                                    "top"
                                ],
                                "rptAsJwt": false,
                                "accessTokenAsJwt": true,
                                "accessTokenSigningAlg": "RS256",
                                "disabled": false,
                                "attributes": {
                                    "runIntrospectionScriptBeforeJwtCreation": true,
                                    "keepClientAuthorizationAfterExpiration": false,
                                    "allowSpontaneousScopes": false,
                                    "backchannelLogoutSessionRequired": false,
                                    "introspectionScripts": [
                                        "inum=A44E-4F3D,ou=scripts,o=jans"
                                    ],
                                    "parLifetime": 600,
                                    "requirePar": false,
                                    "jansDefaultPromptLogin": false
                                },
                                "tokenBindingSupported": false,
                                "authenticationMethod": "client_secret_basic",
                                "displayName": "Jans Role Based Client",
                                "baseDn": "inum=2000.7810d591-69d3-458c-9309-4268085fe71c,ou=clients,o=jans",
                                "inum": "2000.7810d591-69d3-458c-9309-4268085fe71c"
                            },
                            {
                                "dn": "inum=FF81-2D39,ou=clients,o=jans",
                                "clientSecret": "n7/ZG1jOL6RMR/USOmTAsg==",
                                "frontChannelLogoutSessionRequired": false,
                                "redirectUris": [
                                    "https://jans.server2/jans-auth-rp/home.htm",
                                    "https://client.example.com/cb",
                                    "https://client.example.com/cb1",
                                    "https://client.example.com/cb2"
                                ],
                                "claimRedirectUris": [
                                    "https://jans.server2/jans-auth/restv1/uma/gather_claims"
                                ],
                                "responseTypes": [
                                    "token",
                                    "code",
                                    "id_token"
                                ],
                                "grantTypes": [
                                    "authorization_code",
                                    "implicit",
                                    "refresh_token",
                                    "client_credentials"
                                ],
                                "applicationType": "web",
                                "clientName": {
                                    "values": {
                                        "": "Jans Test Client (don't remove)"
                                    },
                                    "value": "Jans Test Client (don't remove)",
                                    "languageTags": [
                                        ""
                                    ]
                                },
                                "logoUri": {},
                                "clientUri": {},
                                "policyUri": {},
                                "tosUri": {},
                                "subjectType": "public",
                                "idTokenSignedResponseAlg": "RS256",
                                "tokenEndpointAuthMethod": "client_secret_basic",
                                "scopes": [
                                    "inum=F0C4,ou=scopes,o=jans",
                                    "inum=10B2,ou=scopes,o=jans",
                                    "inum=764C,ou=scopes,o=jans",
                                    "inum=43F1,ou=scopes,o=jans",
                                    "inum=341A,ou=scopes,o=jans",
                                    "inum=6D99,ou=scopes,o=jans"
                                ],
                                "trustedClient": true,
                                "persistClientAuthorizations": false,
                                "includeClaimsInIdToken": false,
                                "customAttributes": [
                                    {
                                        "name": "displayName",
                                        "multiValued": false,
                                        "values": [
                                            "Jans Test Client (don't remove)"
                                        ],
                                        "value": "Jans Test Client (don't remove)",
                                        "displayValue": "Jans Test Client (don't remove)"
                                    }
                                ],
                                "customObjectClasses": [
                                    "top"
                                ],
                                "rptAsJwt": false,
                                "accessTokenAsJwt": false,
                                "disabled": false,
                                "attributes": {
                                    "runIntrospectionScriptBeforeJwtCreation": false,
                                    "keepClientAuthorizationAfterExpiration": false,
                                    "allowSpontaneousScopes": false,
                                    "backchannelLogoutSessionRequired": false,
                                    "parLifetime": 600,
                                    "requirePar": false,
                                    "jansDefaultPromptLogin": false
                                },
                                "tokenBindingSupported": false,
                                "authenticationMethod": "client_secret_basic",
                                "displayName": "Jans Test Client (don't remove)",
                                "baseDn": "inum=FF81-2D39,ou=clients,o=jans",
                                "inum": "FF81-2D39"
                            },
                            {
                                "dn": "inum=b3c1d295-42e5-425e-b021-7b2fd3206437,ou=clients,o=jans",
                                "deletable": false,
                                "clientSecret": "5LIyGKo7kTLfWxBi0wSVAbxpB98Q70/Fr2NWMHnpEOiWHLFAQXwqNQ==",
                                "frontChannelLogoutSessionRequired": false,
                                "redirectUris": [
                                    "https://abc,com"
                                ],
                                "responseTypes": [
                                    "code"
                                ],
                                "grantTypes": [
                                    "refresh_token",
                                    "authorization_code"
                                ],
                                "applicationType": "web",
                                "clientName": {
                                    "values": {
                                        "": "test1234"
                                    },
                                    "value": "test1234",
                                    "languageTags": [
                                        ""
                                    ]
                                },
                                "logoUri": {},
                                "clientUri": {},
                                "policyUri": {},
                                "tosUri": {},
                                "subjectType": "public",
                                "tokenEndpointAuthMethod": "client_secret_basic",
                                "scopes": [
                                    "inum=764C,ou=scopes,o=jans",
                                    "inum=43F1,ou=scopes,o=jans",
                                    "inum=C17A,ou=scopes,o=jans"
                                ],
                                "trustedClient": false,
                                "persistClientAuthorizations": false,
                                "includeClaimsInIdToken": false,
                                "customAttributes": [
                                    {
                                        "name": "displayName",
                                        "multiValued": false,
                                        "values": [
                                            "test1234"
                                        ],
                                        "value": "test1234",
                                        "displayValue": "test1234"
                                    }
                                ],
                                "customObjectClasses": [
                                    "top",
                                    "jansClntCustomAttributes"
                                ],
                                "rptAsJwt": false,
                                "accessTokenAsJwt": false,
                                "disabled": false,
                                "attributes": {
                                    "runIntrospectionScriptBeforeJwtCreation": false,
                                    "keepClientAuthorizationAfterExpiration": false,
                                    "allowSpontaneousScopes": false,
                                    "backchannelLogoutSessionRequired": false,
                                    "parLifetime": 600,
                                    "requirePar": false,
                                    "jansDefaultPromptLogin": false
                                },
                                "backchannelUserCodeParameter": false,
                                "description": "test1234",
                                "tokenBindingSupported": false,
                                "authenticationMethod": "client_secret_basic",
                                "displayName": "test1234",
                                "baseDn": "inum=b3c1d295-42e5-425e-b021-7b2fd3206437,ou=clients,o=jans",
                                "inum": "b3c1d295-42e5-425e-b021-7b2fd3206437"
                            },
                            {
                                "dn": "inum=1bb91a73-6899-440f-ac27-c04429671522,ou=clients,o=jans",
                                "deletable": false,
                                "clientSecret": "Xi1+z0Ey8UDbtxsRYL3HAeneTCIEndWVeWEzS4dB2Is0iyupSjXr1w==",
                                "frontChannelLogoutSessionRequired": false,
                                "redirectUris": [
                                    "https://abc,com"
                                ],
                                "responseTypes": [
                                    "code"
                                ],
                                "grantTypes": [
                                    "refresh_token",
                                    "authorization_code"
                                ],
                                "applicationType": "web",
                                "clientName": {
                                    "values": {
                                        "": "test12345"
                                    },
                                    "value": "test12345",
                                    "languageTags": [
                                        ""
                                    ]
                                },
                                "logoUri": {},
                                "clientUri": {},
                                "policyUri": {},
                                "tosUri": {},
                                "subjectType": "public",
                                "tokenEndpointAuthMethod": "client_secret_basic",
                                "scopes": [
                                    "inum=764C,ou=scopes,o=jans",
                                    "inum=43F1,ou=scopes,o=jans",
                                    "inum=C17A,ou=scopes,o=jans"
                                ],
                                "trustedClient": false,
                                "persistClientAuthorizations": false,
                                "includeClaimsInIdToken": false,
                                "customAttributes": [
                                    {
                                        "name": "displayName",
                                        "multiValued": false,
                                        "values": [
                                            "test12345"
                                        ],
                                        "value": "test12345",
                                        "displayValue": "test12345"
                                    }
                                ],
                                "customObjectClasses": [
                                    "top",
                                    "jansClntCustomAttributes"
                                ],
                                "rptAsJwt": false,
                                "accessTokenAsJwt": false,
                                "disabled": false,
                                "attributes": {
                                    "runIntrospectionScriptBeforeJwtCreation": false,
                                    "keepClientAuthorizationAfterExpiration": false,
                                    "allowSpontaneousScopes": false,
                                    "backchannelLogoutSessionRequired": false,
                                    "parLifetime": 600,
                                    "requirePar": false,
                                    "jansDefaultPromptLogin": false
                                },
                                "backchannelUserCodeParameter": false,
                                "description": "test12345",
                                "tokenBindingSupported": false,
                                "authenticationMethod": "client_secret_basic",
                                "displayName": "test12345",
                                "baseDn": "inum=1bb91a73-6899-440f-ac27-c04429671522,ou=clients,o=jans",
                                "inum": "1bb91a73-6899-440f-ac27-c04429671522"
                            }
                        ],
                        "umaType": false,
                        "baseDn": "inum=764C,ou=scopes,o=jans"
                    }
        "401":
          description: Unauthorized
        "404":
          description: Not Found
        "500":
          description: InternalServerError
      security:
      - oauth2:
        - https://jans.io/oauth/config/scopes.readonly
  /api/v1/jans-auth-server/session:
    get:
      tags:
      - Auth - Session Management
      summary: Returns current session
      description: Returns current session
      operationId: get-sessions
      responses:
        "200":
          description: Ok
          content:
            application/json:
              schema:
                type: array
                items:
                  $ref: '#/components/schemas/SessionId'
        "401":
          description: Unauthorized
        "500":
          description: InternalServerError
      security:
      - oauth2:
        - https://jans.io/oauth/jans-auth-server/session.readonly
        - revoke_session
  /api/v1/jans-auth-server/session/{userDn}:
    post:
      tags:
      - Auth - Session Management
      summary: Revoke all sessions by userDn
      description: Revoke all sessions by userDn
      operationId: revoke-user-session
      parameters:
      - name: userDn
        in: path
        description: User domain name
        required: true
        schema:
          type: string
      responses:
        "200":
          description: Ok
        "401":
          description: Unauthorized
        "404":
          description: Not Found
        "500":
          description: InternalServerError
      security:
      - oauth2:
        - https://jans.io/oauth/jans-auth-server/session.delete
        - revoke_session
  /api/v1/stat:
    get:
      tags:
      - Statistics - User
      summary: Provides server with basic statistic
      description: Provides server with basic statistic
      operationId: get-stat
      parameters:
      - name: Authorization
        in: header
        description: Authorization code
        schema:
          type: string
      - name: month
        in: query
        description: Month for which the stat report is to be fetched. The parameter
          is mandatory if start_month and end_month parameters are not present.
        schema:
          type: string
        example: 202012
      - name: start_month
        in: query
        description: Start-Month for which the stat report is to be fetched
        schema:
          type: string
      - name: end_month
        in: query
        description: End-Month for which the stat report is to be fetched
        schema:
          type: string
      - name: format
        in: query
        description: Report format
        schema:
          type: string
      responses:
        "200":
          description: Stats
          content:
            application/json:
              schema:
                type: array
                items:
                  $ref: '#/components/schemas/JsonNode'
        "401":
          description: Unauthorized
        "500":
          description: InternalServerError
      security:
      - oauth2:
        - https://jans.io/oauth/config/stats.readonly
        - jans_stat
  /api/v1/uma/resources:
    get:
      tags:
      - OAuth - UMA Resources
      summary: Gets list of UMA resources
      description: Gets list of UMA resources
      operationId: get-oauth-uma-resources
      parameters:
      - name: limit
        in: query
        description: Search size - max size of the results to return
        schema:
          type: integer
          format: int32
          default: 50
      - name: pattern
        in: query
        description: Search pattern
        schema:
          type: string
          default: ""
      - name: startIndex
        in: query
        description: The 1-based index of the first query result
        schema:
          type: integer
          format: int32
          default: 0
      - name: sortBy
        in: query
        description: Attribute whose value will be used to order the returned response
        schema:
          type: string
          default: inum
      - name: sortOrder
        in: query
        description: Order in which the sortBy param is applied. Allowed values are
          "ascending" and "descending"
        schema:
          type: string
          default: ascending
      - name: fieldValuePair
        in: query
        description: Field and value pair for seraching
        schema:
          type: string
          default: ""
        examples:
          Field value example:
            description: Field value example
            value: deletable=true
      responses:
        "200":
          description: Ok
          content:
            application/json:
              schema:
                $ref: '#/components/schemas/PagedResult'
              examples:
                Response json example:
                  description: Response json example
                  value: |
                    {
                        "start": 0,
                        "totalEntriesCount": 3,
                        "entriesCount": 3,
                        "entries": [
                            {
                                "dn": "jansId=55d70ecd-8572-43dd-895f-ecfaf09bf513,ou=resources,ou=uma,o=jans",
                                "id": "55d70ecd-8572-43dd-895f-ecfaf09bf513",
                                "name": "config-api-resource",
                                "iconUri": "https://config-api.com",
                                "scopes": [
                                    "inum=ab47c599-d188-44b6-a32a-91e6b173856a,ou=scopes,o=jans"
                                ],
                                "clients": [
                                    "inum=1800.e9131b86-f39f-421c-9dde-b7f90c21a2fe,ou=clients,o=jans"
                                ],
                                "description": "Uma resource config api",
                                "deletable": false
                            },
                            {
                                "dn": "jansId=4754f784-e80f-4a36-a014-173bd3e6fb6f,ou=resources,ou=uma,o=jans",
                                "id": "4754f784-e80f-4a36-a014-173bd3e6fb6f",
                                "name": "uma-resource-1",
                                "iconUri": "https://config-api.com",
                                "scopes": [
                                    "inum=ab47c599-d188-44b6-a32a-91e6b173856a,ou=scopes,o=jans"
                                ],
                                "clients": [
                                    "inum=1800.768b3d38-a6e8-4be4-93d1-72df33d34fd6,ou=clients,o=jans",
                                    "inum=1201.1d010784-b5bf-4813-8f49-cfea00f50498,ou=clients,o=jans"
                                ],
                                "description": "Uma resource one",
                                "deletable": false
                            },
                            {
                                "dn": "jansId=b0e7e1d7-ab67-45ec-be16-4466da70e63b,ou=resources,ou=uma,o=jans",
                                "id": "b0e7e1d7-ab67-45ec-be16-4466da70e63b",
                                "name": "uma-resource-2",
                                "iconUri": "https://config-api.com",
                                "scopes": [
                                    "inum=ab47c599-d188-44b6-a32a-91e6b173856a,ou=scopes,o=jans"
                                ],
                                "clients": [
                                    "inum=1800.768b3d38-a6e8-4be4-93d1-72df33d34fd6,ou=clients,o=jans",
                                    "inum=1201.1d010784-b5bf-4813-8f49-cfea00f50498,ou=clients,o=jans"
                                ],
                                "description": "Uma resource two",
                                "deletable": false
                            }
                        ]
                    }
        "401":
          description: Unauthorized
        "500":
          description: InternalServerError
      security:
      - oauth2:
        - https://jans.io/oauth/config/uma/resources.readonly
    put:
      tags:
      - OAuth - UMA Resources
      summary: Updates an UMA resource
      description: Updates an UMA resource
      operationId: put-oauth-uma-resources
      requestBody:
        description: UmaResource object
        content:
          application/json:
            schema:
              $ref: '#/components/schemas/UmaResource'
            examples:
              Request json example:
                description: Request json example
                value: |
                  {
                      "dn": "jansId=55d70ecd-8572-43dd-895f-ecfaf09bf513,ou=resources,ou=uma,o=jans",
                      "id": "55d70ecd-8572-43dd-895f-ecfaf09bf513",
                      "name": "config-api-resource",
                      "iconUri": "https://config-api.com",
                      "scopes": [
                          "inum=ab47c599-d188-44b6-a32a-91e6b173856a,ou=scopes,o=jans"
                      ],
                      "clients": [
                          "inum=1800.e9131b86-f39f-421c-9dde-b7f90c21a2fe,ou=clients,o=jans"
                      ],
                      "description": "Uma resource config api",
                      "deletable": false
                  }
      responses:
        "200":
          description: UmaResource
          content:
            application/json:
              schema:
                $ref: '#/components/schemas/UmaResource'
              examples:
                Response json example:
                  description: Response json example
                  value: |
                    {
                        "dn": "jansId=55d70ecd-8572-43dd-895f-ecfaf09bf513,ou=resources,ou=uma,o=jans",
                        "id": "55d70ecd-8572-43dd-895f-ecfaf09bf513",
                        "name": "config-api-resource",
                        "iconUri": "https://config-api.com",
                        "scopes": [
                            "inum=ab47c599-d188-44b6-a32a-91e6b173856a,ou=scopes,o=jans"
                        ],
                        "clients": [
                            "inum=1800.e9131b86-f39f-421c-9dde-b7f90c21a2fe,ou=clients,o=jans"
                        ],
                        "description": "Uma resource config api",
                        "deletable": false
                    }
        "401":
          description: Unauthorized
        "404":
          description: Not Found
        "500":
          description: InternalServerError
      security:
      - oauth2:
        - https://jans.io/oauth/config/uma/resources.write
    post:
      tags:
      - OAuth - UMA Resources
      summary: Creates an UMA resource
      description: Creates an UMA resource
      operationId: post-oauth-uma-resources
      requestBody:
        description: UmaResource object
        content:
          application/json:
            schema:
              $ref: '#/components/schemas/UmaResource'
            examples:
              Request json example:
                description: Request json example
                value: |2
                   {
                          "name": "config-api-resource",
                          "iconUri": "https://config-api.com",
                          "clients": [
                              "inum=1800.e9131b86-f39f-421c-9dde-b7f90c21a2fe,ou=clients,o=jans"
                          ],
                          "scopes":[
                              "inum=ab47c599-d188-44b6-a32a-91e6b173856a,ou=scopes,o=jans"
                          ],
                          "description": "Uma resource config api",
                          "deletable": false
                      }
      responses:
        "201":
          description: Created
          content:
            application/json:
              schema:
                $ref: '#/components/schemas/UmaResource'
              examples:
                Response json example:
                  description: Response json example
                  value: |
                    {
                        "dn": "jansId=55d70ecd-8572-43dd-895f-ecfaf09bf513,ou=resources,ou=uma,o=jans",
                        "id": "55d70ecd-8572-43dd-895f-ecfaf09bf513",
                        "name": "config-api-resource",
                        "iconUri": "https://config-api.com",
                        "scopes": [
                            "inum=ab47c599-d188-44b6-a32a-91e6b173856a,ou=scopes,o=jans"
                        ],
                        "clients": [
                            "inum=1800.e9131b86-f39f-421c-9dde-b7f90c21a2fe,ou=clients,o=jans"
                        ],
                        "description": "Uma resource config api",
                        "deletable": false
                    }
        "401":
          description: Unauthorized
        "500":
          description: InternalServerError
      security:
      - oauth2:
        - https://jans.io/oauth/config/uma/resources.write
  /api/v1/uma/resources/{id}:
    get:
      tags:
      - OAuth - UMA Resources
      summary: Gets an UMA resource by ID
      description: Gets an UMA resource by ID
      operationId: get-oauth-uma-resources-by-id
      parameters:
      - name: id
        in: path
        description: Resource description ID
        required: true
        schema:
          type: string
      responses:
        "200":
          description: Ok
          content:
            application/json:
              schema:
                $ref: '#/components/schemas/UmaResource'
              examples:
                Response json example:
                  description: Response json example
                  value: |
                    {
                        "dn": "jansId=55d70ecd-8572-43dd-895f-ecfaf09bf513,ou=resources,ou=uma,o=jans",
                        "id": "55d70ecd-8572-43dd-895f-ecfaf09bf513",
                        "name": "config-api-resource",
                        "iconUri": "https://config-api.com",
                        "scopes": [
                            "inum=ab47c599-d188-44b6-a32a-91e6b173856a,ou=scopes,o=jans"
                        ],
                        "clients": [
                            "inum=1800.e9131b86-f39f-421c-9dde-b7f90c21a2fe,ou=clients,o=jans"
                        ],
                        "description": "Uma resource config api",
                        "deletable": false
                    }
        "401":
          description: Unauthorized
        "404":
          description: Not Found
        "500":
          description: InternalServerError
      security:
      - oauth2:
        - https://jans.io/oauth/config/uma/resources.readonly
    delete:
      tags:
      - OAuth - UMA Resources
      summary: Deletes an UMA resource
      description: Deletes an UMA resource
      operationId: delete-oauth-uma-resources-by-id
      parameters:
      - name: id
        in: path
        description: Resource description ID
        required: true
        schema:
          type: string
      responses:
        "204":
          description: No Content
        "401":
          description: Unauthorized
        "404":
          description: Not Found
        "500":
          description: InternalServerError
      security:
      - oauth2:
        - https://jans.io/oauth/config/uma/resources.delete
    patch:
      tags:
      - OAuth - UMA Resources
      summary: Patch UMA resource
      description: Patch UMA resource
      operationId: patch-oauth-uma-resources-by-id
      parameters:
      - name: id
        in: path
        description: Resource description ID
        required: true
        schema:
          type: string
      requestBody:
        description: String representing patch-document.
        content:
          application/json-patch+json:
            schema:
              type: array
              items:
                $ref: '#/components/schemas/JsonPatch'
            examples:
              Request json example:
                description: Request json example
                value: example/uma/resources/uma-resources-patch
      responses:
        "200":
          description: Ok
          content:
            application/json:
              schema:
                $ref: '#/components/schemas/UmaResource'
              examples:
                Response json example:
                  description: Response json example
                  value: |
                    {
                        "dn": "jansId=55d70ecd-8572-43dd-895f-ecfaf09bf513,ou=resources,ou=uma,o=jans",
                        "id": "55d70ecd-8572-43dd-895f-ecfaf09bf513",
                        "name": "config-api-resource",
                        "iconUri": "https://config-api.com",
                        "scopes": [
                            "inum=ab47c599-d188-44b6-a32a-91e6b173856a,ou=scopes,o=jans"
                        ],
                        "clients": [
                            "inum=1800.e9131b86-f39f-421c-9dde-b7f90c21a2fe,ou=clients,o=jans"
                        ],
                        "description": "Uma resource config api",
                        "deletable": false
                    }
        "401":
          description: Unauthorized
        "404":
          description: Not Found
        "500":
          description: InternalServerError
      security:
      - oauth2:
        - https://jans.io/oauth/config/uma/resources.write
  /api/v1/uma/resources/clientId/{clientId}:
    get:
      tags:
      - OAuth - UMA Resources
      summary: Fetch uma resources by client id
      description: Fetch uma resources by client id
      operationId: get-oauth-uma-resources-by-clientid
      parameters:
      - name: clientId
        in: path
        description: Client ID
        required: true
        schema:
          type: string
      responses:
        "200":
          description: Ok
          content:
            application/json:
              schema:
                type: array
                items:
                  $ref: '#/components/schemas/UmaResource'
              examples:
                Response json example:
                  description: Response json example
                  value: |
                    [
                        {
                            "dn": "jansId=b0e7e1d7-ab67-45ec-be16-4466da70e63b,ou=resources,ou=uma,o=jans",
                            "id": "b0e7e1d7-ab67-45ec-be16-4466da70e63b",
                            "name": "uma-resource-2",
                            "iconUri": "https://config-api.com",
                            "scopes": [
                                "inum=ab47c599-d188-44b6-a32a-91e6b173856a,ou=scopes,o=jans"
                            ],
                            "clients": [
                                "inum=1800.768b3d38-a6e8-4be4-93d1-72df33d34fd6,ou=clients,o=jans",
                                "inum=1201.1d010784-b5bf-4813-8f49-cfea00f50498,ou=clients,o=jans"
                            ],
                            "description": "Uma resource two",
                            "deletable": false
                        },
                        {
                            "dn": "jansId=4754f784-e80f-4a36-a014-173bd3e6fb6f,ou=resources,ou=uma,o=jans",
                            "id": "4754f784-e80f-4a36-a014-173bd3e6fb6f",
                            "name": "uma-resource-1",
                            "iconUri": "https://config-api.com",
                            "scopes": [
                                "inum=ab47c599-d188-44b6-a32a-91e6b173856a,ou=scopes,o=jans"
                            ],
                            "clients": [
                                "inum=1800.768b3d38-a6e8-4be4-93d1-72df33d34fd6,ou=clients,o=jans",
                                "inum=1201.1d010784-b5bf-4813-8f49-cfea00f50498,ou=clients,o=jans"
                            ],
                            "description": "Uma resource one",
                            "deletable": false
                        }
                    ]
        "401":
          description: Unauthorized
        "500":
          description: InternalServerError
      security:
      - oauth2:
        - https://jans.io/oauth/config/uma/resources.readonly
components:
  schemas:
    HealthStatus:
      type: object
      properties:
        status:
          type: string
        checks:
          type: array
          items:
            $ref: '#/components/schemas/Status'
    Status:
      type: object
      properties:
        name:
          type: string
        status:
          type: string
        error:
          type: string
    FacterData:
      type: object
      properties:
        memoryfree:
          type: string
        swapfree:
          type: string
        hostname:
          type: string
        ipaddress:
          type: string
        uptime:
          type: string
        free_disk_space:
          type: string
        load_average:
          type: string
    StatsData:
      type: object
      properties:
        dbType:
          type: string
        lastUpdate:
          type: string
          format: date-time
        facterData:
          $ref: '#/components/schemas/FacterData'
    AuthenticationMethod:
      type: object
      properties:
        defaultAcr:
          type: string
    Deployment:
      type: object
      properties:
        dn:
          type: string
        id:
          type: string
        createdAt:
          type: string
          format: date-time
        taskActive:
          type: boolean
        finishedAt:
          type: string
          format: date-time
        assets:
          type: string
        details:
          $ref: '#/components/schemas/DeploymentDetails'
        baseDn:
          type: string
    DeploymentDetails:
      type: object
      properties:
        folders:
          type: array
          items:
            type: string
        libs:
          type: array
          items:
            type: string
        error:
          type: string
        flowsError:
          type: object
          additionalProperties:
            type: string
        projectMetadata:
          $ref: '#/components/schemas/ProjectMetadata'
    ProjectMetadata:
      type: object
      properties:
        projectName:
          type: string
        author:
          type: string
        type:
          type: string
        description:
          type: string
        version:
          type: string
        configs:
          type: object
          additionalProperties:
            type: object
        noDirectLaunch:
          type: array
          items:
            type: string
    PagedResult:
      type: object
      properties:
        start:
          type: integer
          format: int32
        totalEntriesCount:
          type: integer
          format: int32
        entriesCount:
          type: integer
          format: int32
        entries:
          type: array
          items:
            type: object
    AttributeValidation:
      type: object
      properties:
        minLength:
          type: integer
          format: int32
        maxLength:
          type: integer
          format: int32
        regexp:
          type: string
    GluuAttribute:
      required:
      - dataType
      - description
      - displayName
      - editType
      - name
      - viewType
      type: object
      properties:
        dn:
          type: string
        selected:
          type: boolean
        inum:
          type: string
        sourceAttribute:
          type: string
        nameIdType:
          type: string
        name:
          maxLength: 30
          minLength: 1
          pattern: "^[a-zA-Z0-9_]+$"
          type: string
        displayName:
          maxLength: 60
          minLength: 0
          type: string
        description:
          maxLength: 4000
          minLength: 0
          type: string
        origin:
          type: string
        dataType:
          type: string
          enum:
          - string
          - numeric
          - boolean
          - binary
          - certificate
          - generalizedTime
          - json
        editType:
          type: array
          items:
            type: string
            enum:
            - admin
            - owner
            - manager
            - user
            - whitePages
        viewType:
          type: array
          items:
            type: string
            enum:
            - admin
            - owner
            - manager
            - user
            - whitePages
        usageType:
          type: array
          items:
            type: string
            enum:
            - openid
        claimName:
          type: string
        seeAlso:
          type: string
        status:
          type: string
          enum:
          - active
          - inactive
          - expired
          - register
        saml1Uri:
          type: string
        saml2Uri:
          type: string
        urn:
          type: string
        scimCustomAttr:
          type: boolean
        oxMultiValuedAttribute:
          type: boolean
        jansHideOnDiscovery:
          type: boolean
        custom:
          type: boolean
        requred:
          type: boolean
        attributeValidation:
          $ref: '#/components/schemas/AttributeValidation'
        tooltip:
          type: string
        whitePagesCanView:
          type: boolean
<<<<<<< HEAD
        adminCanAccess:
          type: boolean
        adminCanEdit:
          type: boolean
=======
>>>>>>> f931ce73
        adminCanView:
          type: boolean
        userCanAccess:
          type: boolean
        userCanView:
          type: boolean
        adminCanAccess:
          type: boolean
        adminCanEdit:
          type: boolean
        userCanEdit:
          type: boolean
        baseDn:
          type: string
    PatchRequest:
      type: object
      properties:
        op:
          type: string
        path:
          type: string
        value:
          type: string
    AppConfiguration:
      type: object
      properties:
        issuer:
          type: string
        baseEndpoint:
          type: string
        authorizationEndpoint:
          type: string
        tokenEndpoint:
          type: string
        tokenRevocationEndpoint:
          type: string
        userInfoEndpoint:
          type: string
        clientInfoEndpoint:
          type: string
        checkSessionIFrame:
          type: string
        endSessionEndpoint:
          type: string
        jwksUri:
          type: string
        registrationEndpoint:
          type: string
        openIdDiscoveryEndpoint:
          type: string
        openIdConfigurationEndpoint:
          type: string
        idGenerationEndpoint:
          type: string
        introspectionEndpoint:
          type: string
        parEndpoint:
          type: string
        requirePar:
          type: boolean
        deviceAuthzEndpoint:
          type: string
        mtlsAuthorizationEndpoint:
          type: string
        mtlsTokenEndpoint:
          type: string
        mtlsTokenRevocationEndpoint:
          type: string
        mtlsUserInfoEndpoint:
          type: string
        mtlsClientInfoEndpoint:
          type: string
        mtlsCheckSessionIFrame:
          type: string
        mtlsEndSessionEndpoint:
          type: string
        mtlsJwksUri:
          type: string
        mtlsRegistrationEndpoint:
          type: string
        mtlsIdGenerationEndpoint:
          type: string
        mtlsIntrospectionEndpoint:
          type: string
        mtlsParEndpoint:
          type: string
        mtlsDeviceAuthzEndpoint:
          type: string
        requireRequestObjectEncryption:
          type: boolean
        requirePkce:
          type: boolean
        allowAllValueForRevokeEndpoint:
          type: boolean
        sectorIdentifierCacheLifetimeInMinutes:
          type: integer
          format: int32
        umaConfigurationEndpoint:
          type: string
        umaRptAsJwt:
          type: boolean
        umaRptLifetime:
          type: integer
          format: int32
        umaTicketLifetime:
          type: integer
          format: int32
        umaPctLifetime:
          type: integer
          format: int32
        umaResourceLifetime:
          type: integer
          format: int32
        umaAddScopesAutomatically:
          type: boolean
        umaValidateClaimToken:
          type: boolean
        umaGrantAccessIfNoPolicies:
          type: boolean
        umaRestrictResourceToAssociatedClient:
          type: boolean
        statTimerIntervalInSeconds:
          type: integer
          format: int32
        statAuthorizationScope:
          type: string
        allowSpontaneousScopes:
          type: boolean
        spontaneousScopeLifetime:
          type: integer
          format: int32
        openidSubAttribute:
          type: string
        publicSubjectIdentifierPerClientEnabled:
          type: boolean
        subjectIdentifiersPerClientSupported:
          type: array
          items:
            type: string
        responseTypesSupported:
          uniqueItems: true
          type: array
          items:
            uniqueItems: true
            type: array
            items:
              type: string
              enum:
              - code
              - token
              - id_token
        responseModesSupported:
          uniqueItems: true
          type: array
          items:
            type: string
            enum:
            - query
            - fragment
            - form_post
            - query.jwt
            - fragment.jwt
            - form_post.jwt
            - jwt
        grantTypesSupported:
          uniqueItems: true
          type: array
          items:
            type: string
            enum:
            - none
            - authorization_code
            - implicit
            - password
            - client_credentials
            - refresh_token
            - urn:ietf:params:oauth:grant-type:uma-ticket
            - urn:ietf:params:oauth:grant-type:token-exchange
            - urn:openid:params:grant-type:ciba
            - urn:ietf:params:oauth:grant-type:device_code
        subjectTypesSupported:
          type: array
          items:
            type: string
        defaultSubjectType:
          type: string
        authorizationSigningAlgValuesSupported:
          type: array
          items:
            type: string
        authorizationEncryptionAlgValuesSupported:
          type: array
          items:
            type: string
        authorizationEncryptionEncValuesSupported:
          type: array
          items:
            type: string
        userInfoSigningAlgValuesSupported:
          type: array
          items:
            type: string
        userInfoEncryptionAlgValuesSupported:
          type: array
          items:
            type: string
        userInfoEncryptionEncValuesSupported:
          type: array
          items:
            type: string
        idTokenSigningAlgValuesSupported:
          type: array
          items:
            type: string
        idTokenEncryptionAlgValuesSupported:
          type: array
          items:
            type: string
        idTokenEncryptionEncValuesSupported:
          type: array
          items:
            type: string
        accessTokenSigningAlgValuesSupported:
          type: array
          items:
            type: string
        forceSignedRequestObject:
          type: boolean
        requestObjectSigningAlgValuesSupported:
          type: array
          items:
            type: string
        requestObjectEncryptionAlgValuesSupported:
          type: array
          items:
            type: string
        requestObjectEncryptionEncValuesSupported:
          type: array
          items:
            type: string
        tokenEndpointAuthMethodsSupported:
          type: array
          items:
            type: string
        tokenEndpointAuthSigningAlgValuesSupported:
          type: array
          items:
            type: string
        dynamicRegistrationCustomAttributes:
          type: array
          items:
            type: string
        dynamicRegistrationDefaultCustomAttributes:
          $ref: '#/components/schemas/JsonNode'
        displayValuesSupported:
          type: array
          items:
            type: string
        claimTypesSupported:
          type: array
          items:
            type: string
        jwksAlgorithmsSupported:
          type: array
          items:
            type: string
        serviceDocumentation:
          type: string
        claimsLocalesSupported:
          type: array
          items:
            type: string
        idTokenTokenBindingCnfValuesSupported:
          type: array
          items:
            type: string
        uiLocalesSupported:
          type: array
          items:
            type: string
        claimsParameterSupported:
          type: boolean
        requestParameterSupported:
          type: boolean
        requestUriParameterSupported:
          type: boolean
        requestUriHashVerificationEnabled:
          type: boolean
        requireRequestUriRegistration:
          type: boolean
        requestUriBlockList:
          type: array
          items:
            type: string
        opPolicyUri:
          type: string
        opTosUri:
          type: string
        authorizationCodeLifetime:
          type: integer
          format: int32
        refreshTokenLifetime:
          type: integer
          format: int32
        idTokenLifetime:
          type: integer
          format: int32
        idTokenFilterClaimsBasedOnAccessToken:
          type: boolean
        accessTokenLifetime:
          type: integer
          format: int32
        cleanServiceInterval:
          type: integer
          format: int32
        cleanServiceBatchChunkSize:
          type: integer
          format: int32
        keyRegenerationEnabled:
          type: boolean
        keyRegenerationInterval:
          type: integer
          format: int32
        defaultSignatureAlgorithm:
          type: string
        jansOpenIdConnectVersion:
          type: string
        jansId:
          type: string
        dynamicRegistrationExpirationTime:
          type: integer
          format: int32
        dynamicRegistrationPersistClientAuthorizations:
          type: boolean
        trustedClientEnabled:
          type: boolean
        skipAuthorizationForOpenIdScopeAndPairwiseId:
          type: boolean
        dynamicRegistrationScopesParamEnabled:
          type: boolean
        dynamicRegistrationPasswordGrantTypeEnabled:
          type: boolean
        dynamicRegistrationAllowedPasswordGrantScopes:
          type: array
          items:
            type: string
        dynamicRegistrationCustomObjectClass:
          type: string
        personCustomObjectClassList:
          type: array
          items:
            type: string
        persistIdToken:
          type: boolean
        persistRefreshToken:
          type: boolean
        allowPostLogoutRedirectWithoutValidation:
          type: boolean
        invalidateSessionCookiesAfterAuthorizationFlow:
          type: boolean
        returnClientSecretOnRead:
          type: boolean
        rotateClientRegistrationAccessTokenOnUsage:
          type: boolean
        rejectJwtWithNoneAlg:
          type: boolean
        expirationNotificatorEnabled:
          type: boolean
        useNestedJwtDuringEncryption:
          type: boolean
        expirationNotificatorMapSizeLimit:
          type: integer
          format: int32
        expirationNotificatorIntervalInSeconds:
          type: integer
          format: int32
        redirectUrisRegexEnabled:
          type: boolean
        useHighestLevelScriptIfAcrScriptNotFound:
          type: boolean
        authenticationFiltersEnabled:
          type: boolean
        clientAuthenticationFiltersEnabled:
          type: boolean
        clientRegDefaultToCodeFlowWithRefresh:
          type: boolean
        grantTypesAndResponseTypesAutofixEnabled:
          type: boolean
        authenticationFilters:
          type: array
          items:
            $ref: '#/components/schemas/AuthenticationFilter'
        clientAuthenticationFilters:
          type: array
          items:
            $ref: '#/components/schemas/ClientAuthenticationFilter'
        corsConfigurationFilters:
          type: array
          items:
            $ref: '#/components/schemas/CorsConfigurationFilter'
        sessionIdUnusedLifetime:
          type: integer
          format: int32
        sessionIdUnauthenticatedUnusedLifetime:
          type: integer
          format: int32
        sessionIdPersistOnPromptNone:
          type: boolean
        sessionIdRequestParameterEnabled:
          type: boolean
        changeSessionIdOnAuthentication:
          type: boolean
        sessionIdPersistInCache:
          type: boolean
        includeSidInResponse:
          type: boolean
        disablePromptLogin:
          type: boolean
        disablePromptConsent:
          type: boolean
        sessionIdLifetime:
          type: integer
          format: int32
        serverSessionIdLifetime:
          type: integer
          format: int32
        activeSessionAuthorizationScope:
          type: string
        configurationUpdateInterval:
          type: integer
          format: int32
        logNotFoundEntityAsError:
          type: boolean
        enableClientGrantTypeUpdate:
          type: boolean
        dynamicGrantTypeDefault:
          uniqueItems: true
          type: array
          items:
            type: string
            enum:
            - none
            - authorization_code
            - implicit
            - password
            - client_credentials
            - refresh_token
            - urn:ietf:params:oauth:grant-type:uma-ticket
            - urn:ietf:params:oauth:grant-type:token-exchange
            - urn:openid:params:grant-type:ciba
            - urn:ietf:params:oauth:grant-type:device_code
        cssLocation:
          type: string
        jsLocation:
          type: string
        imgLocation:
          type: string
        metricReporterInterval:
          type: integer
          format: int32
        metricReporterKeepDataDays:
          type: integer
          format: int32
        pairwiseIdType:
          type: string
        pairwiseCalculationKey:
          type: string
        pairwiseCalculationSalt:
          type: string
        shareSubjectIdBetweenClientsWithSameSectorId:
          type: boolean
        webKeysStorage:
          type: string
          enum:
          - keystore
          - pkcs11
        dnName:
          type: string
        keyStoreFile:
          type: string
        keyStoreSecret:
          type: string
        keySelectionStrategy:
          type: string
          enum:
          - OLDER
          - NEWER
          - FIRST
        keyAlgsAllowedForGeneration:
          type: array
          items:
            type: string
        keySignWithSameKeyButDiffAlg:
          type: boolean
        staticKid:
          type: string
        staticDecryptionKid:
          type: string
        jansElevenTestModeToken:
          type: string
        jansElevenGenerateKeyEndpoint:
          type: string
        jansElevenSignEndpoint:
          type: string
        jansElevenVerifySignatureEndpoint:
          type: string
        jansElevenDeleteKeyEndpoint:
          type: string
        introspectionAccessTokenMustHaveUmaProtectionScope:
          type: boolean
        introspectionAccessTokenMustHaveIntrospectionScope:
          type: boolean
        introspectionSkipAuthorization:
          type: boolean
        endSessionWithAccessToken:
          type: boolean
        cookieDomain:
          type: string
        enabledOAuthAuditLogging:
          type: boolean
        jmsBrokerURISet:
          uniqueItems: true
          type: array
          items:
            type: string
        jmsUserName:
          type: string
        jmsPassword:
          type: string
        externalUriWhiteList:
          type: array
          items:
            type: string
        clientWhiteList:
          type: array
          items:
            type: string
        clientBlackList:
          type: array
          items:
            type: string
        legacyIdTokenClaims:
          type: boolean
        customHeadersWithAuthorizationResponse:
          type: boolean
        frontChannelLogoutSessionSupported:
          type: boolean
        loggingLevel:
          type: string
        loggingLayout:
          type: string
        updateUserLastLogonTime:
          type: boolean
        updateClientAccessTime:
          type: boolean
        logClientIdOnClientAuthentication:
          type: boolean
        logClientNameOnClientAuthentication:
          type: boolean
        disableJdkLogger:
          type: boolean
        authorizationRequestCustomAllowedParameters:
          uniqueItems: true
          type: array
          items:
            $ref: '#/components/schemas/AuthorizationRequestCustomParameter'
        openidScopeBackwardCompatibility:
          type: boolean
        disableU2fEndpoint:
          type: boolean
        rotateDeviceSecret:
          type: boolean
        returnDeviceSecretFromAuthzEndpoint:
          type: boolean
        dcrForbidExpirationTimeInRequest:
          type: boolean
        dcrSignatureValidationEnabled:
          type: boolean
        dcrSignatureValidationSharedSecret:
          type: string
        dcrSignatureValidationSoftwareStatementJwksURIClaim:
          type: string
        dcrSignatureValidationSoftwareStatementJwksClaim:
          type: string
        dcrSignatureValidationJwks:
          type: string
        dcrSignatureValidationJwksUri:
          type: string
        dcrAuthorizationWithClientCredentials:
          type: boolean
        dcrAuthorizationWithMTLS:
          type: boolean
        trustedSsaIssuers:
          type: array
          items:
            type: string
        useLocalCache:
          type: boolean
        fapiCompatibility:
          type: boolean
        forceIdTokenHintPrecense:
          type: boolean
        rejectEndSessionIfIdTokenExpired:
          type: boolean
        allowEndSessionWithUnmatchedSid:
          type: boolean
        forceOfflineAccessScopeToEnableRefreshToken:
          type: boolean
        errorReasonEnabled:
          type: boolean
        removeRefreshTokensForClientOnLogout:
          type: boolean
        skipRefreshTokenDuringRefreshing:
          type: boolean
        refreshTokenExtendLifetimeOnRotation:
          type: boolean
        allowBlankValuesInDiscoveryResponse:
          type: boolean
        checkUserPresenceOnRefreshToken:
          type: boolean
        consentGatheringScriptBackwardCompatibility:
          type: boolean
        introspectionScriptBackwardCompatibility:
          type: boolean
        introspectionResponseScopesBackwardCompatibility:
          type: boolean
        softwareStatementValidationType:
          type: string
        softwareStatementValidationClaimName:
          type: string
        authenticationProtectionConfiguration:
          $ref: '#/components/schemas/AuthenticationProtectionConfiguration'
        errorHandlingMethod:
          type: string
          enum:
          - internal
          - remote
        disableAuthnForMaxAgeZero:
          type: boolean
        keepAuthenticatorAttributesOnAcrChange:
          type: boolean
        deviceAuthzRequestExpiresIn:
          type: integer
          format: int32
        deviceAuthzTokenPollInterval:
          type: integer
          format: int32
        deviceAuthzResponseTypeToProcessAuthz:
          type: string
        deviceAuthzAcr:
          type: string
        backchannelClientId:
          type: string
        backchannelRedirectUri:
          type: string
        backchannelAuthenticationEndpoint:
          type: string
        backchannelDeviceRegistrationEndpoint:
          type: string
        backchannelTokenDeliveryModesSupported:
          type: array
          items:
            type: string
        backchannelAuthenticationRequestSigningAlgValuesSupported:
          type: array
          items:
            type: string
        backchannelUserCodeParameterSupported:
          type: boolean
        backchannelBindingMessagePattern:
          type: string
        backchannelAuthenticationResponseExpiresIn:
          type: integer
          format: int32
        backchannelAuthenticationResponseInterval:
          type: integer
          format: int32
        backchannelLoginHintClaims:
          type: array
          items:
            type: string
        cibaEndUserNotificationConfig:
          $ref: '#/components/schemas/CIBAEndUserNotificationConfig'
        backchannelRequestsProcessorJobIntervalSec:
          type: integer
          format: int32
        backchannelRequestsProcessorJobChunkSize:
          type: integer
          format: int32
        cibaGrantLifeExtraTimeSec:
          type: integer
          format: int32
        cibaMaxExpirationTimeAllowedSec:
          type: integer
          format: int32
        dpopSigningAlgValuesSupported:
          type: array
          items:
            type: string
        dpopTimeframe:
          type: integer
          format: int32
        dpopJtiCacheTime:
          type: integer
          format: int32
        allowIdTokenWithoutImplicitGrantType:
          type: boolean
        discoveryCacheLifetimeInMinutes:
          type: integer
          format: int32
        discoveryAllowedKeys:
          type: array
          items:
            type: string
        discoveryDenyKeys:
          type: array
          items:
            type: string
        featureFlags:
          type: array
          items:
            type: string
        httpLoggingEnabled:
          type: boolean
        httpLoggingExcludePaths:
          uniqueItems: true
          type: array
          items:
            type: string
        externalLoggerConfiguration:
          type: string
        agamaConfiguration:
          $ref: '#/components/schemas/EngineConfig'
        dcrSsaValidationConfigs:
          type: array
          items:
            $ref: '#/components/schemas/SsaValidationConfig'
        ssaConfiguration:
          $ref: '#/components/schemas/SsaConfiguration'
        blockWebviewAuthorizationEnabled:
          type: boolean
        dateFormatterPatterns:
          type: object
          additionalProperties:
            type: string
        httpLoggingResponseBodyContent:
          type: boolean
        allResponseTypesSupported:
          uniqueItems: true
          type: array
          items:
            type: string
            enum:
            - code
            - token
            - id_token
        fapi:
          type: boolean
    AuthenticationFilter:
      required:
      - baseDn
      - filter
      type: object
      properties:
        filter:
          type: string
        bind:
          type: boolean
        bindPasswordAttribute:
          type: string
          xml:
            name: bind-password-attribute
        baseDn:
          type: string
          xml:
            name: base-dn
    AuthenticationProtectionConfiguration:
      type: object
      properties:
        attemptExpiration:
          type: integer
          format: int32
        maximumAllowedAttemptsWithoutDelay:
          type: integer
          format: int32
        delayTime:
          type: integer
          format: int32
        bruteForceProtectionEnabled:
          type: boolean
    AuthorizationRequestCustomParameter:
      type: object
      properties:
        paramName:
          type: string
        returnInResponse:
          type: boolean
    CIBAEndUserNotificationConfig:
      type: object
      properties:
        apiKey:
          type: string
        authDomain:
          type: string
        databaseURL:
          type: string
        projectId:
          type: string
        storageBucket:
          type: string
        messagingSenderId:
          type: string
        appId:
          type: string
        notificationUrl:
          type: string
        notificationKey:
          type: string
        publicVapidKey:
          type: string
    ClientAuthenticationFilter:
      required:
      - baseDn
      - filter
      type: object
      properties:
        filter:
          type: string
        bind:
          type: boolean
        bindPasswordAttribute:
          type: string
          xml:
            name: bind-password-attribute
        baseDn:
          type: string
          xml:
            name: base-dn
    CorsConfigurationFilter:
      type: object
      properties:
        filterName:
          type: string
        corsEnabled:
          type: boolean
        corsAllowedOrigins:
          type: string
        corsAllowedMethods:
          type: string
        corsAllowedHeaders:
          type: string
        corsExposedHeaders:
          type: string
        corsSupportCredentials:
          type: boolean
        corsLoggingEnabled:
          type: boolean
        corsPreflightMaxAge:
          type: integer
          format: int32
        corsRequestDecorate:
          type: boolean
    EngineConfig:
      type: object
      properties:
        enabled:
          type: boolean
        rootDir:
          type: string
        templatesPath:
          type: string
        scriptsPath:
          type: string
        serializerType:
          type: string
          enum:
          - KRYO
          - FST
        maxItemsLoggedInCollections:
          type: integer
          format: int32
        disableTCHV:
          type: boolean
        pageMismatchErrorPage:
          type: string
        interruptionErrorPage:
          type: string
        crashErrorPage:
          type: string
        finishedFlowPage:
          type: string
        bridgeScriptPage:
          type: string
        defaultResponseHeaders:
          type: object
          additionalProperties:
            type: string
    JsonNode:
      type: object
    SsaConfiguration:
      type: object
      properties:
        ssaEndpoint:
          type: string
        ssaCustomAttributes:
          type: array
          items:
            type: string
        ssaSigningAlg:
          type: string
        ssaExpirationInDays:
          type: integer
          format: int32
    SsaValidationConfig:
      type: object
      properties:
        id:
          type: string
        type:
          type: string
          enum:
          - NONE
          - SSA
          - DCR
        displayName:
          type: string
        description:
          type: string
        scopes:
          type: array
          items:
            type: string
        allowedClaims:
          type: array
          items:
            type: string
        jwks:
          type: string
        jwksUri:
          type: string
        issuers:
          type: array
          items:
            type: string
        configurationEndpoint:
          type: string
        configurationEndpointClaim:
          type: string
        sharedSecret:
          type: string
    PersistenceConfiguration:
      type: object
      properties:
        persistenceType:
          type: string
    JsonPatch:
      type: object
    CacheConfiguration:
      type: object
      properties:
        cacheProviderType:
          type: string
          enum:
          - IN_MEMORY
          - MEMCACHED
          - REDIS
          - NATIVE_PERSISTENCE
        memcachedConfiguration:
          $ref: '#/components/schemas/MemcachedConfiguration'
        inMemoryConfiguration:
          $ref: '#/components/schemas/InMemoryConfiguration'
        redisConfiguration:
          $ref: '#/components/schemas/RedisConfiguration'
        nativePersistenceConfiguration:
          $ref: '#/components/schemas/NativePersistenceConfiguration'
    InMemoryConfiguration:
      type: object
      properties:
        defaultPutExpiration:
          type: integer
          format: int32
    MemcachedConfiguration:
      type: object
      properties:
        servers:
          type: string
        maxOperationQueueLength:
          type: integer
          format: int32
        bufferSize:
          type: integer
          format: int32
        defaultPutExpiration:
          type: integer
          format: int32
        connectionFactoryType:
          type: string
          enum:
          - DEFAULT
          - BINARY
    NativePersistenceConfiguration:
      type: object
      properties:
        defaultPutExpiration:
          type: integer
          format: int32
        defaultCleanupBatchSize:
          type: integer
          format: int32
        deleteExpiredOnGetRequest:
          type: boolean
        disableAttemptUpdateBeforeInsert:
          type: boolean
    RedisConfiguration:
      type: object
      properties:
        redisProviderType:
          type: string
          enum:
          - STANDALONE
          - CLUSTER
          - SHARDED
          - SENTINEL
        servers:
          type: string
        defaultPutExpiration:
          type: integer
          format: int32
        sentinelMasterGroupName:
          type: string
        password:
          type: string
        useSSL:
          type: boolean
        sslTrustStoreFilePath:
          type: string
        sslTrustStorePassword:
          type: string
        sslKeyStoreFilePath:
          type: string
        sslKeyStorePassword:
          type: string
        maxIdleConnections:
          type: integer
          format: int32
        maxTotalConnections:
          type: integer
          format: int32
        connectionTimeout:
          type: integer
          format: int32
        soTimeout:
          type: integer
          format: int32
        maxRetryAttempts:
          type: integer
          format: int32
    ClientAuth:
      type: object
      properties:
        clientAuths:
          type: object
          additionalProperties:
            uniqueItems: true
            type: array
            items:
              $ref: '#/components/schemas/Scope'
    Scope:
      type: object
      properties:
        dn:
          type: string
        expirationDate:
          type: string
          format: date-time
        deletable:
          type: boolean
        inum:
          type: string
        displayName:
          type: string
        id:
          type: string
        iconUrl:
          type: string
        description:
          type: string
        scopeType:
          type: string
          enum:
          - openid
          - dynamic
          - uma
          - spontaneous
          - oauth
        claims:
          type: array
          items:
            type: string
        defaultScope:
          type: boolean
        groupClaims:
          type: boolean
        dynamicScopeScripts:
          type: array
          items:
            type: string
        umaAuthorizationPolicies:
          type: array
          items:
            type: string
        attributes:
          $ref: '#/components/schemas/ScopeAttributes'
        creatorId:
          type: string
        creatorType:
          type: string
          enum:
          - none
          - client
          - user
          - auto
        creationDate:
          type: string
          format: date-time
        creatorAttributes:
          type: object
          additionalProperties:
            type: string
        umaType:
          type: boolean
        baseDn:
          type: string
    ScopeAttributes:
      type: object
      properties:
        spontaneousClientScopes:
          type: array
          items:
            type: string
        showInConfigurationEndpoint:
          type: boolean
    Client:
      type: object
      properties:
        dn:
          type: string
        expirationDate:
          type: string
          format: date-time
        deletable:
          type: boolean
        clientSecret:
          type: string
        frontChannelLogoutUri:
          type: string
        frontChannelLogoutSessionRequired:
          type: boolean
        registrationAccessToken:
          type: string
        clientIdIssuedAt:
          type: string
          format: date-time
        clientSecretExpiresAt:
          type: string
          format: date-time
        redirectUris:
          type: array
          items:
            type: string
        claimRedirectUris:
          type: array
          items:
            type: string
        responseTypes:
          type: array
          items:
            type: string
            enum:
            - code
            - token
            - id_token
        grantTypes:
          type: array
          items:
            type: string
            enum:
            - none
            - authorization_code
            - implicit
            - password
            - client_credentials
            - refresh_token
            - urn:ietf:params:oauth:grant-type:uma-ticket
            - urn:ietf:params:oauth:grant-type:token-exchange
            - urn:openid:params:grant-type:ciba
            - urn:ietf:params:oauth:grant-type:device_code
        applicationType:
          type: string
          enum:
          - native
          - web
        contacts:
          type: array
          items:
            type: string
        idTokenTokenBindingCnf:
          type: string
        clientName:
          type: string
        logoUri:
          type: string
        clientUri:
          type: string
        policyUri:
          type: string
        tosUri:
          type: string
        clientNameLocalized:
          $ref: '#/components/schemas/LocalizedString'
        logoUriLocalized:
          $ref: '#/components/schemas/LocalizedString'
        clientUriLocalized:
          $ref: '#/components/schemas/LocalizedString'
        policyUriLocalized:
          $ref: '#/components/schemas/LocalizedString'
        tosUriLocalized:
          $ref: '#/components/schemas/LocalizedString'
        jwksUri:
          type: string
        jwks:
          type: string
        sectorIdentifierUri:
          type: string
        subjectType:
          type: string
          enum:
          - pairwise
          - public
        idTokenSignedResponseAlg:
          type: string
        idTokenEncryptedResponseAlg:
          type: string
        idTokenEncryptedResponseEnc:
          type: string
        userInfoSignedResponseAlg:
          type: string
        userInfoEncryptedResponseAlg:
          type: string
        userInfoEncryptedResponseEnc:
          type: string
        requestObjectSigningAlg:
          type: string
        requestObjectEncryptionAlg:
          type: string
        requestObjectEncryptionEnc:
          type: string
        tokenEndpointAuthMethod:
          type: string
        tokenEndpointAuthSigningAlg:
          type: string
        defaultMaxAge:
          type: integer
          format: int32
        defaultAcrValues:
          type: array
          items:
            type: string
        initiateLoginUri:
          type: string
        postLogoutRedirectUris:
          type: array
          items:
            type: string
        requestUris:
          type: array
          items:
            type: string
        scopes:
          type: array
          items:
            type: string
        claims:
          type: array
          items:
            type: string
        trustedClient:
          type: boolean
        lastAccessTime:
          type: string
          format: date-time
        lastLogonTime:
          type: string
          format: date-time
        persistClientAuthorizations:
          type: boolean
        includeClaimsInIdToken:
          type: boolean
        refreshTokenLifetime:
          type: integer
          format: int32
        accessTokenLifetime:
          type: integer
          format: int32
        customAttributes:
          type: array
          items:
            $ref: '#/components/schemas/CustomObjectAttribute'
        customObjectClasses:
          type: array
          items:
            type: string
        rptAsJwt:
          type: boolean
        accessTokenAsJwt:
          type: boolean
        accessTokenSigningAlg:
          type: string
        disabled:
          type: boolean
        authorizedOrigins:
          type: array
          items:
            type: string
        softwareId:
          type: string
        softwareVersion:
          type: string
        softwareStatement:
          type: string
        attributes:
          $ref: '#/components/schemas/ClientAttributes'
        backchannelTokenDeliveryMode:
          type: string
          enum:
          - poll
          - ping
          - push
        backchannelClientNotificationEndpoint:
          type: string
        backchannelAuthenticationRequestSigningAlg:
          type: string
          enum:
          - RS256
          - RS384
          - RS512
          - ES256
          - ES384
          - ES512
          - PS256
          - PS384
          - PS512
        backchannelUserCodeParameter:
          type: boolean
        description:
          type: string
        organization:
          type: string
        groups:
          type: array
          items:
            type: string
        ttl:
          type: integer
          format: int32
        displayName:
          type: string
        authenticationMethod:
          type: string
          enum:
          - client_secret_basic
          - client_secret_post
          - client_secret_jwt
          - private_key_jwt
          - access_token
          - tls_client_auth
          - self_signed_tls_client_auth
          - none
        baseDn:
          type: string
        inum:
          type: string
    ClientAttributes:
      type: object
      properties:
        tlsClientAuthSubjectDn:
          type: string
        runIntrospectionScriptBeforeJwtCreation:
          type: boolean
        keepClientAuthorizationAfterExpiration:
          type: boolean
        allowSpontaneousScopes:
          type: boolean
        spontaneousScopes:
          type: array
          items:
            type: string
        spontaneousScopeScriptDns:
          type: array
          items:
            type: string
        updateTokenScriptDns:
          type: array
          items:
            type: string
        backchannelLogoutUri:
          type: array
          items:
            type: string
        backchannelLogoutSessionRequired:
          type: boolean
        additionalAudience:
          type: array
          items:
            type: string
        postAuthnScripts:
          type: array
          items:
            type: string
        consentGatheringScripts:
          type: array
          items:
            type: string
        introspectionScripts:
          type: array
          items:
            type: string
        rptClaimsScripts:
          type: array
          items:
            type: string
        ropcScripts:
          type: array
          items:
            type: string
        parLifetime:
          type: integer
          format: int32
        requirePar:
          type: boolean
        jansAuthSignedRespAlg:
          type: string
        jansAuthEncRespAlg:
          type: string
        jansAuthEncRespEnc:
          type: string
        jansSubAttr:
          type: string
        redirectUrisRegex:
          type: string
        jansAuthorizedAcr:
          type: array
          items:
            type: string
        jansDefaultPromptLogin:
          type: boolean
        idTokenLifetime:
          type: integer
          format: int32
        allowOfflineAccessWithoutConsent:
          type: boolean
        minimumAcrLevel:
          type: integer
          format: int32
        minimumAcrLevelAutoresolve:
          type: boolean
        additionalTokenEndpointAuthMethods:
          type: array
          items:
            type: string
        minimumAcrPriorityList:
          type: array
          items:
            type: string
        requestedLifetime:
          type: integer
          format: int32
    CustomObjectAttribute:
      type: object
      properties:
        name:
          type: string
        multiValued:
          type: boolean
        values:
          type: array
          items:
            type: object
        displayValue:
          type: string
        value:
          type: object
    LocalizedString:
      type: object
      properties:
        values:
          type: object
          additionalProperties:
            type: string
    AgamaConfiguration:
      type: object
      properties:
        mandatoryAttributes:
          type: array
          items:
            type: string
        optionalAttributes:
          type: array
          items:
            type: string
    ApiAppConfiguration:
      type: object
      properties:
        configOauthEnabled:
          type: boolean
        apiApprovedIssuer:
          type: array
          items:
            type: string
        apiProtectionType:
          type: string
        apiClientId:
          type: string
        apiClientPassword:
          type: string
        endpointInjectionEnabled:
          type: boolean
        authIssuerUrl:
          type: string
        authOpenidConfigurationUrl:
          type: string
        authOpenidIntrospectionUrl:
          type: string
        authOpenidTokenUrl:
          type: string
        authOpenidRevokeUrl:
          type: string
        smallryeHealthRootPath:
          type: string
        exclusiveAuthScopes:
          type: array
          items:
            type: string
        corsConfigurationFilters:
          type: array
          items:
            $ref: '#/components/schemas/CorsConfigurationFilter'
        loggingLevel:
          type: string
        loggingLayout:
          type: string
        externalLoggerConfiguration:
          type: string
        disableJdkLogger:
          type: boolean
        maxCount:
          type: integer
          format: int32
        userExclusionAttributes:
          type: array
          items:
            type: string
        userMandatoryAttributes:
          type: array
          items:
            type: string
        agamaConfiguration:
          $ref: '#/components/schemas/AgamaConfiguration'
        auditLogConf:
          $ref: '#/components/schemas/AuditLogConf'
        dataFormatConversionConf:
          $ref: '#/components/schemas/DataFormatConversionConf'
        plugins:
          type: array
          items:
            $ref: '#/components/schemas/PluginConf'
    AuditLogConf:
      type: object
      properties:
        enabled:
          type: boolean
        ignoreHttpMethod:
          type: array
          items:
            type: string
        headerAttributes:
          type: array
          items:
            type: string
    DataFormatConversionConf:
      type: object
      properties:
        enabled:
          type: boolean
        ignoreHttpMethod:
          type: array
          items:
            type: string
    PluginConf:
      type: object
      properties:
        name:
          type: string
        description:
          type: string
        className:
          type: string
    SmtpConfiguration:
      type: object
      properties:
        valid:
          type: boolean
        host:
          type: string
        port:
          type: integer
          format: int32
        connect_protection:
          type: string
          enum:
          - None
          - StartTls
          - SslTls
        trust_host:
          type: boolean
        from_name:
          type: string
        from_email_address:
          type: string
        requires_authentication:
          type: boolean
        smtp_authentication_account_username:
          type: string
        smtp_authentication_account_password:
          type: string
        key_store:
          type: string
        key_store_password:
          type: string
        key_store_alias:
          type: string
        signing_algorithm:
          type: string
    SmtpTest:
      type: object
      properties:
        sign:
          type: boolean
        subject:
          type: string
        message:
          type: string
    CustomScript:
      type: object
      properties:
        dn:
          type: string
        inum:
          type: string
        name:
          maxLength: 60
          minLength: 2
          pattern: "^[a-zA-Z0-9_\\-\\:\\/\\.]+$"
          type: string
        aliases:
          type: array
          items:
            type: string
        description:
          type: string
        script:
          type: string
        scriptType:
          type: string
          enum:
          - person_authentication
          - introspection
          - resource_owner_password_credentials
          - application_session
          - cache_refresh
          - client_registration
          - id_generator
          - uma_rpt_policy
          - uma_rpt_claims
          - uma_claims_gathering
          - consent_gathering
          - dynamic_scope
          - spontaneous_scope
          - end_session
          - post_authn
          - select_account
          - scim
          - ciba_end_user_notification
          - revoke_token
          - persistence_extension
          - idp
          - discovery
          - update_token
          - config_api_auth
          - modify_ssa_response
          - fido2_interception
        programmingLanguage:
          type: string
          enum:
          - python
          - java
        moduleProperties:
          type: array
          items:
            $ref: '#/components/schemas/SimpleCustomProperty'
        configurationProperties:
          type: array
          items:
            $ref: '#/components/schemas/SimpleExtendedCustomProperty'
        level:
          type: integer
          format: int32
        revision:
          type: integer
          format: int64
        enabled:
          type: boolean
        scriptError:
          $ref: '#/components/schemas/ScriptError'
        modified:
          type: boolean
        internal:
          type: boolean
        locationType:
          type: string
          enum:
          - ldap
          - db
          - file
        locationPath:
          type: string
        baseDn:
          type: string
    ScriptError:
      type: object
      properties:
        raisedAt:
          type: string
          format: date-time
        stackTrace:
          type: string
    SimpleCustomProperty:
      type: object
      properties:
        value1:
          type: string
        value2:
          type: string
        description:
          type: string
    SimpleExtendedCustomProperty:
      type: object
      properties:
        value1:
          type: string
        value2:
          type: string
        hide:
          type: boolean
        description:
          type: string
    JSONWebKey:
      type: object
      properties:
        name:
          type: string
        descr:
          type: string
        kid:
          type: string
        kty:
          type: string
          enum:
          - EC
          - RSA
          - OKP
          - oct
        use:
          type: string
          enum:
          - sig
          - enc
        alg:
          type: string
          enum:
          - RS256
          - RS384
          - RS512
          - ES256
          - ES256K
          - ES384
          - ES512
          - PS256
          - PS384
          - PS512
          - EdDSA
          - RSA1_5
          - RSA-OAEP
          - RSA-OAEP-256
          - ECDH-ES
          - ECDH-ES+A128KW
          - ECDH-ES+A192KW
          - ECDH-ES+A256KW
          - A128KW
          - A192KW
          - A256KW
          - A128GCMKW
          - A192GCMKW
          - A256GCMKW
          - PBES2-HS256+A128KW
          - PBES2-HS384+A192KW
          - PBES2-HS512+A256KW
          - dir
        exp:
          type: integer
          format: int64
        crv:
          type: string
          enum:
          - P-256
          - P-256K
          - P-384
          - P-521
          - Ed25519
          - Ed448
        x5c:
          type: array
          items:
            type: string
        "n":
          type: string
        e:
          type: string
        x:
          type: string
        "y":
          type: string
        key_ops_type:
          type: array
          items:
            type: string
            enum:
            - "KeyOps{value='connect'} CONNECT"
            - "KeyOps{value='ssa'} SSA"
            - "KeyOps{value='all'} ALL"
    WebKeysConfiguration:
      type: object
      properties:
        keys:
          type: array
          items:
            $ref: '#/components/schemas/JSONWebKey'
    GluuLdapConfiguration:
      type: object
      properties:
        configId:
          type: string
        bindDN:
          type: string
        bindPassword:
          type: string
        servers:
          type: array
          items:
            type: string
        maxConnections:
          type: integer
          format: int32
        useSSL:
          type: boolean
        baseDNs:
          type: array
          items:
            type: string
        primaryKey:
          type: string
        localPrimaryKey:
          type: string
        useAnonymousBind:
          type: boolean
        enabled:
          type: boolean
        version:
          type: integer
          format: int32
        level:
          type: integer
          format: int32
    Logging:
      type: object
      properties:
        loggingLevel:
          type: string
        loggingLayout:
          type: string
        httpLoggingEnabled:
          type: boolean
        disableJdkLogger:
          type: boolean
        enabledOAuthAuditLogging:
          type: boolean
        externalLoggerConfiguration:
          type: string
        httpLoggingExcludePaths:
          uniqueItems: true
          type: array
          items:
            type: string
    GluuOrganization:
      required:
      - description
      - displayName
      type: object
      properties:
        dn:
          type: string
        displayName:
          maxLength: 60
          minLength: 0
          type: string
        description:
          maxLength: 60
          minLength: 0
          type: string
        member:
          type: string
        countryName:
          type: string
        organization:
          type: string
        status:
          type: string
          enum:
          - active
          - inactive
          - expired
          - register
        managerGroup:
          type: string
        themeColor:
          type: string
        shortName:
          type: string
        customMessages:
          type: array
          items:
            type: string
        title:
          type: string
        jsLogoPath:
          type: string
        jsFaviconPath:
          type: string
        baseDn:
          type: string
    CustomScope:
      type: object
      properties:
        dn:
          type: string
        expirationDate:
          type: string
          format: date-time
        deletable:
          type: boolean
        inum:
          type: string
        displayName:
          type: string
        id:
          type: string
        iconUrl:
          type: string
        description:
          type: string
        scopeType:
          type: string
          enum:
          - openid
          - dynamic
          - uma
          - spontaneous
          - oauth
        claims:
          type: array
          items:
            type: string
        defaultScope:
          type: boolean
        groupClaims:
          type: boolean
        dynamicScopeScripts:
          type: array
          items:
            type: string
        umaAuthorizationPolicies:
          type: array
          items:
            type: string
        attributes:
          $ref: '#/components/schemas/ScopeAttributes'
        creatorId:
          type: string
        creatorType:
          type: string
          enum:
          - none
          - client
          - user
          - auto
        creationDate:
          type: string
          format: date-time
        creatorAttributes:
          type: object
          additionalProperties:
            type: string
        clients:
          type: array
          items:
            $ref: '#/components/schemas/Client'
        umaType:
          type: boolean
        baseDn:
          type: string
    SessionId:
      type: object
      properties:
        dn:
          type: string
        id:
          type: string
        outsideSid:
          type: string
        lastUsedAt:
          type: string
          format: date-time
        userDn:
          type: string
        authenticationTime:
          type: string
          format: date-time
        state:
          type: string
          enum:
          - unauthenticated
          - authenticated
        sessionState:
          type: string
        permissionGranted:
          type: boolean
        permissionGrantedMap:
          $ref: '#/components/schemas/SessionIdAccessMap'
        sessionAttributes:
          type: object
          additionalProperties:
            type: string
        deviceSecrets:
          type: array
          items:
            type: string
        expirationDate:
          type: string
          format: date-time
        deletable:
          type: boolean
        creationDate:
          type: string
          format: date-time
        persisted:
          type: boolean
        user:
          $ref: '#/components/schemas/User'
        ttl:
          type: integer
          format: int32
        opbrowserState:
          type: string
    SessionIdAccessMap:
      type: object
      properties:
        permissionGranted:
          type: object
          additionalProperties:
            type: boolean
          xml:
            name: map
    User:
      type: object
      properties:
        dn:
          type: string
        userId:
          type: string
        updatedAt:
          type: string
          format: date-time
        createdAt:
          type: string
          format: date-time
        oxAuthPersistentJwt:
          type: array
          items:
            type: string
        customAttributes:
          type: array
          items:
            $ref: '#/components/schemas/CustomObjectAttribute'
        customObjectClasses:
          type: array
          items:
            type: string
        status:
          type: string
        baseDn:
          type: string
    UmaResource:
      required:
      - name
      type: object
      properties:
        dn:
          type: string
        inum:
          type: string
        id:
          type: string
        name:
          type: string
        iconUri:
          type: string
        scopes:
          type: array
          items:
            type: string
        scopeExpression:
          type: string
        clients:
          type: array
          items:
            type: string
        resources:
          type: array
          items:
            type: string
        creator:
          type: string
        description:
          type: string
        type:
          type: string
        creationDate:
          type: string
          format: date-time
        expirationDate:
          type: string
          format: date-time
        deletable:
          type: boolean
        ttl:
          type: integer
          format: int32
  securitySchemes:
    oauth2:
      type: oauth2
      flows:
        clientCredentials:
          tokenUrl: "https://{op-hostname}/.../token"
          scopes:
            https://jans.io/oauth/jans-auth-server/config/properties.readonly: View
              Auth Server properties related information
            https://jans.io/oauth/jans-auth-server/config/properties.write: Manage
              Auth Server properties related information
            https://jans.io/oauth/config/attributes.readonly: View attribute related
              information
            https://jans.io/oauth/config/attributes.write: Manage attribute related
              information
            https://jans.io/oauth/config/attributes.delete: Delete attribute related
              information
            https://jans.io/oauth/config/acrs.readonly: View ACRS related information
            https://jans.io/oauth/config/acrs.write: Manage ACRS related information
            https://jans.io/oauth/config/database/ldap.readonly: View LDAP database
              related information
            https://jans.io/oauth/config/database/ldap.write: Manage LDAP database
              related information
            https://jans.io/oauth/config/database/ldap.delete: Delete LDAP database
              related information
            https://jans.io/oauth/config/scripts.readonly: View cache scripts information
            https://jans.io/oauth/config/scripts.write: Manage scripts related information
            https://jans.io/oauth/config/scripts.delete: Delete scripts related information
            https://jans.io/oauth/config/cache.readonly: View cache related information
            https://jans.io/oauth/config/cache.write: Manage cache related information
            https://jans.io/oauth/config/smtp.readonly: View SMTP related information
            https://jans.io/oauth/config/smtp.write: Manage SMTP related information
            https://jans.io/oauth/config/smtp.delete: Delete SMTP related information
            https://jans.io/oauth/config/logging.readonly: View logging related information
            https://jans.io/oauth/config/logging.write: Manage logging related information
            https://jans.io/oauth/config/jwks.readonly: View JWKS related information
            https://jans.io/oauth/config/jwks.write: Manage JWKS related information
            https://jans.io/oauth/config/jwks.delete: Delete JWKS related information
            https://jans.io/oauth/config/openid/clients.readonly: View clients related
              information
            https://jans.io/oauth/config/openid/clients.write: Manage clients related
              information
            https://jans.io/oauth/config/openid/clients.delete: Delete clients related
              information
            https://jans.io/oauth/config/scopes.readonly: View scope related information
            https://jans.io/oauth/config/scopes.write: Manage scope related information
            https://jans.io/oauth/config/scopes.delete: Delete scope related information
            https://jans.io/oauth/config/uma/resources.readonly: View UMA Resource
              related information
            https://jans.io/oauth/config/uma/resources.write: Manage UMA Resource
              related information
            https://jans.io/oauth/config/uma/resources.delete: Delete UMA Resource
              related information
            https://jans.io/oauth/config/stats.readonly: View server with basic statistic
            https://jans.io/oauth/config/organization.readonly: View organization
              configuration information
            https://jans.io/oauth/config/organization.write: Manage organization configuration
              information
            https://jans.io/oauth/config/agama.readonly: View Agama Flow related information
            https://jans.io/oauth/config/agama.write: Manage Agama Flow related information
            https://jans.io/oauth/config/agama.delete: Delete Agama Flow related information
            https://jans.io/oauth/jans-auth-server/session.readonly: View Session
              related information
            https://jans.io/oauth/jans-auth-server/session.delete: Delete Session
              information
            https://jans.io/oauth/config/read-all: Admin read scope
            https://jans.io/oauth/config/write-all: Admin write scope
            https://jans.io/oauth/config/delete-all: Admin delete scope
            https://jans.io/oauth/config/openid-read: View OpenID functionality
            https://jans.io/oauth/config/openid/openid-write: Manage OpenID functionality
            https://jans.io/oauth/config/openid/openid-delete: Delete OpenID functionality
            https://jans.io/oauth/config/uma-read: View UMA functionality
            https://jans.io/oauth/config/uma-write: Manage UMA functionality
            https://jans.io/oauth/config/uma-delete: Delete UMA functionality
            https://jans.io/oauth/config/plugin.readonly: View Plugin information
            https://jans.io/oauth/config/properties.readonly: View Config-API related
              configuration properties
            https://jans.io/oauth/config/properties.write: Manage Config-API related
              configuration properties
            https://jans.io/oauth/client/authorizations.readonly: View ClientAuthorizations
            https://jans.io/oauth/client/authorizations.delete: Revoke ClientAuthorizations<|MERGE_RESOLUTION|>--- conflicted
+++ resolved
@@ -7452,13 +7452,6 @@
           type: string
         whitePagesCanView:
           type: boolean
-<<<<<<< HEAD
-        adminCanAccess:
-          type: boolean
-        adminCanEdit:
-          type: boolean
-=======
->>>>>>> f931ce73
         adminCanView:
           type: boolean
         userCanAccess:
@@ -8206,6 +8199,8 @@
             type: string
         httpLoggingResponseBodyContent:
           type: boolean
+        fapi:
+          type: boolean
         allResponseTypesSupported:
           uniqueItems: true
           type: array
@@ -8215,8 +8210,6 @@
             - code
             - token
             - id_token
-        fapi:
-          type: boolean
     AuthenticationFilter:
       required:
       - baseDn

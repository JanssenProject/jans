openapi: 3.0.1
info:
  title: Jans Config API
  contact:
    name: Contact
    url: https://github.com/JanssenProject/jans/discussions
  license:
    name: License
    url: https://github.com/JanssenProject/jans/blob/main/LICENSE
  version: OAS Version
servers:
- url: https://jans.local.io
  description: The Jans server
tags:
- name: Attribute
- name: Default Authentication Method
- name: Cache Configuration
- name: Cache Configuration – Memcached
- name: Cache Configuration – Redis
- name: Cache Configuration – in-Memory
- name: Cache Configuration – Native-Persistence
- name: Configuration – Properties
- name: Configuration – SMTP
- name: Configuration – Logging
- name: Configuration – JWK - JSON Web Key (JWK)
- name: Custom Scripts
- name: Database - LDAP configuration
- name: OAuth - OpenID Connect - Clients
- name: OAuth - UMA Resources
- name: OAuth - Scopes
- name: Agama - Configuration
- name: Agama
- name: Statistics - User
- name: Health - Check
- name: Server Stats
- name: Auth - Session Management
- name: Organization Configuration
- name: Auth Server Health - Check
- name: Plugins
- name: Configuration – Config API
- name: Client Authorization
paths:
  /api/v1/health/app-version:
    get:
      tags:
      - Health - Check
      summary: Returns application version
      description: Returns application version
      operationId: get-app-version
      parameters:
      - name: artifact
        in: query
        description: artifact name for which version is requied else ALL
        schema:
          type: string
          default: all
      responses:
        "200":
          description: Ok
          content:
            application/json:
              schema:
                $ref: '#/components/schemas/JsonNode'
        "500":
          description: InternalServerError
      security:
      - oauth2:
        - https://jans.io/oauth/config/app-version.readonly
  /api/v1/health:
    get:
      tags:
      - Health - Check
      summary: Returns application health status
      description: Returns application health status
      operationId: get-config-health
      responses:
        "200":
          description: Ok
          content:
            application/json:
              schema:
                type: array
                items:
                  $ref: '#/components/schemas/HealthStatus'
        "500":
          description: InternalServerError
  /api/v1/health/live:
    get:
      tags:
      - Health - Check
      summary: Returns application liveness status
      description: Returns application liveness status
      operationId: get-config-health-live
      responses:
        "200":
          description: Ok
          content:
            application/json:
              schema:
                $ref: '#/components/schemas/Status'
        "500":
          description: InternalServerError
  /api/v1/health/ready:
    get:
      tags:
      - Health - Check
      summary: Returns application readiness status
      description: Returns application readiness status
      operationId: get-config-health-ready
      responses:
        "200":
          description: Ok
          content:
            application/json:
              schema:
                $ref: '#/components/schemas/Status'
        "500":
          description: InternalServerError
  /api/v1/health/server-stat:
    get:
      tags:
      - Health - Check
      summary: Returns application server status
      description: Returns application server status
      operationId: get-server-stat
      responses:
        "200":
          description: Ok
          content:
            application/json:
              schema:
                $ref: '#/components/schemas/StatsData'
        "500":
          description: InternalServerError
  /api/v1/acrs:
    get:
      tags:
      - Default Authentication Method
      summary: Gets default authentication method.
      description: Gets default authentication method.
      operationId: get-acrs
      responses:
        "200":
          description: Ok
          content:
            application/json:
              schema:
                $ref: '#/components/schemas/AuthenticationMethod'
              examples:
                Response example:
                  description: Response example
                  value: |
                    {
                      "defaultAcr": "basic"
                    }
        "401":
          description: Unauthorized
        "500":
          description: InternalServerError
      security:
      - oauth2:
        - https://jans.io/oauth/config/acrs.readonly
        - https://jans.io/oauth/config/acrs.write
        - https://jans.io/oauth/config/read-all
    put:
      tags:
      - Default Authentication Method
      summary: Updates default authentication method.
      description: Updates default authentication method.
      operationId: put-acrs
      requestBody:
        description: String representing patch-document.
        content:
          application/json:
            schema:
              $ref: '#/components/schemas/AuthenticationMethod'
            examples:
              Request json example:
                description: Request json example
                value: |
                  {
                    "defaultAcr": "basic"
                  }
      responses:
        "200":
          description: Ok
          content:
            application/json:
              schema:
                $ref: '#/components/schemas/AuthenticationMethod'
        "400":
          description: Bad Request
        "401":
          description: Unauthorized
        "500":
          description: InternalServerError
      security:
      - oauth2:
        - https://jans.io/oauth/config/acrs.write
        - https://jans.io/oauth/config/write-all
  /api/v1/agama-deployment/{name}:
    get:
      tags:
      - Agama
      summary: Fetches deployed Agama project based on name.
      description: Fetches deployed Agama project based on name.
      operationId: get-agama-prj-by-name
      parameters:
      - name: name
        in: path
        description: Agama project name
        required: true
        schema:
          type: string
      responses:
        "200":
          description: Agama project
          content:
            application/json:
              schema:
                $ref: '#/components/schemas/Deployment'
              examples:
                Response json example:
                  description: Response json example
                  value: ""
        "204":
          description: No Content
        "401":
          description: Unauthorized
        "404":
          description: Not Found
        "500":
          description: InternalServerError
      security:
      - oauth2:
        - https://jans.io/oauth/config/agama.readonly
    post:
      tags:
      - Agama
      summary: Deploy an Agama project.
      description: Deploy an Agama project.
      operationId: post-agama-prj
      parameters:
      - name: name
        in: path
        description: Agama project name
        required: true
        schema:
          type: string
      - name: autoconfigure
        in: query
        schema:
          type: string
      requestBody:
        content:
          application/zip:
            schema:
              type: array
              items:
                type: string
                format: byte
      responses:
        "202":
          description: Agama project accepted
          content:
            application/zip:
              schema:
                type: string
              examples:
                Response json example:
                  description: Response json example
                  value: ""
        "400":
          description: Bad Request
        "401":
          description: Unauthorized
        "409":
          description: Conflict
        "500":
          description: InternalServerError
      security:
      - oauth2:
        - https://jans.io/oauth/config/agama.write
    delete:
      tags:
      - Agama
      summary: Delete a deployed Agama project.
      description: Delete a deployed Agama project.
      operationId: delete-agama-prj
      parameters:
      - name: name
        in: path
        description: Agama project name
        required: true
        schema:
          type: string
      responses:
        "204":
          description: No Content
        "401":
          description: Unauthorized
        "404":
          description: Not Found
        "409":
          description: Conflict
        "500":
          description: InternalServerError
      security:
      - oauth2:
        - https://jans.io/oauth/config/agama.delete
  /api/v1/agama-deployment/configs/{name}:
    get:
      tags:
      - Agama
      summary: Retrieve the list of configs based on name.
      description: Retrieve the list of configs based on name.
      operationId: get-agama-prj-configs
      parameters:
      - name: name
        in: path
        description: Agama project name
        required: true
        schema:
          type: string
      responses:
        "200":
          description: Agama projects configs
          content:
            application/json:
              schema:
                type: string
              examples:
                Response json example:
                  description: Response json example
                  value: ""
        "401":
          description: Unauthorized
        "500":
          description: InternalServerError
      security:
      - oauth2:
        - https://jans.io/oauth/config/agama.readonly
    put:
      tags:
      - Agama
      summary: Update an Agama project.
      description: Update an Agama project.
      operationId: put-agama-prj
      parameters:
      - name: name
        in: path
        description: Agama project name
        required: true
        schema:
          type: string
      requestBody:
        content:
          application/json:
            schema:
              type: object
              additionalProperties:
                type: object
                additionalProperties:
                  type: object
      responses:
        "202":
          description: Agama project accepted
          content:
            application/json:
              schema:
                type: string
              examples:
                Response json example:
                  description: Response json example
                  value: ""
        "400":
          description: Bad Request
        "401":
          description: Unauthorized
        "409":
          description: Conflict
        "500":
          description: InternalServerError
      security:
      - oauth2:
        - https://jans.io/oauth/config/agama.write
  /api/v1/agama-deployment:
    get:
      tags:
      - Agama
      summary: Retrieve the list of projects deployed currently.
      description: Retrieve the list of projects deployed currently.
      operationId: get-agama-prj
      parameters:
      - name: start
        in: query
        schema:
          type: integer
          format: int32
      - name: count
        in: query
        schema:
          type: integer
          format: int32
      responses:
        "200":
          description: Agama projects
          content:
            application/json:
              schema:
                $ref: '#/components/schemas/PagedResult'
              examples:
                Response json example:
                  description: Response json example
                  value: ""
        "401":
          description: Unauthorized
        "500":
          description: InternalServerError
      security:
      - oauth2:
        - https://jans.io/oauth/config/agama.readonly
  /api/v1/agama/syntax-check/{qname}:
    post:
      tags:
      - Agama - Configuration
      summary: Determine if the text passed is valid Agama code
      description: Determine if the text passed is valid Agama code
      operationId: agama-syntax-check
      parameters:
      - name: qname
        in: path
        description: Agama Flow name
        required: true
        schema:
          type: string
      requestBody:
        content:
          text/plain:
            schema:
              type: string
      responses:
        "200":
          description: Agama Syntax Check message
          content:
            application/json:
              schema:
                type: string
        "401":
          description: Unauthorized
        "500":
          description: InternalServerError
      security:
      - oauth2:
        - https://jans.io/oauth/config/agama.readonly
        - https://jans.io/oauth/config/agama.write
        - https://jans.io/oauth/config/read-all
  /api/v1/attributes:
    get:
      tags:
      - Attribute
      summary: Gets a list of Jans attributes.
      description: Gets a list of Jans attributes.
      operationId: get-attributes
      parameters:
      - name: limit
        in: query
        description: Search size - max size of the results to return
        schema:
          type: integer
          format: int32
          default: 50
      - name: pattern
        in: query
        description: Search pattern
        schema:
          type: string
          default: ""
      - name: status
        in: query
        description: Status of the attribute
        schema:
          type: string
          default: all
      - name: startIndex
        in: query
        description: The 1-based index of the first query result
        schema:
          type: integer
          format: int32
          default: 0
      - name: sortBy
        in: query
        description: Attribute whose value will be used to order the returned response
        schema:
          type: string
          default: inum
      - name: sortOrder
        in: query
        description: Order in which the sortBy param is applied. Allowed values are
          "ascending" and "descending"
        schema:
          type: string
          default: ascending
      - name: fieldValuePair
        in: query
        description: Field and value pair for seraching
        schema:
          type: string
          default: ""
        examples:
          Field value example:
            description: Field value example
            value: "adminCanEdit=true,dataType=string"
      responses:
        "200":
          description: Ok
          content:
            application/json:
              schema:
                $ref: '#/components/schemas/PagedResult'
              examples:
                Response example:
                  description: Response example
                  value: |
                    {
                        "start": 0,
                        "totalEntriesCount": 78,
                        "entriesCount": 2,
                        "entries": [
                            {
                                "dn": "inum=08E2,ou=attributes,o=jans",
                                "selected": false,
                                "inum": "08E2",
                                "name": "departmentNumber",
                                "displayName": "Department",
                                "description": "Organizational Department",
                                "origin": "jansCustomPerson",
                                "dataType": "string",
                                "editType": [
                                    "admin"
                                ],
                                "viewType": [
                                    "user",
                                    "admin"
                                ],
                                "claimName": "department_number",
                                "status": "inactive",
                                "saml1Uri": "urn:mace:dir:attribute-def:departmentNumber",
                                "saml2Uri": "urn:oid:2.16.840.1.113730.3.1.2",
                                "urn": "urn:mace:dir:attribute-def:departmentNumber",
                                "oxMultiValuedAttribute": false,
                                "custom": false,
                                "requred": false,
                                "whitePagesCanView": false,
                                "adminCanEdit": true,
                                "userCanView": true,
                                "userCanEdit": false,
                                "adminCanAccess": true,
                                "adminCanView": true,
                                "userCanAccess": true,
                                "baseDn": "inum=08E2,ou=attributes,o=jans"
                            },
                            {
                                "dn": "inum=0C18,ou=attributes,o=jans",
                                "selected": false,
                                "inum": "0C18",
                                "name": "telephoneNumber",
                                "displayName": "Home Telephone Number",
                                "description": "Home Telephone Number",
                                "origin": "jansCustomPerson",
                                "dataType": "string",
                                "editType": [
                                    "user",
                                    "admin"
                                ],
                                "viewType": [
                                    "user",
                                    "admin"
                                ],
                                "claimName": "phone_number",
                                "status": "inactive",
                                "saml1Uri": "urn:mace:dir:attribute-def:telephoneNumber",
                                "saml2Uri": "urn:oid:2.5.4.20",
                                "urn": "urn:mace:dir:attribute-def:phone_number",
                                "oxMultiValuedAttribute": false,
                                "custom": false,
                                "requred": false,
                                "whitePagesCanView": false,
                                "adminCanEdit": true,
                                "userCanView": true,
                                "userCanEdit": true,
                                "adminCanAccess": true,
                                "adminCanView": true,
                                "userCanAccess": true,
                                "baseDn": "inum=0C18,ou=attributes,o=jans"
                            }
                    }
        "401":
          description: Unauthorized
        "500":
          description: InternalServerError
      security:
      - oauth2:
        - https://jans.io/oauth/config/attributes.readonly
    put:
      tags:
      - Attribute
      summary: Updates an existing attribute
      description: Updates an existing attribute
      operationId: put-attributes
      requestBody:
        description: JansAttribute object
        content:
          application/json:
            schema:
              $ref: '#/components/schemas/JansAttribute'
            examples:
              Request example:
                description: Request example
                value: |
                  {
                      "adminCanAccess": true,
                      "adminCanEdit": true,
                      "adminCanView": true,
                      "custom": false,
                      "dataType": "string",
                      "description": "QAAdded Attribute",
                      "displayName": "QAAdded Attribute",
                      "editType": [
                          "admin",
                          "user"
                      ],
                      "name": "qaattribute",
                      "origin": "jansPerson",
                      "jansMultivaluedAttr": false,
                      "requred": false,
                      "status": "active",
                      "urn": "urn:mace:dir:attribute-def:qaattribute",
                      "userCanAccess": true,
                      "userCanEdit": true,
                      "userCanView": true,
                      "viewType": [
                          "admin",
                          "user"
                      ],
                      "whitePagesCanView": false
                  }
      responses:
        "200":
          description: Ok
          content:
            application/json:
              schema:
                $ref: '#/components/schemas/JansAttribute'
              examples:
                Response example:
                  description: Response example
                  value: |
                    {
                        "adminCanAccess": true,
                        "adminCanEdit": true,
                        "adminCanView": true,
                        "custom": false,
                        "dataType": "string",
                        "description": "QAAdded Attribute",
                        "displayName": "QAAdded Attribute",
                        "editType": [
                            "admin",
                            "user"
                        ],
                        "name": "qaattribute",
                        "origin": "jansPerson",
                        "jansMultivaluedAttr": false,
                        "requred": false,
                        "status": "active",
                        "urn": "urn:mace:dir:attribute-def:qaattribute",
                        "userCanAccess": true,
                        "userCanEdit": true,
                        "userCanView": true,
                        "viewType": [
                            "admin",
                            "user"
                        ],
                        "whitePagesCanView": false
                    }
        "401":
          description: Unauthorized
        "406":
          description: NotAcceptable
        "500":
          description: InternalServerError
      security:
      - oauth2:
        - https://jans.io/oauth/config/attributes.write
    post:
      tags:
      - Attribute
      summary: Adds a new attribute
      description: Adds a new attribute
      operationId: post-attributes
      requestBody:
        description: JansAttribute object
        content:
          application/json:
            schema:
              $ref: '#/components/schemas/JansAttribute'
            examples:
              Request example:
                description: Request example
                value: |
                  {
                      "adminCanAccess": true,
                      "adminCanEdit": true,
                      "adminCanView": true,
                      "custom": false,
                      "dataType": "string",
                      "description": "QAAdded Attribute",
                      "displayName": "QAAdded Attribute",
                      "editType": [
                          "admin",
                          "user"
                      ],
                      "name": "qaattribute",
                      "origin": "jansPerson",
                      "jansMultivaluedAttr": false,
                      "requred": false,
                      "status": "active",
                      "urn": "urn:mace:dir:attribute-def:qaattribute",
                      "userCanAccess": true,
                      "userCanEdit": true,
                      "userCanView": true,
                      "viewType": [
                          "admin",
                          "user"
                      ],
                      "whitePagesCanView": false
                  }
      responses:
        "201":
          description: Created
          content:
            application/json:
              schema:
                $ref: '#/components/schemas/JansAttribute'
              examples:
                Response example:
                  description: Response example
                  value: |
                    {
                        "adminCanAccess": true,
                        "adminCanEdit": true,
                        "adminCanView": true,
                        "custom": false,
                        "dataType": "string",
                        "description": "QAAdded Attribute",
                        "displayName": "QAAdded Attribute",
                        "editType": [
                            "admin",
                            "user"
                        ],
                        "name": "qaattribute",
                        "origin": "jansPerson",
                        "jansMultivaluedAttr": false,
                        "requred": false,
                        "status": "active",
                        "urn": "urn:mace:dir:attribute-def:qaattribute",
                        "userCanAccess": true,
                        "userCanEdit": true,
                        "userCanView": true,
                        "viewType": [
                            "admin",
                            "user"
                        ],
                        "whitePagesCanView": false
                    }
        "400":
          description: BadRequest
        "401":
          description: Unauthorized
        "406":
          description: NotAcceptable
        "500":
          description: InternalServerError
      security:
      - oauth2:
        - https://jans.io/oauth/config/attributes.write
  /api/v1/attributes/{inum}:
    get:
      tags:
      - Attribute
      summary: Gets an attribute based on inum
      description: Gets an attribute based on inum
      operationId: get-attributes-by-inum
      parameters:
      - name: inum
        in: path
        description: Attribute Id
        required: true
        schema:
          type: string
      responses:
        "200":
          description: Ok
          content:
            application/json:
              schema:
                $ref: '#/components/schemas/JansAttribute'
              examples:
                Response example:
                  description: Response example
                  value: |
                    {
                        "dn": "inum=08E2,ou=attributes,o=jans",
                        "selected": false,
                        "inum": "08E2",
                        "name": "departmentNumber",
                        "displayName": "Department",
                        "description": "Organizational Department",
                        "origin": "jansCustomPerson",
                        "dataType": "string",
                        "editType": [
                            "admin"
                        ],
                        "viewType": [
                            "user",
                            "admin"
                        ],
                        "claimName": "department_number",
                        "status": "inactive",
                        "saml1Uri": "urn:mace:dir:attribute-def:departmentNumber",
                        "saml2Uri": "urn:oid:2.16.840.1.113730.3.1.2",
                        "urn": "urn:mace:dir:attribute-def:departmentNumber",
                        "oxMultiValuedAttribute": false,
                        "custom": false,
                        "requred": false,
                        "whitePagesCanView": false,
                        "adminCanEdit": true,
                        "userCanView": true,
                        "userCanEdit": false,
                        "adminCanAccess": true,
                        "adminCanView": true,
                        "userCanAccess": true,
                        "baseDn": "inum=08E2,ou=attributes,o=jans"
                    }
        "401":
          description: Unauthorized
        "500":
          description: InternalServerError
      security:
      - oauth2:
        - https://jans.io/oauth/config/attributes.readonly
    delete:
      tags:
      - Attribute
      summary: Deletes an attribute based on inum
      description: Deletes an attribute based on inum
      operationId: delete-attributes-by-inum
      parameters:
      - name: inum
        in: path
        description: Attribute Id
        required: true
        schema:
          type: string
      responses:
        "204":
          description: No Content
        "401":
          description: Unauthorized
        "404":
          description: Not Found
        "500":
          description: InternalServerError
      security:
      - oauth2:
        - https://jans.io/oauth/config/attributes.delete
    patch:
      tags:
      - Attribute
      summary: Partially modify a JansAttribute
      description: Partially modify a JansAttribute
      operationId: patch-attributes-by-inum
      parameters:
      - name: inum
        in: path
        description: Attribute Id
        required: true
        schema:
          type: string
      requestBody:
        description: String representing patch-document.
        content:
          application/json-patch+json:
            schema:
              type: array
              items:
                $ref: '#/components/schemas/PatchRequest'
            examples:
              Patch request example:
                description: Patch request example
                value: |
                  [ {op:replace, path: displayName, value: "CustomAttribute" } ]
      responses:
        "200":
          description: Updated JansAttribute
          content:
            application/json:
              schema:
                $ref: '#/components/schemas/JansAttribute'
              examples:
                Response example:
                  description: Response example
                  value: |
                    {
                        "adminCanAccess": true,
                        "adminCanEdit": true,
                        "adminCanView": true,
                        "custom": false,
                        "dataType": "string",
                        "description": "QAAdded Attribute",
                        "displayName": "QAAdded Attribute",
                        "editType": [
                            "admin",
                            "user"
                        ],
                        "name": "qaattribute",
                        "origin": "jansPerson",
                        "jansMultivaluedAttr": false,
                        "requred": false,
                        "status": "active",
                        "urn": "urn:mace:dir:attribute-def:qaattribute",
                        "userCanAccess": true,
                        "userCanEdit": true,
                        "userCanView": true,
                        "viewType": [
                            "admin",
                            "user"
                        ],
                        "whitePagesCanView": false
                    }
        "401":
          description: Unauthorized
        "404":
          description: Not Found
        "500":
          description: InternalServerError
      security:
      - oauth2:
        - https://jans.io/oauth/config/attributes.write
  /api/v1/jans-auth-server/config:
    get:
      tags:
      - Configuration – Properties
      summary: Gets all Jans authorization server configuration properties.
      description: Gets all Jans authorization server configuration properties.
      operationId: get-properties
      responses:
        "200":
          description: Ok
          content:
            application/json:
              schema:
                $ref: '#/components/schemas/AppConfiguration'
        "401":
          description: Unauthorized
        "500":
          description: InternalServerError
      security:
      - oauth2:
        - https://jans.io/oauth/jans-auth-server/config/properties.readonly
    patch:
      tags:
      - Configuration – Properties
      summary: Partially modifies Jans authorization server Application configuration
        properties.
      description: Partially modifies Jans authorization server AppConfiguration properties.
      operationId: patch-properties
      requestBody:
        description: String representing patch-document.
        content:
          application/json-patch+json:
            schema:
              type: array
              items:
                $ref: '#/components/schemas/JsonPatch'
            examples:
              Request json example:
                description: Request json example
                value: |
                  [
                  {"op":"add","path":"/authenticationFilters","value":[{}]},
                  {"op":"replace","path":"/useNestedJwtDuringEncryption","value":"true"},
                  {"op":"add","path":"/loggingLevel","value":"TRACE"}
                  ]
      responses:
        "200":
          description: Ok
          content:
            application/json:
              schema:
                $ref: '#/components/schemas/AppConfiguration'
        "401":
          description: Unauthorized
        "500":
          description: InternalServerError
      security:
      - oauth2:
        - https://jans.io/oauth/jans-auth-server/config/properties.write
  /api/v1/jans-auth-server/config/feature-flags:
    get:
      tags:
      - Configuration – Properties
      summary: Returns feature flags type configured for Jans authorization server.
      description: Returns feature flags type configured for Jans authorization server.
      operationId: get-feature-flag-type
      responses:
        "200":
          description: Ok
          content:
            application/json:
              schema:
                type: array
                items:
                  type: string
        "401":
          description: Unauthorized
        "500":
          description: InternalServerError
      security:
      - oauth2:
        - https://jans.io/oauth/jans-auth-server/config/properties.readonly
  /api/v1/jans-auth-server/config/persistence:
    get:
      tags:
      - Configuration – Properties
      summary: Returns persistence type configured for Jans authorization server.
      description: Returns persistence type configured for Jans authorization server.
      operationId: get-properties-persistence
      responses:
        "200":
          description: Jans Authorization Server persistence type
          content:
            application/json:
              schema:
                $ref: '#/components/schemas/PersistenceConfiguration'
              examples:
                Response json example:
                  description: Response json example
                  value: |
                    {
                        "persistenceType": "ldap"
                    }
        "401":
          description: Unauthorized
        "500":
          description: InternalServerError
      security:
      - oauth2:
        - https://jans.io/oauth/jans-auth-server/config/properties.readonly
  /api/v1/config/cache:
    get:
      tags:
      - Cache Configuration
      summary: Returns cache configuration.
      description: Returns cache configuration.
      operationId: get-config-cache
      responses:
        "200":
          description: Cache configuration details
          content:
            application/json:
              schema:
                $ref: '#/components/schemas/CacheConfiguration'
              examples:
                Response json example:
                  description: Response json example
                  value: |
                    {
                        "cacheProviderType": "NATIVE_PERSISTENCE",
                        "memcachedConfiguration": {
                            "servers": "localhost:11211",
                            "maxOperationQueueLength": 100000,
                            "bufferSize": 32768,
                            "defaultPutExpiration": 60,
                            "connectionFactoryType": "DEFAULT"
                        },
                        "inMemoryConfiguration": {
                            "defaultPutExpiration": 60
                        },
                        "redisConfiguration": {
                            "redisProviderType": "STANDALONE",
                            "servers": "localhost:6379",
                            "defaultPutExpiration": 60,
                            "useSSL": false,
                            "maxIdleConnections": 10,
                            "maxTotalConnections": 500,
                            "connectionTimeout": 3000,
                            "soTimeout": 3000,
                            "maxRetryAttempts": 5
                        },
                        "nativePersistenceConfiguration": {
                            "defaultPutExpiration": 60,
                            "defaultCleanupBatchSize": 10000,
                            "deleteExpiredOnGetRequest": false,
                            "disableAttemptUpdateBeforeInsert": false
                        }
                    }
        "401":
          description: Unauthorized
        "500":
          description: InternalServerError
      security:
      - oauth2:
        - https://jans.io/oauth/config/cache.readonly
    patch:
      tags:
      - Cache Configuration
      summary: Patch cache configuration.
      description: Patch cache configuration
      operationId: patch-config-cache
      requestBody:
        description: String representing patch-document.
        content:
          application/json-patch+json:
            schema:
              type: array
              items:
                $ref: '#/components/schemas/JsonPatch'
            examples:
              Request json example:
                description: Request json example
                value: "[{ \"op\": \"replace\", \"path\": \"/memcachedConfiguration\"\
                  , \"value\": {\n        \"servers\": \"localhost:11211\",\n    \
                  \    \"maxOperationQueueLength\": 100000,\n        \"bufferSize\"\
                  : 32768,\n        \"defaultPutExpiration\":80,\n        \"connectionFactoryType\"\
                  : \"DEFAULT\"\n    }}] \n"
      responses:
        "200":
          description: Cache configuration details
          content:
            application/json:
              schema:
                $ref: '#/components/schemas/CacheConfiguration'
              examples:
                Response json example:
                  description: Response json example
                  value: |
                    {
                        "cacheProviderType": "NATIVE_PERSISTENCE",
                        "memcachedConfiguration": {
                            "servers": "localhost:11211",
                            "maxOperationQueueLength": 100000,
                            "bufferSize": 32768,
                            "defaultPutExpiration": 60,
                            "connectionFactoryType": "DEFAULT"
                        },
                        "inMemoryConfiguration": {
                            "defaultPutExpiration": 60
                        },
                        "redisConfiguration": {
                            "redisProviderType": "STANDALONE",
                            "servers": "localhost:6379",
                            "defaultPutExpiration": 60,
                            "useSSL": false,
                            "maxIdleConnections": 10,
                            "maxTotalConnections": 500,
                            "connectionTimeout": 3000,
                            "soTimeout": 3000,
                            "maxRetryAttempts": 5
                        },
                        "nativePersistenceConfiguration": {
                            "defaultPutExpiration": 60,
                            "defaultCleanupBatchSize": 10000,
                            "deleteExpiredOnGetRequest": false,
                            "disableAttemptUpdateBeforeInsert": false
                        }
                    }
        "401":
          description: Unauthorized
        "500":
          description: InternalServerError
      security:
      - oauth2:
        - https://jans.io/oauth/config/cache.write
  /api/v1/config/cache/in-memory:
    get:
      tags:
      - Cache Configuration – in-Memory
      summary: Returns in-Memory cache configuration.
      description: Returns in-Memory cache configuration.
      operationId: get-config-cache-in-memory
      responses:
        "200":
          description: In-Memory configuration details
          content:
            application/json:
              schema:
                $ref: '#/components/schemas/InMemoryConfiguration'
              examples:
                Response json example:
                  description: Response json example
                  value: |
                    {
                        "defaultPutExpiration": 60
                    }
        "401":
          description: Unauthorized
        "500":
          description: InternalServerError
      security:
      - oauth2:
        - https://jans.io/oauth/config/cache.readonly
    put:
      tags:
      - Cache Configuration – in-Memory
      summary: Updates in-Memory cache configuration.
      description: Updates in-Memory cache configuration
      operationId: put-config-cache-in-memory
      requestBody:
        description: inMemoryConfiguration object
        content:
          application/json:
            schema:
              $ref: '#/components/schemas/InMemoryConfiguration'
            examples:
              Request json example:
                description: Request json example
                value: |
                  {
                      "defaultPutExpiration": 60
                  }
      responses:
        "200":
          description: In-Memory cache configuration details
          content:
            application/json:
              schema:
                $ref: '#/components/schemas/InMemoryConfiguration'
              examples:
                Response json example:
                  description: Response json example
                  value: |
                    {
                        "defaultPutExpiration": 60
                    }
        "401":
          description: Unauthorized
        "500":
          description: InternalServerError
      security:
      - oauth2:
        - https://jans.io/oauth/config/cache.write
    patch:
      tags:
      - Cache Configuration – in-Memory
      summary: Patch In-Memory cache configuration.
      description: Patch In-Memory cache configuration
      operationId: patch-config-cache-in-memory
      requestBody:
        description: String representing patch-document.
        content:
          application/json-patch+json:
            schema:
              type: array
              items:
                $ref: '#/components/schemas/JsonPatch'
            examples:
              Request json example:
                description: Request json example
                value: "[{ \"op\": \"replace\", \"path\": \"/defaultPutExpiration\"\
                  , \"value\":80}] \n"
      responses:
        "200":
          description: In-Memory cache configuration details
          content:
            application/json:
              schema:
                $ref: '#/components/schemas/InMemoryConfiguration'
              examples:
                Response json example:
                  description: Response json example
                  value: |
                    {
                        "defaultPutExpiration": 60
                    }
        "401":
          description: Unauthorized
        "500":
          description: InternalServerError
      security:
      - oauth2:
        - https://jans.io/oauth/config/cache.write
  /api/v1/config/cache/memcached:
    get:
      tags:
      - Cache Configuration – Memcached
      summary: Returns memcached cache configuration.
      description: Returns memcached cache configuration.
      operationId: get-config-cache-memcached
      responses:
        "200":
          description: Memcached configuration details
          content:
            application/json:
              schema:
                $ref: '#/components/schemas/MemcachedConfiguration'
              examples:
                Response json example:
                  description: Response json example
                  value: |
                    {
                        "servers": "localhost:11211",
                        "maxOperationQueueLength": 100000,
                        "bufferSize": 32768,
                        "defaultPutExpiration": 80,
                        "connectionFactoryType": "DEFAULT"
                    }
        "401":
          description: Unauthorized
        "500":
          description: InternalServerError
      security:
      - oauth2:
        - https://jans.io/oauth/config/cache.readonly
    put:
      tags:
      - Cache Configuration – Memcached
      summary: Updates memcached cache configuration.
      description: Updates memcached cache configuration
      operationId: put-config-cache-memcached
      requestBody:
        description: Memcached Configuration object
        content:
          application/json:
            schema:
              $ref: '#/components/schemas/MemcachedConfiguration'
            examples:
              Request json example:
                description: Request json example
                value: |
                  {
                      "servers": "localhost:11211",
                      "maxOperationQueueLength": 100000,
                      "bufferSize": 32768,
                      "defaultPutExpiration": 80,
                      "connectionFactoryType": "DEFAULT"
                  }
      responses:
        "200":
          description: Native persistence cache configuration details
          content:
            application/json:
              schema:
                $ref: '#/components/schemas/MemcachedConfiguration'
              examples:
                Response json example:
                  description: Response json example
                  value: |
                    {
                        "servers": "localhost:11211",
                        "maxOperationQueueLength": 100000,
                        "bufferSize": 32768,
                        "defaultPutExpiration": 80,
                        "connectionFactoryType": "DEFAULT"
                    }
        "401":
          description: Unauthorized
        "404":
          description: Not Found
        "500":
          description: InternalServerError
      security:
      - oauth2:
        - https://jans.io/oauth/config/cache.write
    patch:
      tags:
      - Cache Configuration – Memcached
      summary: Patch memcached cache configuration.
      description: Patch memcached cache configuration
      operationId: patch-config-cache-memcached
      requestBody:
        description: String representing patch-document.
        content:
          application/json-patch+json:
            schema:
              type: array
              items:
                $ref: '#/components/schemas/JsonPatch'
            examples:
              Request json example:
                description: Request json example
                value: "[{ \"op\": \"replace\", \"path\": \"/maxOperationQueueLength\"\
                  , \"value\":10001}] \n"
      responses:
        "200":
          description: Memcached cache configuration details
          content:
            application/json:
              schema:
                $ref: '#/components/schemas/MemcachedConfiguration'
              examples:
                Response json example:
                  description: Response json example
                  value: |
                    {
                        "servers": "localhost:11211",
                        "maxOperationQueueLength": 100000,
                        "bufferSize": 32768,
                        "defaultPutExpiration": 80,
                        "connectionFactoryType": "DEFAULT"
                    }
        "401":
          description: Unauthorized
        "500":
          description: InternalServerError
      security:
      - oauth2:
        - https://jans.io/oauth/config/cache.write
  /api/v1/config/cache/native-persistence:
    get:
      tags:
      - Cache Configuration – Native-Persistence
      summary: Returns native persistence cache configuration.
      description: Returns native persistence cache configuration.
      operationId: get-config-cache-native-persistence
      responses:
        "200":
          description: Native persistence configuration details
          content:
            application/json:
              schema:
                $ref: '#/components/schemas/NativePersistenceConfiguration'
              examples:
                Response json example:
                  description: Response json example
                  value: |
                    {
                        "defaultPutExpiration": 60,
                        "defaultCleanupBatchSize": 10000,
                        "deleteExpiredOnGetRequest": false,
                        "disableAttemptUpdateBeforeInsert": false
                    }
        "401":
          description: Unauthorized
        "500":
          description: InternalServerError
      security:
      - oauth2:
        - https://jans.io/oauth/config/cache.readonly
    put:
      tags:
      - Cache Configuration – Native-Persistence
      summary: Updates native persistence cache configuration.
      description: Updates native persistence cache configuration
      operationId: put-config-cache-native-persistence
      requestBody:
        description: NativePersistenceConfiguration object
        content:
          application/json:
            schema:
              $ref: '#/components/schemas/NativePersistenceConfiguration'
            examples:
              Request json example:
                description: Request json example
                value: |
                  {
                      "defaultPutExpiration": 60,
                      "defaultCleanupBatchSize": 10000,
                      "deleteExpiredOnGetRequest": false,
                      "disableAttemptUpdateBeforeInsert": false
                  }
      responses:
        "200":
          description: Native persistence cache configuration details
          content:
            application/json:
              schema:
                $ref: '#/components/schemas/NativePersistenceConfiguration'
              examples:
                Response json example:
                  description: Response json example
                  value: |
                    {
                        "defaultPutExpiration": 60,
                        "defaultCleanupBatchSize": 10000,
                        "deleteExpiredOnGetRequest": false,
                        "disableAttemptUpdateBeforeInsert": false
                    }
        "401":
          description: Unauthorized
        "500":
          description: InternalServerError
      security:
      - oauth2:
        - https://jans.io/oauth/config/cache.write
    patch:
      tags:
      - Cache Configuration – Native-Persistence
      summary: Patch native persistence cache configuration.
      description: Patch native persistence cache configuration
      operationId: patch-config-cache-native-persistence
      requestBody:
        description: String representing patch-document.
        content:
          application/json-patch+json:
            schema:
              type: array
              items:
                $ref: '#/components/schemas/JsonPatch'
            examples:
              Request json example:
                description: Request json example
                value: "[{ \"op\": \"replace\", \"path\": \"/defaultCleanupBatchSize\"\
                  , \"value\":10001}] \n"
      responses:
        "200":
          description: Native persistence cache configuration details
          content:
            application/json:
              schema:
                $ref: '#/components/schemas/NativePersistenceConfiguration'
              examples:
                Response json example:
                  description: Response json example
                  value: |
                    {
                        "defaultPutExpiration": 60,
                        "defaultCleanupBatchSize": 10000,
                        "deleteExpiredOnGetRequest": false,
                        "disableAttemptUpdateBeforeInsert": false
                    }
        "401":
          description: Unauthorized
        "500":
          description: InternalServerError
      security:
      - oauth2:
        - https://jans.io/oauth/config/cache.write
  /api/v1/config/cache/redis:
    get:
      tags:
      - Cache Configuration – Redis
      summary: Returns Redis cache configuration.
      description: Returns Redis cache configuration
      operationId: get-config-cache-redis
      responses:
        "200":
          description: Redis cache configuration details
          content:
            application/json:
              schema:
                $ref: '#/components/schemas/RedisConfiguration'
              examples:
                Response json example:
                  description: Response json example
                  value: |
                    {
                        "redisProviderType": "STANDALONE",
                        "servers": "localhost:6379",
                        "defaultPutExpiration": 60,
                        "useSSL": false,
                        "maxIdleConnections": 10,
                        "maxTotalConnections": 500,
                        "connectionTimeout": 3000,
                        "soTimeout": 3000,
                        "maxRetryAttempts": 5
                    }
        "401":
          description: Unauthorized
        "500":
          description: InternalServerError
      security:
      - oauth2:
        - https://jans.io/oauth/config/cache.readonly
    put:
      tags:
      - Cache Configuration – Redis
      summary: Updates Redis cache configuration.
      description: Updates Redis cache configuration
      operationId: put-config-cache-redis
      requestBody:
        description: RedisConfiguration object
        content:
          application/json:
            schema:
              $ref: '#/components/schemas/RedisConfiguration'
            examples:
              Request json example:
                description: Request json example
                value: |
                  {
                      "redisProviderType": "STANDALONE",
                      "servers": "localhost:6379",
                      "defaultPutExpiration": 60,
                      "useSSL": false,
                      "maxIdleConnections": 10,
                      "maxTotalConnections": 500,
                      "connectionTimeout": 3000,
                      "soTimeout": 3000,
                      "maxRetryAttempts": 5
                  }
      responses:
        "200":
          description: Redis cache configuration details
          content:
            application/json:
              schema:
                $ref: '#/components/schemas/RedisConfiguration'
              examples:
                Response json example:
                  description: Response json example
                  value: |
                    {
                        "redisProviderType": "STANDALONE",
                        "servers": "localhost:6379",
                        "defaultPutExpiration": 60,
                        "useSSL": false,
                        "maxIdleConnections": 10,
                        "maxTotalConnections": 500,
                        "connectionTimeout": 3000,
                        "soTimeout": 3000,
                        "maxRetryAttempts": 5
                    }
        "401":
          description: Unauthorized
        "500":
          description: InternalServerError
      security:
      - oauth2:
        - https://jans.io/oauth/config/cache.write
    patch:
      tags:
      - Cache Configuration – Redis
      summary: Patch Redis cache configuration.
      description: Patch Redis cache configuration
      operationId: patch-config-cache-redis
      requestBody:
        description: String representing patch-document.
        content:
          application/json-patch+json:
            schema:
              type: array
              items:
                $ref: '#/components/schemas/JsonPatch'
            examples:
              Request json example:
                description: Request json example
                value: "[{ \"op\": \"replace\", \"path\": \"/defaultPutExpiration\"\
                  , \"value\":80}] \n"
      responses:
        "200":
          description: Redis cache configuration details
          content:
            application/json:
              schema:
                $ref: '#/components/schemas/RedisConfiguration'
              examples:
                Response json example:
                  description: Response json example
                  value: |
                    {
                        "redisProviderType": "STANDALONE",
                        "servers": "localhost:6379",
                        "defaultPutExpiration": 60,
                        "useSSL": false,
                        "maxIdleConnections": 10,
                        "maxTotalConnections": 500,
                        "connectionTimeout": 3000,
                        "soTimeout": 3000,
                        "maxRetryAttempts": 5
                    }
        "401":
          description: Unauthorized
        "500":
          description: InternalServerError
      security:
      - oauth2:
        - https://jans.io/oauth/config/cache.write
  /api/v1/clients/authorizations/{userId}/{clientId}/{username}:
    delete:
      tags:
      - Client Authorization
      summary: Revoke client authorization
      description: Revoke client authorizations
      operationId: delete-client-authorization
      parameters:
      - name: userId
        in: path
        description: User identifier
        required: true
        schema:
          type: string
      - name: clientId
        in: path
        description: Client identifier
        required: true
        schema:
          type: string
      - name: username
        in: path
        description: User name
        required: true
        schema:
          type: string
      responses:
        "204":
          description: No Content
        "401":
          description: Unauthorized
        "404":
          description: Not Found
        "500":
          description: InternalServerError
      security:
      - oauth2:
        - https://jans.io/oauth/client/authorizations.delete
  /api/v1/clients/authorizations/{userId}:
    get:
      tags:
      - Client Authorization
      summary: Gets list of client authorization
      description: Gets list of client authorizations
      operationId: get-client-authorization
      parameters:
      - name: userId
        in: path
        description: User identifier
        required: true
        schema:
          type: string
      responses:
        "200":
          description: Ok
          content:
            application/json:
              schema:
                $ref: '#/components/schemas/ClientAuth'
              examples:
                Response json example:
                  description: Response json example
                  value: |
                    {
                        "DeletableEntity{expirationDate=null, deletable=false} BaseEntry [dn=inum=3000.1e5c4db0-e01e-4e8c-9360-28cb6f0a8026,ou=clients,o=jans]": [
                            {
                                "dn": "inum=10B2,ou=scopes,o=jans",
                                "inum": "10B2",
                                "displayName": "view_username",
                                "id": "user_name",
                                "description": "View your local username in the Janssen Server.",
                                "scopeType": "openid",
                                "claims": [
                                    "inum=42E0,ou=attributes,o=jans"
                                ],
                                "defaultScope": false,
                                "attributes": {
                                    "showInConfigurationEndpoint": true
                                },
                                "creationDate": "2023-03-31T12:03:39",
                                "umaType": false,
                                "baseDn": "inum=10B2,ou=scopes,o=jans"
                            },
                            {
                                "dn": "inum=43F1,ou=scopes,o=jans",
                                "inum": "43F1",
                                "displayName": "view_profile",
                                "id": "profile",
                                "description": "View your basic profile info.",
                                "scopeType": "openid",
                                "claims": [
                                    "inum=2B29,ou=attributes,o=jans",
                                    "inum=0C85,ou=attributes,o=jans",
                                    "inum=B4B0,ou=attributes,o=jans",
                                    "inum=A0E8,ou=attributes,o=jans",
                                    "inum=5EC6,ou=attributes,o=jans",
                                    "inum=B52A,ou=attributes,o=jans",
                                    "inum=64A0,ou=attributes,o=jans",
                                    "inum=EC3A,ou=attributes,o=jans",
                                    "inum=3B47,ou=attributes,o=jans",
                                    "inum=3692,ou=attributes,o=jans",
                                    "inum=98FC,ou=attributes,o=jans",
                                    "inum=A901,ou=attributes,o=jans",
                                    "inum=36D9,ou=attributes,o=jans",
                                    "inum=BE64,ou=attributes,o=jans",
                                    "inum=6493,ou=attributes,o=jans",
                                    "inum=4CF1,ou=attributes,o=jans",
                                    "inum=29DA,ou=attributes,o=jans"
                                ],
                                "defaultScope": false,
                                "attributes": {
                                    "showInConfigurationEndpoint": true
                                },
                                "creationDate": "2023-03-31T12:03:39",
                                "umaType": false,
                                "baseDn": "inum=43F1,ou=scopes,o=jans"
                            },
                            {
                                "dn": "inum=F0C4,ou=scopes,o=jans",
                                "inum": "F0C4",
                                "displayName": "authenticate_openid_connect",
                                "id": "openid",
                                "description": "Authenticate using OpenID Connect.",
                                "scopeType": "openid",
                                "defaultScope": true,
                                "attributes": {
                                    "showInConfigurationEndpoint": true
                                },
                                "creationDate": "2023-03-31T12:03:39",
                                "umaType": false,
                                "baseDn": "inum=F0C4,ou=scopes,o=jans"
                            },
                            {
                                "dn": "inum=341A,ou=scopes,o=jans",
                                "inum": "341A",
                                "displayName": "view_client",
                                "id": "clientinfo",
                                "description": "View the client info.",
                                "scopeType": "openid",
                                "claims": [
                                    "inum=2B29,ou=attributes,o=jans",
                                    "inum=29DA,ou=attributes,o=jans"
                                ],
                                "defaultScope": false,
                                "attributes": {
                                    "showInConfigurationEndpoint": true
                                },
                                "creationDate": "2023-03-31T12:03:39",
                                "umaType": false,
                                "baseDn": "inum=341A,ou=scopes,o=jans"
                            }
                        ]
                    }
        "401":
          description: Unauthorized
        "500":
          description: InternalServerError
      security:
      - oauth2:
        - https://jans.io/oauth/client/authorizations.readonly
  /api/v1/openid/clients:
    get:
      tags:
      - OAuth - OpenID Connect - Clients
      summary: Gets list of OpenID Connect clients
      description: Gets list of OpenID Connect clients
      operationId: get-oauth-openid-clients
      parameters:
      - name: limit
        in: query
        description: Search size - max size of the results to return
        schema:
          type: integer
          format: int32
          default: 50
      - name: pattern
        in: query
        description: Search pattern
        schema:
          type: string
          default: ""
      - name: startIndex
        in: query
        description: The 1-based index of the first query result
        schema:
          type: integer
          format: int32
          default: 0
      - name: sortBy
        in: query
        description: Attribute whose value will be used to order the returned response
        schema:
          type: string
          default: inum
      - name: sortOrder
        in: query
        description: Order in which the sortBy param is applied. Allowed values are
          "ascending" and "descending"
        schema:
          type: string
          default: ascending
      - name: fieldValuePair
        in: query
        description: Field and value pair for seraching
        schema:
          type: string
          default: ""
        examples:
          Field value example:
            description: Field value example
            value: "applicationType=web,persistClientAuthorizations=true"
      responses:
        "200":
          description: Ok
          content:
            application/json:
              schema:
                $ref: '#/components/schemas/PagedResult'
              examples:
                Response json example:
                  description: Response json example
                  value: |
                    {
                        "start": 0,
                        "totalEntriesCount": 9,
                        "entriesCount": 9,
                        "entries": [
                            {
                                "dn": "inum=1800.768b3d38-a6e8-4be4-93d1-72df33d34fd6,ou=clients,o=jans",
                                "deletable": false,
                                "clientSecret": "vA2TTjAOTfQY",
                                "frontChannelLogoutSessionRequired": false,
                                "redirectUris": [
                                    "https://jans.server2/admin-ui",
                                    "http://localhost:4100"
                                ],
                                "responseTypes": [
                                    "code"
                                ],
                                "grantTypes": [
                                    "authorization_code",
                                    "refresh_token",
                                    "client_credentials"
                                ],
                                "applicationType": "web",
                                "clientName": "Jans Config Api Client",
                                "logoUri": "",
                                "clientUri": "",
                                "policyUri": "",
                                "tosUri": "",
                                "subjectType": "pairwise",
                                "idTokenSignedResponseAlg": "RS256",
                                "tokenEndpointAuthMethod": "client_secret_basic",
                                "scopes": [
                                    "inum=C4F7,ou=scopes,o=jans",
                                    "inum=1200.487800,ou=scopes,o=jans",
                                    "inum=1200.9CEE5C,ou=scopes,o=jans",
                                    "inum=1800.FFE5C0,ou=scopes,o=jans",
                                    "inum=1800.472951,ou=scopes,o=jans",
                                    "inum=1800.556F45,ou=scopes,o=jans",
                                    "inum=1800.77FB4F,ou=scopes,o=jans",
                                    "inum=1800.AA8DFE,ou=scopes,o=jans",
                                    "inum=1800.CD5B72,ou=scopes,o=jans",
                                    "inum=1800.CBCF52,ou=scopes,o=jans",
                                    "inum=1800.12284F,ou=scopes,o=jans",
                                    "inum=1800.141B26,ou=scopes,o=jans",
                                    "inum=1800.A018AC,ou=scopes,o=jans",
                                    "inum=1800.6E4456,ou=scopes,o=jans",
                                    "inum=1800.55499D,ou=scopes,o=jans",
                                    "inum=1800.E730AA,ou=scopes,o=jans",
                                    "inum=1800.097318,ou=scopes,o=jans",
                                    "inum=1800.04CF24,ou=scopes,o=jans",
                                    "inum=1800.F963F9,ou=scopes,o=jans",
                                    "inum=1800.31F580,ou=scopes,o=jans",
                                    "inum=1800.E512E3,ou=scopes,o=jans",
                                    "inum=1800.E65DC6,ou=scopes,o=jans",
                                    "inum=1800.3C1F46,ou=scopes,o=jans",
                                    "inum=1800.20D48C,ou=scopes,o=jans",
                                    "inum=1800.4601AA,ou=scopes,o=jans",
                                    "inum=1800.A9B842,ou=scopes,o=jans",
                                    "inum=1800.864485,ou=scopes,o=jans",
                                    "inum=1800.F0B654,ou=scopes,o=jans",
                                    "inum=1800.45F1D7,ou=scopes,o=jans",
                                    "inum=1800.B78FA5,ou=scopes,o=jans",
                                    "inum=1800.E3D7E0,ou=scopes,o=jans",
                                    "inum=1800.E212DC,ou=scopes,o=jans",
                                    "inum=1800.94F80F,ou=scopes,o=jans",
                                    "inum=1800.9F96F3,ou=scopes,o=jans",
                                    "inum=1800.CB50EC,ou=scopes,o=jans",
                                    "inum=1800.1CA946,ou=scopes,o=jans",
                                    "inum=1800.18231E,ou=scopes,o=jans",
                                    "inum=1800.C25D78,ou=scopes,o=jans",
                                    "inum=1800.12B340,ou=scopes,o=jans",
                                    "inum=1800.7A78C3,ou=scopes,o=jans",
                                    "inum=1800.ECB839,ou=scopes,o=jans",
                                    "inum=1800.62579C,ou=scopes,o=jans",
                                    "inum=1800.29B156,ou=scopes,o=jans",
                                    "inum=1800.9DC774,ou=scopes,o=jans",
                                    "inum=1800.71BA21,ou=scopes,o=jans",
                                    "inum=1800.FC35D2,ou=scopes,o=jans",
                                    "inum=1800.F8CA5F,ou=scopes,o=jans",
                                    "inum=1800.D92553,ou=scopes,o=jans",
                                    "inum=1800.08CB80,ou=scopes,o=jans",
                                    "inum=1800.DF434B,ou=scopes,o=jans",
                                    "inum=1800.127954,ou=scopes,o=jans",
                                    "inum=1800.E7CB8C,ou=scopes,o=jans"
                                ],
                                "trustedClient": false,
                                "persistClientAuthorizations": true,
                                "includeClaimsInIdToken": false,
                                "customAttributes": [
                                    {
                                        "name": "displayName",
                                        "multiValued": false,
                                        "values": [
                                            "Jans Config Api Client"
                                        ],
                                        "value": "Jans Config Api Client",
                                        "displayValue": "Jans Config Api Client"
                                    }
                                ],
                                "customObjectClasses": [
                                    "top"
                                ],
                                "rptAsJwt": false,
                                "accessTokenAsJwt": false,
                                "accessTokenSigningAlg": "RS256",
                                "disabled": false,
                                "attributes": {
                                    "runIntrospectionScriptBeforeJwtCreation": false,
                                    "keepClientAuthorizationAfterExpiration": false,
                                    "allowSpontaneousScopes": false,
                                    "backchannelLogoutSessionRequired": false,
                                    "parLifetime": 600,
                                    "requirePar": false,
                                    "jansDefaultPromptLogin": false
                                },
                                "tokenBindingSupported": false,
                                "authenticationMethod": "client_secret_basic",
                                "displayName": "Jans Config Api Client",
                                "baseDn": "inum=1800.768b3d38-a6e8-4be4-93d1-72df33d34fd6,ou=clients,o=jans",
                                "inum": "1800.768b3d38-a6e8-4be4-93d1-72df33d34fd6"
                            },
                            {
                                "dn": "inum=1802.db19d013-bb63-42c4-8ce9-79a4aa58aa7b,ou=clients,o=jans",
                                "deletable": false,
                                "clientSecret": "dpus42KsYjda",
                                "frontChannelLogoutSessionRequired": false,
                                "responseTypes": [
                                    "code"
                                ],
                                "grantTypes": [
                                    "authorization_code",
                                    "client_credentials",
                                    "refresh_token"
                                ],
                                "applicationType": "web",
                                "clientName": "Jans Config Api Client",
                                "logoUri": "",
                                "clientUri": "",
                                "policyUri": "",
                                "tosUri": "",
                                "subjectType": "pairwise",
                                "idTokenSignedResponseAlg": "RS256",
                                "tokenEndpointAuthMethod": "client_secret_basic",
                                "scopes": [
                                    "inum=1800.FFE5C0,ou=scopes,o=jans",
                                    "inum=1800.472951,ou=scopes,o=jans",
                                    "inum=1800.556F45,ou=scopes,o=jans",
                                    "inum=1800.77FB4F,ou=scopes,o=jans",
                                    "inum=1800.AA8DFE,ou=scopes,o=jans",
                                    "inum=1800.CD5B72,ou=scopes,o=jans",
                                    "inum=1800.CBCF52,ou=scopes,o=jans",
                                    "inum=1800.12284F,ou=scopes,o=jans",
                                    "inum=1800.141B26,ou=scopes,o=jans",
                                    "inum=1800.A018AC,ou=scopes,o=jans",
                                    "inum=1800.6E4456,ou=scopes,o=jans",
                                    "inum=1800.55499D,ou=scopes,o=jans",
                                    "inum=1800.E730AA,ou=scopes,o=jans",
                                    "inum=1800.097318,ou=scopes,o=jans",
                                    "inum=1800.04CF24,ou=scopes,o=jans",
                                    "inum=1800.F963F9,ou=scopes,o=jans",
                                    "inum=1800.31F580,ou=scopes,o=jans",
                                    "inum=1800.E512E3,ou=scopes,o=jans",
                                    "inum=1800.E65DC6,ou=scopes,o=jans",
                                    "inum=1800.3C1F46,ou=scopes,o=jans",
                                    "inum=1800.20D48C,ou=scopes,o=jans",
                                    "inum=1800.4601AA,ou=scopes,o=jans",
                                    "inum=1800.A9B842,ou=scopes,o=jans",
                                    "inum=1800.864485,ou=scopes,o=jans",
                                    "inum=1800.F0B654,ou=scopes,o=jans",
                                    "inum=1800.45F1D7,ou=scopes,o=jans",
                                    "inum=1800.B78FA5,ou=scopes,o=jans",
                                    "inum=1800.E3D7E0,ou=scopes,o=jans",
                                    "inum=1800.E212DC,ou=scopes,o=jans",
                                    "inum=1800.94F80F,ou=scopes,o=jans",
                                    "inum=1800.9F96F3,ou=scopes,o=jans",
                                    "inum=1800.CB50EC,ou=scopes,o=jans",
                                    "inum=1800.1CA946,ou=scopes,o=jans",
                                    "inum=1800.18231E,ou=scopes,o=jans",
                                    "inum=1800.C25D78,ou=scopes,o=jans",
                                    "inum=1800.12B340,ou=scopes,o=jans",
                                    "inum=1800.7A78C3,ou=scopes,o=jans",
                                    "inum=1800.ECB839,ou=scopes,o=jans",
                                    "inum=1800.62579C,ou=scopes,o=jans",
                                    "inum=1800.29B156,ou=scopes,o=jans",
                                    "inum=1800.9DC774,ou=scopes,o=jans",
                                    "inum=1800.71BA21,ou=scopes,o=jans",
                                    "inum=1800.FC35D2,ou=scopes,o=jans",
                                    "inum=1800.F8CA5F,ou=scopes,o=jans",
                                    "inum=1800.D92553,ou=scopes,o=jans",
                                    "inum=1800.08CB80,ou=scopes,o=jans",
                                    "inum=1800.DF434B,ou=scopes,o=jans",
                                    "inum=1800.127954,ou=scopes,o=jans",
                                    "inum=1800.E7CB8C,ou=scopes,o=jans",
                                    "inum=C4F7,ou=scopes,o=jans"
                                ],
                                "trustedClient": false,
                                "persistClientAuthorizations": true,
                                "includeClaimsInIdToken": false,
                                "customAttributes": [
                                    {
                                        "name": "displayName",
                                        "multiValued": false,
                                        "values": [
                                            "Jans Config Api Client"
                                        ],
                                        "value": "Jans Config Api Client",
                                        "displayValue": "Jans Config Api Client"
                                    }
                                ],
                                "customObjectClasses": [
                                    "top"
                                ],
                                "rptAsJwt": false,
                                "accessTokenAsJwt": false,
                                "accessTokenSigningAlg": "RS256",
                                "disabled": false,
                                "attributes": {
                                    "runIntrospectionScriptBeforeJwtCreation": false,
                                    "keepClientAuthorizationAfterExpiration": false,
                                    "allowSpontaneousScopes": false,
                                    "backchannelLogoutSessionRequired": false,
                                    "parLifetime": 600,
                                    "requirePar": false,
                                    "jansDefaultPromptLogin": false
                                },
                                "tokenBindingSupported": false,
                                "authenticationMethod": "client_secret_basic",
                                "displayName": "Jans Config Api Client",
                                "baseDn": "inum=1802.db19d013-bb63-42c4-8ce9-79a4aa58aa7b,ou=clients,o=jans",
                                "inum": "1802.db19d013-bb63-42c4-8ce9-79a4aa58aa7b"
                            },
                            {
                                "dn": "inum=1201.1d010784-b5bf-4813-8f49-cfea00f50498,ou=clients,o=jans",
                                "clientSecret": "3r2aX1TUEEyX",
                                "frontChannelLogoutSessionRequired": false,
                                "redirectUris": [
                                    "https://jans.server2/.well-known/scim-configuration"
                                ],
                                "grantTypes": [
                                    "client_credentials"
                                ],
                                "applicationType": "native",
                                "clientName": "SCIM client",
                                "logoUri": "",
                                "clientUri": "",
                                "policyUri": "",
                                "tosUri": "",
                                "subjectType": "pairwise",
                                "tokenEndpointAuthMethod": "client_secret_basic",
                                "scopes": [
                                    "inum=1200.487800,ou=scopes,o=jans",
                                    "inum=1200.9CEE5C,ou=scopes,o=jans",
                                    "inum=1200.B6AE14,ou=scopes,o=jans",
                                    "inum=1200.2F4765,ou=scopes,o=jans",
                                    "inum=1200.5BFEE9,ou=scopes,o=jans",
                                    "inum=1200.E05ED3,ou=scopes,o=jans",
                                    "inum=1200.37F617,ou=scopes,o=jans",
                                    "inum=1200.585BE3,ou=scopes,o=jans",
                                    "inum=1200.CFB1B5,ou=scopes,o=jans",
                                    "inum=1200.B29D76,ou=scopes,o=jans"
                                ],
                                "trustedClient": false,
                                "persistClientAuthorizations": false,
                                "includeClaimsInIdToken": false,
                                "customAttributes": [
                                    {
                                        "name": "displayName",
                                        "multiValued": false,
                                        "values": [
                                            "SCIM client"
                                        ],
                                        "value": "SCIM client",
                                        "displayValue": "SCIM client"
                                    }
                                ],
                                "customObjectClasses": [
                                    "top"
                                ],
                                "rptAsJwt": false,
                                "accessTokenAsJwt": false,
                                "accessTokenSigningAlg": "RS256",
                                "disabled": false,
                                "attributes": {
                                    "runIntrospectionScriptBeforeJwtCreation": false,
                                    "keepClientAuthorizationAfterExpiration": false,
                                    "allowSpontaneousScopes": false,
                                    "backchannelLogoutSessionRequired": false,
                                    "parLifetime": 600,
                                    "requirePar": false,
                                    "jansDefaultPromptLogin": false
                                },
                                "tokenBindingSupported": false,
                                "authenticationMethod": "client_secret_basic",
                                "displayName": "SCIM client",
                                "baseDn": "inum=1201.1d010784-b5bf-4813-8f49-cfea00f50498,ou=clients,o=jans",
                                "inum": "1201.1d010784-b5bf-4813-8f49-cfea00f50498"
                            },
                            {
                                "dn": "inum=2000.7810d591-69d3-458c-9309-4268085fe71c,ou=clients,o=jans",
                                "deletable": false,
                                "clientSecret": "M7plxxzCRxDN",
                                "frontChannelLogoutUri": "http://localhost:4100/logout",
                                "frontChannelLogoutSessionRequired": false,
                                "redirectUris": [
                                    "https://jans.server2/admin",
                                    "http://localhost:4100"
                                ],
                                "responseTypes": [
                                    "code"
                                ],
                                "grantTypes": [
                                    "authorization_code",
                                    "refresh_token",
                                    "client_credentials",
                                    "urn:ietf:params:oauth:grant-type:device_code"
                                ],
                                "applicationType": "web",
                                "clientName": "Jans Role Based Client",
                                "logoUri": "",
                                "clientUri": "",
                                "policyUri": "",
                                "tosUri": "",
                                "subjectType": "pairwise",
                                "idTokenSignedResponseAlg": "RS256",
                                "userInfoSignedResponseAlg": "RS256",
                                "tokenEndpointAuthMethod": "client_secret_basic",
                                "postLogoutRedirectUris": [
                                    "http://localhost:4100",
                                    "https://jans.server2/admin"
                                ],
                                "scopes": [
                                    "inum=C4F7,ou=scopes,o=jans",
                                    "inum=C4F6,ou=scopes,o=jans",
                                    "inum=43F1,ou=scopes,o=jans",
                                    "inum=764C,ou=scopes,o=jans",
                                    "inum=F0C4,ou=scopes,o=jans"
                                ],
                                "trustedClient": false,
                                "persistClientAuthorizations": true,
                                "includeClaimsInIdToken": false,
                                "accessTokenLifetime": 2592000,
                                "customAttributes": [
                                    {
                                        "name": "displayName",
                                        "multiValued": false,
                                        "values": [
                                            "Jans Role Based Client"
                                        ],
                                        "value": "Jans Role Based Client",
                                        "displayValue": "Jans Role Based Client"
                                    }
                                ],
                                "customObjectClasses": [
                                    "top"
                                ],
                                "rptAsJwt": false,
                                "accessTokenAsJwt": true,
                                "accessTokenSigningAlg": "RS256",
                                "disabled": false,
                                "attributes": {
                                    "runIntrospectionScriptBeforeJwtCreation": true,
                                    "keepClientAuthorizationAfterExpiration": false,
                                    "allowSpontaneousScopes": false,
                                    "backchannelLogoutSessionRequired": false,
                                    "introspectionScripts": [
                                        "inum=A44E-4F3D,ou=scripts,o=jans"
                                    ],
                                    "parLifetime": 600,
                                    "requirePar": false,
                                    "jansDefaultPromptLogin": false
                                },
                                "tokenBindingSupported": false,
                                "authenticationMethod": "client_secret_basic",
                                "displayName": "Jans Role Based Client",
                                "baseDn": "inum=2000.7810d591-69d3-458c-9309-4268085fe71c,ou=clients,o=jans",
                                "inum": "2000.7810d591-69d3-458c-9309-4268085fe71c"
                            },
                            {
                                "dn": "inum=FF81-2D39,ou=clients,o=jans",
                                "clientSecret": "FF81-2D39-jans",
                                "frontChannelLogoutSessionRequired": false,
                                "redirectUris": [
                                    "https://jans.server2/jans-auth-rp/home.htm",
                                    "https://client.example.com/cb",
                                    "https://client.example.com/cb1",
                                    "https://client.example.com/cb2"
                                ],
                                "claimRedirectUris": [
                                    "https://jans.server2/jans-auth/restv1/uma/gather_claims"
                                ],
                                "responseTypes": [
                                    "token",
                                    "code",
                                    "id_token"
                                ],
                                "grantTypes": [
                                    "authorization_code",
                                    "implicit",
                                    "refresh_token",
                                    "client_credentials"
                                ],
                                "applicationType": "web",
                                "clientName": "Jans Test Client (don't remove)",
                                "logoUri": "",
                                "clientUri": "",
                                "policyUri": "",
                                "tosUri": "",
                                "subjectType": "public",
                                "idTokenSignedResponseAlg": "RS256",
                                "tokenEndpointAuthMethod": "client_secret_basic",
                                "scopes": [
                                    "inum=F0C4,ou=scopes,o=jans",
                                    "inum=10B2,ou=scopes,o=jans",
                                    "inum=764C,ou=scopes,o=jans",
                                    "inum=43F1,ou=scopes,o=jans",
                                    "inum=341A,ou=scopes,o=jans",
                                    "inum=6D99,ou=scopes,o=jans"
                                ],
                                "trustedClient": true,
                                "persistClientAuthorizations": false,
                                "includeClaimsInIdToken": false,
                                "customAttributes": [
                                    {
                                        "name": "displayName",
                                        "multiValued": false,
                                        "values": [
                                            "Jans Test Client (don't remove)"
                                        ],
                                        "value": "Jans Test Client (don't remove)",
                                        "displayValue": "Jans Test Client (don't remove)"
                                    }
                                ],
                                "customObjectClasses": [
                                    "top"
                                ],
                                "rptAsJwt": false,
                                "accessTokenAsJwt": false,
                                "disabled": false,
                                "attributes": {
                                    "runIntrospectionScriptBeforeJwtCreation": false,
                                    "keepClientAuthorizationAfterExpiration": false,
                                    "allowSpontaneousScopes": false,
                                    "backchannelLogoutSessionRequired": false,
                                    "parLifetime": 600,
                                    "requirePar": false,
                                    "jansDefaultPromptLogin": false
                                },
                                "tokenBindingSupported": false,
                                "authenticationMethod": "client_secret_basic",
                                "displayName": "Jans Test Client (don't remove)",
                                "baseDn": "inum=FF81-2D39,ou=clients,o=jans",
                                "inum": "FF81-2D39"
                            },
                            {
                                "dn": "inum=AB77-1A2B,ou=clients,o=jans",
                                "clientSecret": "AB77-1A2B-jans",
                                "frontChannelLogoutSessionRequired": false,
                                "redirectUris": [
                                    "https://client.example.com/cb"
                                ],
                                "claimRedirectUris": [
                                    "https://jans.server2/jans-auth/restv1/uma/gather_claims"
                                ],
                                "responseTypes": [
                                    "code",
                                    "id_token"
                                ],
                                "grantTypes": [
                                    "authorization_code",
                                    "implicit",
                                    "refresh_token",
                                    "client_credentials"
                                ],
                                "applicationType": "web",
                                "clientName": "Jans Test Resource Server Client (don't remove)",
                                "logoUri": "",
                                "clientUri": "",
                                "policyUri": "",
                                "tosUri": "",
                                "subjectType": "public",
                                "idTokenSignedResponseAlg": "RS256",
                                "tokenEndpointAuthMethod": "client_secret_basic",
                                "scopes": [
                                    "inum=6D99,ou=scopes,o=jans",
                                    "inum=7D90,ou=scopes,o=jans"
                                ],
                                "trustedClient": true,
                                "persistClientAuthorizations": false,
                                "includeClaimsInIdToken": false,
                                "customAttributes": [
                                    {
                                        "name": "displayName",
                                        "multiValued": false,
                                        "values": [
                                            "Jans Test Resource Server Client (don't remove)"
                                        ],
                                        "value": "Jans Test Resource Server Client (don't remove)",
                                        "displayValue": "Jans Test Resource Server Client (don't remove)"
                                    }
                                ],
                                "customObjectClasses": [
                                    "top"
                                ],
                                "rptAsJwt": false,
                                "accessTokenAsJwt": false,
                                "disabled": false,
                                "attributes": {
                                    "runIntrospectionScriptBeforeJwtCreation": false,
                                    "keepClientAuthorizationAfterExpiration": false,
                                    "allowSpontaneousScopes": false,
                                    "backchannelLogoutSessionRequired": false,
                                    "parLifetime": 600,
                                    "requirePar": false,
                                    "jansDefaultPromptLogin": false
                                },
                                "tokenBindingSupported": false,
                                "authenticationMethod": "client_secret_basic",
                                "displayName": "Jans Test Resource Server Client (don't remove)",
                                "baseDn": "inum=AB77-1A2B,ou=clients,o=jans",
                                "inum": "AB77-1A2B"
                            },
                            {
                                "dn": "inum=3E20,ou=clients,o=jans",
                                "clientSecret": "3E20-jans",
                                "frontChannelLogoutSessionRequired": false,
                                "redirectUris": [
                                    "https://client.example.com/cb"
                                ],
                                "responseTypes": [
                                    "code",
                                    "id_token"
                                ],
                                "grantTypes": [
                                    "authorization_code",
                                    "implicit",
                                    "refresh_token",
                                    "client_credentials"
                                ],
                                "applicationType": "web",
                                "clientName": "Jans Test Requesting Party Client (don't remove)",
                                "logoUri": "",
                                "clientUri": "",
                                "policyUri": "",
                                "tosUri": "",
                                "subjectType": "public",
                                "idTokenSignedResponseAlg": "RS256",
                                "tokenEndpointAuthMethod": "client_secret_basic",
                                "trustedClient": true,
                                "persistClientAuthorizations": false,
                                "includeClaimsInIdToken": false,
                                "customAttributes": [
                                    {
                                        "name": "displayName",
                                        "multiValued": false,
                                        "values": [
                                            "Jans Test Requesting Party Client (don't remove)"
                                        ],
                                        "value": "Jans Test Requesting Party Client (don't remove)",
                                        "displayValue": "Jans Test Requesting Party Client (don't remove)"
                                    }
                                ],
                                "customObjectClasses": [
                                    "top"
                                ],
                                "rptAsJwt": false,
                                "accessTokenAsJwt": false,
                                "disabled": false,
                                "attributes": {
                                    "runIntrospectionScriptBeforeJwtCreation": false,
                                    "keepClientAuthorizationAfterExpiration": false,
                                    "allowSpontaneousScopes": false,
                                    "backchannelLogoutSessionRequired": false,
                                    "parLifetime": 600,
                                    "requirePar": false,
                                    "jansDefaultPromptLogin": false
                                },
                                "tokenBindingSupported": false,
                                "authenticationMethod": "client_secret_basic",
                                "displayName": "Jans Test Requesting Party Client (don't remove)",
                                "baseDn": "inum=3E20,ou=clients,o=jans",
                                "inum": "3E20"
                            },
                            {
                                "dn": "inum=b3c1d295-42e5-425e-b021-7b2fd3206437,ou=clients,o=jans",
                                "deletable": false,
                                "clientSecret": "be8af842-28c7-4894-b942-15df1325bc9b",
                                "frontChannelLogoutSessionRequired": false,
                                "redirectUris": [
                                    "https://abc,com"
                                ],
                                "responseTypes": [
                                    "code"
                                ],
                                "grantTypes": [
                                    "refresh_token",
                                    "authorization_code"
                                ],
                                "applicationType": "web",
                                "clientName": "test1234",
                                "logoUri": "",
                                "clientUri": "",
                                "policyUri": "",
                                "tosUri": "",
                                "subjectType": "public",
                                "tokenEndpointAuthMethod": "client_secret_basic",
                                "scopes": [
                                    "inum=764C,ou=scopes,o=jans",
                                    "inum=43F1,ou=scopes,o=jans",
                                    "inum=C17A,ou=scopes,o=jans"
                                ],
                                "trustedClient": false,
                                "persistClientAuthorizations": false,
                                "includeClaimsInIdToken": false,
                                "customAttributes": [
                                    {
                                        "name": "displayName",
                                        "multiValued": false,
                                        "values": [
                                            "test1234"
                                        ],
                                        "value": "test1234",
                                        "displayValue": "test1234"
                                    }
                                ],
                                "customObjectClasses": [
                                    "top",
                                    "jansClntCustomAttributes"
                                ],
                                "rptAsJwt": false,
                                "accessTokenAsJwt": false,
                                "disabled": false,
                                "attributes": {
                                    "runIntrospectionScriptBeforeJwtCreation": false,
                                    "keepClientAuthorizationAfterExpiration": false,
                                    "allowSpontaneousScopes": false,
                                    "backchannelLogoutSessionRequired": false,
                                    "parLifetime": 600,
                                    "requirePar": false,
                                    "jansDefaultPromptLogin": false
                                },
                                "backchannelUserCodeParameter": false,
                                "description": "test1234",
                                "tokenBindingSupported": false,
                                "authenticationMethod": "client_secret_basic",
                                "displayName": "test1234",
                                "baseDn": "inum=b3c1d295-42e5-425e-b021-7b2fd3206437,ou=clients,o=jans",
                                "inum": "b3c1d295-42e5-425e-b021-7b2fd3206437"
                            },
                            {
                                "dn": "inum=1bb91a73-6899-440f-ac27-c04429671522,ou=clients,o=jans",
                                "deletable": false,
                                "clientSecret": "745950bb-4e07-4d3b-ae7d-82d03ee070cd",
                                "frontChannelLogoutSessionRequired": false,
                                "redirectUris": [
                                    "https://abc,com"
                                ],
                                "responseTypes": [
                                    "code"
                                ],
                                "grantTypes": [
                                    "refresh_token",
                                    "authorization_code"
                                ],
                                "applicationType": "web",
                                "clientName": "test12345",
                                "logoUri": "",
                                "clientUri": "",
                                "policyUri": "",
                                "tosUri": "",
                                "subjectType": "public",
                                "tokenEndpointAuthMethod": "client_secret_basic",
                                "scopes": [
                                    "inum=764C,ou=scopes,o=jans",
                                    "inum=43F1,ou=scopes,o=jans",
                                    "inum=C17A,ou=scopes,o=jans"
                                ],
                                "trustedClient": false,
                                "persistClientAuthorizations": false,
                                "includeClaimsInIdToken": false,
                                "customAttributes": [
                                    {
                                        "name": "displayName",
                                        "multiValued": false,
                                        "values": [
                                            "test12345"
                                        ],
                                        "value": "test12345",
                                        "displayValue": "test12345"
                                    }
                                ],
                                "customObjectClasses": [
                                    "top",
                                    "jansClntCustomAttributes"
                                ],
                                "rptAsJwt": false,
                                "accessTokenAsJwt": false,
                                "disabled": false,
                                "attributes": {
                                    "runIntrospectionScriptBeforeJwtCreation": false,
                                    "keepClientAuthorizationAfterExpiration": false,
                                    "allowSpontaneousScopes": false,
                                    "backchannelLogoutSessionRequired": false,
                                    "parLifetime": 600,
                                    "requirePar": false,
                                    "jansDefaultPromptLogin": false
                                },
                                "backchannelUserCodeParameter": false,
                                "description": "test12345",
                                "tokenBindingSupported": false,
                                "authenticationMethod": "client_secret_basic",
                                "displayName": "test12345",
                                "baseDn": "inum=1bb91a73-6899-440f-ac27-c04429671522,ou=clients,o=jans",
                                "inum": "1bb91a73-6899-440f-ac27-c04429671522"
                            }
                        ]
                    }
        "401":
          description: Unauthorized
        "500":
          description: InternalServerError
      security:
      - oauth2:
        - https://jans.io/oauth/config/openid/clients.readonly
    put:
      tags:
      - OAuth - OpenID Connect - Clients
      summary: Update OpenId Connect client
      description: Update OpenId Connect client
      operationId: put-oauth-openid-client
      requestBody:
        description: OpenID Connect Client object
        content:
          application/json:
            schema:
              $ref: '#/components/schemas/Client'
            examples:
              Request json example:
                description: Request json example
                value: |
                  {
                      "dn": "inum=f8c1a111-0919-47e8-a4d4-f7c18f73a644,ou=clients,o=jans",
                      "baseDn": "inum=f8c1a111-0919-47e8-a4d4-f7c18f73a644,ou=clients,o=jans",
                      "inum": "f8c1a111-0919-47e8-a4d4-f7c18f73a644",
                      "deletable": false,
                      "clientSecret": "test1234",
                      "frontChannelLogoutSessionRequired": false,
                      "redirectUris": [
                          "https://jans.server2/admin-ui",
                          "http://localhost:4100"
                      ],
                      "responseTypes": [
                          "code"
                      ],
                      "grantTypes": [
                          "authorization_code",
                          "refresh_token",
                          "client_credentials"
                      ],
                      "applicationType": "web",
                      "clientName": "",
                      "logoUri": "",
                      "clientUri": "",
                      "policyUri":"",
                      "tosUri": "",
                      "subjectType": "pairwise",
                      "idTokenSignedResponseAlg": "RS256",
                      "tokenEndpointAuthMethod": "client_secret_basic",
                      "scopes": [
                          "inum=C4F7,ou=scopes,o=jans"
                      ],
                      "trustedClient": false,
                      "persistClientAuthorizations": true,
                      "includeClaimsInIdToken": false,
                      "customAttributes": [
                          {
                              "name": "displayName",
                              "multiValued": false,
                              "values": [
                                  "Api Client"
                              ],
                              "value": "Api Client",
                              "displayValue": "Api Client"
                          }
                      ],
                      "customObjectClasses": [
                          "top"
                      ],
                      "rptAsJwt": false,
                      "accessTokenAsJwt": false,
                      "accessTokenSigningAlg": "RS256",
                      "disabled": false,
                      "attributes": {
                          "runIntrospectionScriptBeforeJwtCreation": false,
                          "keepClientAuthorizationAfterExpiration": false,
                          "allowSpontaneousScopes": false,
                          "backchannelLogoutSessionRequired": false,
                          "parLifetime": 600,
                          "requirePar": false,
                          "jansDefaultPromptLogin": false
                      },
                      "tokenBindingSupported": false,
                      "authenticationMethod": "client_secret_basic",
                      "displayName": "Api Client"
                  }
      responses:
        "200":
          description: Ok
          content:
            application/json:
              schema:
                $ref: '#/components/schemas/Client'
              examples:
                Response json example:
                  description: Response json example
                  value: |
                    {
                        "dn": "inum=1800.768b3d38-a6e8-4be4-93d1-72df33d34fd6,ou=clients,o=jans",
                        "deletable": false,
                        "clientSecret": "WZMK8thDpvw1xtE0N+SbXA==",
                        "frontChannelLogoutSessionRequired": false,
                        "redirectUris": [
                            "https://jans.server2/admin-ui",
                            "http://localhost:4100"
                        ],
                        "responseTypes": [
                            "code"
                        ],
                        "grantTypes": [
                            "authorization_code",
                            "refresh_token",
                            "client_credentials"
                        ],
                        "applicationType": "web",
                        "clientName": "Jans Config Api Client",
                        "logoUri": "",
                        "clientUri": "",
                        "policyUri": "",
                        "tosUri": "",
                        "subjectType": "pairwise",
                        "idTokenSignedResponseAlg": "RS256",
                        "tokenEndpointAuthMethod": "client_secret_basic",
                        "scopes": [
                            "inum=C4F7,ou=scopes,o=jans",
                            "inum=1200.487800,ou=scopes,o=jans",
                            "inum=1200.9CEE5C,ou=scopes,o=jans",
                            "inum=1800.FFE5C0,ou=scopes,o=jans",
                            "inum=1800.472951,ou=scopes,o=jans",
                            "inum=1800.556F45,ou=scopes,o=jans",
                            "inum=1800.77FB4F,ou=scopes,o=jans",
                            "inum=1800.AA8DFE,ou=scopes,o=jans",
                            "inum=1800.CD5B72,ou=scopes,o=jans",
                            "inum=1800.CBCF52,ou=scopes,o=jans",
                            "inum=1800.12284F,ou=scopes,o=jans",
                            "inum=1800.141B26,ou=scopes,o=jans",
                            "inum=1800.A018AC,ou=scopes,o=jans",
                            "inum=1800.6E4456,ou=scopes,o=jans",
                            "inum=1800.55499D,ou=scopes,o=jans",
                            "inum=1800.E730AA,ou=scopes,o=jans",
                            "inum=1800.097318,ou=scopes,o=jans",
                            "inum=1800.04CF24,ou=scopes,o=jans",
                            "inum=1800.F963F9,ou=scopes,o=jans",
                            "inum=1800.31F580,ou=scopes,o=jans",
                            "inum=1800.E512E3,ou=scopes,o=jans",
                            "inum=1800.E65DC6,ou=scopes,o=jans",
                            "inum=1800.3C1F46,ou=scopes,o=jans",
                            "inum=1800.20D48C,ou=scopes,o=jans",
                            "inum=1800.4601AA,ou=scopes,o=jans",
                            "inum=1800.A9B842,ou=scopes,o=jans",
                            "inum=1800.864485,ou=scopes,o=jans",
                            "inum=1800.F0B654,ou=scopes,o=jans",
                            "inum=1800.45F1D7,ou=scopes,o=jans",
                            "inum=1800.B78FA5,ou=scopes,o=jans",
                            "inum=1800.E3D7E0,ou=scopes,o=jans",
                            "inum=1800.E212DC,ou=scopes,o=jans",
                            "inum=1800.94F80F,ou=scopes,o=jans",
                            "inum=1800.9F96F3,ou=scopes,o=jans",
                            "inum=1800.CB50EC,ou=scopes,o=jans",
                            "inum=1800.1CA946,ou=scopes,o=jans",
                            "inum=1800.18231E,ou=scopes,o=jans",
                            "inum=1800.C25D78,ou=scopes,o=jans",
                            "inum=1800.12B340,ou=scopes,o=jans",
                            "inum=1800.7A78C3,ou=scopes,o=jans",
                            "inum=1800.ECB839,ou=scopes,o=jans",
                            "inum=1800.62579C,ou=scopes,o=jans",
                            "inum=1800.29B156,ou=scopes,o=jans",
                            "inum=1800.9DC774,ou=scopes,o=jans",
                            "inum=1800.71BA21,ou=scopes,o=jans",
                            "inum=1800.FC35D2,ou=scopes,o=jans",
                            "inum=1800.F8CA5F,ou=scopes,o=jans",
                            "inum=1800.D92553,ou=scopes,o=jans",
                            "inum=1800.08CB80,ou=scopes,o=jans",
                            "inum=1800.DF434B,ou=scopes,o=jans",
                            "inum=1800.127954,ou=scopes,o=jans",
                            "inum=1800.E7CB8C,ou=scopes,o=jans"
                        ],
                        "trustedClient": false,
                        "persistClientAuthorizations": true,
                        "includeClaimsInIdToken": false,
                        "customAttributes": [
                            {
                                "name": "displayName",
                                "multiValued": false,
                                "values": [
                                    "Jans Config Api Client"
                                ],
                                "value": "Jans Config Api Client",
                                "displayValue": "Jans Config Api Client"
                            }
                        ],
                        "customObjectClasses": [
                            "top"
                        ],
                        "rptAsJwt": false,
                        "accessTokenAsJwt": false,
                        "accessTokenSigningAlg": "RS256",
                        "disabled": false,
                        "attributes": {
                            "runIntrospectionScriptBeforeJwtCreation": false,
                            "keepClientAuthorizationAfterExpiration": false,
                            "allowSpontaneousScopes": false,
                            "backchannelLogoutSessionRequired": false,
                            "parLifetime": 600,
                            "requirePar": false,
                            "jansDefaultPromptLogin": false
                        },
                        "tokenBindingSupported": false,
                        "authenticationMethod": "client_secret_basic",
                        "displayName": "Jans Config Api Client",
                        "baseDn": "inum=1800.768b3d38-a6e8-4be4-93d1-72df33d34fd6,ou=clients,o=jans",
                        "inum": "1800.768b3d38-a6e8-4be4-93d1-72df33d34fd6"
                    }
        "401":
          description: Unauthorized
        "404":
          description: Not Found
        "500":
          description: InternalServerError
      security:
      - oauth2:
        - https://jans.io/oauth/config/openid/clients.write
    post:
      tags:
      - OAuth - OpenID Connect - Clients
      summary: Create new OpenId Connect client
      description: Create new OpenId Connect client
      operationId: post-oauth-openid-client
      requestBody:
        description: OpenID Connect Client object
        content:
          application/json:
            schema:
              $ref: '#/components/schemas/Client'
            examples:
              Request json example:
                description: Request json example
                value: |
                  {
                      "deletable": false,
                      "clientSecret": "test1234",
                      "frontChannelLogoutSessionRequired": false,
                      "redirectUris": [
                          "https://jans.server2/admin-ui",
                          "http://localhost:4100"
                      ],
                      "responseTypes": [
                          "code"
                      ],
                      "grantTypes": [
                          "authorization_code",
                          "refresh_token",
                          "client_credentials"
                      ],
                      "applicationType": "web",
                      "clientName": "",
                      "logoUri": "",
                      "clientUri": "",
                      "policyUri":"",
                      "tosUri": "",
                      "subjectType": "pairwise",
                      "idTokenSignedResponseAlg": "RS256",
                      "tokenEndpointAuthMethod": "client_secret_basic",
                      "scopes": [
                          "inum=C4F7,ou=scopes,o=jans"
                      ],
                      "trustedClient": false,
                      "persistClientAuthorizations": true,
                      "includeClaimsInIdToken": false,
                      "customAttributes": [
                          {
                              "name": "displayName",
                              "multiValued": false,
                              "values": [
                                  "Api Client"
                              ],
                              "value": "Api Client",
                              "displayValue": "Api Client"
                          }
                      ],
                      "customObjectClasses": [
                          "top"
                      ],
                      "rptAsJwt": false,
                      "accessTokenAsJwt": false,
                      "accessTokenSigningAlg": "RS256",
                      "disabled": false,
                      "attributes": {
                          "runIntrospectionScriptBeforeJwtCreation": false,
                          "keepClientAuthorizationAfterExpiration": false,
                          "allowSpontaneousScopes": false,
                          "backchannelLogoutSessionRequired": false,
                          "parLifetime": 600,
                          "requirePar": false,
                          "jansDefaultPromptLogin": false
                      },
                      "tokenBindingSupported": false,
                      "authenticationMethod": "client_secret_basic",
                      "displayName": "Api Client"
                  }
      responses:
        "201":
          description: Created
          content:
            application/json:
              schema:
                $ref: '#/components/schemas/Client'
              examples:
                Response json example:
                  description: Response json example
                  value: |
                    {
                        "dn": "inum=1800.768b3d38-a6e8-4be4-93d1-72df33d34fd6,ou=clients,o=jans",
                        "deletable": false,
                        "clientSecret": "WZMK8thDpvw1xtE0N+SbXA==",
                        "frontChannelLogoutSessionRequired": false,
                        "redirectUris": [
                            "https://jans.server2/admin-ui",
                            "http://localhost:4100"
                        ],
                        "responseTypes": [
                            "code"
                        ],
                        "grantTypes": [
                            "authorization_code",
                            "refresh_token",
                            "client_credentials"
                        ],
                        "applicationType": "web",
                        "clientName": "Jans Config Api Client",
                        "logoUri": "",
                        "clientUri": "",
                        "policyUri": "",
                        "tosUri": "",
                        "subjectType": "pairwise",
                        "idTokenSignedResponseAlg": "RS256",
                        "tokenEndpointAuthMethod": "client_secret_basic",
                        "scopes": [
                            "inum=C4F7,ou=scopes,o=jans",
                            "inum=1200.487800,ou=scopes,o=jans",
                            "inum=1200.9CEE5C,ou=scopes,o=jans",
                            "inum=1800.FFE5C0,ou=scopes,o=jans",
                            "inum=1800.472951,ou=scopes,o=jans",
                            "inum=1800.556F45,ou=scopes,o=jans",
                            "inum=1800.77FB4F,ou=scopes,o=jans",
                            "inum=1800.AA8DFE,ou=scopes,o=jans",
                            "inum=1800.CD5B72,ou=scopes,o=jans",
                            "inum=1800.CBCF52,ou=scopes,o=jans",
                            "inum=1800.12284F,ou=scopes,o=jans",
                            "inum=1800.141B26,ou=scopes,o=jans",
                            "inum=1800.A018AC,ou=scopes,o=jans",
                            "inum=1800.6E4456,ou=scopes,o=jans",
                            "inum=1800.55499D,ou=scopes,o=jans",
                            "inum=1800.E730AA,ou=scopes,o=jans",
                            "inum=1800.097318,ou=scopes,o=jans",
                            "inum=1800.04CF24,ou=scopes,o=jans",
                            "inum=1800.F963F9,ou=scopes,o=jans",
                            "inum=1800.31F580,ou=scopes,o=jans",
                            "inum=1800.E512E3,ou=scopes,o=jans",
                            "inum=1800.E65DC6,ou=scopes,o=jans",
                            "inum=1800.3C1F46,ou=scopes,o=jans",
                            "inum=1800.20D48C,ou=scopes,o=jans",
                            "inum=1800.4601AA,ou=scopes,o=jans",
                            "inum=1800.A9B842,ou=scopes,o=jans",
                            "inum=1800.864485,ou=scopes,o=jans",
                            "inum=1800.F0B654,ou=scopes,o=jans",
                            "inum=1800.45F1D7,ou=scopes,o=jans",
                            "inum=1800.B78FA5,ou=scopes,o=jans",
                            "inum=1800.E3D7E0,ou=scopes,o=jans",
                            "inum=1800.E212DC,ou=scopes,o=jans",
                            "inum=1800.94F80F,ou=scopes,o=jans",
                            "inum=1800.9F96F3,ou=scopes,o=jans",
                            "inum=1800.CB50EC,ou=scopes,o=jans",
                            "inum=1800.1CA946,ou=scopes,o=jans",
                            "inum=1800.18231E,ou=scopes,o=jans",
                            "inum=1800.C25D78,ou=scopes,o=jans",
                            "inum=1800.12B340,ou=scopes,o=jans",
                            "inum=1800.7A78C3,ou=scopes,o=jans",
                            "inum=1800.ECB839,ou=scopes,o=jans",
                            "inum=1800.62579C,ou=scopes,o=jans",
                            "inum=1800.29B156,ou=scopes,o=jans",
                            "inum=1800.9DC774,ou=scopes,o=jans",
                            "inum=1800.71BA21,ou=scopes,o=jans",
                            "inum=1800.FC35D2,ou=scopes,o=jans",
                            "inum=1800.F8CA5F,ou=scopes,o=jans",
                            "inum=1800.D92553,ou=scopes,o=jans",
                            "inum=1800.08CB80,ou=scopes,o=jans",
                            "inum=1800.DF434B,ou=scopes,o=jans",
                            "inum=1800.127954,ou=scopes,o=jans",
                            "inum=1800.E7CB8C,ou=scopes,o=jans"
                        ],
                        "trustedClient": false,
                        "persistClientAuthorizations": true,
                        "includeClaimsInIdToken": false,
                        "customAttributes": [
                            {
                                "name": "displayName",
                                "multiValued": false,
                                "values": [
                                    "Jans Config Api Client"
                                ],
                                "value": "Jans Config Api Client",
                                "displayValue": "Jans Config Api Client"
                            }
                        ],
                        "customObjectClasses": [
                            "top"
                        ],
                        "rptAsJwt": false,
                        "accessTokenAsJwt": false,
                        "accessTokenSigningAlg": "RS256",
                        "disabled": false,
                        "attributes": {
                            "runIntrospectionScriptBeforeJwtCreation": false,
                            "keepClientAuthorizationAfterExpiration": false,
                            "allowSpontaneousScopes": false,
                            "backchannelLogoutSessionRequired": false,
                            "parLifetime": 600,
                            "requirePar": false,
                            "jansDefaultPromptLogin": false
                        },
                        "tokenBindingSupported": false,
                        "authenticationMethod": "client_secret_basic",
                        "displayName": "Jans Config Api Client",
                        "baseDn": "inum=1800.768b3d38-a6e8-4be4-93d1-72df33d34fd6,ou=clients,o=jans",
                        "inum": "1800.768b3d38-a6e8-4be4-93d1-72df33d34fd6"
                    }
        "400":
          description: Bad Request
        "401":
          description: Unauthorized
        "500":
          description: InternalServerError
      security:
      - oauth2:
        - https://jans.io/oauth/config/openid/clients.write
  /api/v1/openid/clients/{inum}:
    get:
      tags:
      - OAuth - OpenID Connect - Clients
      summary: Get OpenId Connect Client by Inum
      description: Get OpenId Connect Client by Inum
      operationId: get-oauth-openid-clients-by-inum
      parameters:
      - name: inum
        in: path
        description: Client identifier
        required: true
        schema:
          type: string
      responses:
        "200":
          description: Ok
          content:
            application/json:
              schema:
                $ref: '#/components/schemas/Client'
              examples:
                Response json example:
                  description: Response json example
                  value: |
                    {
                        "dn": "inum=1800.768b3d38-a6e8-4be4-93d1-72df33d34fd6,ou=clients,o=jans",
                        "deletable": false,
                        "clientSecret": "WZMK8thDpvw1xtE0N+SbXA==",
                        "frontChannelLogoutSessionRequired": false,
                        "redirectUris": [
                            "https://jans.server2/admin-ui",
                            "http://localhost:4100"
                        ],
                        "responseTypes": [
                            "code"
                        ],
                        "grantTypes": [
                            "authorization_code",
                            "refresh_token",
                            "client_credentials"
                        ],
                        "applicationType": "web",
                        "clientName": "Jans Config Api Client",
                        "logoUri": "",
                        "clientUri": "",
                        "policyUri": "",
                        "tosUri": "",
                        "subjectType": "pairwise",
                        "idTokenSignedResponseAlg": "RS256",
                        "tokenEndpointAuthMethod": "client_secret_basic",
                        "scopes": [
                            "inum=C4F7,ou=scopes,o=jans",
                            "inum=1200.487800,ou=scopes,o=jans",
                            "inum=1200.9CEE5C,ou=scopes,o=jans",
                            "inum=1800.FFE5C0,ou=scopes,o=jans",
                            "inum=1800.472951,ou=scopes,o=jans",
                            "inum=1800.556F45,ou=scopes,o=jans",
                            "inum=1800.77FB4F,ou=scopes,o=jans",
                            "inum=1800.AA8DFE,ou=scopes,o=jans",
                            "inum=1800.CD5B72,ou=scopes,o=jans",
                            "inum=1800.CBCF52,ou=scopes,o=jans",
                            "inum=1800.12284F,ou=scopes,o=jans",
                            "inum=1800.141B26,ou=scopes,o=jans",
                            "inum=1800.A018AC,ou=scopes,o=jans",
                            "inum=1800.6E4456,ou=scopes,o=jans",
                            "inum=1800.55499D,ou=scopes,o=jans",
                            "inum=1800.E730AA,ou=scopes,o=jans",
                            "inum=1800.097318,ou=scopes,o=jans",
                            "inum=1800.04CF24,ou=scopes,o=jans",
                            "inum=1800.F963F9,ou=scopes,o=jans",
                            "inum=1800.31F580,ou=scopes,o=jans",
                            "inum=1800.E512E3,ou=scopes,o=jans",
                            "inum=1800.E65DC6,ou=scopes,o=jans",
                            "inum=1800.3C1F46,ou=scopes,o=jans",
                            "inum=1800.20D48C,ou=scopes,o=jans",
                            "inum=1800.4601AA,ou=scopes,o=jans",
                            "inum=1800.A9B842,ou=scopes,o=jans",
                            "inum=1800.864485,ou=scopes,o=jans",
                            "inum=1800.F0B654,ou=scopes,o=jans",
                            "inum=1800.45F1D7,ou=scopes,o=jans",
                            "inum=1800.B78FA5,ou=scopes,o=jans",
                            "inum=1800.E3D7E0,ou=scopes,o=jans",
                            "inum=1800.E212DC,ou=scopes,o=jans",
                            "inum=1800.94F80F,ou=scopes,o=jans",
                            "inum=1800.9F96F3,ou=scopes,o=jans",
                            "inum=1800.CB50EC,ou=scopes,o=jans",
                            "inum=1800.1CA946,ou=scopes,o=jans",
                            "inum=1800.18231E,ou=scopes,o=jans",
                            "inum=1800.C25D78,ou=scopes,o=jans",
                            "inum=1800.12B340,ou=scopes,o=jans",
                            "inum=1800.7A78C3,ou=scopes,o=jans",
                            "inum=1800.ECB839,ou=scopes,o=jans",
                            "inum=1800.62579C,ou=scopes,o=jans",
                            "inum=1800.29B156,ou=scopes,o=jans",
                            "inum=1800.9DC774,ou=scopes,o=jans",
                            "inum=1800.71BA21,ou=scopes,o=jans",
                            "inum=1800.FC35D2,ou=scopes,o=jans",
                            "inum=1800.F8CA5F,ou=scopes,o=jans",
                            "inum=1800.D92553,ou=scopes,o=jans",
                            "inum=1800.08CB80,ou=scopes,o=jans",
                            "inum=1800.DF434B,ou=scopes,o=jans",
                            "inum=1800.127954,ou=scopes,o=jans",
                            "inum=1800.E7CB8C,ou=scopes,o=jans"
                        ],
                        "trustedClient": false,
                        "persistClientAuthorizations": true,
                        "includeClaimsInIdToken": false,
                        "customAttributes": [
                            {
                                "name": "displayName",
                                "multiValued": false,
                                "values": [
                                    "Jans Config Api Client"
                                ],
                                "value": "Jans Config Api Client",
                                "displayValue": "Jans Config Api Client"
                            }
                        ],
                        "customObjectClasses": [
                            "top"
                        ],
                        "rptAsJwt": false,
                        "accessTokenAsJwt": false,
                        "accessTokenSigningAlg": "RS256",
                        "disabled": false,
                        "attributes": {
                            "runIntrospectionScriptBeforeJwtCreation": false,
                            "keepClientAuthorizationAfterExpiration": false,
                            "allowSpontaneousScopes": false,
                            "backchannelLogoutSessionRequired": false,
                            "parLifetime": 600,
                            "requirePar": false,
                            "jansDefaultPromptLogin": false
                        },
                        "tokenBindingSupported": false,
                        "authenticationMethod": "client_secret_basic",
                        "displayName": "Jans Config Api Client",
                        "baseDn": "inum=1800.768b3d38-a6e8-4be4-93d1-72df33d34fd6,ou=clients,o=jans",
                        "inum": "1800.768b3d38-a6e8-4be4-93d1-72df33d34fd6"
                    }
        "401":
          description: Unauthorized
        "500":
          description: InternalServerError
      security:
      - oauth2:
        - https://jans.io/oauth/config/openid/clients.readonly
    delete:
      tags:
      - OAuth - OpenID Connect - Clients
      summary: Delete OpenId Connect client
      description: Delete OpenId Connect client
      operationId: delete-oauth-openid-client-by-inum
      parameters:
      - name: inum
        in: path
        description: Client identifier
        required: true
        schema:
          type: string
      responses:
        "204":
          description: No Content
        "401":
          description: Unauthorized
        "404":
          description: Not Found
        "500":
          description: InternalServerError
      security:
      - oauth2:
        - https://jans.io/oauth/config/openid/clients.delete
    patch:
      tags:
      - OAuth - OpenID Connect - Clients
      summary: Patch OpenId Connect client
      description: Patch OpenId Connect client
      operationId: patch-oauth-openid-client-by-inum
      parameters:
      - name: inum
        in: path
        description: Client identifier
        required: true
        schema:
          type: string
      requestBody:
        description: String representing patch-document.
        content:
          application/json-patch+json:
            schema:
              type: array
              items:
                $ref: '#/components/schemas/JsonPatch'
            examples:
              Request json example:
                description: Request json example
                value: "[{ \"op\": \"replace\", \"path\": \"/responseTypes\", \"value\"\
                  :[\"code\",\"token\"]}] \n"
      responses:
        "200":
          description: Ok
          content:
            application/json:
              schema:
                $ref: '#/components/schemas/Client'
              examples:
                Response json example:
                  description: Response json example
                  value: |
                    {
                        "dn": "inum=1800.768b3d38-a6e8-4be4-93d1-72df33d34fd6,ou=clients,o=jans",
                        "deletable": false,
                        "clientSecret": "WZMK8thDpvw1xtE0N+SbXA==",
                        "frontChannelLogoutSessionRequired": false,
                        "redirectUris": [
                            "https://jans.server2/admin-ui",
                            "http://localhost:4100"
                        ],
                        "responseTypes": [
                            "code"
                        ],
                        "grantTypes": [
                            "authorization_code",
                            "refresh_token",
                            "client_credentials"
                        ],
                        "applicationType": "web",
                        "clientName": "Jans Config Api Client",
                        "logoUri": "",
                        "clientUri": "",
                        "policyUri": "",
                        "tosUri": "",
                        "subjectType": "pairwise",
                        "idTokenSignedResponseAlg": "RS256",
                        "tokenEndpointAuthMethod": "client_secret_basic",
                        "scopes": [
                            "inum=C4F7,ou=scopes,o=jans",
                            "inum=1200.487800,ou=scopes,o=jans",
                            "inum=1200.9CEE5C,ou=scopes,o=jans",
                            "inum=1800.FFE5C0,ou=scopes,o=jans",
                            "inum=1800.472951,ou=scopes,o=jans",
                            "inum=1800.556F45,ou=scopes,o=jans",
                            "inum=1800.77FB4F,ou=scopes,o=jans",
                            "inum=1800.AA8DFE,ou=scopes,o=jans",
                            "inum=1800.CD5B72,ou=scopes,o=jans",
                            "inum=1800.CBCF52,ou=scopes,o=jans",
                            "inum=1800.12284F,ou=scopes,o=jans",
                            "inum=1800.141B26,ou=scopes,o=jans",
                            "inum=1800.A018AC,ou=scopes,o=jans",
                            "inum=1800.6E4456,ou=scopes,o=jans",
                            "inum=1800.55499D,ou=scopes,o=jans",
                            "inum=1800.E730AA,ou=scopes,o=jans",
                            "inum=1800.097318,ou=scopes,o=jans",
                            "inum=1800.04CF24,ou=scopes,o=jans",
                            "inum=1800.F963F9,ou=scopes,o=jans",
                            "inum=1800.31F580,ou=scopes,o=jans",
                            "inum=1800.E512E3,ou=scopes,o=jans",
                            "inum=1800.E65DC6,ou=scopes,o=jans",
                            "inum=1800.3C1F46,ou=scopes,o=jans",
                            "inum=1800.20D48C,ou=scopes,o=jans",
                            "inum=1800.4601AA,ou=scopes,o=jans",
                            "inum=1800.A9B842,ou=scopes,o=jans",
                            "inum=1800.864485,ou=scopes,o=jans",
                            "inum=1800.F0B654,ou=scopes,o=jans",
                            "inum=1800.45F1D7,ou=scopes,o=jans",
                            "inum=1800.B78FA5,ou=scopes,o=jans",
                            "inum=1800.E3D7E0,ou=scopes,o=jans",
                            "inum=1800.E212DC,ou=scopes,o=jans",
                            "inum=1800.94F80F,ou=scopes,o=jans",
                            "inum=1800.9F96F3,ou=scopes,o=jans",
                            "inum=1800.CB50EC,ou=scopes,o=jans",
                            "inum=1800.1CA946,ou=scopes,o=jans",
                            "inum=1800.18231E,ou=scopes,o=jans",
                            "inum=1800.C25D78,ou=scopes,o=jans",
                            "inum=1800.12B340,ou=scopes,o=jans",
                            "inum=1800.7A78C3,ou=scopes,o=jans",
                            "inum=1800.ECB839,ou=scopes,o=jans",
                            "inum=1800.62579C,ou=scopes,o=jans",
                            "inum=1800.29B156,ou=scopes,o=jans",
                            "inum=1800.9DC774,ou=scopes,o=jans",
                            "inum=1800.71BA21,ou=scopes,o=jans",
                            "inum=1800.FC35D2,ou=scopes,o=jans",
                            "inum=1800.F8CA5F,ou=scopes,o=jans",
                            "inum=1800.D92553,ou=scopes,o=jans",
                            "inum=1800.08CB80,ou=scopes,o=jans",
                            "inum=1800.DF434B,ou=scopes,o=jans",
                            "inum=1800.127954,ou=scopes,o=jans",
                            "inum=1800.E7CB8C,ou=scopes,o=jans"
                        ],
                        "trustedClient": false,
                        "persistClientAuthorizations": true,
                        "includeClaimsInIdToken": false,
                        "customAttributes": [
                            {
                                "name": "displayName",
                                "multiValued": false,
                                "values": [
                                    "Jans Config Api Client"
                                ],
                                "value": "Jans Config Api Client",
                                "displayValue": "Jans Config Api Client"
                            }
                        ],
                        "customObjectClasses": [
                            "top"
                        ],
                        "rptAsJwt": false,
                        "accessTokenAsJwt": false,
                        "accessTokenSigningAlg": "RS256",
                        "disabled": false,
                        "attributes": {
                            "runIntrospectionScriptBeforeJwtCreation": false,
                            "keepClientAuthorizationAfterExpiration": false,
                            "allowSpontaneousScopes": false,
                            "backchannelLogoutSessionRequired": false,
                            "parLifetime": 600,
                            "requirePar": false,
                            "jansDefaultPromptLogin": false
                        },
                        "tokenBindingSupported": false,
                        "authenticationMethod": "client_secret_basic",
                        "displayName": "Jans Config Api Client",
                        "baseDn": "inum=1800.768b3d38-a6e8-4be4-93d1-72df33d34fd6,ou=clients,o=jans",
                        "inum": "1800.768b3d38-a6e8-4be4-93d1-72df33d34fd6"
                    }
        "401":
          description: Unauthorized
        "404":
          description: Not Found
        "500":
          description: InternalServerError
      security:
      - oauth2:
        - https://jans.io/oauth/config/openid/clients.write
  /api/v1/api-config:
    get:
      tags:
      - Configuration – Config API
      summary: Gets config-api configuration properties.
      description: Gets config-api configuration properties.
      operationId: get-config-api-properties
      responses:
        "200":
          description: Ok
          content:
            application/json:
              schema:
                $ref: '#/components/schemas/ApiAppConfiguration'
        "401":
          description: Unauthorized
        "500":
          description: InternalServerError
      security:
      - oauth2:
        - https://jans.io/oauth/config/properties.readonly
    patch:
      tags:
      - Configuration – Config API
      summary: Partially modifies config-api configuration properties.
      description: Partially modifies config-api Configuration properties.
      operationId: patch-config-api-properties
      requestBody:
        description: String representing patch-document.
        content:
          application/json-patch+json:
            schema:
              type: array
              items:
                $ref: '#/components/schemas/JsonPatch'
            examples:
              Request json example:
                description: Request json example
                value: ""
      responses:
        "200":
          description: Ok
          content:
            application/json:
              schema:
                $ref: '#/components/schemas/ApiAppConfiguration'
        "401":
          description: Unauthorized
        "500":
          description: InternalServerError
      security:
      - oauth2:
        - https://jans.io/oauth/config/properties.write
  /api/v1/config/smtp:
    get:
      tags:
      - Configuration – SMTP
      summary: Returns SMTP server configuration
      description: Returns SMTP server configuration
      operationId: get-config-smtp
      responses:
        "200":
          description: Ok
          content:
            application/json:
              schema:
                $ref: '#/components/schemas/SmtpConfiguration'
              examples:
                Response json example:
                  description: Response json example
                  value: |
                    {
                        "valid": false,
                        "port": 0,
                        "requires_ssl": false,
                        "trust_host": false,
                        "requires_authentication": false
                    }
        "401":
          description: Unauthorized
        "500":
          description: InternalServerError
      security:
      - oauth2:
        - https://jans.io/oauth/config/smtp.readonly
    put:
      tags:
      - Configuration – SMTP
      summary: Updates SMTP server configuration
      description: Updates SMTP server configuration
      operationId: put-config-smtp
      requestBody:
        description: SmtpConfiguration object
        content:
          application/json:
            schema:
              $ref: '#/components/schemas/SmtpConfiguration'
            examples:
              Request json example:
                description: Request json example
                value: |
                  {
                      "valid": true,
                      "host": "localhost",
                      "port": 260,
                      "requires_ssl": true,
                      "trust_host": true,
                      "from_name": "John",
                      "from_email_address": "john@grow.org",
                      "requires_authentication": true,
                      "user_name": "smtp_user",
                      "password": "password"
                  }
      responses:
        "200":
          description: Ok
          content:
            application/json:
              schema:
                $ref: '#/components/schemas/SmtpConfiguration'
              examples:
                Response json example:
                  description: Response json example
                  value: |
                    {
                        "valid": false,
                        "port": 0,
                        "requires_ssl": false,
                        "trust_host": false,
                        "requires_authentication": false
                    }
        "401":
          description: Unauthorized
        "404":
          description: Not Found
        "500":
          description: InternalServerError
      security:
      - oauth2:
        - https://jans.io/oauth/config/smtp.write
    post:
      tags:
      - Configuration – SMTP
      summary: Adds SMTP server configuration
      description: Adds SMTP server configuration
      operationId: post-config-smtp
      requestBody:
        description: SmtpConfiguration object
        content:
          application/json:
            schema:
              $ref: '#/components/schemas/SmtpConfiguration'
            examples:
              Request json example:
                description: Request json example
                value: |
                  {
                      "valid": true,
                      "host": "localhost",
                      "port": 260,
                      "requires_ssl": true,
                      "trust_host": true,
                      "from_name": "John",
                      "from_email_address": "john@grow.org",
                      "requires_authentication": true,
                      "user_name": "smtp_user",
                      "password": "password"
                  }
      responses:
        "201":
          description: Created
          content:
            application/json:
              schema:
                $ref: '#/components/schemas/SmtpConfiguration'
              examples:
                Response json example:
                  description: Response json example
                  value: |
                    {
                        "valid": false,
                        "port": 0,
                        "requires_ssl": false,
                        "trust_host": false,
                        "requires_authentication": false
                    }
        "401":
          description: Unauthorized
        "500":
          description: InternalServerError
      security:
      - oauth2:
        - https://jans.io/oauth/config/smtp.write
    delete:
      tags:
      - Configuration – SMTP
      summary: Deletes SMTP server configuration
      description: Deletes SMTP server configuration
      operationId: delete-config-smtp
      responses:
        "204":
          description: No Content
        "401":
          description: Unauthorized
        "500":
          description: InternalServerError
      security:
      - oauth2:
        - https://jans.io/oauth/config/smtp.delete
  /api/v1/config/smtp/test:
    post:
      tags:
      - Configuration – SMTP
      summary: Signing Test SMTP server configuration
      description: Signing Test SMTP server configuration
      operationId: test-config-smtp
      requestBody:
        description: SmtpTest object
        content:
          application/json:
            schema:
              $ref: '#/components/schemas/SmtpTest'
            examples:
              Request json example:
                description: Request json example
                value: ""
      responses:
        "200":
          description: Ok
          content:
            application/json:
              schema:
                type: boolean
                description: boolean value true if successful
        "401":
          description: Unauthorized
        "500":
          description: InternalServerError
      security:
      - oauth2:
        - https://jans.io/oauth/config/smtp.write
  /api/v1/config/scripts:
    get:
      tags:
      - Custom Scripts
      summary: Gets a list of custom scripts
      description: Gets a list of custom scripts
      operationId: get-config-scripts
      parameters:
      - name: limit
        in: query
        description: Search size - max size of the results to return
        schema:
          type: integer
          format: int32
          default: 50
      - name: pattern
        in: query
        description: Search pattern
        schema:
          type: string
          default: ""
      - name: startIndex
        in: query
        description: The 1-based index of the first query result
        schema:
          type: integer
          format: int32
          default: 0
      - name: sortBy
        in: query
        description: Attribute whose value will be used to order the returned response
        schema:
          type: string
          default: inum
      - name: sortOrder
        in: query
        description: Order in which the sortBy param is applied. Allowed values are
          "ascending" and "descending"
        schema:
          type: string
          default: ascending
      - name: fieldValuePair
        in: query
        description: Field and value pair for seraching
        schema:
          type: string
          default: ""
        examples:
          Field value example:
            description: Field value example
            value: "adminCanEdit=true,dataType=string"
      responses:
        "200":
          description: Ok
          content:
            application/json:
              schema:
                $ref: '#/components/schemas/PagedResult'
              examples:
                Response json example:
                  description: Response json example
                  value: |
                    {
                        "start": 0,
                        "totalEntriesCount": 37,
                        "entriesCount": 2,
                        "entries": [
                            {
                                "dn": "inum=0300-BA90,ou=scripts,o=jans",
                                "inum": "0300-BA90",
                                "name": "discovery_java_params",
                                "description": "Java Custom Sample Script",
                                "script": "/* Copyright (c) 2022, Gluu\n Author: Yuriy Z\n */\n\nimport io.jans.model.SimpleCustomProperty;\nimport io.jans.model.custom.script.model.CustomScript;\nimport io.jans.model.custom.script.type.discovery.DiscoveryType;\nimport io.jans.service.custom.script.CustomScriptManager;\nimport org.slf4j.Logger;\nimport org.slf4j.LoggerFactory;\nimport org.json.JSONObject;\n\nimport java.util.Map;\n\npublic class Discovery implements DiscoveryType {\n\n    private static final Logger log = LoggerFactory.getLogger(Discovery.class);\n    private static final Logger scriptLogger = LoggerFactory.getLogger(CustomScriptManager.class);\n\n    @Override\n    public boolean init(Map<String, SimpleCustomProperty> configurationAttributes) {\n        log.info(\"Init of Discovery Java custom script\");\n        return true;\n    }\n\n    @Override\n    public boolean init(CustomScript customScript, Map<String, SimpleCustomProperty> configurationAttributes) {\n        log.info(\"Init of Discovery Java custom script\");\n        return true;\n    }\n\n    @Override\n    public boolean destroy(Map<String, SimpleCustomProperty> configurationAttributes) {\n        log.info(\"Destroy of Discovery Java custom script\");\n        return true;\n    }\n\n    @Override\n    public int getApiVersion() {\n        log.info(\"getApiVersion Discovery Java custom script: 11\");\n        return 11;\n    }\n\n    @Override\n    public boolean modifyResponse(Object responseAsJsonObject, Object context) {\n        scriptLogger.info(\"write to script logger\");\n        JSONObject response = (JSONObject) responseAsJsonObject;\n        response.accumulate(\"key_from_java\", \"value_from_script_on_java\");\n        return true;\n    }\n}\n",
                                "scriptType": "discovery",
                                "programmingLanguage": "java",
                                "moduleProperties": [
                                    {
                                        "value1": "location_type",
                                        "value2": "ldap"
                                    }
                                ],
                                "level": 1,
                                "revision": 11,
                                "enabled": true,
                                "modified": false,
                                "internal": false,
                                "locationType": "ldap",
                                "baseDn": "inum=0300-BA90,ou=scripts,o=jans"
                            },
                            {
                                "dn": "inum=031C-4A65,ou=scripts,o=jans",
                                "inum": "031C-4A65",
                                "name": "id_generator",
                                "description": "Sample Id Generator script",
                                "script": "# oxAuth is available under the MIT License (2008). See http://opensource.org/licenses/MIT for full text.\n# Copyright (c) 2016, Janssen\n#\n# Author: Yuriy Movchan\n#\n\nfrom io.jans.model.custom.script.type.id import IdGeneratorType\nfrom io.jans.util import StringHelper, ArrayHelper\nfrom java.util import Arrays, ArrayList\n\nimport java\n\nclass IdGenerator(IdGeneratorType):\n    def __init__(self, currentTimeMillis):\n        self.currentTimeMillis = currentTimeMillis\n\n    def init(self, customScript, configurationAttributes):\n        print \"Id generator. Initialization\"\n        print \"Id generator. Initialized successfully\"\n\n        return True   \n\n    def destroy(self, configurationAttributes):\n        print \"Id generator. Destroy\"\n        print \"Id generator. Destroyed successfully\"\n        return True   \n\n    def getApiVersion(self):\n        return 11\n\n    # Id generator init method\n    #   appId is application Id\n    #   idType is Id Type\n    #   idPrefix is Id Prefix\n    #   user is io.jans.oxtrust.model.JanssenCustomPerson\n    #   configurationAttributes is java.util.Map<String, SimpleCustomProperty>\n    def generateId(self, appId, idType, idPrefix, configurationAttributes):\n        print \"Id generator. Generate Id\"\n        print \"Id generator. Generate Id. AppId: '\", appId, \"', IdType: '\", idType, \"', IdPrefix: '\", idPrefix, \"'\"\n\n        # Return None or empty string to trigger default Id generation method\n        return None\n",
                                "scriptType": "id_generator",
                                "programmingLanguage": "python",
                                "moduleProperties": [
                                    {
                                        "value1": "location_type",
                                        "value2": "ldap"
                                    }
                                ],
                                "level": 100,
                                "revision": 1,
                                "enabled": false,
                                "modified": false,
                                "internal": false,
                                "locationType": "ldap",
                                "baseDn": "inum=031C-4A65,ou=scripts,o=jans"
                            }
                        ]
                    }
        "401":
          description: Unauthorized
        "500":
          description: InternalServerError
      security:
      - oauth2:
        - https://jans.io/oauth/config/scripts.readonly
    put:
      tags:
      - Custom Scripts
      summary: Updates a custom script
      description: Updates a custom script
      operationId: put-config-scripts
      requestBody:
        description: CustomScript object
        content:
          application/json:
            schema:
              $ref: '#/components/schemas/CustomScript'
            examples:
              Request json example:
                description: Request json example
                value: |
                  {
                              "name": "test_application_session_test",
                              "description": "Sample Application Session script",
                              "script": "# oxAuth is available under the MIT License (2008). See http://opensource.org/licenses/MIT for full text.\n# Copyright (c) 2016, Janssen\n#\n# Author: Yuriy Movchan\n#\n\nfrom io.jans.model.custom.script.type.session import ApplicationSessionType\nfrom io.jans.service.cdi.util import CdiUtil\nfrom io.jans.persist import PersistenceEntryManager\nfrom io.jans.as.model.config import StaticConfiguration\nfrom io.jans.as.model.ldap import TokenEntity\nfrom jakarta.faces.application import FacesMessage\nfrom io.jans.jsf2.message import FacesMessages\nfrom io.jans.util import StringHelper, ArrayHelper\nfrom io.jans.as.model.config import Constants\nfrom java.util import Arrays, ArrayList\nfrom io.jans.as.service.external.session import SessionEventType\n\nimport java\n\nclass ApplicationSession(ApplicationSessionType):\n    def __init__(self, currentTimeMillis):\n        self.currentTimeMillis = currentTimeMillis\n\n    def init(self, customScript, configurationAttributes):\n        print \"Application session. Initialization\"\n\n        self.entryManager = CdiUtil.bean(PersistenceEntryManager)\n        self.staticConfiguration = CdiUtil.bean(StaticConfiguration)\n\n        print \"Application session. Initialized successfully\"\n\n        return True   \n\n    def destroy(self, configurationAttributes):\n        print \"Application session. Destroy\"\n        print \"Application session. Destroyed successfully\"\n        return True   \n\n    def getApiVersion(self):\n        return 11\n\n    # Called each time specific session event occurs\n    # event is io.jans.as.service.external.session.SessionEvent\n    def onEvent(self, event):\n        if event.getType() == SessionEventType.AUTHENTICATED:\n            print \"Session is authenticated, session: \" + event.getSessionId().getId()\n        return\n\n    # Application calls it at start session request to allow notify 3rd part systems\n    #   httpRequest is jakarta.servlet.http.HttpServletRequest\n    #   sessionId is io.jans.as.model.common.SessionId\n    #   configurationAttributes is java.util.Map<String, SimpleCustomProperty>\n    def startSession(self, httpRequest, sessionId, configurationAttributes):\n        print \"Application session. Starting external session\"\n\n        user_name = sessionId.getSessionAttributes().get(Constants.AUTHENTICATED_USER)\n\n        first_session = self.isFirstSession(user_name)\n        if not first_session:\n            facesMessages = CdiUtil.bean(FacesMessages)\n            facesMessages.add(FacesMessage.SEVERITY_ERROR, \"Please, end active session first!\")\n            return False\n\n        print \"Application session. External session started successfully\"\n        return True\n\n    # Application calls it at end session request to allow notify 3rd part systems\n    #   httpRequest is jakarta.servlet.http.HttpServletRequest\n    #   sessionId is io.jans.as.model.common.SessionId\n    #   configurationAttributes is java.util.Map<String, SimpleCustomProperty>\n    def endSession(self, httpRequest, sessionId, configurationAttributes):\n        print \"Application session. Starting external session end\"\n\n        print \"Application session. External session ended successfully\"\n        return True\n\n    # Application calls it during /session/active endpoint call to modify response if needed\n    #   jsonArray is org.json.JSONArray\n    #   context is io.jans.as.server.model.common.ExecutionContext\n    def modifyActiveSessionsResponse(self, jsonArray, context):\n        return False\n\n    def isFirstSession(self, user_name):\n        tokenLdap = TokenEntity()\n        tokenLdap.setDn(self.staticConfiguration.getBaseDn().getClients())\n        tokenLdap.setUserId(user_name)\n\n        tokenLdapList = self.entryManager.findEntries(tokenLdap, 1)\n        print \"Application session. isFirstSession. Get result: '%s'\" % tokenLdapList\n\n        if (tokenLdapList != None) and (tokenLdapList.size() > 0):\n            print \"Application session. isFirstSession: False\"\n            return False\n\n        print \"Application session. isFirstSession: True\"\n        return True\n",
                              "scriptType": "application_session",
                              "programmingLanguage": "python",
                              "moduleProperties": [
                                  {
                                      "value1": "location_type",
                                      "value2": "ldap"
                                  }
                              ],
                              "level": 800,
                              "revision": 8,
                              "enabled": false,
                              "modified": false,
                              "internal": false,
                              "locationType": "ldap"
                          }
      responses:
        "200":
          description: Ok
          content:
            application/json:
              schema:
                $ref: '#/components/schemas/CustomScript'
              examples:
                Response json example:
                  description: Response json example
                  value: |
                    {
                        "dn": "inum=4144edf6-af99-451d-be29-f3eb5c0e9143,ou=scripts,o=jans",
                        "inum": "4144edf6-af99-451d-be29-f3eb5c0e9143",
                        "name": "test_application_session_test",
                        "description": "Sample Application Session script",
                        "script": "# oxAuth is available under the MIT License (2008). See http://opensource.org/licenses/MIT for full text.\n# Copyright (c) 2016, Janssen\n#\n# Author: Yuriy Movchan\n#\n\nfrom io.jans.model.custom.script.type.session import ApplicationSessionType\nfrom io.jans.service.cdi.util import CdiUtil\nfrom io.jans.persist import PersistenceEntryManager\nfrom io.jans.as.model.config import StaticConfiguration\nfrom io.jans.as.model.ldap import TokenEntity\nfrom jakarta.faces.application import FacesMessage\nfrom io.jans.jsf2.message import FacesMessages\nfrom io.jans.util import StringHelper, ArrayHelper\nfrom io.jans.as.model.config import Constants\nfrom java.util import Arrays, ArrayList\nfrom io.jans.as.service.external.session import SessionEventType\n\nimport java\n\nclass ApplicationSession(ApplicationSessionType):\n    def __init__(self, currentTimeMillis):\n        self.currentTimeMillis = currentTimeMillis\n\n    def init(self, customScript, configurationAttributes):\n        print \"Application session. Initialization\"\n\n        self.entryManager = CdiUtil.bean(PersistenceEntryManager)\n        self.staticConfiguration = CdiUtil.bean(StaticConfiguration)\n\n        print \"Application session. Initialized successfully\"\n\n        return True   \n\n    def destroy(self, configurationAttributes):\n        print \"Application session. Destroy\"\n        print \"Application session. Destroyed successfully\"\n        return True   \n\n    def getApiVersion(self):\n        return 11\n\n    # Called each time specific session event occurs\n    # event is io.jans.as.service.external.session.SessionEvent\n    def onEvent(self, event):\n        if event.getType() == SessionEventType.AUTHENTICATED:\n            print \"Session is authenticated, session: \" + event.getSessionId().getId()\n        return\n\n    # Application calls it at start session request to allow notify 3rd part systems\n    #   httpRequest is jakarta.servlet.http.HttpServletRequest\n    #   sessionId is io.jans.as.model.common.SessionId\n    #   configurationAttributes is java.util.Map<String, SimpleCustomProperty>\n    def startSession(self, httpRequest, sessionId, configurationAttributes):\n        print \"Application session. Starting external session\"\n\n        user_name = sessionId.getSessionAttributes().get(Constants.AUTHENTICATED_USER)\n\n        first_session = self.isFirstSession(user_name)\n        if not first_session:\n            facesMessages = CdiUtil.bean(FacesMessages)\n            facesMessages.add(FacesMessage.SEVERITY_ERROR, \"Please, end active session first!\")\n            return False\n\n        print \"Application session. External session started successfully\"\n        return True\n\n    # Application calls it at end session request to allow notify 3rd part systems\n    #   httpRequest is jakarta.servlet.http.HttpServletRequest\n    #   sessionId is io.jans.as.model.common.SessionId\n    #   configurationAttributes is java.util.Map<String, SimpleCustomProperty>\n    def endSession(self, httpRequest, sessionId, configurationAttributes):\n        print \"Application session. Starting external session end\"\n\n        print \"Application session. External session ended successfully\"\n        return True\n\n    # Application calls it during /session/active endpoint call to modify response if needed\n    #   jsonArray is org.json.JSONArray\n    #   context is io.jans.as.server.model.common.ExecutionContext\n    def modifyActiveSessionsResponse(self, jsonArray, context):\n        return False\n\n    def isFirstSession(self, user_name):\n        tokenLdap = TokenEntity()\n        tokenLdap.setDn(self.staticConfiguration.getBaseDn().getClients())\n        tokenLdap.setUserId(user_name)\n\n        tokenLdapList = self.entryManager.findEntries(tokenLdap, 1)\n        print \"Application session. isFirstSession. Get result: '%s'\" % tokenLdapList\n\n        if (tokenLdapList != None) and (tokenLdapList.size() > 0):\n            print \"Application session. isFirstSession: False\"\n            return False\n\n        print \"Application session. isFirstSession: True\"\n        return True\n",
                        "scriptType": "application_session",
                        "programmingLanguage": "python",
                        "moduleProperties": [
                            {
                                "value1": "location_type",
                                "value2": "ldap"
                            }
                        ],
                        "level": 800,
                        "revision": 8,
                        "enabled": false,
                        "modified": false,
                        "internal": false,
                        "locationType": "ldap",
                        "baseDn": "inum=4144edf6-af99-451d-be29-f3eb5c0e9143,ou=scripts,o=jans"
                    }
        "401":
          description: Unauthorized
        "404":
          description: Not Found
        "500":
          description: InternalServerError
      security:
      - oauth2:
        - https://jans.io/oauth/config/scripts.write
    post:
      tags:
      - Custom Scripts
      summary: Adds a new custom script
      description: Adds a new custom script
      operationId: post-config-scripts
      parameters:
      - name: addScriptTemplate
        in: query
        description: Boolean flag to indicate if script template is to be added. If
          CustomScript request object has script populated then script template will
          not be added.
        schema:
          type: boolean
          default: false
      requestBody:
        description: CustomScript object
        content:
          application/json:
            schema:
              $ref: '#/components/schemas/CustomScript'
            examples:
              Request json example:
                description: Request json example
                value: |
                  {
                              "name": "test_application_session_test",
                              "description": "Sample Application Session script",
                              "script": "# oxAuth is available under the MIT License (2008). See http://opensource.org/licenses/MIT for full text.\n# Copyright (c) 2016, Janssen\n#\n# Author: Yuriy Movchan\n#\n\nfrom io.jans.model.custom.script.type.session import ApplicationSessionType\nfrom io.jans.service.cdi.util import CdiUtil\nfrom io.jans.persist import PersistenceEntryManager\nfrom io.jans.as.model.config import StaticConfiguration\nfrom io.jans.as.model.ldap import TokenEntity\nfrom jakarta.faces.application import FacesMessage\nfrom io.jans.jsf2.message import FacesMessages\nfrom io.jans.util import StringHelper, ArrayHelper\nfrom io.jans.as.model.config import Constants\nfrom java.util import Arrays, ArrayList\nfrom io.jans.as.service.external.session import SessionEventType\n\nimport java\n\nclass ApplicationSession(ApplicationSessionType):\n    def __init__(self, currentTimeMillis):\n        self.currentTimeMillis = currentTimeMillis\n\n    def init(self, customScript, configurationAttributes):\n        print \"Application session. Initialization\"\n\n        self.entryManager = CdiUtil.bean(PersistenceEntryManager)\n        self.staticConfiguration = CdiUtil.bean(StaticConfiguration)\n\n        print \"Application session. Initialized successfully\"\n\n        return True   \n\n    def destroy(self, configurationAttributes):\n        print \"Application session. Destroy\"\n        print \"Application session. Destroyed successfully\"\n        return True   \n\n    def getApiVersion(self):\n        return 11\n\n    # Called each time specific session event occurs\n    # event is io.jans.as.service.external.session.SessionEvent\n    def onEvent(self, event):\n        if event.getType() == SessionEventType.AUTHENTICATED:\n            print \"Session is authenticated, session: \" + event.getSessionId().getId()\n        return\n\n    # Application calls it at start session request to allow notify 3rd part systems\n    #   httpRequest is jakarta.servlet.http.HttpServletRequest\n    #   sessionId is io.jans.as.model.common.SessionId\n    #   configurationAttributes is java.util.Map<String, SimpleCustomProperty>\n    def startSession(self, httpRequest, sessionId, configurationAttributes):\n        print \"Application session. Starting external session\"\n\n        user_name = sessionId.getSessionAttributes().get(Constants.AUTHENTICATED_USER)\n\n        first_session = self.isFirstSession(user_name)\n        if not first_session:\n            facesMessages = CdiUtil.bean(FacesMessages)\n            facesMessages.add(FacesMessage.SEVERITY_ERROR, \"Please, end active session first!\")\n            return False\n\n        print \"Application session. External session started successfully\"\n        return True\n\n    # Application calls it at end session request to allow notify 3rd part systems\n    #   httpRequest is jakarta.servlet.http.HttpServletRequest\n    #   sessionId is io.jans.as.model.common.SessionId\n    #   configurationAttributes is java.util.Map<String, SimpleCustomProperty>\n    def endSession(self, httpRequest, sessionId, configurationAttributes):\n        print \"Application session. Starting external session end\"\n\n        print \"Application session. External session ended successfully\"\n        return True\n\n    # Application calls it during /session/active endpoint call to modify response if needed\n    #   jsonArray is org.json.JSONArray\n    #   context is io.jans.as.server.model.common.ExecutionContext\n    def modifyActiveSessionsResponse(self, jsonArray, context):\n        return False\n\n    def isFirstSession(self, user_name):\n        tokenLdap = TokenEntity()\n        tokenLdap.setDn(self.staticConfiguration.getBaseDn().getClients())\n        tokenLdap.setUserId(user_name)\n\n        tokenLdapList = self.entryManager.findEntries(tokenLdap, 1)\n        print \"Application session. isFirstSession. Get result: '%s'\" % tokenLdapList\n\n        if (tokenLdapList != None) and (tokenLdapList.size() > 0):\n            print \"Application session. isFirstSession: False\"\n            return False\n\n        print \"Application session. isFirstSession: True\"\n        return True\n",
                              "scriptType": "application_session",
                              "programmingLanguage": "python",
                              "moduleProperties": [
                                  {
                                      "value1": "location_type",
                                      "value2": "ldap"
                                  }
                              ],
                              "level": 800,
                              "revision": 8,
                              "enabled": false,
                              "modified": false,
                              "internal": false,
                              "locationType": "ldap"
                          }
      responses:
        "201":
          description: Created
          content:
            application/json:
              schema:
                $ref: '#/components/schemas/CustomScript'
              examples:
                Response json example:
                  description: Response json example
                  value: |
                    {
                        "dn": "inum=4144edf6-af99-451d-be29-f3eb5c0e9143,ou=scripts,o=jans",
                        "inum": "4144edf6-af99-451d-be29-f3eb5c0e9143",
                        "name": "test_application_session_test",
                        "description": "Sample Application Session script",
                        "script": "# oxAuth is available under the MIT License (2008). See http://opensource.org/licenses/MIT for full text.\n# Copyright (c) 2016, Janssen\n#\n# Author: Yuriy Movchan\n#\n\nfrom io.jans.model.custom.script.type.session import ApplicationSessionType\nfrom io.jans.service.cdi.util import CdiUtil\nfrom io.jans.persist import PersistenceEntryManager\nfrom io.jans.as.model.config import StaticConfiguration\nfrom io.jans.as.model.ldap import TokenEntity\nfrom jakarta.faces.application import FacesMessage\nfrom io.jans.jsf2.message import FacesMessages\nfrom io.jans.util import StringHelper, ArrayHelper\nfrom io.jans.as.model.config import Constants\nfrom java.util import Arrays, ArrayList\nfrom io.jans.as.service.external.session import SessionEventType\n\nimport java\n\nclass ApplicationSession(ApplicationSessionType):\n    def __init__(self, currentTimeMillis):\n        self.currentTimeMillis = currentTimeMillis\n\n    def init(self, customScript, configurationAttributes):\n        print \"Application session. Initialization\"\n\n        self.entryManager = CdiUtil.bean(PersistenceEntryManager)\n        self.staticConfiguration = CdiUtil.bean(StaticConfiguration)\n\n        print \"Application session. Initialized successfully\"\n\n        return True   \n\n    def destroy(self, configurationAttributes):\n        print \"Application session. Destroy\"\n        print \"Application session. Destroyed successfully\"\n        return True   \n\n    def getApiVersion(self):\n        return 11\n\n    # Called each time specific session event occurs\n    # event is io.jans.as.service.external.session.SessionEvent\n    def onEvent(self, event):\n        if event.getType() == SessionEventType.AUTHENTICATED:\n            print \"Session is authenticated, session: \" + event.getSessionId().getId()\n        return\n\n    # Application calls it at start session request to allow notify 3rd part systems\n    #   httpRequest is jakarta.servlet.http.HttpServletRequest\n    #   sessionId is io.jans.as.model.common.SessionId\n    #   configurationAttributes is java.util.Map<String, SimpleCustomProperty>\n    def startSession(self, httpRequest, sessionId, configurationAttributes):\n        print \"Application session. Starting external session\"\n\n        user_name = sessionId.getSessionAttributes().get(Constants.AUTHENTICATED_USER)\n\n        first_session = self.isFirstSession(user_name)\n        if not first_session:\n            facesMessages = CdiUtil.bean(FacesMessages)\n            facesMessages.add(FacesMessage.SEVERITY_ERROR, \"Please, end active session first!\")\n            return False\n\n        print \"Application session. External session started successfully\"\n        return True\n\n    # Application calls it at end session request to allow notify 3rd part systems\n    #   httpRequest is jakarta.servlet.http.HttpServletRequest\n    #   sessionId is io.jans.as.model.common.SessionId\n    #   configurationAttributes is java.util.Map<String, SimpleCustomProperty>\n    def endSession(self, httpRequest, sessionId, configurationAttributes):\n        print \"Application session. Starting external session end\"\n\n        print \"Application session. External session ended successfully\"\n        return True\n\n    # Application calls it during /session/active endpoint call to modify response if needed\n    #   jsonArray is org.json.JSONArray\n    #   context is io.jans.as.server.model.common.ExecutionContext\n    def modifyActiveSessionsResponse(self, jsonArray, context):\n        return False\n\n    def isFirstSession(self, user_name):\n        tokenLdap = TokenEntity()\n        tokenLdap.setDn(self.staticConfiguration.getBaseDn().getClients())\n        tokenLdap.setUserId(user_name)\n\n        tokenLdapList = self.entryManager.findEntries(tokenLdap, 1)\n        print \"Application session. isFirstSession. Get result: '%s'\" % tokenLdapList\n\n        if (tokenLdapList != None) and (tokenLdapList.size() > 0):\n            print \"Application session. isFirstSession: False\"\n            return False\n\n        print \"Application session. isFirstSession: True\"\n        return True\n",
                        "scriptType": "application_session",
                        "programmingLanguage": "python",
                        "moduleProperties": [
                            {
                                "value1": "location_type",
                                "value2": "ldap"
                            }
                        ],
                        "level": 800,
                        "revision": 8,
                        "enabled": false,
                        "modified": false,
                        "internal": false,
                        "locationType": "ldap",
                        "baseDn": "inum=4144edf6-af99-451d-be29-f3eb5c0e9143,ou=scripts,o=jans"
                    }
        "401":
          description: Unauthorized
        "400":
          description: Bad Request
        "500":
          description: InternalServerError
      security:
      - oauth2:
        - https://jans.io/oauth/config/scripts.write
  /api/v1/config/scripts/{inum}:
    delete:
      tags:
      - Custom Scripts
      summary: Deletes a custom script
      description: Deletes a custom script
      operationId: delete-config-scripts-by-inum
      parameters:
      - name: inum
        in: path
        description: Script identifier
        required: true
        schema:
          type: string
      responses:
        "204":
          description: No Content
        "401":
          description: Unauthorized
        "404":
          description: Not Found
        "500":
          description: InternalServerError
      security:
      - oauth2:
        - https://jans.io/oauth/config/scripts.delete
    patch:
      tags:
      - Custom Scripts
      summary: Patches a custom script
      description: Patches a custom script
      operationId: patch-config-scripts-by-inum
      parameters:
      - name: inum
        in: path
        description: Script identifier
        required: true
        schema:
          type: string
      requestBody:
        description: JsonPatch object
        content:
          application/json-patch+json:
            schema:
              type: array
              items:
                $ref: '#/components/schemas/JsonPatch'
            examples:
              Request json example:
                description: Request json example
                value: "[{ \"op\": \"replace\", \"path\": \"/enabled\", \"value\"\
                  :false},{ \"op\": \"replace\", \"path\": \"/revision\", \"value\"\
                  :2}] \n"
      responses:
        "200":
          description: Ok
          content:
            application/json:
              schema:
                $ref: '#/components/schemas/CustomScript'
        "401":
          description: Unauthorized
        "404":
          description: Not Found
        "500":
          description: InternalServerError
      security:
      - oauth2:
        - https://jans.io/oauth/config/scripts.write
  /api/v1/config/scripts/inum/{inum}:
    get:
      tags:
      - Custom Scripts
      summary: Gets a script by Inum
      description: Gets a script by Inum
      operationId: get-config-scripts-by-inum
      parameters:
      - name: inum
        in: path
        description: Script identifier
        required: true
        schema:
          type: string
      responses:
        "200":
          description: Ok
          content:
            application/json:
              schema:
                $ref: '#/components/schemas/CustomScript'
              examples:
                Response json example:
                  description: Response json example
                  value: |
                    {
                        "dn": "inum=0300-BA90,ou=scripts,o=jans",
                        "inum": "0300-BA90",
                        "name": "discovery_java_params",
                        "description": "Java Custom Sample Script",
                        "script": "/* Copyright (c) 2022, Gluu\n Author: Yuriy Z\n */\n\nimport io.jans.model.SimpleCustomProperty;\nimport io.jans.model.custom.script.model.CustomScript;\nimport io.jans.model.custom.script.type.discovery.DiscoveryType;\nimport io.jans.service.custom.script.CustomScriptManager;\nimport org.slf4j.Logger;\nimport org.slf4j.LoggerFactory;\nimport org.json.JSONObject;\n\nimport java.util.Map;\n\npublic class Discovery implements DiscoveryType {\n\n    private static final Logger log = LoggerFactory.getLogger(Discovery.class);\n    private static final Logger scriptLogger = LoggerFactory.getLogger(CustomScriptManager.class);\n\n    @Override\n    public boolean init(Map<String, SimpleCustomProperty> configurationAttributes) {\n        log.info(\"Init of Discovery Java custom script\");\n        return true;\n    }\n\n    @Override\n    public boolean init(CustomScript customScript, Map<String, SimpleCustomProperty> configurationAttributes) {\n        log.info(\"Init of Discovery Java custom script\");\n        return true;\n    }\n\n    @Override\n    public boolean destroy(Map<String, SimpleCustomProperty> configurationAttributes) {\n        log.info(\"Destroy of Discovery Java custom script\");\n        return true;\n    }\n\n    @Override\n    public int getApiVersion() {\n        log.info(\"getApiVersion Discovery Java custom script: 11\");\n        return 11;\n    }\n\n    @Override\n    public boolean modifyResponse(Object responseAsJsonObject, Object context) {\n        scriptLogger.info(\"write to script logger\");\n        JSONObject response = (JSONObject) responseAsJsonObject;\n        response.accumulate(\"key_from_java\", \"value_from_script_on_java\");\n        return true;\n    }\n}\n",
                        "scriptType": "discovery",
                        "programmingLanguage": "java",
                        "moduleProperties": [
                            {
                                "value1": "location_type",
                                "value2": "ldap"
                            }
                        ],
                        "level": 1,
                        "revision": 11,
                        "enabled": true,
                        "modified": false,
                        "internal": false,
                        "locationType": "ldap",
                        "baseDn": "inum=0300-BA90,ou=scripts,o=jans"
                    }
        "401":
          description: Unauthorized
        "404":
          description: Not Found
        "500":
          description: InternalServerError
      security:
      - oauth2:
        - https://jans.io/oauth/config/scripts.readonly
  /api/v1/config/scripts/name/{name}:
    get:
      tags:
      - Custom Scripts
      summary: Fetch custom script by name
      description: Fetch custom script by name
      operationId: get-custom-script-by-name
      parameters:
      - name: name
        in: path
        description: Script name
        required: true
        schema:
          type: string
      responses:
        "200":
          description: CustomScript
          content:
            application/json:
              schema:
                $ref: '#/components/schemas/CustomScript'
              examples:
                Response json example:
                  description: Response json example
                  value: |
                    {
                        "dn": "inum=0300-BA90,ou=scripts,o=jans",
                        "inum": "0300-BA90",
                        "name": "discovery_java_params",
                        "description": "Java Custom Sample Script",
                        "script": "/* Copyright (c) 2022, Gluu\n Author: Yuriy Z\n */\n\nimport io.jans.model.SimpleCustomProperty;\nimport io.jans.model.custom.script.model.CustomScript;\nimport io.jans.model.custom.script.type.discovery.DiscoveryType;\nimport io.jans.service.custom.script.CustomScriptManager;\nimport org.slf4j.Logger;\nimport org.slf4j.LoggerFactory;\nimport org.json.JSONObject;\n\nimport java.util.Map;\n\npublic class Discovery implements DiscoveryType {\n\n    private static final Logger log = LoggerFactory.getLogger(Discovery.class);\n    private static final Logger scriptLogger = LoggerFactory.getLogger(CustomScriptManager.class);\n\n    @Override\n    public boolean init(Map<String, SimpleCustomProperty> configurationAttributes) {\n        log.info(\"Init of Discovery Java custom script\");\n        return true;\n    }\n\n    @Override\n    public boolean init(CustomScript customScript, Map<String, SimpleCustomProperty> configurationAttributes) {\n        log.info(\"Init of Discovery Java custom script\");\n        return true;\n    }\n\n    @Override\n    public boolean destroy(Map<String, SimpleCustomProperty> configurationAttributes) {\n        log.info(\"Destroy of Discovery Java custom script\");\n        return true;\n    }\n\n    @Override\n    public int getApiVersion() {\n        log.info(\"getApiVersion Discovery Java custom script: 11\");\n        return 11;\n    }\n\n    @Override\n    public boolean modifyResponse(Object responseAsJsonObject, Object context) {\n        scriptLogger.info(\"write to script logger\");\n        JSONObject response = (JSONObject) responseAsJsonObject;\n        response.accumulate(\"key_from_java\", \"value_from_script_on_java\");\n        return true;\n    }\n}\n",
                        "scriptType": "discovery",
                        "programmingLanguage": "java",
                        "moduleProperties": [
                            {
                                "value1": "location_type",
                                "value2": "ldap"
                            }
                        ],
                        "level": 1,
                        "revision": 11,
                        "enabled": true,
                        "modified": false,
                        "internal": false,
                        "locationType": "ldap",
                        "baseDn": "inum=0300-BA90,ou=scripts,o=jans"
                    }
        "401":
          description: Unauthorized
        "404":
          description: Not Found
        "500":
          description: InternalServerError
      security:
      - oauth2:
        - https://jans.io/oauth/config/scripts.readonly
  /api/v1/config/scripts/types:
    get:
      tags:
      - Custom Scripts
      summary: Fetch custom script types
      description: Fetch custom script types
      operationId: get-custom-script-type
      responses:
        "200":
          description: Ok
          content:
            application/json:
              schema:
                type: array
                items:
                  type: string
                  enum:
                  - person_authentication
                  - authorization_challenge
                  - introspection
                  - resource_owner_password_credentials
                  - application_session
                  - cache_refresh
                  - client_registration
                  - id_generator
                  - uma_rpt_policy
                  - uma_rpt_claims
                  - uma_claims_gathering
                  - consent_gathering
                  - dynamic_scope
                  - spontaneous_scope
                  - end_session
                  - post_authn
                  - select_account
                  - scim
                  - ciba_end_user_notification
                  - revoke_token
                  - persistence_extension
                  - idp
                  - discovery
                  - authz_detail
                  - update_token
                  - config_api_auth
                  - modify_ssa_response
                  - fido2_extension
                  - lock_extension
              examples:
                Response json example:
                  description: Response json example
                  value: |
                    [
                        "discovery",
                        "consent_gathering",
                        "ciba_end_user_notification",
                        "id_generator",
                        "idp",
                        "introspection",
                        "persistence_extension",
                        "cache_refresh",
                        "uma_rpt_policy",
                        "update_token",
                        "scim",
                        "end_session",
                        "config_api_auth",
                        "uma_claims_gathering",
                        "person_authentication",
                        "resource_owner_password_credentials",
                        "authorization_challenge",
                        "client_registration",
                        "dynamic_scope",
                        "application_session"
                    ]
        "401":
          description: Unauthorized
        "404":
          description: Not Found
        "500":
          description: InternalServerError
      security:
      - oauth2:
        - https://jans.io/oauth/config/scripts.readonly
  /api/v1/config/scripts/script-types:
    get:
      tags:
      - Custom Scripts
      summary: Fetch custom script types
      description: Fetch custom script types
      operationId: get-custom-script-types
      responses:
        "200":
          description: Ok
          content:
            application/json:
              schema:
                type: array
                items:
                  type: string
              examples:
                Response json example:
                  description: Response json example
                  value: |
                    [
                        "discovery",
                        "consent_gathering",
                        "ciba_end_user_notification",
                        "id_generator",
                        "idp",
                        "introspection",
                        "persistence_extension",
                        "cache_refresh",
                        "uma_rpt_policy",
                        "update_token",
                        "scim",
                        "end_session",
                        "config_api_auth",
                        "uma_claims_gathering",
                        "person_authentication",
                        "resource_owner_password_credentials",
                        "authorization_challenge",
                        "client_registration",
                        "dynamic_scope",
                        "application_session"
                    ]
        "401":
          description: Unauthorized
        "404":
          description: Not Found
        "500":
          description: InternalServerError
      security:
      - oauth2:
        - https://jans.io/oauth/config/scripts.readonly
  /api/v1/config/scripts/type/{type}:
    get:
      tags:
      - Custom Scripts
      summary: Gets list of scripts by type
      description: Gets list of scripts by type
      operationId: get-config-scripts-by-type
      parameters:
      - name: type
        in: path
        description: Script type
        required: true
        schema:
          type: string
      - name: limit
        in: query
        description: Search size - max size of the results to return
        schema:
          type: integer
          format: int32
          default: 50
      - name: pattern
        in: query
        description: Search pattern
        schema:
          type: string
          default: ""
      - name: startIndex
        in: query
        description: The 1-based index of the first query result
        schema:
          type: integer
          format: int32
          default: 0
      - name: sortBy
        in: query
        description: Attribute whose value will be used to order the returned response
        schema:
          type: string
          default: inum
      - name: sortOrder
        in: query
        description: Order in which the sortBy param is applied. Allowed values are
          "ascending" and "descending"
        schema:
          type: string
          default: ascending
      - name: fieldValuePair
        in: query
        description: Field and value pair for seraching
        schema:
          type: string
          default: ""
        examples:
          Field value example:
            description: Field value example
            value: "adminCanEdit=true,dataType=string"
      responses:
        "200":
          description: Ok
          content:
            application/json:
              schema:
                $ref: '#/components/schemas/PagedResult'
              examples:
                Response json example:
                  description: Response json example
                  value: |
                    {
                        "start": 0,
                        "totalEntriesCount": 1,
                        "entriesCount": 1,
                        "entries": [
                            {
                                "dn": "inum=0300-BA90,ou=scripts,o=jans",
                                "inum": "0300-BA90",
                                "name": "discovery_java_params",
                                "description": "Java Custom Sample Script",
                                "script": "/* Copyright (c) 2022, Gluu\n Author: Yuriy Z\n */\n\nimport io.jans.model.SimpleCustomProperty;\nimport io.jans.model.custom.script.model.CustomScript;\nimport io.jans.model.custom.script.type.discovery.DiscoveryType;\nimport io.jans.service.custom.script.CustomScriptManager;\nimport org.slf4j.Logger;\nimport org.slf4j.LoggerFactory;\nimport org.json.JSONObject;\n\nimport java.util.Map;\n\npublic class Discovery implements DiscoveryType {\n\n    private static final Logger log = LoggerFactory.getLogger(Discovery.class);\n    private static final Logger scriptLogger = LoggerFactory.getLogger(CustomScriptManager.class);\n\n    @Override\n    public boolean init(Map<String, SimpleCustomProperty> configurationAttributes) {\n        log.info(\"Init of Discovery Java custom script\");\n        return true;\n    }\n\n    @Override\n    public boolean init(CustomScript customScript, Map<String, SimpleCustomProperty> configurationAttributes) {\n        log.info(\"Init of Discovery Java custom script\");\n        return true;\n    }\n\n    @Override\n    public boolean destroy(Map<String, SimpleCustomProperty> configurationAttributes) {\n        log.info(\"Destroy of Discovery Java custom script\");\n        return true;\n    }\n\n    @Override\n    public int getApiVersion() {\n        log.info(\"getApiVersion Discovery Java custom script: 11\");\n        return 11;\n    }\n\n    @Override\n    public boolean modifyResponse(Object responseAsJsonObject, Object context) {\n        scriptLogger.info(\"write to script logger\");\n        JSONObject response = (JSONObject) responseAsJsonObject;\n        response.accumulate(\"key_from_java\", \"value_from_script_on_java\");\n        return true;\n    }\n}\n",
                                "scriptType": "discovery",
                                "programmingLanguage": "java",
                                "moduleProperties": [
                                    {
                                        "value1": "location_type",
                                        "value2": "ldap"
                                    }
                                ],
                                "level": 1,
                                "revision": 11,
                                "enabled": true,
                                "modified": false,
                                "internal": false,
                                "locationType": "ldap",
                                "baseDn": "inum=0300-BA90,ou=scripts,o=jans"
                            }
                        ]
                    }
        "401":
          description: Unauthorized
        "404":
          description: Not Found
        "500":
          description: InternalServerError
      security:
      - oauth2:
        - https://jans.io/oauth/config/scripts.readonly
  /api/v1/jans-auth-server/health:
    get:
      tags:
      - Auth Server Health - Check
      summary: Returns auth server health status
      description: Returns auth server health status
      operationId: get-auth-server-health
      responses:
        "200":
          description: Ok
          content:
            application/json:
              schema:
                $ref: '#/components/schemas/JsonNode'
              examples:
                Response json example:
                  description: Response json example
                  value: |
                    {
                        "status": "running",
                        "db_status": "online"
                    }
        "500":
          description: InternalServerError
  /api/v1/config/jwks/{kid}:
    get:
      tags:
      - Configuration – JWK - JSON Web Key (JWK)
      summary: Get a JSON Web Key based on kid
      description: Get a JSON Web Key based on kid
      operationId: get-jwk-by-kid
      parameters:
      - name: kid
        in: path
        description: The unique identifier for the key
        required: true
        schema:
          type: string
      responses:
        "200":
          description: Ok
          content:
            application/json:
              schema:
                $ref: '#/components/schemas/JSONWebKey'
              examples:
                Response json example:
                  description: Response json example
                  value: |
                    {
                        "kid": "1230bfb-276a-44aa-a97d-667b57587108_sig_rs256",
                        "kty": "RSA",
                        "use": "sig",
                        "alg": "RS256",
                        "exp": 1599751946863,
                        "x5c": [
                            "A0GCSqGSIb3DQEBCwUAMCExHzAdBgNVBAMMFm94QXV0aCBDQSBDZXJ0aWZpY2F0ZXMwHhcNMjAwOTA4MTUzMjE3WhcNMjAwOTEwMTUzMjI2WjAhMR8wHQYDVQQDDBZveEF1dGggQ0EgQ2VydGlmaWNhdGVzMIIBIjANBgkqhkiG9w0BAQEFAAOCAQ8AMIIBCgKCAQEAzj1NEHyGk/ywG25py2s/zVVrRggzRO0jE6VOUvqUzsEJwt1aszQ4onFu6vgtjNwq2ZmEFZbw1Jw7dlz4Xrdj12pQlLVuEhyVaTziQp3LvspqxyACHQb8XSKFdKZaa1eBF8PGN5zDN/d+tIrAZYnQS2gH8BoPIuB3Z9AoCLTzifnPvmOwW/e+/Wags/ApZiEfF2Po0InV5NeJAyoIpaGhlwjqqOWXm/GpCASAk9ZD8Ebnmy9RM71zDCgmvq/hPueKnbNTZdQ3TQdzEuSwxbWEHu16v5MbF7QtNzvFSFlllhgwqI2ccEljDbs18j3DUS2B1VTTAr/DLR3SVyCYbKBbRQIDAQABoycwJTAjBgNVHSUEHDAaBggrBgEFBQcDAQYIKwYBBQUHAwIGBFUdJQAwDQYJKoZIhvcNAQELBQADggEBADaqrfVH1FX0FLp99TG9fHOiOMD12vsIPANb9QbIADineFrSvUI3zIX56PpvMT+EApaLPcIYSwG1YziWT1oGDGkfyinofSRGl4JcC63slChUBfjlBZlXTIlc7CJA7CfzO6BW3SvO0GPF0NStCUD9Ou4oOVaIc3XrPzhIAp71cF9iLFnQUK1hiD9NhQUm5v2Nq+sQdjAxSlqigXnc+rB9+V8snCkr9x9q1cysq1ZyCRT55psa53Irqtc50T2PHA6kyzEVW51+yFaZa8z+WMoofr6ndx2DFI7n5+8jFGs9WoP+/zV8E/XK61iy+EdXVjXQYVcArjEzeIahn8QOd/hUcfo="
                        ],
                        "n": "EFZbw1Jw7dlz4Xrdj12pQlLVuEhyVaTziQp3LvspqxyACHQb8XSKFdKZaa1eBF8PGN5zDN_d-tIrAZYnQS2gH8BoPIuB3Z9AoCLTzifnPvmOwW_e-_Wags_ApZiEfF2Po0InV5NeJAyoIpaGhlwjqqOWXm_GpCASAk9ZD8Ebnmy9RM71zDCgmvq_hPueKnbNTZdQ3TQdzEuSwxbWEHu16v5MbF7QtNzvFSFlllhgwqI2ccEljDbs18j3DUS2B1VTTAr_DLR3SVyCYbKBbRQ",
                        "e": "AQAB"
                    }
        "401":
          description: Unauthorized
        "500":
          description: InternalServerError
      security:
      - oauth2:
        - https://jans.io/oauth/config/jwks.readonly
    delete:
      tags:
      - Configuration – JWK - JSON Web Key (JWK)
      summary: Delete a JSON Web Key based on kid
      description: Delete a JSON Web Key based on kid
      operationId: delete-config-jwk-kid
      parameters:
      - name: kid
        in: path
        description: The unique identifier for the key
        required: true
        schema:
          type: string
      responses:
        "204":
          description: No Content
        "401":
          description: Unauthorized
        "406":
          description: Not Acceptable
        "500":
          description: InternalServerError
      security:
      - oauth2:
        - https://jans.io/oauth/config/jwks.delete
    patch:
      tags:
      - Configuration – JWK - JSON Web Key (JWK)
      summary: Patch a specific JSON Web Key based on kid
      description: Patch a specific JSON Web Key based on kid
      operationId: patch-config-jwk-kid
      parameters:
      - name: kid
        in: path
        description: The unique identifier for the key
        required: true
        schema:
          type: string
      requestBody:
        description: JsonPatch object
        content:
          application/json-patch+json:
            schema:
              type: array
              items:
                $ref: '#/components/schemas/JsonPatch'
            examples:
              Request json example:
                description: Request json example
                value: "[\n    { \"op\": \"replace\", \"path\": \"/use\", \"value\"\
                  :\"enc\"},\n    { \"op\": \"replace\", \"path\": \"/e\", \"value\"\
                  :\"Updated_XYZ\"}\n] \n"
      responses:
        "200":
          description: Ok
          content:
            application/json:
              schema:
                $ref: '#/components/schemas/JSONWebKey'
              examples:
                Response json example:
                  description: Response json example
                  value: |
                    {
                        "kid": "1230bfb-276a-44aa-a97d-667b57587108_sig_rs256",
                        "kty": "RSA",
                        "use": "enc",
                        "alg": "RS256",
                        "exp": 1599751946863,
                        "x5c": [
                            "A0GCSqGSIb3DQEBCwUAMCExHzAdBgNVBAMMFm94QXV0aCBDQSBDZXJ0aWZpY2F0ZXMwHhcNMjAwOTA4MTUzMjE3WhcNMjAwOTEwMTUzMjI2WjAhMR8wHQYDVQQDDBZveEF1dGggQ0EgQ2VydGlmaWNhdGVzMIIBIjANBgkqhkiG9w0BAQEFAAOCAQ8AMIIBCgKCAQEAzj1NEHyGk/ywG25py2s/zVVrRggzRO0jE6VOUvqUzsEJwt1aszQ4onFu6vgtjNwq2ZmEFZbw1Jw7dlz4Xrdj12pQlLVuEhyVaTziQp3LvspqxyACHQb8XSKFdKZaa1eBF8PGN5zDN/d+tIrAZYnQS2gH8BoPIuB3Z9AoCLTzifnPvmOwW/e+/Wags/ApZiEfF2Po0InV5NeJAyoIpaGhlwjqqOWXm/GpCASAk9ZD8Ebnmy9RM71zDCgmvq/hPueKnbNTZdQ3TQdzEuSwxbWEHu16v5MbF7QtNzvFSFlllhgwqI2ccEljDbs18j3DUS2B1VTTAr/DLR3SVyCYbKBbRQIDAQABoycwJTAjBgNVHSUEHDAaBggrBgEFBQcDAQYIKwYBBQUHAwIGBFUdJQAwDQYJKoZIhvcNAQELBQADggEBADaqrfVH1FX0FLp99TG9fHOiOMD12vsIPANb9QbIADineFrSvUI3zIX56PpvMT+EApaLPcIYSwG1YziWT1oGDGkfyinofSRGl4JcC63slChUBfjlBZlXTIlc7CJA7CfzO6BW3SvO0GPF0NStCUD9Ou4oOVaIc3XrPzhIAp71cF9iLFnQUK1hiD9NhQUm5v2Nq+sQdjAxSlqigXnc+rB9+V8snCkr9x9q1cysq1ZyCRT55psa53Irqtc50T2PHA6kyzEVW51+yFaZa8z+WMoofr6ndx2DFI7n5+8jFGs9WoP+/zV8E/XK61iy+EdXVjXQYVcArjEzeIahn8QOd/hUcfo="
                        ],
                        "n": "EFZbw1Jw7dlz4Xrdj12pQlLVuEhyVaTziQp3LvspqxyACHQb8XSKFdKZaa1eBF8PGN5zDN_d-tIrAZYnQS2gH8BoPIuB3Z9AoCLTzifnPvmOwW_e-_Wags_ApZiEfF2Po0InV5NeJAyoIpaGhlwjqqOWXm_GpCASAk9ZD8Ebnmy9RM71zDCgmvq_hPueKnbNTZdQ3TQdzEuSwxbWEHu16v5MbF7QtNzvFSFlllhgwqI2ccEljDbs18j3DUS2B1VTTAr_DLR3SVyCYbKBbRQ",
                        "e": "Updated_XYZ"
                    }
        "401":
          description: Unauthorized
        "404":
          description: Not Found
        "500":
          description: InternalServerError
      security:
      - oauth2:
        - https://jans.io/oauth/config/jwks.write
  /api/v1/config/jwks:
    get:
      tags:
      - Configuration – JWK - JSON Web Key (JWK)
      summary: Gets list of JSON Web Key (JWK) used by server
      description: Gets list of JSON Web Key (JWK) used by server
      operationId: get-config-jwks
      responses:
        "200":
          description: Ok
          content:
            application/json:
              schema:
                $ref: '#/components/schemas/WebKeysConfiguration'
              examples:
                Response json example:
                  description: Response json example
                  value: "{\n    \"keys\": [\n        {\n            \"descr\": \"\
                    Signature Key: RSA RSASSA-PKCS1-v1_5 using SHA-256\",\n      \
                    \      \"kty\": \"RSA\",\n            \"e\": \"AQAB\",\n     \
                    \       \"use\": \"sig\",\n            \"kid\": \"abc3a91b-dd1b-47b0-b7e7-aaf2ec3b9d5e_sig_rs256\"\
                    ,\n            \"x5c\": [\n                \"E3+Z7Ie9FVpDIqeBo/xI8/q7CCDxCHTtiTQjGS5j/XV4VcPt7i9mrQsajbndCAmynVw==\"\
                    \n            ],\n            \"name\": \"id_token RS256 Sign\
                    \ Key\",\n            \"exp\": 1666775666429,\n            \"\
                    alg\": \"RS256\",\n            \"n\": \"qzu2jRl6UoTnnUJS6zg7ghavupiUQ3Ux4fAH6H7DCXF-cuOgelBjUj_GLPqz5FeOCnQ\"\
                    \n        },\n\t\t{\n            \"descr\": \"Encryption Key:\
                    \ Elliptic Curve Diffie-Hellman Ephemeral Static key agreement\
                    \ using Concat KDF\",\n            \"kty\": \"EC\",\n        \
                    \    \"use\": \"enc\",\n            \"crv\": \"P-256\",\n    \
                    \        \"kid\": \"0870a2b9-1200-42a2-9b12-e2fa89ce3bd0_enc_ecdh-es\"\
                    ,\n            \"x5c\": [\n                \"tE24Ofz3eFhtBAIhAINgdWN86TOOEAUXUr2ijmaAPBgn7mGoeg4c7FfyZTxn\"\
                    \n            ],\n            \"name\": \"id_token ECDH-ES Encryption\
                    \ Key\",\n            \"x\": \"NBJAtpZ-jWGjaXDFYgt38\",\n    \
                    \        \"y\": \"7n6oS9y5vN2XrTKMKilo\",\n            \"exp\"\
                    : 1666775666429,\n            \"alg\": \"ECDH-ES\"\n        }\n\
                    \    ]\n}\n"
        "401":
          description: Unauthorized
        "500":
          description: InternalServerError
      security:
      - oauth2:
        - https://jans.io/oauth/config/jwks.readonly
    put:
      tags:
      - Configuration – JWK - JSON Web Key (JWK)
      summary: Replaces JSON Web Keys
      description: Replaces JSON Web Keys
      operationId: put-config-jwks
      requestBody:
        description: JSON Web Keys object
        content:
          application/json:
            schema:
              $ref: '#/components/schemas/WebKeysConfiguration'
            examples:
              Request json example:
                description: Request json example
                value: "{\n    \"keys\": [\n        {\n            \"descr\": \"Signature\
                  \ Key: RSA RSASSA-PKCS1-v1_5 using SHA-256\",\n            \"kty\"\
                  : \"RSA\",\n            \"e\": \"AQAB\",\n            \"use\": \"\
                  sig\",\n            \"kid\": \"abc3a91b-dd1b-47b0-b7e7-aaf2ec3b9d5e_sig_rs256\"\
                  ,\n            \"x5c\": [\n                \"E3+Z7Ie9FVpDIqeBo/xI8/q7CCDxCHTtiTQjGS5j/XV4VcPt7i9mrQsajbndCAmynVw==\"\
                  \n            ],\n            \"name\": \"id_token RS256 Sign Key\"\
                  ,\n            \"exp\": 1666775666429,\n            \"alg\": \"\
                  RS256\",\n            \"n\": \"qzu2jRl6UoTnnUJS6zg7ghavupiUQ3Ux4fAH6H7DCXF-cuOgelBjUj_GLPqz5FeOCnQ\"\
                  \n        },\n\t\t{\n            \"descr\": \"Encryption Key: Elliptic\
                  \ Curve Diffie-Hellman Ephemeral Static key agreement using Concat\
                  \ KDF\",\n            \"kty\": \"EC\",\n            \"use\": \"\
                  enc\",\n            \"crv\": \"P-256\",\n            \"kid\": \"\
                  0870a2b9-1200-42a2-9b12-e2fa89ce3bd0_enc_ecdh-es\",\n          \
                  \  \"x5c\": [\n                \"tE24Ofz3eFhtBAIhAINgdWN86TOOEAUXUr2ijmaAPBgn7mGoeg4c7FfyZTxn\"\
                  \n            ],\n            \"name\": \"id_token ECDH-ES Encryption\
                  \ Key\",\n            \"x\": \"NBJAtpZ-jWGjaXDFYgt38\",\n      \
                  \      \"y\": \"7n6oS9y5vN2XrTKMKilo\",\n            \"exp\": 1666775666429,\n\
                  \            \"alg\": \"ECDH-ES\"\n        }\n    ]\n}\n"
      responses:
        "200":
          description: Ok
          content:
            application/json:
              schema:
                $ref: '#/components/schemas/WebKeysConfiguration'
              examples:
                Response json example:
                  description: Response json example
                  value: "{\n    \"keys\": [\n        {\n            \"descr\": \"\
                    Signature Key: RSA RSASSA-PKCS1-v1_5 using SHA-256\",\n      \
                    \      \"kty\": \"RSA\",\n            \"e\": \"AQAB\",\n     \
                    \       \"use\": \"sig\",\n            \"kid\": \"abc3a91b-dd1b-47b0-b7e7-aaf2ec3b9d5e_sig_rs256\"\
                    ,\n            \"x5c\": [\n                \"E3+Z7Ie9FVpDIqeBo/xI8/q7CCDxCHTtiTQjGS5j/XV4VcPt7i9mrQsajbndCAmynVw==\"\
                    \n            ],\n            \"name\": \"id_token RS256 Sign\
                    \ Key\",\n            \"exp\": 1666775666429,\n            \"\
                    alg\": \"RS256\",\n            \"n\": \"qzu2jRl6UoTnnUJS6zg7ghavupiUQ3Ux4fAH6H7DCXF-cuOgelBjUj_GLPqz5FeOCnQ\"\
                    \n        },\n\t\t{\n            \"descr\": \"Encryption Key:\
                    \ Elliptic Curve Diffie-Hellman Ephemeral Static key agreement\
                    \ using Concat KDF\",\n            \"kty\": \"EC\",\n        \
                    \    \"use\": \"enc\",\n            \"crv\": \"P-256\",\n    \
                    \        \"kid\": \"0870a2b9-1200-42a2-9b12-e2fa89ce3bd0_enc_ecdh-es\"\
                    ,\n            \"x5c\": [\n                \"tE24Ofz3eFhtBAIhAINgdWN86TOOEAUXUr2ijmaAPBgn7mGoeg4c7FfyZTxn\"\
                    \n            ],\n            \"name\": \"id_token ECDH-ES Encryption\
                    \ Key\",\n            \"x\": \"NBJAtpZ-jWGjaXDFYgt38\",\n    \
                    \        \"y\": \"7n6oS9y5vN2XrTKMKilo\",\n            \"exp\"\
                    : 1666775666429,\n            \"alg\": \"ECDH-ES\"\n        }\n\
                    \    ]\n}\n"
        "401":
          description: Unauthorized
        "500":
          description: InternalServerError
      security:
      - oauth2:
        - https://jans.io/oauth/config/jwks.write
    patch:
      tags:
      - Configuration – JWK - JSON Web Key (JWK)
      summary: Patches JSON Web Keys
      description: Patches JSON Web Keys
      operationId: patch-config-jwks
      requestBody:
        description: JsonPatch object
        content:
          application/json-patch+json:
            schema:
              type: array
              items:
                $ref: '#/components/schemas/JsonPatch'
            examples:
              Request json example:
                description: Request json example
                value: "[\n\t{ \"op\": \"add\", \"path\": \"/keys/1\", \"value\":{\n\
                  \            \"descr\": \"Test Key\",\n            \"kty\": \"EC\"\
                  ,\n            \"use\": \"enc\",\n            \"crv\": \"P-256\"\
                  ,\n            \"kid\": \"1234a2b9-1200-42a2-9b12-e2fa89ce3bd0_enc_ecdh-es\"\
                  ,\n            \"x5c\": [\n                \"tE24Ofz3eFhtBAIhAINgdWN86TOOEAUXUr2ijmaAPBgn7mGoeg4c7FfyZTxn\"\
                  \n            ],\n            \"name\": \"test-key\",\n        \
                  \    \"x\": \"NBJAtpZ-jWGjaXDFYgt38\",\n            \"y\": \"7n6oS9y5vN2XrTKMKilo\"\
                  ,\n            \"exp\": 1666775666429,\n            \"alg\": \"\
                  ECDH-ES\"\n        }\n\t}\n] \n"
      responses:
        "200":
          description: Ok
          content:
            application/json:
              schema:
                $ref: '#/components/schemas/WebKeysConfiguration'
              examples:
                Response json example:
                  description: Response json example
                  value: "{\n    \"keys\": [\n        {\n            \"descr\": \"\
                    Signature Key: RSA RSASSA-PKCS1-v1_5 using SHA-256\",\n      \
                    \      \"kty\": \"RSA\",\n            \"e\": \"AQAB\",\n     \
                    \       \"use\": \"sig\",\n            \"kid\": \"abc3a91b-dd1b-47b0-b7e7-aaf2ec3b9d5e_sig_rs256\"\
                    ,\n            \"x5c\": [\n                \"E3+Z7Ie9FVpDIqeBo/xI8/q7CCDxCHTtiTQjGS5j/XV4VcPt7i9mrQsajbndCAmynVw==\"\
                    \n            ],\n            \"name\": \"id_token RS256 Sign\
                    \ Key\",\n            \"exp\": 1666775666429,\n            \"\
                    alg\": \"RS256\",\n            \"n\": \"qzu2jRl6UoTnnUJS6zg7ghavupiUQ3Ux4fAH6H7DCXF-cuOgelBjUj_GLPqz5FeOCnQ\"\
                    \n        },\n\t\t{\n            \"descr\": \"Encryption Key:\
                    \ Elliptic Curve Diffie-Hellman Ephemeral Static key agreement\
                    \ using Concat KDF\",\n            \"kty\": \"EC\",\n        \
                    \    \"use\": \"enc\",\n            \"crv\": \"P-256\",\n    \
                    \        \"kid\": \"0870a2b9-1200-42a2-9b12-e2fa89ce3bd0_enc_ecdh-es\"\
                    ,\n            \"x5c\": [\n                \"tE24Ofz3eFhtBAIhAINgdWN86TOOEAUXUr2ijmaAPBgn7mGoeg4c7FfyZTxn\"\
                    \n            ],\n            \"name\": \"id_token ECDH-ES Encryption\
                    \ Key\",\n            \"x\": \"NBJAtpZ-jWGjaXDFYgt38\",\n    \
                    \        \"y\": \"7n6oS9y5vN2XrTKMKilo\",\n            \"exp\"\
                    : 1666775666429,\n            \"alg\": \"ECDH-ES\"\n        }\n\
                    \    ]\n}\n"
        "401":
          description: Unauthorized
        "500":
          description: InternalServerError
      security:
      - oauth2:
        - https://jans.io/oauth/config/jwks.write
  /api/v1/config/jwks/key:
    post:
      tags:
      - Configuration – JWK - JSON Web Key (JWK)
      summary: Configuration – JWK - JSON Web Key (JWK)
      description: Configuration – JWK - JSON Web Key (JWK)
      operationId: post-config-jwks-key
      requestBody:
        description: JSONWebKey object
        content:
          application/json:
            schema:
              $ref: '#/components/schemas/JSONWebKey'
            examples:
              Request json example:
                description: Request json example
                value: |
                  {
                        "kty": "RSA",
                        "e": "AQAB",
                        "use": "sig",
                        "crv": "",
                        "kid": "1230bfb-276a-44aa-a97d-667b57587108_sig_rs256",
                        "x5c": [
                          "A0GCSqGSIb3DQEBCwUAMCExHzAdBgNVBAMMFm94QXV0aCBDQSBDZXJ0aWZpY2F0ZXMwHhcNMjAwOTA4MTUzMjE3WhcNMjAwOTEwMTUzMjI2WjAhMR8wHQYDVQQDDBZveEF1dGggQ0EgQ2VydGlmaWNhdGVzMIIBIjANBgkqhkiG9w0BAQEFAAOCAQ8AMIIBCgKCAQEAzj1NEHyGk/ywG25py2s/zVVrRggzRO0jE6VOUvqUzsEJwt1aszQ4onFu6vgtjNwq2ZmEFZbw1Jw7dlz4Xrdj12pQlLVuEhyVaTziQp3LvspqxyACHQb8XSKFdKZaa1eBF8PGN5zDN/d+tIrAZYnQS2gH8BoPIuB3Z9AoCLTzifnPvmOwW/e+/Wags/ApZiEfF2Po0InV5NeJAyoIpaGhlwjqqOWXm/GpCASAk9ZD8Ebnmy9RM71zDCgmvq/hPueKnbNTZdQ3TQdzEuSwxbWEHu16v5MbF7QtNzvFSFlllhgwqI2ccEljDbs18j3DUS2B1VTTAr/DLR3SVyCYbKBbRQIDAQABoycwJTAjBgNVHSUEHDAaBggrBgEFBQcDAQYIKwYBBQUHAwIGBFUdJQAwDQYJKoZIhvcNAQELBQADggEBADaqrfVH1FX0FLp99TG9fHOiOMD12vsIPANb9QbIADineFrSvUI3zIX56PpvMT+EApaLPcIYSwG1YziWT1oGDGkfyinofSRGl4JcC63slChUBfjlBZlXTIlc7CJA7CfzO6BW3SvO0GPF0NStCUD9Ou4oOVaIc3XrPzhIAp71cF9iLFnQUK1hiD9NhQUm5v2Nq+sQdjAxSlqigXnc+rB9+V8snCkr9x9q1cysq1ZyCRT55psa53Irqtc50T2PHA6kyzEVW51+yFaZa8z+WMoofr6ndx2DFI7n5+8jFGs9WoP+/zV8E/XK61iy+EdXVjXQYVcArjEzeIahn8QOd/hUcfo="
                        ],
                        "exp": 1599751946863,
                        "alg": "RS256",
                        "n": "EFZbw1Jw7dlz4Xrdj12pQlLVuEhyVaTziQp3LvspqxyACHQb8XSKFdKZaa1eBF8PGN5zDN_d-tIrAZYnQS2gH8BoPIuB3Z9AoCLTzifnPvmOwW_e-_Wags_ApZiEfF2Po0InV5NeJAyoIpaGhlwjqqOWXm_GpCASAk9ZD8Ebnmy9RM71zDCgmvq_hPueKnbNTZdQ3TQdzEuSwxbWEHu16v5MbF7QtNzvFSFlllhgwqI2ccEljDbs18j3DUS2B1VTTAr_DLR3SVyCYbKBbRQ"
                      }
      responses:
        "201":
          description: Created
          content:
            application/json:
              schema:
                $ref: '#/components/schemas/JSONWebKey'
              examples:
                Response json example:
                  description: Response json example
                  value: |
                    {
                        "kid": "1230bfb-276a-44aa-a97d-667b57587108_sig_rs256",
                        "kty": "RSA",
                        "use": "sig",
                        "alg": "RS256",
                        "exp": 1599751946863,
                        "x5c": [
                            "A0GCSqGSIb3DQEBCwUAMCExHzAdBgNVBAMMFm94QXV0aCBDQSBDZXJ0aWZpY2F0ZXMwHhcNMjAwOTA4MTUzMjE3WhcNMjAwOTEwMTUzMjI2WjAhMR8wHQYDVQQDDBZveEF1dGggQ0EgQ2VydGlmaWNhdGVzMIIBIjANBgkqhkiG9w0BAQEFAAOCAQ8AMIIBCgKCAQEAzj1NEHyGk/ywG25py2s/zVVrRggzRO0jE6VOUvqUzsEJwt1aszQ4onFu6vgtjNwq2ZmEFZbw1Jw7dlz4Xrdj12pQlLVuEhyVaTziQp3LvspqxyACHQb8XSKFdKZaa1eBF8PGN5zDN/d+tIrAZYnQS2gH8BoPIuB3Z9AoCLTzifnPvmOwW/e+/Wags/ApZiEfF2Po0InV5NeJAyoIpaGhlwjqqOWXm/GpCASAk9ZD8Ebnmy9RM71zDCgmvq/hPueKnbNTZdQ3TQdzEuSwxbWEHu16v5MbF7QtNzvFSFlllhgwqI2ccEljDbs18j3DUS2B1VTTAr/DLR3SVyCYbKBbRQIDAQABoycwJTAjBgNVHSUEHDAaBggrBgEFBQcDAQYIKwYBBQUHAwIGBFUdJQAwDQYJKoZIhvcNAQELBQADggEBADaqrfVH1FX0FLp99TG9fHOiOMD12vsIPANb9QbIADineFrSvUI3zIX56PpvMT+EApaLPcIYSwG1YziWT1oGDGkfyinofSRGl4JcC63slChUBfjlBZlXTIlc7CJA7CfzO6BW3SvO0GPF0NStCUD9Ou4oOVaIc3XrPzhIAp71cF9iLFnQUK1hiD9NhQUm5v2Nq+sQdjAxSlqigXnc+rB9+V8snCkr9x9q1cysq1ZyCRT55psa53Irqtc50T2PHA6kyzEVW51+yFaZa8z+WMoofr6ndx2DFI7n5+8jFGs9WoP+/zV8E/XK61iy+EdXVjXQYVcArjEzeIahn8QOd/hUcfo="
                        ],
                        "n": "EFZbw1Jw7dlz4Xrdj12pQlLVuEhyVaTziQp3LvspqxyACHQb8XSKFdKZaa1eBF8PGN5zDN_d-tIrAZYnQS2gH8BoPIuB3Z9AoCLTzifnPvmOwW_e-_Wags_ApZiEfF2Po0InV5NeJAyoIpaGhlwjqqOWXm_GpCASAk9ZD8Ebnmy9RM71zDCgmvq_hPueKnbNTZdQ3TQdzEuSwxbWEHu16v5MbF7QtNzvFSFlllhgwqI2ccEljDbs18j3DUS2B1VTTAr_DLR3SVyCYbKBbRQ",
                        "e": "AQAB"
                    }
        "401":
          description: Unauthorized
        "406":
          description: Not Acceptable
        "500":
          description: InternalServerError
      security:
      - oauth2:
        - https://jans.io/oauth/config/jwks.write
  /api/v1/config/database/ldap:
    get:
      tags:
      - Database - LDAP configuration
      summary: Gets list of existing LDAP configurations.
      description: Gets list of existing LDAP configurations.
      operationId: get-config-database-ldap
      responses:
        "200":
          description: Ok
          content:
            application/json:
              schema:
                type: array
                items:
                  $ref: '#/components/schemas/GluuLdapConfiguration'
              examples:
                Response json example:
                  description: Response json example
                  value: |
                    [
                        {
                            "configId": "auth_ldap_server",
                            "bindDN": "cn=directory manager",
                            "bindPassword": "password==",
                            "servers": [
                                "jans.server:1636"
                            ],
                            "maxConnections": 1000,
                            "useSSL": true,
                            "baseDNs": [
                                "ou=people,o=jans"
                            ],
                            "primaryKey": "uid",
                            "localPrimaryKey": "uid",
                            "useAnonymousBind": false,
                            "enabled": false,
                            "version": 0,
                            "level": 0
                        }
                    ]
        "401":
          description: Unauthorized
        "500":
          description: InternalServerError
      security:
      - oauth2:
        - https://jans.io/oauth/config/database/ldap.readonly
    put:
      tags:
      - Database - LDAP configuration
      summary: Updates LDAP configuration
      description: Updates LDAP configuration
      operationId: put-config-database-ldap
      requestBody:
        description: GluuLdapConfiguration object
        content:
          application/json:
            schema:
              $ref: '#/components/schemas/GluuLdapConfiguration'
            examples:
              Request json example:
                description: Request json example
                value: |
                  {
                      "configId": "auth_ldap_server",
                      "bindDN": "cn=directory manager",
                      "bindPassword": "axby+nlegh9DhpQ==",
                      "servers": [
                          "jans.server2:1636"
                      ],
                      "maxConnections": 1000,
                      "useSSL": true,
                      "baseDNs": [
                          "ou=people,o=jans"
                      ],
                      "primaryKey": "uid",
                      "localPrimaryKey": "uid",
                      "useAnonymousBind": false,
                      "enabled": false,
                      "version": 0,
                      "level": 0
                  }
      responses:
        "200":
          description: Ok
          content:
            application/json:
              schema:
                $ref: '#/components/schemas/GluuLdapConfiguration'
              examples:
                Response json example:
                  description: Response json example
                  value: |
                    {
                        "configId": "auth_ldap_server",
                        "bindDN": "cn=directory manager",
                        "bindPassword": "axby+nlegh9DhpQ==",
                        "servers": [
                            "jans.server2:1636"
                        ],
                        "maxConnections": 1000,
                        "useSSL": true,
                        "baseDNs": [
                            "ou=people,o=jans"
                        ],
                        "primaryKey": "uid",
                        "localPrimaryKey": "uid",
                        "useAnonymousBind": false,
                        "enabled": false,
                        "version": 0,
                        "level": 0
                    }
        "401":
          description: Unauthorized
        "404":
          description: Not Found
        "500":
          description: InternalServerError
      security:
      - oauth2:
        - https://jans.io/oauth/config/database/ldap.write
    post:
      tags:
      - Database - LDAP configuration
      summary: Adds a new LDAP configuration
      description: Adds a new LDAP configuration
      operationId: post-config-database-ldap
      requestBody:
        description: GluuLdapConfiguration object
        content:
          application/json:
            schema:
              $ref: '#/components/schemas/GluuLdapConfiguration'
            examples:
              Request json example:
                description: Request json example
                value: |
                  {
                      "configId": "auth_ldap_server",
                      "bindDN": "cn=directory manager",
                      "bindPassword": "axby+nlegh9DhpQ==",
                      "servers": [
                          "jans.server2:1636"
                      ],
                      "maxConnections": 1000,
                      "useSSL": true,
                      "baseDNs": [
                          "ou=people,o=jans"
                      ],
                      "primaryKey": "uid",
                      "localPrimaryKey": "uid",
                      "useAnonymousBind": false,
                      "enabled": false,
                      "version": 0,
                      "level": 0
                  }
      responses:
        "201":
          description: Created
          content:
            application/json:
              schema:
                $ref: '#/components/schemas/GluuLdapConfiguration'
              examples:
                Response json example:
                  description: Response json example
                  value: |
                    {
                        "configId": "auth_ldap_server",
                        "bindDN": "cn=directory manager",
                        "bindPassword": "axby+nlegh9DhpQ==",
                        "servers": [
                            "jans.server2:1636"
                        ],
                        "maxConnections": 1000,
                        "useSSL": true,
                        "baseDNs": [
                            "ou=people,o=jans"
                        ],
                        "primaryKey": "uid",
                        "localPrimaryKey": "uid",
                        "useAnonymousBind": false,
                        "enabled": false,
                        "version": 0,
                        "level": 0
                    }
        "401":
          description: Unauthorized
        "406":
          description: Not Acceptable
        "500":
          description: InternalServerError
      security:
      - oauth2:
        - https://jans.io/oauth/config/database/ldap.write
  /api/v1/config/database/ldap/{name}:
    get:
      tags:
      - Database - LDAP configuration
      summary: Gets an LDAP configuration by name.
      description: Gets an LDAP configuration by name.
      operationId: get-config-database-ldap-by-name
      parameters:
      - name: name
        in: path
        description: Name of LDAP configuration
        required: true
        schema:
          type: string
      responses:
        "200":
          description: Ok
          content:
            application/json:
              schema:
                $ref: '#/components/schemas/GluuLdapConfiguration'
              examples:
                Response json example:
                  description: Response json example
                  value: |
                    {
                        "configId": "auth_ldap_server",
                        "bindDN": "cn=directory manager",
                        "bindPassword": "axby+nlegh9DhpQ==",
                        "servers": [
                            "jans.server2:1636"
                        ],
                        "maxConnections": 1000,
                        "useSSL": true,
                        "baseDNs": [
                            "ou=people,o=jans"
                        ],
                        "primaryKey": "uid",
                        "localPrimaryKey": "uid",
                        "useAnonymousBind": false,
                        "enabled": false,
                        "version": 0,
                        "level": 0
                    }
        "401":
          description: Unauthorized
        "500":
          description: InternalServerError
      security:
      - oauth2:
        - https://jans.io/oauth/config/database/ldap.readonly
    delete:
      tags:
      - Database - LDAP configuration
      summary: Deletes an LDAP configuration
      description: Deletes an LDAP configuration
      operationId: delete-config-database-ldap-by-name
      parameters:
      - name: name
        in: path
        required: true
        schema:
          type: string
      responses:
        "204":
          description: No Content
          content:
            application/json:
              schema:
                $ref: '#/components/schemas/GluuLdapConfiguration'
        "401":
          description: Unauthorized
        "404":
          description: Not Found
        "500":
          description: InternalServerError
      security:
      - oauth2:
        - https://jans.io/oauth/config/database/ldap.delete
    patch:
      tags:
      - Database - LDAP configuration
      summary: Patches a LDAP configuration by name
      description: Patches a LDAP configuration by name
      operationId: patch-config-database-ldap-by-name
      parameters:
      - name: name
        in: path
        description: Name of LDAP configuration
        required: true
        schema:
          type: string
      requestBody:
        description: JsonPatch object
        content:
          application/json-patch+json:
            schema:
              type: array
              items:
                $ref: '#/components/schemas/JsonPatch'
            examples:
              Request json example:
                description: Request json example
                value: example/auth/database/ldap/ldap-patch
      responses:
        "200":
          description: Ok
          content:
            application/json:
              schema:
                $ref: '#/components/schemas/GluuLdapConfiguration'
              examples:
                Response json example:
                  description: Response json example
                  value: |
                    {
                        "configId": "auth_ldap_server",
                        "bindDN": "cn=directory manager",
                        "bindPassword": "axby+nlegh9DhpQ==",
                        "servers": [
                            "jans.server2:1636"
                        ],
                        "maxConnections": 1000,
                        "useSSL": true,
                        "baseDNs": [
                            "ou=people,o=jans"
                        ],
                        "primaryKey": "uid",
                        "localPrimaryKey": "uid",
                        "useAnonymousBind": false,
                        "enabled": false,
                        "version": 0,
                        "level": 0
                    }
        "401":
          description: Unauthorized
        "404":
          description: Not Found
        "500":
          description: InternalServerError
      security:
      - oauth2:
        - https://jans.io/oauth/config/database/ldap.write
  /api/v1/config/database/ldap/test:
    post:
      tags:
      - Database - LDAP configuration
      summary: Tests an LDAP configuration
      description: Tests an LDAP configuration
      operationId: post-config-database-ldap-test
      requestBody:
        description: GluuLdapConfiguration object
        content:
          application/json:
            schema:
              $ref: '#/components/schemas/GluuLdapConfiguration'
            examples:
              Request json example:
                description: Request json example
                value: "[{ \"op\": \"replace\", \"path\": \"/maxConnections\", \"\
                  value\":800}] \n"
      responses:
        "200":
          description: Ok
          content:
            application/json:
              schema:
                type: boolean
                description: boolean value true if successful
        "401":
          description: Unauthorized
        "500":
          description: InternalServerError
      security:
      - oauth2:
        - https://jans.io/oauth/config/database/ldap.readonly
  /api/v1/logging:
    get:
      tags:
      - Configuration – Logging
      summary: Returns Jans Authorization Server logging settings
      description: Returns Jans Authorization Server logging settings
      operationId: get-config-logging
      responses:
        "200":
          description: Ok
          content:
            application/json:
              schema:
                $ref: '#/components/schemas/Logging'
              examples:
                Response json example:
                  description: Response json example
                  value: |
                    {
                        "loggingLevel": "TRACE",
                        "loggingLayout": "text",
                        "httpLoggingEnabled": false,
                        "disableJdkLogger": true,
                        "enabledOAuthAuditLogging": false
                    }
        "401":
          description: Unauthorized
        "500":
          description: InternalServerError
      security:
      - oauth2:
        - https://jans.io/oauth/config/logging.readonly
    put:
      tags:
      - Configuration – Logging
      summary: Updates Jans Authorization Server logging settings
      description: Updates Jans Authorization Server logging settings
      operationId: put-config-logging
      requestBody:
        description: Logging object
        content:
          application/json:
            schema:
              $ref: '#/components/schemas/Logging'
            examples:
              Request json example:
                description: Request json example
                value: |
                  {
                      "loggingLevel": "TRACE",
                      "loggingLayout": "text",
                      "httpLoggingEnabled": false,
                      "disableJdkLogger": true,
                      "enabledOAuthAuditLogging": false
                  }
      responses:
        "200":
          description: Ok
          content:
            application/json:
              schema:
                $ref: '#/components/schemas/Logging'
              examples:
                Response json example:
                  description: Response json example
                  value: |
                    {
                        "loggingLevel": "TRACE",
                        "loggingLayout": "text",
                        "httpLoggingEnabled": false,
                        "disableJdkLogger": true,
                        "enabledOAuthAuditLogging": false
                    }
        "401":
          description: Unauthorized
        "500":
          description: InternalServerError
      security:
      - oauth2:
        - https://jans.io/oauth/config/logging.write
  /api/v1/config/message:
    get:
      tags:
      - Message Configuration
      summary: Returns message configuration.
      description: Returns message configuration.
      operationId: get-config-message
      responses:
        "200":
          description: Message configuration details
          content:
            application/json:
              schema:
                $ref: '#/components/schemas/MessageConfiguration'
              examples:
                Response json example:
                  description: Response json example
                  value: ""
        "401":
          description: Unauthorized
        "500":
          description: InternalServerError
      security:
      - oauth2:
        - https://jans.io/oauth/config/message.readonly
    patch:
      tags:
      - Message Configuration
      summary: Patch message configuration.
      description: Patch message configuration
      operationId: patch-config-message
      requestBody:
        description: String representing patch-document.
        content:
          application/json-patch+json:
            schema:
              type: array
              items:
                $ref: '#/components/schemas/JsonPatch'
            examples:
              Request json example:
                description: Request json example
                value: ""
      responses:
        "200":
          description: Message configuration details
          content:
            application/json:
              schema:
                $ref: '#/components/schemas/MessageConfiguration'
              examples:
                Response json example:
                  description: Response json example
                  value: ""
        "401":
          description: Unauthorized
        "500":
          description: InternalServerError
      security:
      - oauth2:
        - https://jans.io/oauth/config/message.write
  /api/v1/config/message/postgres:
    get:
      tags:
      - Message Configuration – Postgres
      summary: Returns Postgres message configuration.
      description: Returns Postgres message configuration.
      operationId: get-config-message-postgres
      responses:
        "200":
          description: Native persistence configuration details
          content:
            application/json:
              schema:
                $ref: '#/components/schemas/PostgresMessageConfiguration'
              examples:
                Response json example:
                  description: Response json example
                  value: ""
        "401":
          description: Unauthorized
        "500":
          description: InternalServerError
      security:
      - oauth2:
        - https://jans.io/oauth/config/message.readonly
    put:
      tags:
      - Message Configuration – Postgres
      summary: Updates Postgres message configuration.
      description: Updates Postgres message configuration
      operationId: put-config-message-postgres
      requestBody:
        description: PostgresMessageConfiguration object
        content:
          application/json:
            schema:
              $ref: '#/components/schemas/PostgresMessageConfiguration'
            examples:
              Request json example:
                description: Request json example
                value: ""
      responses:
        "200":
          description: Native persistence message configuration details
          content:
            application/json:
              schema:
                $ref: '#/components/schemas/PostgresMessageConfiguration'
              examples:
                Response json example:
                  description: Response json example
                  value: ""
        "401":
          description: Unauthorized
        "500":
          description: InternalServerError
      security:
      - oauth2:
        - https://jans.io/oauth/config/message.write
    patch:
      tags:
      - Message Configuration – Postgres
      summary: Patch Postgres message configuration.
      description: Patch Postgres message configuration
      operationId: patch-config-message-postgres
      requestBody:
        description: String representing patch-document.
        content:
          application/json-patch+json:
            schema:
              type: array
              items:
                $ref: '#/components/schemas/JsonPatch'
            examples:
              Request json example:
                description: Request json example
                value: ""
      responses:
        "200":
          description: Native persistence message configuration details
          content:
            application/json:
              schema:
                $ref: '#/components/schemas/PostgresMessageConfiguration'
              examples:
                Response json example:
                  description: Response json example
                  value: ""
        "401":
          description: Unauthorized
        "500":
          description: InternalServerError
      security:
      - oauth2:
        - https://jans.io/oauth/config/message.write
  /api/v1/config/message/redis:
    get:
      tags:
      - Message Configuration – Redis
      summary: Returns Redis message configuration.
      description: Returns Redis message configuration
      operationId: get-config-message-redis
      responses:
        "200":
          description: Redis message configuration details
          content:
            application/json:
              schema:
                $ref: '#/components/schemas/RedisMessageConfiguration'
              examples:
                Response json example:
                  description: Response json example
                  value: ""
        "401":
          description: Unauthorized
        "500":
          description: InternalServerError
      security:
      - oauth2:
        - https://jans.io/oauth/config/message.readonly
    put:
      tags:
      - Message Configuration – Redis
      summary: Updates Redis message configuration.
      description: Updates Redis message configuration
      operationId: put-config-message-redis
      requestBody:
        description: RedisMessageConfiguration object
        content:
          application/json:
            schema:
              $ref: '#/components/schemas/RedisMessageConfiguration'
            examples:
              Request json example:
                description: Request json example
                value: ""
      responses:
        "200":
          description: Redis message configuration details
          content:
            application/json:
              schema:
                $ref: '#/components/schemas/RedisMessageConfiguration'
              examples:
                Response json example:
                  description: Response json example
                  value: ""
        "401":
          description: Unauthorized
        "500":
          description: InternalServerError
      security:
      - oauth2:
        - https://jans.io/oauth/config/message.write
    patch:
      tags:
      - Message Configuration – Redis
      summary: Patch Redis message configuration.
      description: Patch Redis message configuration
      operationId: patch-config-message-redis
      requestBody:
        description: String representing patch-document.
        content:
          application/json-patch+json:
            schema:
              type: array
              items:
                $ref: '#/components/schemas/JsonPatch'
            examples:
              Request json example:
                description: Request json example
                value: ""
      responses:
        "200":
          description: Redis message configuration details
          content:
            application/json:
              schema:
                $ref: '#/components/schemas/RedisMessageConfiguration'
              examples:
                Response json example:
                  description: Response json example
                  value: ""
        "401":
          description: Unauthorized
        "500":
          description: InternalServerError
      security:
      - oauth2:
        - https://jans.io/oauth/config/message.write
  /api/v1/org:
    get:
      tags:
      - Organization Configuration
      summary: Retrieves organization configuration
      description: Retrieves organization configuration
      operationId: get-organization-config
      responses:
        "200":
          description: Ok
          content:
            application/json:
              schema:
                $ref: '#/components/schemas/GluuOrganization'
              examples:
                Response json example:
                  description: Response json example
                  value: |
                    {
                        "dn": "o=jans",
                        "displayName": "Jans Server",
                        "description": "Welcome to oxTrust!",
                        "organization": "jans",
                        "managerGroup": "inum=60B7,ou=groups,o=jans",
                        "themeColor": "166309",
                        "shortName": "Jans Server",
                        "organizationTitle": "Gluu",
                        "baseDn": "o=jans"
                    }
        "401":
          description: Unauthorized
        "500":
          description: InternalServerError
      security:
      - oauth2:
        - https://jans.io/oauth/config/organization.readonly
    patch:
      tags:
      - Organization Configuration
      summary: Patch organization configuration
      description: Patch organization configuration
      operationId: patch-organization-config
      requestBody:
        description: String representing JsonPatch request.
        content:
          application/json-patch+json:
            schema:
              type: array
              items:
                $ref: '#/components/schemas/JsonPatch'
            examples:
              Request json example:
                description: Request json example
                value: "[\n    { \"op\": \"add\", \"path\": \"/customMessages\", \"\
                  value\": [\"customMessages1\",\"customMessages2\"] },\n    { \"\
                  op\": \"add\", \"path\": \"/jsFaviconPath\", \"value\": \"/opt/jans/jetty/jans-auth/custom/static\"\
                  \ }\n] \n"
      responses:
        "200":
          description: Ok
          content:
            application/json:
              schema:
                $ref: '#/components/schemas/GluuOrganization'
              examples:
                Response json example:
                  description: Response json example
                  value: |
                    {
                        "dn": "o=jans",
                        "displayName": "Jans Server",
                        "description": "Welcome to oxTrust!",
                        "organization": "jans",
                        "managerGroup": "inum=60B7,ou=groups,o=jans",
                        "themeColor": "166309",
                        "shortName": "Jans Server",
                        "customMessages": [
                            "customMessages1",
                            "customMessages2"
                        ],
                        "jsFaviconPath": "/opt/jans/jetty/jans-auth/custom/static",
                        "organizationTitle": "Gluu",
                        "baseDn": "o=jans"
                    }
        "401":
          description: Unauthorized
        "500":
          description: InternalServerError
      security:
      - oauth2:
        - https://jans.io/oauth/config/organization.write
  /api/v1/plugin:
    get:
      tags:
      - Plugins
      summary: Gets list of Plugins
      description: Gets list of Plugins
      operationId: get-plugins
      responses:
        "200":
          description: Ok
          content:
            application/json:
              schema:
                type: array
                items:
                  $ref: '#/components/schemas/PluginConf'
              examples:
                Response example:
                  description: Response example
                  value: |
                    [
                        {
                            "name": "fido2",
                            "description": "fido2 plugin"
                        },
                        {
                            "name": "scim",
                            "description": "scim plugin"
                        },
                        {
                            "name": "user-management",
                            "description": "user-management plugin"
                        }
                    ]
        "401":
          description: Unauthorized
        "500":
          description: InternalServerError
      security:
      - oauth2:
        - https://jans.io/oauth/config/plugin.readonly
  /api/v1/plugin/{pluginName}:
    get:
      tags:
      - Plugins
      summary: Get plugin by name
      description: Get plugin by name
      operationId: get-plugin-by-name
      parameters:
      - name: pluginName
        in: path
        description: Plugin name
        required: true
        schema:
          type: string
      responses:
        "200":
          description: Ok
          content:
            application/json:
              schema:
                type: boolean
        "401":
          description: Unauthorized
        "500":
          description: InternalServerError
      security:
      - oauth2:
        - https://jans.io/oauth/config/plugin.readonly
  /api/v1/scopes:
    get:
      tags:
      - OAuth - Scopes
      summary: Gets list of Scopes
      description: Gets list of Scopes
      operationId: get-oauth-scopes
      parameters:
      - name: type
        in: query
        description: Scope type
        schema:
          type: string
          default: ""
      - name: limit
        in: query
        description: Search size - max size of the results to return
        schema:
          type: integer
          format: int32
          default: 50
      - name: pattern
        in: query
        description: Search pattern
        schema:
          type: string
          default: ""
      - name: startIndex
        in: query
        description: The 1-based index of the first query result
        schema:
          type: integer
          format: int32
          default: 0
      - name: sortBy
        in: query
        description: Attribute whose value will be used to order the returned response
        schema:
          type: string
          default: inum
      - name: sortOrder
        in: query
        description: Order in which the sortBy param is applied. Allowed values are
          "ascending" and "descending"
        schema:
          type: string
          default: ascending
      - name: withAssociatedClients
        in: query
        description: Boolean fag to indicate if clients associated with the scope
          are to be returned
        schema:
          type: boolean
          default: false
      - name: fieldValuePair
        in: query
        description: Field and value pair for seraching
        schema:
          type: string
          default: ""
        examples:
          Field value example:
            description: Field value example
            value: "scopeType=spontaneous,defaultScope=true"
      responses:
        "200":
          description: Ok
          content:
            application/json:
              schema:
                $ref: '#/components/schemas/PagedResult'
              examples:
                Response json example:
                  description: Response json example
                  value: |
                    {
                        "start": 0,
                        "totalEntriesCount": 79,
                        "entriesCount": 2,
                        "entries": [
                            {
                                "dn": "inum=F0C4,ou=scopes,o=jans",
                                "inum": "F0C4",
                                "displayName": "authenticate_openid_connect",
                                "id": "openid",
                                "description": "Authenticate using OpenID Connect.",
                                "scopeType": "openid",
                                "defaultScope": true,
                                "attributes": {
                                    "showInConfigurationEndpoint": true
                                },
                                "creationDate": "2022-10-27T20:51:17",
                                "umaType": false,
                                "baseDn": "inum=F0C4,ou=scopes,o=jans"
                            },
                            {
                                "dn": "inum=43F1,ou=scopes,o=jans",
                                "inum": "43F1",
                                "displayName": "view_profile",
                                "id": "profile",
                                "description": "View your basic profile info.",
                                "scopeType": "openid",
                                "claims": [
                                    "inum=2B29,ou=attributes,o=jans",
                                    "inum=0C85,ou=attributes,o=jans",
                                    "inum=B4B0,ou=attributes,o=jans",
                                    "inum=A0E8,ou=attributes,o=jans",
                                    "inum=5EC6,ou=attributes,o=jans",
                                    "inum=B52A,ou=attributes,o=jans",
                                    "inum=64A0,ou=attributes,o=jans",
                                    "inum=EC3A,ou=attributes,o=jans",
                                    "inum=3B47,ou=attributes,o=jans",
                                    "inum=3692,ou=attributes,o=jans",
                                    "inum=98FC,ou=attributes,o=jans",
                                    "inum=A901,ou=attributes,o=jans",
                                    "inum=36D9,ou=attributes,o=jans",
                                    "inum=BE64,ou=attributes,o=jans",
                                    "inum=6493,ou=attributes,o=jans",
                                    "inum=4CF1,ou=attributes,o=jans",
                                    "inum=29DA,ou=attributes,o=jans"
                                ],
                                "defaultScope": true,
                                "attributes": {
                                    "showInConfigurationEndpoint": true
                                },
                                "creationDate": "2022-10-27T20:51:17",
                                "umaType": false,
                                "baseDn": "inum=43F1,ou=scopes,o=jans"
                            }
                        ]
                    }
        "401":
          description: Unauthorized
        "500":
          description: InternalServerError
      security:
      - oauth2:
        - https://jans.io/oauth/config/scopes.readonly
    put:
      tags:
      - OAuth - Scopes
      summary: Update Scope
      description: Update Scope
      operationId: put-oauth-scopes
      requestBody:
        description: Scope object
        content:
          application/json:
            schema:
              $ref: '#/components/schemas/Scope'
            examples:
              Request json example:
                description: Request json example
                value: |
                  {
                      "dn": "inum=9c4c6027-86b8-4afc-a68f-6b50579e6d21,ou=scopes,o=jans",
                      "inum": "9c4c6027-86b8-4afc-a68f-6b50579e6d21",
                      "displayName": "Test Display Scope 5",
                      "id": "Scope5",
                      "iconUrl": "http://google.com",
                      "description": "TEST Description for Scope 5",
                      "scopeType": "spontaneous",
                      "defaultScope": false,
                      "umaAuthorizationPolicies": [
                          "inum=2DAF-F9A5,ou=scripts,o=jans",
                          "inum=2DAF-F995,ou=scripts,o=jans"
                      ],
                      "attributes": {
                          "showInConfigurationEndpoint": true
                      },
                      "creatorId": "2000.99b53b02-dfa1-42cd-aaef-b940d58bb03f",
                      "creatorType": "user",
                      "creationDate": "2022-10-27T21:09:45",
                      "umaType": false,
                      "baseDn": "inum=9c4c6027-86b8-4afc-a68f-6b50579e6d21,ou=scopes,o=jans"
                  }
      responses:
        "200":
          description: Ok
          content:
            application/json:
              schema:
                $ref: '#/components/schemas/Scope'
              examples:
                Response json example:
                  description: Response json example
                  value: |
                    {
                        "dn": "inum=9c4c6027-86b8-4afc-a68f-6b50579e6d21,ou=scopes,o=jans",
                        "inum": "9c4c6027-86b8-4afc-a68f-6b50579e6d21",
                        "displayName": "Test Display Scope 5",
                        "id": "Scope5",
                        "iconUrl": "http://google.com",
                        "description": "TEST Description for Scope 5",
                        "scopeType": "spontaneous",
                        "defaultScope": false,
                        "umaAuthorizationPolicies": [
                            "inum=2DAF-F9A5,ou=scripts,o=jans",
                            "inum=2DAF-F995,ou=scripts,o=jans"
                        ],
                        "attributes": {
                            "showInConfigurationEndpoint": true
                        },
                        "creatorId": "2000.99b53b02-dfa1-42cd-aaef-b940d58bb03f",
                        "creatorType": "user",
                        "creationDate": "2022-10-27T21:09:45",
                        "umaType": false,
                        "baseDn": "inum=9c4c6027-86b8-4afc-a68f-6b50579e6d21,ou=scopes,o=jans"
                    }
        "401":
          description: Unauthorized
        "404":
          description: Not Found
        "500":
          description: InternalServerError
      security:
      - oauth2:
        - https://jans.io/oauth/config/scopes.write
    post:
      tags:
      - OAuth - Scopes
      summary: Create Scope
      description: Create Scope
      operationId: post-oauth-scopes
      requestBody:
        description: Scope object
        content:
          application/json:
            schema:
              $ref: '#/components/schemas/Scope'
            examples:
              Request json example:
                description: Request json example
                value: |
                  {
                      "claims": [],
                      "dynamicScopeScripts": [],
                      "defaultScope": false,
                      "attributes": {
                          "spontaneousClientScopes": [],
                          "showInConfigurationEndpoint": true
                      },
                      "id": "Scope5",
                      "displayName": "Test Display Scope 5",
                      "description": "TEST Description for Scope 5",
                      "scopeType": "spontaneous",
                      "iconUrl": "http://google.com",
                      "umaAuthorizationPolicies": [
                          "inum=2DAF-F9A5,ou=scripts,o=jans",
                          "inum=2DAF-F995,ou=scripts,o=jans"
                      ],
                      "creatorType": "user",
                      "creatorId": "2000.99b53b02-dfa1-42cd-aaef-b940d58bb03f"
                  }
      responses:
        "201":
          description: Created
          content:
            application/json:
              schema:
                $ref: '#/components/schemas/Scope'
              examples:
                Response json example:
                  description: Response json example
                  value: |
                    {
                        "dn": "inum=9c4c6027-86b8-4afc-a68f-6b50579e6d21,ou=scopes,o=jans",
                        "inum": "9c4c6027-86b8-4afc-a68f-6b50579e6d21",
                        "displayName": "Test Display Scope 5",
                        "id": "Scope5",
                        "iconUrl": "http://google.com",
                        "description": "TEST Description for Scope 5",
                        "scopeType": "spontaneous",
                        "defaultScope": false,
                        "umaAuthorizationPolicies": [
                            "inum=2DAF-F9A5,ou=scripts,o=jans",
                            "inum=2DAF-F995,ou=scripts,o=jans"
                        ],
                        "attributes": {
                            "showInConfigurationEndpoint": true
                        },
                        "creatorId": "2000.99b53b02-dfa1-42cd-aaef-b940d58bb03f",
                        "creatorType": "user",
                        "creationDate": "2022-10-27T21:09:45",
                        "umaType": false,
                        "baseDn": "inum=9c4c6027-86b8-4afc-a68f-6b50579e6d21,ou=scopes,o=jans"
                    }
        "401":
          description: Unauthorized
        "500":
          description: InternalServerError
      security:
      - oauth2:
        - https://jans.io/oauth/config/scopes.write
  /api/v1/scopes/{inum}:
    get:
      tags:
      - OAuth - Scopes
      summary: Get Scope by Inum
      description: Get Scope by Inum
      operationId: get-oauth-scopes-by-inum
      parameters:
      - name: inum
        in: path
        description: Scope identifier
        required: true
        schema:
          type: string
      - name: withAssociatedClients
        in: query
        schema:
          type: boolean
          default: false
      responses:
        "200":
          description: Ok
          content:
            application/json:
              schema:
                $ref: '#/components/schemas/CustomScope'
              examples:
                Response json example:
                  description: Response json example
                  value: |
                    {
                        "dn": "inum=764C,ou=scopes,o=jans",
                        "inum": "764C",
                        "displayName": "view_email_address",
                        "id": "email",
                        "description": "View your email address.",
                        "scopeType": "openid",
                        "claims": [
                            "inum=8F88,ou=attributes,o=jans",
                            "inum=CAE3,ou=attributes,o=jans"
                        ],
                        "defaultScope": true,
                        "attributes": {
                            "showInConfigurationEndpoint": true
                        },
                        "creationDate": "2022-10-27T20:58:29",
                        "clients": [
                            {
                                "dn": "inum=2000.7810d591-69d3-458c-9309-4268085fe71c,ou=clients,o=jans",
                                "deletable": false,
                                "clientSecret": "ec0mQbx1udmSEs6flUXquA==",
                                "frontChannelLogoutUri": "http://localhost:4100/logout",
                                "frontChannelLogoutSessionRequired": false,
                                "redirectUris": [
                                    "https://jans.server2/admin",
                                    "http://localhost:4100"
                                ],
                                "responseTypes": [
                                    "code"
                                ],
                                "grantTypes": [
                                    "authorization_code",
                                    "refresh_token",
                                    "client_credentials",
                                    "urn:ietf:params:oauth:grant-type:device_code"
                                ],
                                "applicationType": "web",
                                "clientName": {
                                    "values": {
                                        "": "Jans Role Based Client"
                                    },
                                    "value": "Jans Role Based Client",
                                    "languageTags": [
                                        ""
                                    ]
                                },
                                "logoUri": {},
                                "clientUri": {},
                                "policyUri": {},
                                "tosUri": {},
                                "subjectType": "pairwise",
                                "idTokenSignedResponseAlg": "RS256",
                                "userInfoSignedResponseAlg": "RS256",
                                "tokenEndpointAuthMethod": "client_secret_basic",
                                "postLogoutRedirectUris": [
                                    "http://localhost:4100",
                                    "https://jans.server2/admin"
                                ],
                                "scopes": [
                                    "inum=C4F7,ou=scopes,o=jans",
                                    "inum=C4F6,ou=scopes,o=jans",
                                    "inum=43F1,ou=scopes,o=jans",
                                    "inum=764C,ou=scopes,o=jans",
                                    "inum=F0C4,ou=scopes,o=jans"
                                ],
                                "trustedClient": false,
                                "persistClientAuthorizations": true,
                                "includeClaimsInIdToken": false,
                                "accessTokenLifetime": 2592000,
                                "customAttributes": [
                                    {
                                        "name": "displayName",
                                        "multiValued": false,
                                        "values": [
                                            "Jans Role Based Client"
                                        ],
                                        "value": "Jans Role Based Client",
                                        "displayValue": "Jans Role Based Client"
                                    }
                                ],
                                "customObjectClasses": [
                                    "top"
                                ],
                                "rptAsJwt": false,
                                "accessTokenAsJwt": true,
                                "accessTokenSigningAlg": "RS256",
                                "disabled": false,
                                "attributes": {
                                    "runIntrospectionScriptBeforeJwtCreation": true,
                                    "keepClientAuthorizationAfterExpiration": false,
                                    "allowSpontaneousScopes": false,
                                    "backchannelLogoutSessionRequired": false,
                                    "introspectionScripts": [
                                        "inum=A44E-4F3D,ou=scripts,o=jans"
                                    ],
                                    "parLifetime": 600,
                                    "requirePar": false,
                                    "jansDefaultPromptLogin": false
                                },
                                "tokenBindingSupported": false,
                                "authenticationMethod": "client_secret_basic",
                                "displayName": "Jans Role Based Client",
                                "baseDn": "inum=2000.7810d591-69d3-458c-9309-4268085fe71c,ou=clients,o=jans",
                                "inum": "2000.7810d591-69d3-458c-9309-4268085fe71c"
                            },
                            {
                                "dn": "inum=FF81-2D39,ou=clients,o=jans",
                                "clientSecret": "n7/ZG1jOL6RMR/USOmTAsg==",
                                "frontChannelLogoutSessionRequired": false,
                                "redirectUris": [
                                    "https://jans.server2/jans-auth-rp/home.htm",
                                    "https://client.example.com/cb",
                                    "https://client.example.com/cb1",
                                    "https://client.example.com/cb2"
                                ],
                                "claimRedirectUris": [
                                    "https://jans.server2/jans-auth/restv1/uma/gather_claims"
                                ],
                                "responseTypes": [
                                    "token",
                                    "code",
                                    "id_token"
                                ],
                                "grantTypes": [
                                    "authorization_code",
                                    "implicit",
                                    "refresh_token",
                                    "client_credentials"
                                ],
                                "applicationType": "web",
                                "clientName": {
                                    "values": {
                                        "": "Jans Test Client (don't remove)"
                                    },
                                    "value": "Jans Test Client (don't remove)",
                                    "languageTags": [
                                        ""
                                    ]
                                },
                                "logoUri": {},
                                "clientUri": {},
                                "policyUri": {},
                                "tosUri": {},
                                "subjectType": "public",
                                "idTokenSignedResponseAlg": "RS256",
                                "tokenEndpointAuthMethod": "client_secret_basic",
                                "scopes": [
                                    "inum=F0C4,ou=scopes,o=jans",
                                    "inum=10B2,ou=scopes,o=jans",
                                    "inum=764C,ou=scopes,o=jans",
                                    "inum=43F1,ou=scopes,o=jans",
                                    "inum=341A,ou=scopes,o=jans",
                                    "inum=6D99,ou=scopes,o=jans"
                                ],
                                "trustedClient": true,
                                "persistClientAuthorizations": false,
                                "includeClaimsInIdToken": false,
                                "customAttributes": [
                                    {
                                        "name": "displayName",
                                        "multiValued": false,
                                        "values": [
                                            "Jans Test Client (don't remove)"
                                        ],
                                        "value": "Jans Test Client (don't remove)",
                                        "displayValue": "Jans Test Client (don't remove)"
                                    }
                                ],
                                "customObjectClasses": [
                                    "top"
                                ],
                                "rptAsJwt": false,
                                "accessTokenAsJwt": false,
                                "disabled": false,
                                "attributes": {
                                    "runIntrospectionScriptBeforeJwtCreation": false,
                                    "keepClientAuthorizationAfterExpiration": false,
                                    "allowSpontaneousScopes": false,
                                    "backchannelLogoutSessionRequired": false,
                                    "parLifetime": 600,
                                    "requirePar": false,
                                    "jansDefaultPromptLogin": false
                                },
                                "tokenBindingSupported": false,
                                "authenticationMethod": "client_secret_basic",
                                "displayName": "Jans Test Client (don't remove)",
                                "baseDn": "inum=FF81-2D39,ou=clients,o=jans",
                                "inum": "FF81-2D39"
                            },
                            {
                                "dn": "inum=b3c1d295-42e5-425e-b021-7b2fd3206437,ou=clients,o=jans",
                                "deletable": false,
                                "clientSecret": "5LIyGKo7kTLfWxBi0wSVAbxpB98Q70/Fr2NWMHnpEOiWHLFAQXwqNQ==",
                                "frontChannelLogoutSessionRequired": false,
                                "redirectUris": [
                                    "https://abc,com"
                                ],
                                "responseTypes": [
                                    "code"
                                ],
                                "grantTypes": [
                                    "refresh_token",
                                    "authorization_code"
                                ],
                                "applicationType": "web",
                                "clientName": {
                                    "values": {
                                        "": "test1234"
                                    },
                                    "value": "test1234",
                                    "languageTags": [
                                        ""
                                    ]
                                },
                                "logoUri": {},
                                "clientUri": {},
                                "policyUri": {},
                                "tosUri": {},
                                "subjectType": "public",
                                "tokenEndpointAuthMethod": "client_secret_basic",
                                "scopes": [
                                    "inum=764C,ou=scopes,o=jans",
                                    "inum=43F1,ou=scopes,o=jans",
                                    "inum=C17A,ou=scopes,o=jans"
                                ],
                                "trustedClient": false,
                                "persistClientAuthorizations": false,
                                "includeClaimsInIdToken": false,
                                "customAttributes": [
                                    {
                                        "name": "displayName",
                                        "multiValued": false,
                                        "values": [
                                            "test1234"
                                        ],
                                        "value": "test1234",
                                        "displayValue": "test1234"
                                    }
                                ],
                                "customObjectClasses": [
                                    "top",
                                    "jansClntCustomAttributes"
                                ],
                                "rptAsJwt": false,
                                "accessTokenAsJwt": false,
                                "disabled": false,
                                "attributes": {
                                    "runIntrospectionScriptBeforeJwtCreation": false,
                                    "keepClientAuthorizationAfterExpiration": false,
                                    "allowSpontaneousScopes": false,
                                    "backchannelLogoutSessionRequired": false,
                                    "parLifetime": 600,
                                    "requirePar": false,
                                    "jansDefaultPromptLogin": false
                                },
                                "backchannelUserCodeParameter": false,
                                "description": "test1234",
                                "tokenBindingSupported": false,
                                "authenticationMethod": "client_secret_basic",
                                "displayName": "test1234",
                                "baseDn": "inum=b3c1d295-42e5-425e-b021-7b2fd3206437,ou=clients,o=jans",
                                "inum": "b3c1d295-42e5-425e-b021-7b2fd3206437"
                            },
                            {
                                "dn": "inum=1bb91a73-6899-440f-ac27-c04429671522,ou=clients,o=jans",
                                "deletable": false,
                                "clientSecret": "Xi1+z0Ey8UDbtxsRYL3HAeneTCIEndWVeWEzS4dB2Is0iyupSjXr1w==",
                                "frontChannelLogoutSessionRequired": false,
                                "redirectUris": [
                                    "https://abc,com"
                                ],
                                "responseTypes": [
                                    "code"
                                ],
                                "grantTypes": [
                                    "refresh_token",
                                    "authorization_code"
                                ],
                                "applicationType": "web",
                                "clientName": {
                                    "values": {
                                        "": "test12345"
                                    },
                                    "value": "test12345",
                                    "languageTags": [
                                        ""
                                    ]
                                },
                                "logoUri": {},
                                "clientUri": {},
                                "policyUri": {},
                                "tosUri": {},
                                "subjectType": "public",
                                "tokenEndpointAuthMethod": "client_secret_basic",
                                "scopes": [
                                    "inum=764C,ou=scopes,o=jans",
                                    "inum=43F1,ou=scopes,o=jans",
                                    "inum=C17A,ou=scopes,o=jans"
                                ],
                                "trustedClient": false,
                                "persistClientAuthorizations": false,
                                "includeClaimsInIdToken": false,
                                "customAttributes": [
                                    {
                                        "name": "displayName",
                                        "multiValued": false,
                                        "values": [
                                            "test12345"
                                        ],
                                        "value": "test12345",
                                        "displayValue": "test12345"
                                    }
                                ],
                                "customObjectClasses": [
                                    "top",
                                    "jansClntCustomAttributes"
                                ],
                                "rptAsJwt": false,
                                "accessTokenAsJwt": false,
                                "disabled": false,
                                "attributes": {
                                    "runIntrospectionScriptBeforeJwtCreation": false,
                                    "keepClientAuthorizationAfterExpiration": false,
                                    "allowSpontaneousScopes": false,
                                    "backchannelLogoutSessionRequired": false,
                                    "parLifetime": 600,
                                    "requirePar": false,
                                    "jansDefaultPromptLogin": false
                                },
                                "backchannelUserCodeParameter": false,
                                "description": "test12345",
                                "tokenBindingSupported": false,
                                "authenticationMethod": "client_secret_basic",
                                "displayName": "test12345",
                                "baseDn": "inum=1bb91a73-6899-440f-ac27-c04429671522,ou=clients,o=jans",
                                "inum": "1bb91a73-6899-440f-ac27-c04429671522"
                            }
                        ],
                        "umaType": false,
                        "baseDn": "inum=764C,ou=scopes,o=jans"
                    }
        "401":
          description: Unauthorized
        "404":
          description: Not Found
        "500":
          description: InternalServerError
      security:
      - oauth2:
        - https://jans.io/oauth/config/scopes.readonly
    delete:
      tags:
      - OAuth - Scopes
      summary: Delete Scope
      description: Delete Scope
      operationId: delete-oauth-scopes-by-inum
      parameters:
      - name: inum
        in: path
        description: Scope identifier
        required: true
        schema:
          type: string
      responses:
        "204":
          description: No Content
        "401":
          description: Unauthorized
        "404":
          description: Not Found
        "500":
          description: InternalServerError
      security:
      - oauth2:
        - https://jans.io/oauth/config/scopes.delete
    patch:
      tags:
      - OAuth - Scopes
      summary: Patch Scope
      description: Patch Scope
      operationId: patch-oauth-scopes-by-id
      parameters:
      - name: inum
        in: path
        description: Scope identifier
        required: true
        schema:
          type: string
      requestBody:
        description: String representing patch-document.
        content:
          application/json-patch+json:
            schema:
              type: array
              items:
                $ref: '#/components/schemas/JsonPatch'
            examples:
              Request json example:
                description: Request json example
                value: |2

                  [{ "op": "replace", "path": "/umaAuthorizationPolicies", "value": ["inum=2DAF-F995,ou=scripts,o=jans"] }]
      responses:
        "200":
          description: Ok
          content:
            application/json:
              schema:
                $ref: '#/components/schemas/Scope'
              examples:
                Response json example:
                  description: Response json example
                  value: |
                    {
                        "dn": "inum=9c4c6027-86b8-4afc-a68f-6b50579e6d21,ou=scopes,o=jans",
                        "inum": "9c4c6027-86b8-4afc-a68f-6b50579e6d21",
                        "displayName": "Test Display Scope 5",
                        "id": "Scope5",
                        "iconUrl": "http://google.com",
                        "description": "TEST Description for Scope 5",
                        "scopeType": "spontaneous",
                        "defaultScope": false,
                        "umaAuthorizationPolicies": [
                            "inum=2DAF-F9A5,ou=scripts,o=jans",
                            "inum=2DAF-F995,ou=scripts,o=jans"
                        ],
                        "attributes": {
                            "showInConfigurationEndpoint": true
                        },
                        "creatorId": "2000.99b53b02-dfa1-42cd-aaef-b940d58bb03f",
                        "creatorType": "user",
                        "creationDate": "2022-10-27T21:09:45",
                        "umaType": false,
                        "baseDn": "inum=9c4c6027-86b8-4afc-a68f-6b50579e6d21,ou=scopes,o=jans"
                    }
        "401":
          description: Unauthorized
        "404":
          description: Not Found
        "500":
          description: InternalServerError
      security:
      - oauth2:
        - https://jans.io/oauth/config/scopes.write
  /api/v1/scopes/creator/{creatorId}:
    get:
      tags:
      - OAuth - Scopes
      summary: Get Scope by creatorId
      description: Get Scope by creatorId
      operationId: get-scope-by-creator
      parameters:
      - name: creatorId
        in: path
        description: Id of the scope creator. If creator is client then client_id
          if user then user_id
        required: true
        schema:
          type: string
      responses:
        "200":
          description: Ok
          content:
            application/json:
              schema:
                type: array
                items:
                  $ref: '#/components/schemas/CustomScope'
              examples:
                Response json example:
                  description: Response json example
                  value: |
                    {
                        "dn": "inum=764C,ou=scopes,o=jans",
                        "inum": "764C",
                        "displayName": "view_email_address",
                        "id": "email",
                        "description": "View your email address.",
                        "scopeType": "openid",
                        "claims": [
                            "inum=8F88,ou=attributes,o=jans",
                            "inum=CAE3,ou=attributes,o=jans"
                        ],
                        "defaultScope": true,
                        "attributes": {
                            "showInConfigurationEndpoint": true
                        },
                        "creationDate": "2022-10-27T20:58:29",
                        "clients": [
                            {
                                "dn": "inum=2000.7810d591-69d3-458c-9309-4268085fe71c,ou=clients,o=jans",
                                "deletable": false,
                                "clientSecret": "ec0mQbx1udmSEs6flUXquA==",
                                "frontChannelLogoutUri": "http://localhost:4100/logout",
                                "frontChannelLogoutSessionRequired": false,
                                "redirectUris": [
                                    "https://jans.server2/admin",
                                    "http://localhost:4100"
                                ],
                                "responseTypes": [
                                    "code"
                                ],
                                "grantTypes": [
                                    "authorization_code",
                                    "refresh_token",
                                    "client_credentials",
                                    "urn:ietf:params:oauth:grant-type:device_code"
                                ],
                                "applicationType": "web",
                                "clientName": {
                                    "values": {
                                        "": "Jans Role Based Client"
                                    },
                                    "value": "Jans Role Based Client",
                                    "languageTags": [
                                        ""
                                    ]
                                },
                                "logoUri": {},
                                "clientUri": {},
                                "policyUri": {},
                                "tosUri": {},
                                "subjectType": "pairwise",
                                "idTokenSignedResponseAlg": "RS256",
                                "userInfoSignedResponseAlg": "RS256",
                                "tokenEndpointAuthMethod": "client_secret_basic",
                                "postLogoutRedirectUris": [
                                    "http://localhost:4100",
                                    "https://jans.server2/admin"
                                ],
                                "scopes": [
                                    "inum=C4F7,ou=scopes,o=jans",
                                    "inum=C4F6,ou=scopes,o=jans",
                                    "inum=43F1,ou=scopes,o=jans",
                                    "inum=764C,ou=scopes,o=jans",
                                    "inum=F0C4,ou=scopes,o=jans"
                                ],
                                "trustedClient": false,
                                "persistClientAuthorizations": true,
                                "includeClaimsInIdToken": false,
                                "accessTokenLifetime": 2592000,
                                "customAttributes": [
                                    {
                                        "name": "displayName",
                                        "multiValued": false,
                                        "values": [
                                            "Jans Role Based Client"
                                        ],
                                        "value": "Jans Role Based Client",
                                        "displayValue": "Jans Role Based Client"
                                    }
                                ],
                                "customObjectClasses": [
                                    "top"
                                ],
                                "rptAsJwt": false,
                                "accessTokenAsJwt": true,
                                "accessTokenSigningAlg": "RS256",
                                "disabled": false,
                                "attributes": {
                                    "runIntrospectionScriptBeforeJwtCreation": true,
                                    "keepClientAuthorizationAfterExpiration": false,
                                    "allowSpontaneousScopes": false,
                                    "backchannelLogoutSessionRequired": false,
                                    "introspectionScripts": [
                                        "inum=A44E-4F3D,ou=scripts,o=jans"
                                    ],
                                    "parLifetime": 600,
                                    "requirePar": false,
                                    "jansDefaultPromptLogin": false
                                },
                                "tokenBindingSupported": false,
                                "authenticationMethod": "client_secret_basic",
                                "displayName": "Jans Role Based Client",
                                "baseDn": "inum=2000.7810d591-69d3-458c-9309-4268085fe71c,ou=clients,o=jans",
                                "inum": "2000.7810d591-69d3-458c-9309-4268085fe71c"
                            },
                            {
                                "dn": "inum=FF81-2D39,ou=clients,o=jans",
                                "clientSecret": "n7/ZG1jOL6RMR/USOmTAsg==",
                                "frontChannelLogoutSessionRequired": false,
                                "redirectUris": [
                                    "https://jans.server2/jans-auth-rp/home.htm",
                                    "https://client.example.com/cb",
                                    "https://client.example.com/cb1",
                                    "https://client.example.com/cb2"
                                ],
                                "claimRedirectUris": [
                                    "https://jans.server2/jans-auth/restv1/uma/gather_claims"
                                ],
                                "responseTypes": [
                                    "token",
                                    "code",
                                    "id_token"
                                ],
                                "grantTypes": [
                                    "authorization_code",
                                    "implicit",
                                    "refresh_token",
                                    "client_credentials"
                                ],
                                "applicationType": "web",
                                "clientName": {
                                    "values": {
                                        "": "Jans Test Client (don't remove)"
                                    },
                                    "value": "Jans Test Client (don't remove)",
                                    "languageTags": [
                                        ""
                                    ]
                                },
                                "logoUri": {},
                                "clientUri": {},
                                "policyUri": {},
                                "tosUri": {},
                                "subjectType": "public",
                                "idTokenSignedResponseAlg": "RS256",
                                "tokenEndpointAuthMethod": "client_secret_basic",
                                "scopes": [
                                    "inum=F0C4,ou=scopes,o=jans",
                                    "inum=10B2,ou=scopes,o=jans",
                                    "inum=764C,ou=scopes,o=jans",
                                    "inum=43F1,ou=scopes,o=jans",
                                    "inum=341A,ou=scopes,o=jans",
                                    "inum=6D99,ou=scopes,o=jans"
                                ],
                                "trustedClient": true,
                                "persistClientAuthorizations": false,
                                "includeClaimsInIdToken": false,
                                "customAttributes": [
                                    {
                                        "name": "displayName",
                                        "multiValued": false,
                                        "values": [
                                            "Jans Test Client (don't remove)"
                                        ],
                                        "value": "Jans Test Client (don't remove)",
                                        "displayValue": "Jans Test Client (don't remove)"
                                    }
                                ],
                                "customObjectClasses": [
                                    "top"
                                ],
                                "rptAsJwt": false,
                                "accessTokenAsJwt": false,
                                "disabled": false,
                                "attributes": {
                                    "runIntrospectionScriptBeforeJwtCreation": false,
                                    "keepClientAuthorizationAfterExpiration": false,
                                    "allowSpontaneousScopes": false,
                                    "backchannelLogoutSessionRequired": false,
                                    "parLifetime": 600,
                                    "requirePar": false,
                                    "jansDefaultPromptLogin": false
                                },
                                "tokenBindingSupported": false,
                                "authenticationMethod": "client_secret_basic",
                                "displayName": "Jans Test Client (don't remove)",
                                "baseDn": "inum=FF81-2D39,ou=clients,o=jans",
                                "inum": "FF81-2D39"
                            },
                            {
                                "dn": "inum=b3c1d295-42e5-425e-b021-7b2fd3206437,ou=clients,o=jans",
                                "deletable": false,
                                "clientSecret": "5LIyGKo7kTLfWxBi0wSVAbxpB98Q70/Fr2NWMHnpEOiWHLFAQXwqNQ==",
                                "frontChannelLogoutSessionRequired": false,
                                "redirectUris": [
                                    "https://abc,com"
                                ],
                                "responseTypes": [
                                    "code"
                                ],
                                "grantTypes": [
                                    "refresh_token",
                                    "authorization_code"
                                ],
                                "applicationType": "web",
                                "clientName": {
                                    "values": {
                                        "": "test1234"
                                    },
                                    "value": "test1234",
                                    "languageTags": [
                                        ""
                                    ]
                                },
                                "logoUri": {},
                                "clientUri": {},
                                "policyUri": {},
                                "tosUri": {},
                                "subjectType": "public",
                                "tokenEndpointAuthMethod": "client_secret_basic",
                                "scopes": [
                                    "inum=764C,ou=scopes,o=jans",
                                    "inum=43F1,ou=scopes,o=jans",
                                    "inum=C17A,ou=scopes,o=jans"
                                ],
                                "trustedClient": false,
                                "persistClientAuthorizations": false,
                                "includeClaimsInIdToken": false,
                                "customAttributes": [
                                    {
                                        "name": "displayName",
                                        "multiValued": false,
                                        "values": [
                                            "test1234"
                                        ],
                                        "value": "test1234",
                                        "displayValue": "test1234"
                                    }
                                ],
                                "customObjectClasses": [
                                    "top",
                                    "jansClntCustomAttributes"
                                ],
                                "rptAsJwt": false,
                                "accessTokenAsJwt": false,
                                "disabled": false,
                                "attributes": {
                                    "runIntrospectionScriptBeforeJwtCreation": false,
                                    "keepClientAuthorizationAfterExpiration": false,
                                    "allowSpontaneousScopes": false,
                                    "backchannelLogoutSessionRequired": false,
                                    "parLifetime": 600,
                                    "requirePar": false,
                                    "jansDefaultPromptLogin": false
                                },
                                "backchannelUserCodeParameter": false,
                                "description": "test1234",
                                "tokenBindingSupported": false,
                                "authenticationMethod": "client_secret_basic",
                                "displayName": "test1234",
                                "baseDn": "inum=b3c1d295-42e5-425e-b021-7b2fd3206437,ou=clients,o=jans",
                                "inum": "b3c1d295-42e5-425e-b021-7b2fd3206437"
                            },
                            {
                                "dn": "inum=1bb91a73-6899-440f-ac27-c04429671522,ou=clients,o=jans",
                                "deletable": false,
                                "clientSecret": "Xi1+z0Ey8UDbtxsRYL3HAeneTCIEndWVeWEzS4dB2Is0iyupSjXr1w==",
                                "frontChannelLogoutSessionRequired": false,
                                "redirectUris": [
                                    "https://abc,com"
                                ],
                                "responseTypes": [
                                    "code"
                                ],
                                "grantTypes": [
                                    "refresh_token",
                                    "authorization_code"
                                ],
                                "applicationType": "web",
                                "clientName": {
                                    "values": {
                                        "": "test12345"
                                    },
                                    "value": "test12345",
                                    "languageTags": [
                                        ""
                                    ]
                                },
                                "logoUri": {},
                                "clientUri": {},
                                "policyUri": {},
                                "tosUri": {},
                                "subjectType": "public",
                                "tokenEndpointAuthMethod": "client_secret_basic",
                                "scopes": [
                                    "inum=764C,ou=scopes,o=jans",
                                    "inum=43F1,ou=scopes,o=jans",
                                    "inum=C17A,ou=scopes,o=jans"
                                ],
                                "trustedClient": false,
                                "persistClientAuthorizations": false,
                                "includeClaimsInIdToken": false,
                                "customAttributes": [
                                    {
                                        "name": "displayName",
                                        "multiValued": false,
                                        "values": [
                                            "test12345"
                                        ],
                                        "value": "test12345",
                                        "displayValue": "test12345"
                                    }
                                ],
                                "customObjectClasses": [
                                    "top",
                                    "jansClntCustomAttributes"
                                ],
                                "rptAsJwt": false,
                                "accessTokenAsJwt": false,
                                "disabled": false,
                                "attributes": {
                                    "runIntrospectionScriptBeforeJwtCreation": false,
                                    "keepClientAuthorizationAfterExpiration": false,
                                    "allowSpontaneousScopes": false,
                                    "backchannelLogoutSessionRequired": false,
                                    "parLifetime": 600,
                                    "requirePar": false,
                                    "jansDefaultPromptLogin": false
                                },
                                "backchannelUserCodeParameter": false,
                                "description": "test12345",
                                "tokenBindingSupported": false,
                                "authenticationMethod": "client_secret_basic",
                                "displayName": "test12345",
                                "baseDn": "inum=1bb91a73-6899-440f-ac27-c04429671522,ou=clients,o=jans",
                                "inum": "1bb91a73-6899-440f-ac27-c04429671522"
                            }
                        ],
                        "umaType": false,
                        "baseDn": "inum=764C,ou=scopes,o=jans"
                    }
        "401":
          description: Unauthorized
        "500":
          description: InternalServerError
      security:
      - oauth2:
        - https://jans.io/oauth/config/scopes.readonly
  /api/v1/scopes/type/{type}:
    get:
      tags:
      - OAuth - Scopes
      summary: Get Scope by type
      description: Get Scope by type
      operationId: get-scope-by-type
      parameters:
      - name: type
        in: path
        description: Type of the scope
        required: true
        schema:
          type: string
      responses:
        "200":
          description: Ok
          content:
            application/json:
              schema:
                type: array
                items:
                  $ref: '#/components/schemas/CustomScope'
              examples:
                Response json example:
                  description: Response json example
                  value: |
                    {
                        "dn": "inum=764C,ou=scopes,o=jans",
                        "inum": "764C",
                        "displayName": "view_email_address",
                        "id": "email",
                        "description": "View your email address.",
                        "scopeType": "openid",
                        "claims": [
                            "inum=8F88,ou=attributes,o=jans",
                            "inum=CAE3,ou=attributes,o=jans"
                        ],
                        "defaultScope": true,
                        "attributes": {
                            "showInConfigurationEndpoint": true
                        },
                        "creationDate": "2022-10-27T20:58:29",
                        "clients": [
                            {
                                "dn": "inum=2000.7810d591-69d3-458c-9309-4268085fe71c,ou=clients,o=jans",
                                "deletable": false,
                                "clientSecret": "ec0mQbx1udmSEs6flUXquA==",
                                "frontChannelLogoutUri": "http://localhost:4100/logout",
                                "frontChannelLogoutSessionRequired": false,
                                "redirectUris": [
                                    "https://jans.server2/admin",
                                    "http://localhost:4100"
                                ],
                                "responseTypes": [
                                    "code"
                                ],
                                "grantTypes": [
                                    "authorization_code",
                                    "refresh_token",
                                    "client_credentials",
                                    "urn:ietf:params:oauth:grant-type:device_code"
                                ],
                                "applicationType": "web",
                                "clientName": {
                                    "values": {
                                        "": "Jans Role Based Client"
                                    },
                                    "value": "Jans Role Based Client",
                                    "languageTags": [
                                        ""
                                    ]
                                },
                                "logoUri": {},
                                "clientUri": {},
                                "policyUri": {},
                                "tosUri": {},
                                "subjectType": "pairwise",
                                "idTokenSignedResponseAlg": "RS256",
                                "userInfoSignedResponseAlg": "RS256",
                                "tokenEndpointAuthMethod": "client_secret_basic",
                                "postLogoutRedirectUris": [
                                    "http://localhost:4100",
                                    "https://jans.server2/admin"
                                ],
                                "scopes": [
                                    "inum=C4F7,ou=scopes,o=jans",
                                    "inum=C4F6,ou=scopes,o=jans",
                                    "inum=43F1,ou=scopes,o=jans",
                                    "inum=764C,ou=scopes,o=jans",
                                    "inum=F0C4,ou=scopes,o=jans"
                                ],
                                "trustedClient": false,
                                "persistClientAuthorizations": true,
                                "includeClaimsInIdToken": false,
                                "accessTokenLifetime": 2592000,
                                "customAttributes": [
                                    {
                                        "name": "displayName",
                                        "multiValued": false,
                                        "values": [
                                            "Jans Role Based Client"
                                        ],
                                        "value": "Jans Role Based Client",
                                        "displayValue": "Jans Role Based Client"
                                    }
                                ],
                                "customObjectClasses": [
                                    "top"
                                ],
                                "rptAsJwt": false,
                                "accessTokenAsJwt": true,
                                "accessTokenSigningAlg": "RS256",
                                "disabled": false,
                                "attributes": {
                                    "runIntrospectionScriptBeforeJwtCreation": true,
                                    "keepClientAuthorizationAfterExpiration": false,
                                    "allowSpontaneousScopes": false,
                                    "backchannelLogoutSessionRequired": false,
                                    "introspectionScripts": [
                                        "inum=A44E-4F3D,ou=scripts,o=jans"
                                    ],
                                    "parLifetime": 600,
                                    "requirePar": false,
                                    "jansDefaultPromptLogin": false
                                },
                                "tokenBindingSupported": false,
                                "authenticationMethod": "client_secret_basic",
                                "displayName": "Jans Role Based Client",
                                "baseDn": "inum=2000.7810d591-69d3-458c-9309-4268085fe71c,ou=clients,o=jans",
                                "inum": "2000.7810d591-69d3-458c-9309-4268085fe71c"
                            },
                            {
                                "dn": "inum=FF81-2D39,ou=clients,o=jans",
                                "clientSecret": "n7/ZG1jOL6RMR/USOmTAsg==",
                                "frontChannelLogoutSessionRequired": false,
                                "redirectUris": [
                                    "https://jans.server2/jans-auth-rp/home.htm",
                                    "https://client.example.com/cb",
                                    "https://client.example.com/cb1",
                                    "https://client.example.com/cb2"
                                ],
                                "claimRedirectUris": [
                                    "https://jans.server2/jans-auth/restv1/uma/gather_claims"
                                ],
                                "responseTypes": [
                                    "token",
                                    "code",
                                    "id_token"
                                ],
                                "grantTypes": [
                                    "authorization_code",
                                    "implicit",
                                    "refresh_token",
                                    "client_credentials"
                                ],
                                "applicationType": "web",
                                "clientName": {
                                    "values": {
                                        "": "Jans Test Client (don't remove)"
                                    },
                                    "value": "Jans Test Client (don't remove)",
                                    "languageTags": [
                                        ""
                                    ]
                                },
                                "logoUri": {},
                                "clientUri": {},
                                "policyUri": {},
                                "tosUri": {},
                                "subjectType": "public",
                                "idTokenSignedResponseAlg": "RS256",
                                "tokenEndpointAuthMethod": "client_secret_basic",
                                "scopes": [
                                    "inum=F0C4,ou=scopes,o=jans",
                                    "inum=10B2,ou=scopes,o=jans",
                                    "inum=764C,ou=scopes,o=jans",
                                    "inum=43F1,ou=scopes,o=jans",
                                    "inum=341A,ou=scopes,o=jans",
                                    "inum=6D99,ou=scopes,o=jans"
                                ],
                                "trustedClient": true,
                                "persistClientAuthorizations": false,
                                "includeClaimsInIdToken": false,
                                "customAttributes": [
                                    {
                                        "name": "displayName",
                                        "multiValued": false,
                                        "values": [
                                            "Jans Test Client (don't remove)"
                                        ],
                                        "value": "Jans Test Client (don't remove)",
                                        "displayValue": "Jans Test Client (don't remove)"
                                    }
                                ],
                                "customObjectClasses": [
                                    "top"
                                ],
                                "rptAsJwt": false,
                                "accessTokenAsJwt": false,
                                "disabled": false,
                                "attributes": {
                                    "runIntrospectionScriptBeforeJwtCreation": false,
                                    "keepClientAuthorizationAfterExpiration": false,
                                    "allowSpontaneousScopes": false,
                                    "backchannelLogoutSessionRequired": false,
                                    "parLifetime": 600,
                                    "requirePar": false,
                                    "jansDefaultPromptLogin": false
                                },
                                "tokenBindingSupported": false,
                                "authenticationMethod": "client_secret_basic",
                                "displayName": "Jans Test Client (don't remove)",
                                "baseDn": "inum=FF81-2D39,ou=clients,o=jans",
                                "inum": "FF81-2D39"
                            },
                            {
                                "dn": "inum=b3c1d295-42e5-425e-b021-7b2fd3206437,ou=clients,o=jans",
                                "deletable": false,
                                "clientSecret": "5LIyGKo7kTLfWxBi0wSVAbxpB98Q70/Fr2NWMHnpEOiWHLFAQXwqNQ==",
                                "frontChannelLogoutSessionRequired": false,
                                "redirectUris": [
                                    "https://abc,com"
                                ],
                                "responseTypes": [
                                    "code"
                                ],
                                "grantTypes": [
                                    "refresh_token",
                                    "authorization_code"
                                ],
                                "applicationType": "web",
                                "clientName": {
                                    "values": {
                                        "": "test1234"
                                    },
                                    "value": "test1234",
                                    "languageTags": [
                                        ""
                                    ]
                                },
                                "logoUri": {},
                                "clientUri": {},
                                "policyUri": {},
                                "tosUri": {},
                                "subjectType": "public",
                                "tokenEndpointAuthMethod": "client_secret_basic",
                                "scopes": [
                                    "inum=764C,ou=scopes,o=jans",
                                    "inum=43F1,ou=scopes,o=jans",
                                    "inum=C17A,ou=scopes,o=jans"
                                ],
                                "trustedClient": false,
                                "persistClientAuthorizations": false,
                                "includeClaimsInIdToken": false,
                                "customAttributes": [
                                    {
                                        "name": "displayName",
                                        "multiValued": false,
                                        "values": [
                                            "test1234"
                                        ],
                                        "value": "test1234",
                                        "displayValue": "test1234"
                                    }
                                ],
                                "customObjectClasses": [
                                    "top",
                                    "jansClntCustomAttributes"
                                ],
                                "rptAsJwt": false,
                                "accessTokenAsJwt": false,
                                "disabled": false,
                                "attributes": {
                                    "runIntrospectionScriptBeforeJwtCreation": false,
                                    "keepClientAuthorizationAfterExpiration": false,
                                    "allowSpontaneousScopes": false,
                                    "backchannelLogoutSessionRequired": false,
                                    "parLifetime": 600,
                                    "requirePar": false,
                                    "jansDefaultPromptLogin": false
                                },
                                "backchannelUserCodeParameter": false,
                                "description": "test1234",
                                "tokenBindingSupported": false,
                                "authenticationMethod": "client_secret_basic",
                                "displayName": "test1234",
                                "baseDn": "inum=b3c1d295-42e5-425e-b021-7b2fd3206437,ou=clients,o=jans",
                                "inum": "b3c1d295-42e5-425e-b021-7b2fd3206437"
                            },
                            {
                                "dn": "inum=1bb91a73-6899-440f-ac27-c04429671522,ou=clients,o=jans",
                                "deletable": false,
                                "clientSecret": "Xi1+z0Ey8UDbtxsRYL3HAeneTCIEndWVeWEzS4dB2Is0iyupSjXr1w==",
                                "frontChannelLogoutSessionRequired": false,
                                "redirectUris": [
                                    "https://abc,com"
                                ],
                                "responseTypes": [
                                    "code"
                                ],
                                "grantTypes": [
                                    "refresh_token",
                                    "authorization_code"
                                ],
                                "applicationType": "web",
                                "clientName": {
                                    "values": {
                                        "": "test12345"
                                    },
                                    "value": "test12345",
                                    "languageTags": [
                                        ""
                                    ]
                                },
                                "logoUri": {},
                                "clientUri": {},
                                "policyUri": {},
                                "tosUri": {},
                                "subjectType": "public",
                                "tokenEndpointAuthMethod": "client_secret_basic",
                                "scopes": [
                                    "inum=764C,ou=scopes,o=jans",
                                    "inum=43F1,ou=scopes,o=jans",
                                    "inum=C17A,ou=scopes,o=jans"
                                ],
                                "trustedClient": false,
                                "persistClientAuthorizations": false,
                                "includeClaimsInIdToken": false,
                                "customAttributes": [
                                    {
                                        "name": "displayName",
                                        "multiValued": false,
                                        "values": [
                                            "test12345"
                                        ],
                                        "value": "test12345",
                                        "displayValue": "test12345"
                                    }
                                ],
                                "customObjectClasses": [
                                    "top",
                                    "jansClntCustomAttributes"
                                ],
                                "rptAsJwt": false,
                                "accessTokenAsJwt": false,
                                "disabled": false,
                                "attributes": {
                                    "runIntrospectionScriptBeforeJwtCreation": false,
                                    "keepClientAuthorizationAfterExpiration": false,
                                    "allowSpontaneousScopes": false,
                                    "backchannelLogoutSessionRequired": false,
                                    "parLifetime": 600,
                                    "requirePar": false,
                                    "jansDefaultPromptLogin": false
                                },
                                "backchannelUserCodeParameter": false,
                                "description": "test12345",
                                "tokenBindingSupported": false,
                                "authenticationMethod": "client_secret_basic",
                                "displayName": "test12345",
                                "baseDn": "inum=1bb91a73-6899-440f-ac27-c04429671522,ou=clients,o=jans",
                                "inum": "1bb91a73-6899-440f-ac27-c04429671522"
                            }
                        ],
                        "umaType": false,
                        "baseDn": "inum=764C,ou=scopes,o=jans"
                    }
        "401":
          description: Unauthorized
        "404":
          description: Not Found
        "500":
          description: InternalServerError
      security:
      - oauth2:
        - https://jans.io/oauth/config/scopes.readonly
  /api/v1/jans-auth-server/session:
    get:
      tags:
      - Auth - Session Management
      summary: Returns current session
      description: Returns current session
      operationId: get-sessions
      responses:
        "200":
          description: Ok
          content:
            application/json:
              schema:
                type: array
                items:
                  $ref: '#/components/schemas/SessionId'
        "401":
          description: Unauthorized
        "500":
          description: InternalServerError
      security:
      - oauth2:
        - https://jans.io/oauth/jans-auth-server/session.readonly
        - revoke_session
  /api/v1/jans-auth-server/session/{userDn}:
    post:
      tags:
      - Auth - Session Management
      summary: Revoke all sessions by userDn
      description: Revoke all sessions by userDn
      operationId: revoke-user-session
      parameters:
      - name: userDn
        in: path
        description: User domain name
        required: true
        schema:
          type: string
      responses:
        "200":
          description: Ok
        "401":
          description: Unauthorized
        "404":
          description: Not Found
        "500":
          description: InternalServerError
      security:
      - oauth2:
        - https://jans.io/oauth/jans-auth-server/session.delete
        - revoke_session
  /api/v1/stat:
    get:
      tags:
      - Statistics - User
      summary: Provides server with basic statistic
      description: Provides server with basic statistic
      operationId: get-stat
      parameters:
      - name: Authorization
        in: header
        description: Authorization code
        schema:
          type: string
      - name: month
        in: query
        description: Month for which the stat report is to be fetched. The parameter
          is mandatory if start_month and end_month parameters are not present.
        schema:
          type: string
        example: 202012
      - name: start_month
        in: query
        description: Start-Month for which the stat report is to be fetched
        schema:
          type: string
      - name: end_month
        in: query
        description: End-Month for which the stat report is to be fetched
        schema:
          type: string
      - name: format
        in: query
        description: Report format
        schema:
          type: string
      responses:
        "200":
          description: Stats
          content:
            application/json:
              schema:
                type: array
                items:
                  $ref: '#/components/schemas/JsonNode'
        "401":
          description: Unauthorized
        "500":
          description: InternalServerError
      security:
      - oauth2:
        - https://jans.io/oauth/config/stats.readonly
        - jans_stat
  /api/v1/uma/resources:
    get:
      tags:
      - OAuth - UMA Resources
      summary: Gets list of UMA resources
      description: Gets list of UMA resources
      operationId: get-oauth-uma-resources
      parameters:
      - name: limit
        in: query
        description: Search size - max size of the results to return
        schema:
          type: integer
          format: int32
          default: 50
      - name: pattern
        in: query
        description: Search pattern
        schema:
          type: string
          default: ""
      - name: startIndex
        in: query
        description: The 1-based index of the first query result
        schema:
          type: integer
          format: int32
          default: 0
      - name: sortBy
        in: query
        description: Attribute whose value will be used to order the returned response
        schema:
          type: string
          default: inum
      - name: sortOrder
        in: query
        description: Order in which the sortBy param is applied. Allowed values are
          "ascending" and "descending"
        schema:
          type: string
          default: ascending
      - name: fieldValuePair
        in: query
        description: Field and value pair for seraching
        schema:
          type: string
          default: ""
        examples:
          Field value example:
            description: Field value example
            value: deletable=true
      responses:
        "200":
          description: Ok
          content:
            application/json:
              schema:
                $ref: '#/components/schemas/PagedResult'
              examples:
                Response json example:
                  description: Response json example
                  value: |
                    {
                        "start": 0,
                        "totalEntriesCount": 3,
                        "entriesCount": 3,
                        "entries": [
                            {
                                "dn": "jansId=55d70ecd-8572-43dd-895f-ecfaf09bf513,ou=resources,ou=uma,o=jans",
                                "id": "55d70ecd-8572-43dd-895f-ecfaf09bf513",
                                "name": "config-api-resource",
                                "iconUri": "https://config-api.com",
                                "scopes": [
                                    "inum=ab47c599-d188-44b6-a32a-91e6b173856a,ou=scopes,o=jans"
                                ],
                                "clients": [
                                    "inum=1800.e9131b86-f39f-421c-9dde-b7f90c21a2fe,ou=clients,o=jans"
                                ],
                                "description": "Uma resource config api",
                                "deletable": false
                            },
                            {
                                "dn": "jansId=4754f784-e80f-4a36-a014-173bd3e6fb6f,ou=resources,ou=uma,o=jans",
                                "id": "4754f784-e80f-4a36-a014-173bd3e6fb6f",
                                "name": "uma-resource-1",
                                "iconUri": "https://config-api.com",
                                "scopes": [
                                    "inum=ab47c599-d188-44b6-a32a-91e6b173856a,ou=scopes,o=jans"
                                ],
                                "clients": [
                                    "inum=1800.768b3d38-a6e8-4be4-93d1-72df33d34fd6,ou=clients,o=jans",
                                    "inum=1201.1d010784-b5bf-4813-8f49-cfea00f50498,ou=clients,o=jans"
                                ],
                                "description": "Uma resource one",
                                "deletable": false
                            },
                            {
                                "dn": "jansId=b0e7e1d7-ab67-45ec-be16-4466da70e63b,ou=resources,ou=uma,o=jans",
                                "id": "b0e7e1d7-ab67-45ec-be16-4466da70e63b",
                                "name": "uma-resource-2",
                                "iconUri": "https://config-api.com",
                                "scopes": [
                                    "inum=ab47c599-d188-44b6-a32a-91e6b173856a,ou=scopes,o=jans"
                                ],
                                "clients": [
                                    "inum=1800.768b3d38-a6e8-4be4-93d1-72df33d34fd6,ou=clients,o=jans",
                                    "inum=1201.1d010784-b5bf-4813-8f49-cfea00f50498,ou=clients,o=jans"
                                ],
                                "description": "Uma resource two",
                                "deletable": false
                            }
                        ]
                    }
        "401":
          description: Unauthorized
        "500":
          description: InternalServerError
      security:
      - oauth2:
        - https://jans.io/oauth/config/uma/resources.readonly
    put:
      tags:
      - OAuth - UMA Resources
      summary: Updates an UMA resource
      description: Updates an UMA resource
      operationId: put-oauth-uma-resources
      requestBody:
        description: UmaResource object
        content:
          application/json:
            schema:
              $ref: '#/components/schemas/UmaResource'
            examples:
              Request json example:
                description: Request json example
                value: |
                  {
                      "dn": "jansId=55d70ecd-8572-43dd-895f-ecfaf09bf513,ou=resources,ou=uma,o=jans",
                      "id": "55d70ecd-8572-43dd-895f-ecfaf09bf513",
                      "name": "config-api-resource",
                      "iconUri": "https://config-api.com",
                      "scopes": [
                          "inum=ab47c599-d188-44b6-a32a-91e6b173856a,ou=scopes,o=jans"
                      ],
                      "clients": [
                          "inum=1800.e9131b86-f39f-421c-9dde-b7f90c21a2fe,ou=clients,o=jans"
                      ],
                      "description": "Uma resource config api",
                      "deletable": false
                  }
      responses:
        "200":
          description: UmaResource
          content:
            application/json:
              schema:
                $ref: '#/components/schemas/UmaResource'
              examples:
                Response json example:
                  description: Response json example
                  value: |
                    {
                        "dn": "jansId=55d70ecd-8572-43dd-895f-ecfaf09bf513,ou=resources,ou=uma,o=jans",
                        "id": "55d70ecd-8572-43dd-895f-ecfaf09bf513",
                        "name": "config-api-resource",
                        "iconUri": "https://config-api.com",
                        "scopes": [
                            "inum=ab47c599-d188-44b6-a32a-91e6b173856a,ou=scopes,o=jans"
                        ],
                        "clients": [
                            "inum=1800.e9131b86-f39f-421c-9dde-b7f90c21a2fe,ou=clients,o=jans"
                        ],
                        "description": "Uma resource config api",
                        "deletable": false
                    }
        "401":
          description: Unauthorized
        "404":
          description: Not Found
        "500":
          description: InternalServerError
      security:
      - oauth2:
        - https://jans.io/oauth/config/uma/resources.write
    post:
      tags:
      - OAuth - UMA Resources
      summary: Creates an UMA resource
      description: Creates an UMA resource
      operationId: post-oauth-uma-resources
      requestBody:
        description: UmaResource object
        content:
          application/json:
            schema:
              $ref: '#/components/schemas/UmaResource'
            examples:
              Request json example:
                description: Request json example
                value: |2
                   {
                          "name": "config-api-resource",
                          "iconUri": "https://config-api.com",
                          "clients": [
                              "inum=1800.e9131b86-f39f-421c-9dde-b7f90c21a2fe,ou=clients,o=jans"
                          ],
                          "scopes":[
                              "inum=ab47c599-d188-44b6-a32a-91e6b173856a,ou=scopes,o=jans"
                          ],
                          "description": "Uma resource config api",
                          "deletable": false
                      }
      responses:
        "201":
          description: Created
          content:
            application/json:
              schema:
                $ref: '#/components/schemas/UmaResource'
              examples:
                Response json example:
                  description: Response json example
                  value: |
                    {
                        "dn": "jansId=55d70ecd-8572-43dd-895f-ecfaf09bf513,ou=resources,ou=uma,o=jans",
                        "id": "55d70ecd-8572-43dd-895f-ecfaf09bf513",
                        "name": "config-api-resource",
                        "iconUri": "https://config-api.com",
                        "scopes": [
                            "inum=ab47c599-d188-44b6-a32a-91e6b173856a,ou=scopes,o=jans"
                        ],
                        "clients": [
                            "inum=1800.e9131b86-f39f-421c-9dde-b7f90c21a2fe,ou=clients,o=jans"
                        ],
                        "description": "Uma resource config api",
                        "deletable": false
                    }
        "401":
          description: Unauthorized
        "500":
          description: InternalServerError
      security:
      - oauth2:
        - https://jans.io/oauth/config/uma/resources.write
  /api/v1/uma/resources/{id}:
    get:
      tags:
      - OAuth - UMA Resources
      summary: Gets an UMA resource by ID
      description: Gets an UMA resource by ID
      operationId: get-oauth-uma-resources-by-id
      parameters:
      - name: id
        in: path
        description: Resource description ID
        required: true
        schema:
          type: string
      responses:
        "200":
          description: Ok
          content:
            application/json:
              schema:
                $ref: '#/components/schemas/UmaResource'
              examples:
                Response json example:
                  description: Response json example
                  value: |
                    {
                        "dn": "jansId=55d70ecd-8572-43dd-895f-ecfaf09bf513,ou=resources,ou=uma,o=jans",
                        "id": "55d70ecd-8572-43dd-895f-ecfaf09bf513",
                        "name": "config-api-resource",
                        "iconUri": "https://config-api.com",
                        "scopes": [
                            "inum=ab47c599-d188-44b6-a32a-91e6b173856a,ou=scopes,o=jans"
                        ],
                        "clients": [
                            "inum=1800.e9131b86-f39f-421c-9dde-b7f90c21a2fe,ou=clients,o=jans"
                        ],
                        "description": "Uma resource config api",
                        "deletable": false
                    }
        "401":
          description: Unauthorized
        "404":
          description: Not Found
        "500":
          description: InternalServerError
      security:
      - oauth2:
        - https://jans.io/oauth/config/uma/resources.readonly
    delete:
      tags:
      - OAuth - UMA Resources
      summary: Deletes an UMA resource
      description: Deletes an UMA resource
      operationId: delete-oauth-uma-resources-by-id
      parameters:
      - name: id
        in: path
        description: Resource description ID
        required: true
        schema:
          type: string
      responses:
        "204":
          description: No Content
        "401":
          description: Unauthorized
        "404":
          description: Not Found
        "500":
          description: InternalServerError
      security:
      - oauth2:
        - https://jans.io/oauth/config/uma/resources.delete
    patch:
      tags:
      - OAuth - UMA Resources
      summary: Patch UMA resource
      description: Patch UMA resource
      operationId: patch-oauth-uma-resources-by-id
      parameters:
      - name: id
        in: path
        description: Resource description ID
        required: true
        schema:
          type: string
      requestBody:
        description: String representing patch-document.
        content:
          application/json-patch+json:
            schema:
              type: array
              items:
                $ref: '#/components/schemas/JsonPatch'
            examples:
              Request json example:
                description: Request json example
                value: example/uma/resources/uma-resources-patch
      responses:
        "200":
          description: Ok
          content:
            application/json:
              schema:
                $ref: '#/components/schemas/UmaResource'
              examples:
                Response json example:
                  description: Response json example
                  value: |
                    {
                        "dn": "jansId=55d70ecd-8572-43dd-895f-ecfaf09bf513,ou=resources,ou=uma,o=jans",
                        "id": "55d70ecd-8572-43dd-895f-ecfaf09bf513",
                        "name": "config-api-resource",
                        "iconUri": "https://config-api.com",
                        "scopes": [
                            "inum=ab47c599-d188-44b6-a32a-91e6b173856a,ou=scopes,o=jans"
                        ],
                        "clients": [
                            "inum=1800.e9131b86-f39f-421c-9dde-b7f90c21a2fe,ou=clients,o=jans"
                        ],
                        "description": "Uma resource config api",
                        "deletable": false
                    }
        "401":
          description: Unauthorized
        "404":
          description: Not Found
        "500":
          description: InternalServerError
      security:
      - oauth2:
        - https://jans.io/oauth/config/uma/resources.write
  /api/v1/uma/resources/clientId/{clientId}:
    get:
      tags:
      - OAuth - UMA Resources
      summary: Fetch uma resources by client id
      description: Fetch uma resources by client id
      operationId: get-oauth-uma-resources-by-clientid
      parameters:
      - name: clientId
        in: path
        description: Client ID
        required: true
        schema:
          type: string
      responses:
        "200":
          description: Ok
          content:
            application/json:
              schema:
                type: array
                items:
                  $ref: '#/components/schemas/UmaResource'
              examples:
                Response json example:
                  description: Response json example
                  value: |
                    [
                        {
                            "dn": "jansId=b0e7e1d7-ab67-45ec-be16-4466da70e63b,ou=resources,ou=uma,o=jans",
                            "id": "b0e7e1d7-ab67-45ec-be16-4466da70e63b",
                            "name": "uma-resource-2",
                            "iconUri": "https://config-api.com",
                            "scopes": [
                                "inum=ab47c599-d188-44b6-a32a-91e6b173856a,ou=scopes,o=jans"
                            ],
                            "clients": [
                                "inum=1800.768b3d38-a6e8-4be4-93d1-72df33d34fd6,ou=clients,o=jans",
                                "inum=1201.1d010784-b5bf-4813-8f49-cfea00f50498,ou=clients,o=jans"
                            ],
                            "description": "Uma resource two",
                            "deletable": false
                        },
                        {
                            "dn": "jansId=4754f784-e80f-4a36-a014-173bd3e6fb6f,ou=resources,ou=uma,o=jans",
                            "id": "4754f784-e80f-4a36-a014-173bd3e6fb6f",
                            "name": "uma-resource-1",
                            "iconUri": "https://config-api.com",
                            "scopes": [
                                "inum=ab47c599-d188-44b6-a32a-91e6b173856a,ou=scopes,o=jans"
                            ],
                            "clients": [
                                "inum=1800.768b3d38-a6e8-4be4-93d1-72df33d34fd6,ou=clients,o=jans",
                                "inum=1201.1d010784-b5bf-4813-8f49-cfea00f50498,ou=clients,o=jans"
                            ],
                            "description": "Uma resource one",
                            "deletable": false
                        }
                    ]
        "401":
          description: Unauthorized
        "500":
          description: InternalServerError
      security:
      - oauth2:
        - https://jans.io/oauth/config/uma/resources.readonly
components:
  schemas:
    JsonNode:
      type: object
    HealthStatus:
      type: object
      properties:
        status:
          type: string
        checks:
          type: array
          items:
            $ref: '#/components/schemas/Status'
    Status:
      type: object
      properties:
        name:
          type: string
        status:
          type: string
        error:
          type: string
    FacterData:
      type: object
      properties:
        memoryfree:
          type: string
        swapfree:
          type: string
        hostname:
          type: string
        ipaddress:
          type: string
        uptime:
          type: string
        free_disk_space:
          type: string
        load_average:
          type: string
    StatsData:
      type: object
      properties:
        dbType:
          type: string
        lastUpdate:
          type: string
          format: date-time
        facterData:
          $ref: '#/components/schemas/FacterData'
    AuthenticationMethod:
      type: object
      properties:
        defaultAcr:
          type: string
    Deployment:
      type: object
      properties:
        dn:
          type: string
        id:
          type: string
        createdAt:
          type: string
          format: date-time
        taskActive:
          type: boolean
        finishedAt:
          type: string
          format: date-time
        assets:
          type: string
        details:
          $ref: '#/components/schemas/DeploymentDetails'
        baseDn:
          type: string
    DeploymentDetails:
      type: object
      properties:
        folders:
          type: array
          items:
            type: string
        libs:
          type: array
          items:
            type: string
        error:
          type: string
        autoconfigure:
          type: boolean
        flowsError:
          type: object
          additionalProperties:
            type: string
        projectMetadata:
          $ref: '#/components/schemas/ProjectMetadata'
    ProjectMetadata:
      type: object
      properties:
        projectName:
          type: string
        author:
          type: string
        type:
          type: string
        description:
          type: string
        version:
          type: string
        configs:
          type: object
          additionalProperties:
            type: object
            additionalProperties:
              type: object
        noDirectLaunch:
          type: array
          items:
            type: string
    PagedResult:
      type: object
      properties:
        start:
          type: integer
          format: int32
        totalEntriesCount:
          type: integer
          format: int32
        entriesCount:
          type: integer
          format: int32
        entries:
          type: array
          items:
            type: object
    AttributeValidation:
      type: object
      properties:
        minLength:
          type: integer
          format: int32
        maxLength:
          type: integer
          format: int32
        regexp:
          type: string
    JansAttribute:
      required:
      - dataType
      - description
      - displayName
      - editType
      - name
      - viewType
      type: object
      properties:
        dn:
          type: string
        inum:
          type: string
        sourceAttribute:
          type: string
        nameIdType:
          type: string
        name:
          maxLength: 30
          minLength: 1
          pattern: "^[a-zA-Z0-9_]+$"
          type: string
        displayName:
          maxLength: 60
          minLength: 0
          type: string
        description:
          maxLength: 4000
          minLength: 0
          type: string
        origin:
          type: string
        dataType:
          type: string
          enum:
          - string
          - numeric
          - boolean
          - binary
          - certificate
          - generalizedTime
          - json
        editType:
          type: array
          items:
            type: string
            enum:
            - admin
            - owner
            - manager
            - user
            - whitePages
        viewType:
          type: array
          items:
            type: string
            enum:
            - admin
            - owner
            - manager
            - user
            - whitePages
        usageType:
          type: array
          items:
            type: string
            enum:
            - openid
        claimName:
          type: string
        seeAlso:
          type: string
        status:
          type: string
          enum:
          - active
          - inactive
          - expired
          - register
        saml1Uri:
          type: string
        saml2Uri:
          type: string
        urn:
          type: string
        scimCustomAttr:
          type: boolean
        oxMultiValuedAttribute:
          type: boolean
        jansHideOnDiscovery:
          type: boolean
        custom:
          type: boolean
        requred:
          type: boolean
        attributeValidation:
          $ref: '#/components/schemas/AttributeValidation'
        tooltip:
          type: string
        selected:
          type: boolean
<<<<<<< HEAD
        userCanView:
=======
        userCanEdit:
>>>>>>> 723f670a
          type: boolean
        userCanEdit:
          type: boolean
        adminCanView:
          type: boolean
        adminCanEdit:
<<<<<<< HEAD
=======
          type: boolean
        userCanView:
>>>>>>> 723f670a
          type: boolean
        adminCanAccess:
          type: boolean
        userCanAccess:
          type: boolean
        whitePagesCanView:
          type: boolean
        baseDn:
          type: string
    PatchRequest:
      type: object
      properties:
        op:
          type: string
        path:
          type: string
        value:
          type: string
    AppConfiguration:
      type: object
      properties:
        issuer:
          type: string
        baseEndpoint:
          type: string
        authorizationEndpoint:
          type: string
        authorizationChallengeEndpoint:
          type: string
        tokenEndpoint:
          type: string
        tokenRevocationEndpoint:
          type: string
        userInfoEndpoint:
          type: string
        clientInfoEndpoint:
          type: string
        checkSessionIFrame:
          type: string
        endSessionEndpoint:
          type: string
        jwksUri:
          type: string
        archivedJwksUri:
          type: string
        registrationEndpoint:
          type: string
        openIdDiscoveryEndpoint:
          type: string
        openIdConfigurationEndpoint:
          type: string
        idGenerationEndpoint:
          type: string
        introspectionEndpoint:
          type: string
        parEndpoint:
          type: string
        requirePar:
          type: boolean
        deviceAuthzEndpoint:
          type: string
        mtlsAuthorizationEndpoint:
          type: string
        mtlsAuthorizationChallengeEndpoint:
          type: string
        mtlsTokenEndpoint:
          type: string
        mtlsTokenRevocationEndpoint:
          type: string
        mtlsUserInfoEndpoint:
          type: string
        mtlsClientInfoEndpoint:
          type: string
        mtlsCheckSessionIFrame:
          type: string
        mtlsEndSessionEndpoint:
          type: string
        mtlsJwksUri:
          type: string
        mtlsRegistrationEndpoint:
          type: string
        mtlsIdGenerationEndpoint:
          type: string
        mtlsIntrospectionEndpoint:
          type: string
        mtlsParEndpoint:
          type: string
        mtlsDeviceAuthzEndpoint:
          type: string
        requireRequestObjectEncryption:
          type: boolean
        requirePkce:
          type: boolean
        allowAllValueForRevokeEndpoint:
          type: boolean
        allowRevokeForOtherClients:
          type: boolean
        sectorIdentifierCacheLifetimeInMinutes:
          type: integer
          format: int32
        archivedJwkLifetimeInSeconds:
          type: integer
          format: int32
        umaConfigurationEndpoint:
          type: string
        umaRptAsJwt:
          type: boolean
        umaRptLifetime:
          type: integer
          format: int32
        umaTicketLifetime:
          type: integer
          format: int32
        umaPctLifetime:
          type: integer
          format: int32
        umaResourceLifetime:
          type: integer
          format: int32
        umaAddScopesAutomatically:
          type: boolean
        umaValidateClaimToken:
          type: boolean
        umaGrantAccessIfNoPolicies:
          type: boolean
        umaRestrictResourceToAssociatedClient:
          type: boolean
        statTimerIntervalInSeconds:
          type: integer
          format: int32
        statAuthorizationScope:
          type: string
        allowSpontaneousScopes:
          type: boolean
        spontaneousScopeLifetime:
          type: integer
          format: int32
        openidSubAttribute:
          type: string
        publicSubjectIdentifierPerClientEnabled:
          type: boolean
        subjectIdentifiersPerClientSupported:
          type: array
          items:
            type: string
        responseTypesSupported:
          uniqueItems: true
          type: array
          items:
            uniqueItems: true
            type: array
            items:
              type: string
              enum:
              - code
              - token
              - id_token
        responseModesSupported:
          uniqueItems: true
          type: array
          items:
            type: string
            enum:
            - query
            - fragment
            - form_post
            - query.jwt
            - fragment.jwt
            - form_post.jwt
            - jwt
        grantTypesSupported:
          uniqueItems: true
          type: array
          items:
            type: string
            enum:
            - none
            - authorization_code
            - implicit
            - password
            - client_credentials
            - refresh_token
            - tx_token
            - urn:ietf:params:oauth:grant-type:uma-ticket
            - urn:ietf:params:oauth:grant-type:token-exchange
            - urn:openid:params:grant-type:ciba
            - urn:ietf:params:oauth:grant-type:device_code
        subjectTypesSupported:
          type: array
          items:
            type: string
        defaultSubjectType:
          type: string
        authorizationSigningAlgValuesSupported:
          type: array
          items:
            type: string
        authorizationEncryptionAlgValuesSupported:
          type: array
          items:
            type: string
        authorizationEncryptionEncValuesSupported:
          type: array
          items:
            type: string
        userInfoSigningAlgValuesSupported:
          type: array
          items:
            type: string
        userInfoEncryptionAlgValuesSupported:
          type: array
          items:
            type: string
        userInfoEncryptionEncValuesSupported:
          type: array
          items:
            type: string
        introspectionSigningAlgValuesSupported:
          type: array
          items:
            type: string
        introspectionEncryptionAlgValuesSupported:
          type: array
          items:
            type: string
        introspectionEncryptionEncValuesSupported:
          type: array
          items:
            type: string
        txTokenSigningAlgValuesSupported:
          type: array
          items:
            type: string
        txTokenEncryptionAlgValuesSupported:
          type: array
          items:
            type: string
        txTokenEncryptionEncValuesSupported:
          type: array
          items:
            type: string
        idTokenSigningAlgValuesSupported:
          type: array
          items:
            type: string
        idTokenEncryptionAlgValuesSupported:
          type: array
          items:
            type: string
        idTokenEncryptionEncValuesSupported:
          type: array
          items:
            type: string
        accessTokenSigningAlgValuesSupported:
          type: array
          items:
            type: string
        forceSignedRequestObject:
          type: boolean
        requestObjectSigningAlgValuesSupported:
          type: array
          items:
            type: string
        requestObjectEncryptionAlgValuesSupported:
          type: array
          items:
            type: string
        requestObjectEncryptionEncValuesSupported:
          type: array
          items:
            type: string
        tokenEndpointAuthMethodsSupported:
          type: array
          items:
            type: string
        tokenEndpointAuthSigningAlgValuesSupported:
          type: array
          items:
            type: string
        dynamicRegistrationCustomAttributes:
          type: array
          items:
            type: string
        dynamicRegistrationDefaultCustomAttributes:
          $ref: '#/components/schemas/JsonNode'
        displayValuesSupported:
          type: array
          items:
            type: string
        claimTypesSupported:
          type: array
          items:
            type: string
        jwksAlgorithmsSupported:
          type: array
          items:
            type: string
        serviceDocumentation:
          type: string
        claimsLocalesSupported:
          type: array
          items:
            type: string
        idTokenTokenBindingCnfValuesSupported:
          type: array
          items:
            type: string
        uiLocalesSupported:
          type: array
          items:
            type: string
        claimsParameterSupported:
          type: boolean
        requestParameterSupported:
          type: boolean
        requestUriParameterSupported:
          type: boolean
        requestUriHashVerificationEnabled:
          type: boolean
        requireRequestUriRegistration:
          type: boolean
        requestUriBlockList:
          type: array
          items:
            type: string
        opPolicyUri:
          type: string
        opTosUri:
          type: string
        cleanUpInactiveClientAfterHoursOfInactivity:
          type: integer
          format: int32
        clientPeriodicUpdateTimerInterval:
          type: integer
          format: int32
        authorizationCodeLifetime:
          type: integer
          format: int32
        refreshTokenLifetime:
          type: integer
          format: int32
        txTokenLifetime:
          type: integer
          format: int32
        idTokenLifetime:
          type: integer
          format: int32
        idTokenFilterClaimsBasedOnAccessToken:
          type: boolean
        saveTokensInCache:
          type: boolean
        saveTokensInCacheAndDontSaveInPersistence:
          type: boolean
        accessTokenLifetime:
          type: integer
          format: int32
        cleanServiceInterval:
          type: integer
          format: int32
        cleanServiceBatchChunkSize:
          type: integer
          format: int32
        keyRegenerationEnabled:
          type: boolean
        keyRegenerationInterval:
          type: integer
          format: int32
        defaultSignatureAlgorithm:
          type: string
        jansOpenIdConnectVersion:
          type: string
        jansId:
          type: string
        dynamicRegistrationExpirationTime:
          type: integer
          format: int32
        dynamicRegistrationPersistClientAuthorizations:
          type: boolean
        trustedClientEnabled:
          type: boolean
        skipAuthorizationForOpenIdScopeAndPairwiseId:
          type: boolean
        dynamicRegistrationScopesParamEnabled:
          type: boolean
        dynamicRegistrationPasswordGrantTypeEnabled:
          type: boolean
        dynamicRegistrationAllowedPasswordGrantScopes:
          type: array
          items:
            type: string
        dynamicRegistrationCustomObjectClass:
          type: string
        personCustomObjectClassList:
          type: array
          items:
            type: string
        persistIdToken:
          type: boolean
        persistRefreshToken:
          type: boolean
        allowPostLogoutRedirectWithoutValidation:
          type: boolean
        invalidateSessionCookiesAfterAuthorizationFlow:
          type: boolean
        returnClientSecretOnRead:
          type: boolean
        rotateClientRegistrationAccessTokenOnUsage:
          type: boolean
        rejectJwtWithNoneAlg:
          type: boolean
        expirationNotificatorEnabled:
          type: boolean
        useNestedJwtDuringEncryption:
          type: boolean
        expirationNotificatorMapSizeLimit:
          type: integer
          format: int32
        expirationNotificatorIntervalInSeconds:
          type: integer
          format: int32
        redirectUrisRegexEnabled:
          type: boolean
        useHighestLevelScriptIfAcrScriptNotFound:
          type: boolean
        authenticationFiltersEnabled:
          type: boolean
        clientAuthenticationFiltersEnabled:
          type: boolean
        clientRegDefaultToCodeFlowWithRefresh:
          type: boolean
        grantTypesAndResponseTypesAutofixEnabled:
          type: boolean
        authenticationFilters:
          type: array
          items:
            $ref: '#/components/schemas/AuthenticationFilter'
        clientAuthenticationFilters:
          type: array
          items:
            $ref: '#/components/schemas/ClientAuthenticationFilter'
        corsConfigurationFilters:
          type: array
          items:
            $ref: '#/components/schemas/CorsConfigurationFilter'
        sessionIdUnusedLifetime:
          type: integer
          format: int32
        sessionIdUnauthenticatedUnusedLifetime:
          type: integer
          format: int32
        sessionIdPersistOnPromptNone:
          type: boolean
        sessionIdRequestParameterEnabled:
          type: boolean
        changeSessionIdOnAuthentication:
          type: boolean
        sessionIdPersistInCache:
          type: boolean
        includeSidInResponse:
          type: boolean
        disablePromptLogin:
          type: boolean
        disablePromptConsent:
          type: boolean
        sessionIdCookieLifetime:
          type: integer
          format: int32
        sessionIdLifetime:
          type: integer
          format: int32
        activeSessionAuthorizationScope:
          type: string
        configurationUpdateInterval:
          type: integer
          format: int32
        logNotFoundEntityAsError:
          type: boolean
        enableClientGrantTypeUpdate:
          type: boolean
        dynamicGrantTypeDefault:
          uniqueItems: true
          type: array
          items:
            type: string
            enum:
            - none
            - authorization_code
            - implicit
            - password
            - client_credentials
            - refresh_token
            - tx_token
            - urn:ietf:params:oauth:grant-type:uma-ticket
            - urn:ietf:params:oauth:grant-type:token-exchange
            - urn:openid:params:grant-type:ciba
            - urn:ietf:params:oauth:grant-type:device_code
        cssLocation:
          type: string
        jsLocation:
          type: string
        imgLocation:
          type: string
        metricReporterInterval:
          type: integer
          format: int32
        metricReporterKeepDataDays:
          type: integer
          format: int32
        pairwiseIdType:
          type: string
        pairwiseCalculationKey:
          type: string
        pairwiseCalculationSalt:
          type: string
        shareSubjectIdBetweenClientsWithSameSectorId:
          type: boolean
        webKeysStorage:
          type: string
          enum:
          - keystore
          - pkcs11
        dnName:
          type: string
        keyStoreFile:
          type: string
        keyStoreSecret:
          type: string
        keySelectionStrategy:
          type: string
          enum:
          - OLDER
          - NEWER
          - FIRST
        keyAlgsAllowedForGeneration:
          type: array
          items:
            type: string
        keySignWithSameKeyButDiffAlg:
          type: boolean
        staticKid:
          type: string
        staticDecryptionKid:
          type: string
        introspectionAccessTokenMustHaveUmaProtectionScope:
          type: boolean
        introspectionAccessTokenMustHaveIntrospectionScope:
          type: boolean
        introspectionSkipAuthorization:
          type: boolean
        introspectionRestrictBasicAuthnToOwnTokens:
          type: boolean
        endSessionWithAccessToken:
          type: boolean
        cookieDomain:
          type: string
        enabledOAuthAuditLogging:
          type: boolean
        jmsBrokerURISet:
          uniqueItems: true
          type: array
          items:
            type: string
        jmsUserName:
          type: string
        jmsPassword:
          type: string
        externalUriWhiteList:
          type: array
          items:
            type: string
        clientWhiteList:
          type: array
          items:
            type: string
        clientBlackList:
          type: array
          items:
            type: string
        legacyIdTokenClaims:
          type: boolean
        customHeadersWithAuthorizationResponse:
          type: boolean
        frontChannelLogoutSessionSupported:
          type: boolean
        loggingLevel:
          type: string
        loggingLayout:
          type: string
        updateUserLastLogonTime:
          type: boolean
        updateClientAccessTime:
          type: boolean
        logClientIdOnClientAuthentication:
          type: boolean
        logClientNameOnClientAuthentication:
          type: boolean
        disableJdkLogger:
          type: boolean
        authorizationRequestCustomAllowedParameters:
          uniqueItems: true
          type: array
          items:
            $ref: '#/components/schemas/AuthorizationRequestCustomParameter'
        openidScopeBackwardCompatibility:
          type: boolean
        disableU2fEndpoint:
          type: boolean
        rotateDeviceSecret:
          type: boolean
        returnDeviceSecretFromAuthzEndpoint:
          type: boolean
        dcrForbidExpirationTimeInRequest:
          type: boolean
        dcrSignatureValidationEnabled:
          type: boolean
        dcrSignatureValidationSharedSecret:
          type: string
        dcrSignatureValidationSoftwareStatementJwksURIClaim:
          type: string
        dcrSignatureValidationSoftwareStatementJwksClaim:
          type: string
        dcrSignatureValidationJwks:
          type: string
        dcrSignatureValidationJwksUri:
          type: string
        dcrAuthorizationWithClientCredentials:
          type: boolean
        dcrAuthorizationWithMTLS:
          type: boolean
        dcrAttestationEvidenceRequired:
          type: boolean
        trustedSsaIssuers:
          type: object
          additionalProperties:
            $ref: '#/components/schemas/TrustedIssuerConfig'
        useLocalCache:
          type: boolean
        fapiCompatibility:
          type: boolean
        forceIdTokenHintPrecense:
          type: boolean
        rejectEndSessionIfIdTokenExpired:
          type: boolean
        allowEndSessionWithUnmatchedSid:
          type: boolean
        forceOfflineAccessScopeToEnableRefreshToken:
          type: boolean
        errorReasonEnabled:
          type: boolean
        removeRefreshTokensForClientOnLogout:
          type: boolean
        skipRefreshTokenDuringRefreshing:
          type: boolean
        refreshTokenExtendLifetimeOnRotation:
          type: boolean
        allowBlankValuesInDiscoveryResponse:
          type: boolean
        checkUserPresenceOnRefreshToken:
          type: boolean
        consentGatheringScriptBackwardCompatibility:
          type: boolean
        introspectionScriptBackwardCompatibility:
          type: boolean
        introspectionResponseScopesBackwardCompatibility:
          type: boolean
        softwareStatementValidationType:
          type: string
        softwareStatementValidationClaimName:
          type: string
        authenticationProtectionConfiguration:
          $ref: '#/components/schemas/AuthenticationProtectionConfiguration'
        errorHandlingMethod:
          type: string
          enum:
          - internal
          - remote
        disableAuthnForMaxAgeZero:
          type: boolean
        keepAuthenticatorAttributesOnAcrChange:
          type: boolean
        deviceAuthzRequestExpiresIn:
          type: integer
          format: int32
        deviceAuthzTokenPollInterval:
          type: integer
          format: int32
        deviceAuthzResponseTypeToProcessAuthz:
          type: string
        deviceAuthzAcr:
          type: string
        backchannelClientId:
          type: string
        backchannelRedirectUri:
          type: string
        backchannelAuthenticationEndpoint:
          type: string
        backchannelDeviceRegistrationEndpoint:
          type: string
        backchannelTokenDeliveryModesSupported:
          type: array
          items:
            type: string
        backchannelAuthenticationRequestSigningAlgValuesSupported:
          type: array
          items:
            type: string
        backchannelUserCodeParameterSupported:
          type: boolean
        backchannelBindingMessagePattern:
          type: string
        backchannelAuthenticationResponseExpiresIn:
          type: integer
          format: int32
        backchannelAuthenticationResponseInterval:
          type: integer
          format: int32
        backchannelLoginHintClaims:
          type: array
          items:
            type: string
        cibaEndUserNotificationConfig:
          $ref: '#/components/schemas/CIBAEndUserNotificationConfig'
        backchannelRequestsProcessorJobIntervalSec:
          type: integer
          format: int32
        backchannelRequestsProcessorJobChunkSize:
          type: integer
          format: int32
        cibaGrantLifeExtraTimeSec:
          type: integer
          format: int32
        cibaMaxExpirationTimeAllowedSec:
          type: integer
          format: int32
        dpopSigningAlgValuesSupported:
          type: array
          items:
            type: string
        dpopTimeframe:
          type: integer
          format: int32
        dpopJtiCacheTime:
          type: integer
          format: int32
        dpopUseNonce:
          type: boolean
        dpopNonceCacheTime:
          type: integer
          format: int32
        dpopJktForceForAuthorizationCode:
          type: boolean
        allowIdTokenWithoutImplicitGrantType:
          type: boolean
        forceRopcInAuthorizationEndpoint:
          type: boolean
        discoveryCacheLifetimeInMinutes:
          type: integer
          format: int32
        discoveryAllowedKeys:
          type: array
          items:
            type: string
        discoveryDenyKeys:
          type: array
          items:
            type: string
        featureFlags:
          type: array
          items:
            type: string
            enum:
            - UNKNOWN
            - HEALTH_CHECK
            - USERINFO
            - CLIENTINFO
            - ID_GENERATION
            - REGISTRATION
            - INTROSPECTION
            - REVOKE_TOKEN
            - REVOKE_SESSION
            - ACTIVE_SESSION
            - END_SESSION
            - STATUS_SESSION
            - JANS_CONFIGURATION
            - CIBA
            - UMA
            - U2F
            - DEVICE_AUTHZ
            - METRIC
            - STAT
            - PAR
            - SSA
        httpLoggingEnabled:
          type: boolean
        httpLoggingExcludePaths:
          uniqueItems: true
          type: array
          items:
            type: string
        externalLoggerConfiguration:
          type: string
        agamaConfiguration:
          $ref: '#/components/schemas/EngineConfig'
        dcrSsaValidationConfigs:
          type: array
          items:
            $ref: '#/components/schemas/SsaValidationConfig'
        ssaConfiguration:
          $ref: '#/components/schemas/SsaConfiguration'
        blockWebviewAuthorizationEnabled:
          type: boolean
        authorizationChallengeDefaultAcr:
          type: string
        authorizationChallengeShouldGenerateSession:
          type: boolean
        dateFormatterPatterns:
          type: object
          additionalProperties:
            type: string
        httpLoggingResponseBodyContent:
          type: boolean
        skipAuthenticationFilterOptionsMethod:
          type: boolean
        lockMessageConfig:
          $ref: '#/components/schemas/LockMessageConfig'
        allResponseTypesSupported:
          uniqueItems: true
          type: array
          items:
            type: string
            enum:
            - code
            - token
            - id_token
        fapi:
          type: boolean
    AuthenticationFilter:
      required:
      - baseDn
      - filter
      type: object
      properties:
        filter:
          type: string
        bind:
          type: boolean
        bindPasswordAttribute:
          type: string
          xml:
            name: bind-password-attribute
        baseDn:
          type: string
          xml:
            name: base-dn
    AuthenticationProtectionConfiguration:
      type: object
      properties:
        attemptExpiration:
          type: integer
          format: int32
        maximumAllowedAttemptsWithoutDelay:
          type: integer
          format: int32
        delayTime:
          type: integer
          format: int32
        bruteForceProtectionEnabled:
          type: boolean
    AuthorizationRequestCustomParameter:
      type: object
      properties:
        paramName:
          type: string
        returnInResponse:
          type: boolean
    CIBAEndUserNotificationConfig:
      type: object
      properties:
        apiKey:
          type: string
        authDomain:
          type: string
        databaseURL:
          type: string
        projectId:
          type: string
        storageBucket:
          type: string
        messagingSenderId:
          type: string
        appId:
          type: string
        notificationUrl:
          type: string
        notificationKey:
          type: string
        publicVapidKey:
          type: string
    ClientAuthenticationFilter:
      required:
      - baseDn
      - filter
      type: object
      properties:
        filter:
          type: string
        bind:
          type: boolean
        bindPasswordAttribute:
          type: string
          xml:
            name: bind-password-attribute
        baseDn:
          type: string
          xml:
            name: base-dn
    CorsConfigurationFilter:
      type: object
      properties:
        filterName:
          type: string
        corsEnabled:
          type: boolean
        corsAllowedOrigins:
          type: string
        corsAllowedMethods:
          type: string
        corsAllowedHeaders:
          type: string
        corsExposedHeaders:
          type: string
        corsSupportCredentials:
          type: boolean
        corsLoggingEnabled:
          type: boolean
        corsPreflightMaxAge:
          type: integer
          format: int32
        corsRequestDecorate:
          type: boolean
    EngineConfig:
      type: object
      properties:
        enabled:
          type: boolean
        rootDir:
          type: string
        templatesPath:
          type: string
        scriptsPath:
          type: string
        maxItemsLoggedInCollections:
          type: integer
          format: int32
        disableTCHV:
          type: boolean
        pageMismatchErrorPage:
          type: string
        interruptionErrorPage:
          type: string
        crashErrorPage:
          type: string
        finishedFlowPage:
          type: string
        bridgeScriptPage:
          type: string
        serializeRules:
          type: object
          additionalProperties:
            type: array
            items:
              type: string
        defaultResponseHeaders:
          type: object
          additionalProperties:
            type: string
    LockMessageConfig:
      type: object
      properties:
        enableTokenMessages:
          type: boolean
        tokenMessagesChannel:
          type: string
    SsaConfiguration:
      type: object
      properties:
        ssaEndpoint:
          type: string
        ssaCustomAttributes:
          type: array
          items:
            type: string
        ssaSigningAlg:
          type: string
        ssaExpirationInDays:
          type: integer
          format: int32
    SsaValidationConfig:
      type: object
      properties:
        id:
          type: string
        type:
          type: string
          enum:
          - NONE
          - SSA
          - DCR
        displayName:
          type: string
        description:
          type: string
        scopes:
          type: array
          items:
            type: string
        allowedClaims:
          type: array
          items:
            type: string
        jwks:
          type: string
        jwksUri:
          type: string
        issuers:
          type: array
          items:
            type: string
        configurationEndpoint:
          type: string
        configurationEndpointClaim:
          type: string
        sharedSecret:
          type: string
    TrustedIssuerConfig:
      type: object
      properties:
        automaticallyGrantedScopes:
          type: array
          items:
            type: string
    PersistenceConfiguration:
      type: object
      properties:
        persistenceType:
          type: string
    JsonPatch:
      type: object
    CacheConfiguration:
      type: object
      properties:
        cacheProviderType:
          type: string
          enum:
          - IN_MEMORY
          - MEMCACHED
          - REDIS
          - NATIVE_PERSISTENCE
        memcachedConfiguration:
          $ref: '#/components/schemas/MemcachedConfiguration'
        inMemoryConfiguration:
          $ref: '#/components/schemas/InMemoryConfiguration'
        redisConfiguration:
          $ref: '#/components/schemas/RedisConfiguration'
        nativePersistenceConfiguration:
          $ref: '#/components/schemas/NativePersistenceConfiguration'
    InMemoryConfiguration:
      type: object
      properties:
        defaultPutExpiration:
          type: integer
          format: int32
    MemcachedConfiguration:
      type: object
      properties:
        servers:
          type: string
        maxOperationQueueLength:
          type: integer
          format: int32
        bufferSize:
          type: integer
          format: int32
        defaultPutExpiration:
          type: integer
          format: int32
        connectionFactoryType:
          type: string
          enum:
          - DEFAULT
          - BINARY
    NativePersistenceConfiguration:
      type: object
      properties:
        defaultPutExpiration:
          type: integer
          format: int32
        defaultCleanupBatchSize:
          type: integer
          format: int32
        deleteExpiredOnGetRequest:
          type: boolean
        disableAttemptUpdateBeforeInsert:
          type: boolean
    RedisConfiguration:
      type: object
      properties:
        redisProviderType:
          type: string
          enum:
          - STANDALONE
          - CLUSTER
          - SHARDED
          - SENTINEL
        servers:
          type: string
        defaultPutExpiration:
          type: integer
          format: int32
        sentinelMasterGroupName:
          type: string
        password:
          type: string
        useSSL:
          type: boolean
        sslTrustStoreFilePath:
          type: string
        sslTrustStorePassword:
          type: string
        sslKeyStoreFilePath:
          type: string
        sslKeyStorePassword:
          type: string
        maxIdleConnections:
          type: integer
          format: int32
        maxTotalConnections:
          type: integer
          format: int32
        connectionTimeout:
          type: integer
          format: int32
        soTimeout:
          type: integer
          format: int32
        maxRetryAttempts:
          type: integer
          format: int32
    ClientAuth:
      type: object
      properties:
        clientAuths:
          type: object
          additionalProperties:
            uniqueItems: true
            type: array
            items:
              $ref: '#/components/schemas/Scope'
    Scope:
      type: object
      properties:
        dn:
          type: string
        expirationDate:
          type: string
          format: date-time
        deletable:
          type: boolean
        inum:
          type: string
        displayName:
          type: string
        id:
          type: string
        iconUrl:
          type: string
        description:
          type: string
        scopeType:
          type: string
          enum:
          - openid
          - dynamic
          - uma
          - spontaneous
          - oauth
        claims:
          type: array
          items:
            type: string
        defaultScope:
          type: boolean
        groupClaims:
          type: boolean
        dynamicScopeScripts:
          type: array
          items:
            type: string
        umaAuthorizationPolicies:
          type: array
          items:
            type: string
        attributes:
          $ref: '#/components/schemas/ScopeAttributes'
        creatorId:
          type: string
        creatorType:
          type: string
          enum:
          - none
          - client
          - user
          - auto
        creationDate:
          type: string
          format: date-time
        creatorAttributes:
          type: object
          additionalProperties:
            type: string
        umaType:
          type: boolean
        baseDn:
          type: string
    ScopeAttributes:
      type: object
      properties:
        spontaneousClientScopes:
          type: array
          items:
            type: string
        showInConfigurationEndpoint:
          type: boolean
    Client:
      type: object
      properties:
        dn:
          type: string
        expirationDate:
          type: string
          format: date-time
        deletable:
          type: boolean
        clientSecret:
          type: string
        frontChannelLogoutUri:
          type: string
        frontChannelLogoutSessionRequired:
          type: boolean
        registrationAccessToken:
          type: string
        clientIdIssuedAt:
          type: string
          format: date-time
        clientSecretExpiresAt:
          type: string
          format: date-time
        redirectUris:
          type: array
          items:
            type: string
        claimRedirectUris:
          type: array
          items:
            type: string
        responseTypes:
          type: array
          items:
            type: string
            enum:
            - code
            - token
            - id_token
        grantTypes:
          type: array
          items:
            type: string
            enum:
            - none
            - authorization_code
            - implicit
            - password
            - client_credentials
            - refresh_token
            - tx_token
            - urn:ietf:params:oauth:grant-type:uma-ticket
            - urn:ietf:params:oauth:grant-type:token-exchange
            - urn:openid:params:grant-type:ciba
            - urn:ietf:params:oauth:grant-type:device_code
        applicationType:
          type: string
          enum:
          - native
          - web
        contacts:
          type: array
          items:
            type: string
        idTokenTokenBindingCnf:
          type: string
        clientName:
          type: string
        logoUri:
          type: string
        clientUri:
          type: string
        policyUri:
          type: string
        tosUri:
          type: string
        clientNameLocalized:
          $ref: '#/components/schemas/LocalizedString'
        logoUriLocalized:
          $ref: '#/components/schemas/LocalizedString'
        clientUriLocalized:
          $ref: '#/components/schemas/LocalizedString'
        policyUriLocalized:
          $ref: '#/components/schemas/LocalizedString'
        tosUriLocalized:
          $ref: '#/components/schemas/LocalizedString'
        jwksUri:
          type: string
        jwks:
          type: string
        sectorIdentifierUri:
          type: string
        subjectType:
          type: string
          enum:
          - pairwise
          - public
        idTokenSignedResponseAlg:
          type: string
        idTokenEncryptedResponseAlg:
          type: string
        idTokenEncryptedResponseEnc:
          type: string
        userInfoSignedResponseAlg:
          type: string
        userInfoEncryptedResponseAlg:
          type: string
        userInfoEncryptedResponseEnc:
          type: string
        requestObjectSigningAlg:
          type: string
        requestObjectEncryptionAlg:
          type: string
        requestObjectEncryptionEnc:
          type: string
        tokenEndpointAuthMethod:
          type: string
          format: enum
          enum:
          - client_secret_basic
          - client_secret_post
          - client_secret_jwt
          - private_key_jwt
          - access_token
          - tls_client_auth
          - self_signed_tls_client_auth
          - none
        tokenEndpointAuthSigningAlg:
          type: string
        defaultMaxAge:
          type: integer
          format: int32
        defaultAcrValues:
          type: array
          items:
            type: string
        initiateLoginUri:
          type: string
        postLogoutRedirectUris:
          type: array
          items:
            type: string
        requestUris:
          type: array
          items:
            type: string
        scopes:
          type: array
          items:
            type: string
        claims:
          type: array
          items:
            type: string
        trustedClient:
          type: boolean
        lastAccessTime:
          type: string
          format: date-time
        lastLogonTime:
          type: string
          format: date-time
        persistClientAuthorizations:
          type: boolean
        includeClaimsInIdToken:
          type: boolean
        refreshTokenLifetime:
          type: integer
          format: int32
        accessTokenLifetime:
          type: integer
          format: int32
        customAttributes:
          type: array
          items:
            $ref: '#/components/schemas/CustomObjectAttribute'
        customObjectClasses:
          type: array
          items:
            type: string
        rptAsJwt:
          type: boolean
        accessTokenAsJwt:
          type: boolean
        accessTokenSigningAlg:
          type: string
        disabled:
          type: boolean
        authorizedOrigins:
          type: array
          items:
            type: string
        softwareId:
          type: string
        softwareVersion:
          type: string
        softwareStatement:
          type: string
        attributes:
          $ref: '#/components/schemas/ClientAttributes'
        backchannelTokenDeliveryMode:
          type: string
          enum:
          - poll
          - ping
          - push
        backchannelClientNotificationEndpoint:
          type: string
        backchannelAuthenticationRequestSigningAlg:
          type: string
          enum:
          - RS256
          - RS384
          - RS512
          - ES256
          - ES384
          - ES512
          - PS256
          - PS384
          - PS512
        backchannelUserCodeParameter:
          type: boolean
        description:
          type: string
        organization:
          type: string
        groups:
          type: array
          items:
            type: string
        ttl:
          type: integer
          format: int32
        displayName:
          type: string
        baseDn:
          type: string
        inum:
          type: string
    ClientAttributes:
      type: object
      properties:
        tlsClientAuthSubjectDn:
          type: string
        runIntrospectionScriptBeforeJwtCreation:
          type: boolean
        keepClientAuthorizationAfterExpiration:
          type: boolean
        allowSpontaneousScopes:
          type: boolean
        spontaneousScopes:
          type: array
          items:
            type: string
        spontaneousScopeScriptDns:
          type: array
          items:
            type: string
        updateTokenScriptDns:
          type: array
          items:
            type: string
        backchannelLogoutUri:
          type: array
          items:
            type: string
        backchannelLogoutSessionRequired:
          type: boolean
        additionalAudience:
          type: array
          items:
            type: string
        postAuthnScripts:
          type: array
          items:
            type: string
        consentGatheringScripts:
          type: array
          items:
            type: string
        introspectionScripts:
          type: array
          items:
            type: string
        rptClaimsScripts:
          type: array
          items:
            type: string
        ropcScripts:
          type: array
          items:
            type: string
        parLifetime:
          type: integer
          format: int32
        requirePar:
          type: boolean
        dpopBoundAccessToken:
          type: boolean
        jansAuthSignedRespAlg:
          type: string
        jansAuthEncRespAlg:
          type: string
        jansAuthEncRespEnc:
          type: string
        jansSubAttr:
          type: string
        redirectUrisRegex:
          type: string
        jansAuthorizedAcr:
          type: array
          items:
            type: string
        jansDefaultPromptLogin:
          type: boolean
        txTokenLifetime:
          type: integer
          format: int32
        idTokenLifetime:
          type: integer
          format: int32
        allowOfflineAccessWithoutConsent:
          type: boolean
        minimumAcrLevel:
          type: integer
          format: int32
        minimumAcrLevelAutoresolve:
          type: boolean
        additionalTokenEndpointAuthMethods:
          type: array
          items:
            type: string
        minimumAcrPriorityList:
          type: array
          items:
            type: string
        requestedLifetime:
          type: integer
          format: int32
        evidence:
          type: string
        introspectionSignedResponseAlg:
          type: string
        introspectionEncryptedResponseAlg:
          type: string
        introspectionEncryptedResponseEnc:
          type: string
        txTokenSignedResponseAlg:
          type: string
        txTokenEncryptedResponseAlg:
          type: string
        txTokenEncryptedResponseEnc:
          type: string
        authorizationDetailsTypes:
          type: array
          items:
            type: string
    CustomObjectAttribute:
      type: object
      properties:
        name:
          type: string
        multiValued:
          type: boolean
        values:
          type: array
          items:
            type: object
        displayValue:
          type: string
        value:
          type: object
    LocalizedString:
      type: object
      properties:
        values:
          type: object
          additionalProperties:
            type: string
    AgamaConfiguration:
      type: object
      properties:
        mandatoryAttributes:
          type: array
          items:
            type: string
        optionalAttributes:
          type: array
          items:
            type: string
    ApiAppConfiguration:
      type: object
      properties:
        configOauthEnabled:
          type: boolean
        customAttributeValidationEnabled:
          type: boolean
        apiApprovedIssuer:
          type: array
          items:
            type: string
        apiProtectionType:
          type: string
        apiClientId:
          type: string
        apiClientPassword:
          type: string
        endpointInjectionEnabled:
          type: boolean
        authIssuerUrl:
          type: string
        authOpenidConfigurationUrl:
          type: string
        authOpenidIntrospectionUrl:
          type: string
        authOpenidTokenUrl:
          type: string
        authOpenidRevokeUrl:
          type: string
        smallryeHealthRootPath:
          type: string
        exclusiveAuthScopes:
          type: array
          items:
            type: string
        corsConfigurationFilters:
          type: array
          items:
            $ref: '#/components/schemas/CorsConfigurationFilter'
        loggingLevel:
          type: string
        loggingLayout:
          type: string
        externalLoggerConfiguration:
          type: string
        disableJdkLogger:
          type: boolean
        maxCount:
          type: integer
          format: int32
        userExclusionAttributes:
          type: array
          items:
            type: string
        userMandatoryAttributes:
          type: array
          items:
            type: string
        agamaConfiguration:
          $ref: '#/components/schemas/AgamaConfiguration'
        auditLogConf:
          $ref: '#/components/schemas/AuditLogConf'
        dataFormatConversionConf:
          $ref: '#/components/schemas/DataFormatConversionConf'
        plugins:
          type: array
          items:
            $ref: '#/components/schemas/PluginConf'
    AuditLogConf:
      type: object
      properties:
        enabled:
          type: boolean
        ignoreHttpMethod:
          type: array
          items:
            type: string
        headerAttributes:
          type: array
          items:
            type: string
    DataFormatConversionConf:
      type: object
      properties:
        enabled:
          type: boolean
        ignoreHttpMethod:
          type: array
          items:
            type: string
    PluginConf:
      type: object
      properties:
        name:
          type: string
        description:
          type: string
        className:
          type: string
    SmtpConfiguration:
      type: object
      properties:
        valid:
          type: boolean
        host:
          type: string
        port:
          type: integer
          format: int32
        connect_protection:
          type: string
          enum:
          - None
          - StartTls
          - SslTls
        trust_host:
          type: boolean
        from_name:
          type: string
        from_email_address:
          type: string
        requires_authentication:
          type: boolean
        smtp_authentication_account_username:
          type: string
        smtp_authentication_account_password:
          type: string
        key_store:
          type: string
        key_store_password:
          type: string
        key_store_alias:
          type: string
        signing_algorithm:
          type: string
    SmtpTest:
      type: object
      properties:
        sign:
          type: boolean
        subject:
          type: string
        message:
          type: string
    CustomScript:
      type: object
      properties:
        dn:
          type: string
        inum:
          type: string
        name:
          maxLength: 60
          minLength: 2
          pattern: "^[a-zA-Z0-9_\\-\\:\\/\\.]+$"
          type: string
        aliases:
          type: array
          items:
            type: string
        description:
          type: string
        script:
          type: string
        scriptType:
          type: string
          enum:
          - person_authentication
          - authorization_challenge
          - introspection
          - resource_owner_password_credentials
          - application_session
          - cache_refresh
          - client_registration
          - id_generator
          - uma_rpt_policy
          - uma_rpt_claims
          - uma_claims_gathering
          - consent_gathering
          - dynamic_scope
          - spontaneous_scope
          - end_session
          - post_authn
          - select_account
          - scim
          - ciba_end_user_notification
          - revoke_token
          - persistence_extension
          - idp
          - discovery
          - authz_detail
          - update_token
          - config_api_auth
          - modify_ssa_response
          - fido2_extension
          - lock_extension
        programmingLanguage:
          type: string
          enum:
          - python
          - java
        moduleProperties:
          type: array
          items:
            $ref: '#/components/schemas/SimpleCustomProperty'
        configurationProperties:
          type: array
          items:
            $ref: '#/components/schemas/SimpleExtendedCustomProperty'
        level:
          type: integer
          format: int32
        revision:
          type: integer
          format: int64
        enabled:
          type: boolean
        scriptError:
          $ref: '#/components/schemas/ScriptError'
        modified:
          type: boolean
        internal:
          type: boolean
        locationType:
          type: string
          enum:
          - ldap
          - db
          - file
        locationPath:
          type: string
        baseDn:
          type: string
    ScriptError:
      type: object
      properties:
        raisedAt:
          type: string
          format: date-time
        stackTrace:
          type: string
    SimpleCustomProperty:
      type: object
      properties:
        value1:
          type: string
        value2:
          type: string
        description:
          type: string
    SimpleExtendedCustomProperty:
      type: object
      properties:
        value1:
          type: string
        value2:
          type: string
        hide:
          type: boolean
        description:
          type: string
    JSONWebKey:
      type: object
      properties:
        name:
          type: string
        descr:
          type: string
        kid:
          type: string
        kty:
          type: string
          enum:
          - EC
          - RSA
          - OKP
          - oct
        use:
          type: string
          enum:
          - sig
          - enc
        alg:
          type: string
          enum:
          - RS256
          - RS384
          - RS512
          - ES256
          - ES256K
          - ES384
          - ES512
          - PS256
          - PS384
          - PS512
          - EdDSA
          - RSA1_5
          - RSA-OAEP
          - RSA-OAEP-256
          - ECDH-ES
          - ECDH-ES+A128KW
          - ECDH-ES+A192KW
          - ECDH-ES+A256KW
          - A128KW
          - A192KW
          - A256KW
          - A128GCMKW
          - A192GCMKW
          - A256GCMKW
          - PBES2-HS256+A128KW
          - PBES2-HS384+A192KW
          - PBES2-HS512+A256KW
          - dir
        exp:
          type: integer
          format: int64
        crv:
          type: string
          enum:
          - P-256
          - P-256K
          - P-384
          - P-521
          - Ed25519
          - Ed448
        x5c:
          type: array
          items:
            type: string
        "n":
          type: string
        e:
          type: string
        x:
          type: string
        "y":
          type: string
        key_ops_type:
          type: array
          items:
            type: string
            enum:
            - "KeyOps{value='connect'} CONNECT"
            - "KeyOps{value='ssa'} SSA"
            - "KeyOps{value='all'} ALL"
    WebKeysConfiguration:
      type: object
      properties:
        keys:
          type: array
          items:
            $ref: '#/components/schemas/JSONWebKey'
    GluuLdapConfiguration:
      type: object
      properties:
        configId:
          type: string
        bindDN:
          type: string
        bindPassword:
          type: string
        servers:
          type: array
          items:
            type: string
        maxConnections:
          type: integer
          format: int32
        useSSL:
          type: boolean
        baseDNs:
          type: array
          items:
            type: string
        primaryKey:
          type: string
        localPrimaryKey:
          type: string
        useAnonymousBind:
          type: boolean
        enabled:
          type: boolean
        version:
          type: integer
          format: int32
        level:
          type: integer
          format: int32
    Logging:
      type: object
      properties:
        loggingLevel:
          type: string
        loggingLayout:
          type: string
        httpLoggingEnabled:
          type: boolean
        disableJdkLogger:
          type: boolean
        enabledOAuthAuditLogging:
          type: boolean
        externalLoggerConfiguration:
          type: string
        httpLoggingExcludePaths:
          uniqueItems: true
          type: array
          items:
            type: string
    MessageConfiguration:
      type: object
      properties:
        messageProviderType:
          type: string
          enum:
          - DISABLED
          - REDIS
          - POSTGRES
        redisConfiguration:
          $ref: '#/components/schemas/RedisMessageConfiguration'
        postgresConfiguration:
          $ref: '#/components/schemas/PostgresMessageConfiguration'
    PostgresMessageConfiguration:
      type: object
      properties:
        driverClassName:
          type: string
        dbSchemaName:
          type: string
        connectionUri:
          type: string
        authUserName:
          type: string
        authUserPassword:
          type: string
        connectionPoolMaxTotal:
          type: integer
          format: int32
        connectionPoolMaxIdle:
          type: integer
          format: int32
        connectionPoolMinIdle:
          type: integer
          format: int32
        messageWaitMillis:
          type: integer
          format: int32
        messageSleepThreadTime:
          type: integer
          format: int32
    RedisMessageConfiguration:
      type: object
      properties:
        redisProviderType:
          type: string
          enum:
          - STANDALONE
          - CLUSTER
          - SHARDED
          - SENTINEL
        servers:
          type: string
        defaultPutExpiration:
          type: integer
          format: int32
        sentinelMasterGroupName:
          type: string
        password:
          type: string
        useSSL:
          type: boolean
        sslTrustStoreFilePath:
          type: string
        sslTrustStorePassword:
          type: string
        sslKeyStoreFilePath:
          type: string
        sslKeyStorePassword:
          type: string
        maxIdleConnections:
          type: integer
          format: int32
        maxTotalConnections:
          type: integer
          format: int32
        connectionTimeout:
          type: integer
          format: int32
        soTimeout:
          type: integer
          format: int32
        maxRetryAttempts:
          type: integer
          format: int32
    GluuOrganization:
      required:
      - description
      - displayName
      type: object
      properties:
        dn:
          type: string
        displayName:
          maxLength: 60
          minLength: 0
          type: string
        description:
          maxLength: 60
          minLength: 0
          type: string
        member:
          type: string
        countryName:
          type: string
        organization:
          type: string
        status:
          type: string
          enum:
          - active
          - inactive
          - expired
          - register
        managerGroup:
          type: string
        themeColor:
          type: string
        shortName:
          type: string
        customMessages:
          type: array
          items:
            type: string
        title:
          type: string
        jsLogoPath:
          type: string
        jsFaviconPath:
          type: string
        baseDn:
          type: string
    CustomScope:
      type: object
      properties:
        dn:
          type: string
        expirationDate:
          type: string
          format: date-time
        deletable:
          type: boolean
        inum:
          type: string
        displayName:
          type: string
        id:
          type: string
        iconUrl:
          type: string
        description:
          type: string
        scopeType:
          type: string
          enum:
          - openid
          - dynamic
          - uma
          - spontaneous
          - oauth
        claims:
          type: array
          items:
            type: string
        defaultScope:
          type: boolean
        groupClaims:
          type: boolean
        dynamicScopeScripts:
          type: array
          items:
            type: string
        umaAuthorizationPolicies:
          type: array
          items:
            type: string
        attributes:
          $ref: '#/components/schemas/ScopeAttributes'
        creatorId:
          type: string
        creatorType:
          type: string
          enum:
          - none
          - client
          - user
          - auto
        creationDate:
          type: string
          format: date-time
        creatorAttributes:
          type: object
          additionalProperties:
            type: string
        clients:
          type: array
          items:
            $ref: '#/components/schemas/Client'
        umaType:
          type: boolean
        baseDn:
          type: string
    SessionId:
      type: object
      properties:
        dn:
          type: string
        id:
          type: string
        outsideSid:
          type: string
        lastUsedAt:
          type: string
          format: date-time
        userDn:
          type: string
        authenticationTime:
          type: string
          format: date-time
        state:
          type: string
          enum:
          - unauthenticated
          - authenticated
        sessionState:
          type: string
        permissionGranted:
          type: boolean
        permissionGrantedMap:
          $ref: '#/components/schemas/SessionIdAccessMap'
        sessionAttributes:
          type: object
          additionalProperties:
            type: string
        deviceSecrets:
          type: array
          items:
            type: string
        expirationDate:
          type: string
          format: date-time
        deletable:
          type: boolean
        creationDate:
          type: string
          format: date-time
        user:
          $ref: '#/components/schemas/User'
        ttl:
          type: integer
          format: int32
        persisted:
          type: boolean
        opbrowserState:
          type: string
    SessionIdAccessMap:
      type: object
      properties:
        permissionGranted:
          type: object
          additionalProperties:
            type: boolean
          xml:
            name: map
    User:
      type: object
      properties:
        dn:
          type: string
        userId:
          type: string
        updatedAt:
          type: string
          format: date-time
        createdAt:
          type: string
          format: date-time
        oxAuthPersistentJwt:
          type: array
          items:
            type: string
        customAttributes:
          type: array
          items:
            $ref: '#/components/schemas/CustomObjectAttribute'
        customObjectClasses:
          type: array
          items:
            type: string
        status:
          type: string
        baseDn:
          type: string
    UmaResource:
      required:
      - name
      type: object
      properties:
        dn:
          type: string
        inum:
          type: string
        id:
          type: string
        name:
          type: string
        iconUri:
          type: string
        scopes:
          type: array
          items:
            type: string
        scopeExpression:
          type: string
        clients:
          type: array
          items:
            type: string
        resources:
          type: array
          items:
            type: string
        creator:
          type: string
        description:
          type: string
        type:
          type: string
        creationDate:
          type: string
          format: date-time
        expirationDate:
          type: string
          format: date-time
        deletable:
          type: boolean
        ttl:
          type: integer
          format: int32
  securitySchemes:
    oauth2:
      type: oauth2
      flows:
        clientCredentials:
          tokenUrl: "https://{op-hostname}/.../token"
          scopes:
            https://jans.io/oauth/jans-auth-server/config/properties.readonly: View
              Auth Server properties related information
            https://jans.io/oauth/jans-auth-server/config/properties.write: Manage
              Auth Server properties related information
            https://jans.io/oauth/config/attributes.readonly: View attribute related
              information
            https://jans.io/oauth/config/attributes.write: Manage attribute related
              information
            https://jans.io/oauth/config/attributes.delete: Delete attribute related
              information
            https://jans.io/oauth/config/acrs.readonly: View ACRS related information
            https://jans.io/oauth/config/acrs.write: Manage ACRS related information
            https://jans.io/oauth/config/database/ldap.readonly: View LDAP database
              related information
            https://jans.io/oauth/config/database/ldap.write: Manage LDAP database
              related information
            https://jans.io/oauth/config/database/ldap.delete: Delete LDAP database
              related information
            https://jans.io/oauth/config/scripts.readonly: View cache scripts information
            https://jans.io/oauth/config/scripts.write: Manage scripts related information
            https://jans.io/oauth/config/scripts.delete: Delete scripts related information
            https://jans.io/oauth/config/cache.readonly: View cache related information
            https://jans.io/oauth/config/cache.write: Manage cache related information
            https://jans.io/oauth/config/smtp.readonly: View SMTP related information
            https://jans.io/oauth/config/smtp.write: Manage SMTP related information
            https://jans.io/oauth/config/smtp.delete: Delete SMTP related information
            https://jans.io/oauth/config/logging.readonly: View logging related information
            https://jans.io/oauth/config/logging.write: Manage logging related information
            https://jans.io/oauth/config/jwks.readonly: View JWKS related information
            https://jans.io/oauth/config/jwks.write: Manage JWKS related information
            https://jans.io/oauth/config/jwks.delete: Delete JWKS related information
            https://jans.io/oauth/config/openid/clients.readonly: View clients related
              information
            https://jans.io/oauth/config/openid/clients.write: Manage clients related
              information
            https://jans.io/oauth/config/openid/clients.delete: Delete clients related
              information
            https://jans.io/oauth/config/scopes.readonly: View scope related information
            https://jans.io/oauth/config/scopes.write: Manage scope related information
            https://jans.io/oauth/config/scopes.delete: Delete scope related information
            https://jans.io/oauth/config/uma/resources.readonly: View UMA Resource
              related information
            https://jans.io/oauth/config/uma/resources.write: Manage UMA Resource
              related information
            https://jans.io/oauth/config/uma/resources.delete: Delete UMA Resource
              related information
            https://jans.io/oauth/config/stats.readonly: View server with basic statistic
            https://jans.io/oauth/config/organization.readonly: View organization
              configuration information
            https://jans.io/oauth/config/organization.write: Manage organization configuration
              information
            https://jans.io/oauth/config/agama.readonly: View Agama Flow related information
            https://jans.io/oauth/config/agama.write: Manage Agama Flow related information
            https://jans.io/oauth/config/agama.delete: Delete Agama Flow related information
            https://jans.io/oauth/jans-auth-server/session.readonly: View Session
              related information
            https://jans.io/oauth/jans-auth-server/session.delete: Delete Session
              information
            https://jans.io/oauth/config/read-all: Admin read scope
            https://jans.io/oauth/config/write-all: Admin write scope
            https://jans.io/oauth/config/delete-all: Admin delete scope
            https://jans.io/oauth/config/openid-read: View OpenID functionality
            https://jans.io/oauth/config/openid/openid-write: Manage OpenID functionality
            https://jans.io/oauth/config/openid/openid-delete: Delete OpenID functionality
            https://jans.io/oauth/config/uma-read: View UMA functionality
            https://jans.io/oauth/config/uma-write: Manage UMA functionality
            https://jans.io/oauth/config/uma-delete: Delete UMA functionality
            https://jans.io/oauth/config/plugin.readonly: View Plugin information
            https://jans.io/oauth/config/properties.readonly: View Config-API related
              configuration properties
            https://jans.io/oauth/config/properties.write: Manage Config-API related
              configuration properties
            https://jans.io/oauth/client/authorizations.readonly: View ClientAuthorizations
            https://jans.io/oauth/client/authorizations.delete: Revoke ClientAuthorizations<|MERGE_RESOLUTION|>--- conflicted
+++ resolved
@@ -7896,22 +7896,13 @@
           type: string
         selected:
           type: boolean
-<<<<<<< HEAD
+        userCanEdit:
+          type: boolean
+        adminCanView:
+          type: boolean
+        adminCanEdit:
+          type: boolean
         userCanView:
-=======
-        userCanEdit:
->>>>>>> 723f670a
-          type: boolean
-        userCanEdit:
-          type: boolean
-        adminCanView:
-          type: boolean
-        adminCanEdit:
-<<<<<<< HEAD
-=======
-          type: boolean
-        userCanView:
->>>>>>> 723f670a
           type: boolean
         adminCanAccess:
           type: boolean

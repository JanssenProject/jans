--- conflicted
+++ resolved
@@ -7864,23 +7864,17 @@
           type: boolean
         userCanEdit:
           type: boolean
-        userCanEdit:
+        userCanView:
           type: boolean
         adminCanView:
           type: boolean
         adminCanEdit:
           type: boolean
-<<<<<<< HEAD
-        userCanView:
-=======
         userCanAccess:
           type: boolean
         adminCanAccess:
->>>>>>> 077a57af
           type: boolean
         whitePagesCanView:
-          type: boolean
-        adminCanAccess:
           type: boolean
         baseDn:
           type: string
@@ -9201,16 +9195,6 @@
           type: string
         tokenEndpointAuthMethod:
           type: string
-          format: enum
-          enum:
-          - client_secret_basic
-          - client_secret_post
-          - client_secret_jwt
-          - private_key_jwt
-          - access_token
-          - tls_client_auth
-          - self_signed_tls_client_auth
-          - none
         tokenEndpointAuthSigningAlg:
           type: string
         defaultMaxAge:
@@ -9428,10 +9412,6 @@
           type: string
         introspectionEncryptedResponseEnc:
           type: string
-        authorizationDetailsTypes:
-          type: array
-          items:
-            type: string
     CustomObjectAttribute:
       type: object
       properties:
@@ -10122,10 +10102,10 @@
         ttl:
           type: integer
           format: int32
+        persisted:
+          type: boolean
         opbrowserState:
           type: string
-        persisted:
-          type: boolean
     SessionIdAccessMap:
       type: object
       properties:

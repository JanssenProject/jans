openapi: 3.0.1
info:
  title: Jans Config API
  contact:
    name: Contact
    url: https://github.com/JanssenProject/jans/discussions
  license:
    name: License
    url: https://github.com/JanssenProject/jans/blob/main/LICENSE
  version: OAS Version
servers:
- url: https://jans.local.io
  description: The Jans server
tags:
- name: Attribute
- name: Default Authentication Method
- name: Cache Configuration
- name: Cache Configuration – Memcached
- name: Cache Configuration – Redis
- name: Cache Configuration – in-Memory
- name: Cache Configuration – Native-Persistence
- name: Configuration – Properties
- name: Configuration – SMTP
- name: Configuration – Logging
- name: Configuration – JWK - JSON Web Key (JWK)
- name: Custom Scripts
- name: Database - LDAP configuration
- name: OAuth - OpenID Connect - Clients
- name: OAuth - UMA Resources
- name: OAuth - Scopes
- name: Agama - Configuration
- name: Agama
- name: Statistics - User
- name: Health - Check
- name: Server Stats
- name: Auth - Session Management
- name: Organization Configuration
- name: Auth Server Health - Check
- name: Plugins
- name: Configuration – Config API
- name: Client Authorization
- name: Jans Assets
paths:
  /api/v1/health/app-version:
    get:
      tags:
      - Health - Check
      summary: Returns application version
      description: Returns application version
      operationId: get-app-version
      parameters:
      - name: artifact
        in: query
        description: artifact name for which version is requied else ALL
        schema:
          type: string
          default: all
      responses:
        "200":
          description: Ok
          content:
            application/json:
              schema:
                $ref: '#/components/schemas/JsonNode'
        "500":
          description: InternalServerError
      security:
      - oauth2:
        - https://jans.io/oauth/config/app-version.readonly
  /api/v1/health:
    get:
      tags:
      - Health - Check
      summary: Returns application health status
      description: Returns application health status
      operationId: get-config-health
      responses:
        "200":
          description: Ok
          content:
            application/json:
              schema:
                type: array
                items:
                  $ref: '#/components/schemas/HealthStatus'
        "500":
          description: InternalServerError
  /api/v1/health/live:
    get:
      tags:
      - Health - Check
      summary: Returns application liveness status
      description: Returns application liveness status
      operationId: get-config-health-live
      responses:
        "200":
          description: Ok
          content:
            application/json:
              schema:
                $ref: '#/components/schemas/Status'
        "500":
          description: InternalServerError
  /api/v1/health/ready:
    get:
      tags:
      - Health - Check
      summary: Returns application readiness status
      description: Returns application readiness status
      operationId: get-config-health-ready
      responses:
        "200":
          description: Ok
          content:
            application/json:
              schema:
                $ref: '#/components/schemas/Status'
        "500":
          description: InternalServerError
  /api/v1/health/server-stat:
    get:
      tags:
      - Health - Check
      summary: Returns application server status
      description: Returns application server status
      operationId: get-server-stat
      responses:
        "200":
          description: Ok
          content:
            application/json:
              schema:
                $ref: '#/components/schemas/StatsData'
        "500":
          description: InternalServerError
  /api/v1/acrs:
    get:
      tags:
      - Default Authentication Method
      summary: Gets default authentication method.
      description: Gets default authentication method.
      operationId: get-acrs
      responses:
        "200":
          description: Ok
          content:
            application/json:
              schema:
                $ref: '#/components/schemas/AuthenticationMethod'
              examples:
                Response example:
                  description: Response example
                  value: |
                    {
                      "defaultAcr": "basic"
                    }
        "401":
          description: Unauthorized
        "500":
          description: InternalServerError
      security:
      - oauth2:
        - https://jans.io/oauth/config/acrs.readonly
        - https://jans.io/oauth/config/acrs.write
        - https://jans.io/oauth/config/read-all
    put:
      tags:
      - Default Authentication Method
      summary: Updates default authentication method.
      description: Updates default authentication method.
      operationId: put-acrs
      requestBody:
        description: String representing patch-document.
        content:
          application/json:
            schema:
              $ref: '#/components/schemas/AuthenticationMethod'
            examples:
              Request json example:
                description: Request json example
                value: |
                  {
                    "defaultAcr": "basic"
                  }
      responses:
        "200":
          description: Ok
          content:
            application/json:
              schema:
                $ref: '#/components/schemas/AuthenticationMethod'
        "400":
          description: Bad Request
          content:
            application/json:
              schema:
                $ref: '#/components/schemas/ApiError'
        "401":
          description: Unauthorized
          content:
            application/json:
              schema:
                $ref: '#/components/schemas/ApiError'
        "500":
          description: InternalServerError
          content:
            application/json:
              schema:
                $ref: '#/components/schemas/ApiError'
      security:
      - oauth2:
        - https://jans.io/oauth/config/acrs.write
        - https://jans.io/oauth/config/write-all
  /api/v1/agama-deployment/{name}:
    get:
      tags:
      - Agama
      summary: Fetches deployed Agama project based on name.
      description: Fetches deployed Agama project based on name.
      operationId: get-agama-prj-by-name
      parameters:
      - name: name
        in: path
        description: Agama project name
        required: true
        schema:
          type: string
      responses:
        "200":
          description: Agama project
          content:
            application/json:
              schema:
                $ref: '#/components/schemas/Deployment'
              examples:
                Response json example:
                  description: Response json example
                  value: ""
        "204":
          description: No Content
        "401":
          description: Unauthorized
        "404":
          description: Not Found
        "500":
          description: InternalServerError
      security:
      - oauth2:
        - https://jans.io/oauth/config/agama.readonly
    post:
      tags:
      - Agama
      summary: Deploy an Agama project.
      description: Deploy an Agama project.
      operationId: post-agama-prj
      parameters:
      - name: name
        in: path
        description: Agama project name
        required: true
        schema:
          type: string
      - name: autoconfigure
        in: query
        description: 'Boolean value to indicating to auto configure the project '
        schema:
          type: string
      requestBody:
        description: Agama gama file
        content:
          application/zip:
            schema:
              type: array
              items:
                type: string
                format: byte
      responses:
        "202":
          description: Agama project accepted
          content:
            application/zip:
              schema:
                type: string
              examples:
                Response json example:
                  description: Response json example
                  value: ""
        "400":
          description: Bad Request
        "401":
          description: Unauthorized
        "409":
          description: Conflict
        "500":
          description: InternalServerError
      security:
      - oauth2:
        - https://jans.io/oauth/config/agama.write
    delete:
      tags:
      - Agama
      summary: Delete a deployed Agama project.
      description: Delete a deployed Agama project.
      operationId: delete-agama-prj
      parameters:
      - name: name
        in: path
        description: Agama project name
        required: true
        schema:
          type: string
      responses:
        "204":
          description: No Content
        "401":
          description: Unauthorized
        "404":
          description: Not Found
        "409":
          description: Conflict
        "500":
          description: InternalServerError
      security:
      - oauth2:
        - https://jans.io/oauth/config/agama.delete
  /api/v1/agama-deployment/configs/{name}:
    get:
      tags:
      - Agama
      summary: Retrieve the list of configs based on name.
      description: Retrieve the list of configs based on name.
      operationId: get-agama-prj-configs
      parameters:
      - name: name
        in: path
        description: Agama project name
        required: true
        schema:
          type: string
      responses:
        "200":
          description: Agama projects configs
          content:
            application/json:
              schema:
                type: string
              examples:
                Response json example:
                  description: Response json example
                  value: ""
        "401":
          description: Unauthorized
        "500":
          description: InternalServerError
      security:
      - oauth2:
        - https://jans.io/oauth/config/agama.readonly
    put:
      tags:
      - Agama
      summary: Update an Agama project.
      description: Update an Agama project.
      operationId: put-agama-prj
      parameters:
      - name: name
        in: path
        description: Agama project name
        required: true
        schema:
          type: string
      requestBody:
        description: "Agama flow config, key is `name` of config property and `value`\
          \ is the property value. "
        content:
          application/json:
            schema:
              type: object
              additionalProperties:
                type: object
                additionalProperties:
                  type: object
      responses:
        "202":
          description: Agama project accepted
          content:
            application/json:
              schema:
                type: string
              examples:
                Response json example:
                  description: Response json example
                  value: ""
        "400":
          description: Bad Request
        "401":
          description: Unauthorized
        "409":
          description: Conflict
        "500":
          description: InternalServerError
      security:
      - oauth2:
        - https://jans.io/oauth/config/agama.write
  /api/v1/agama-deployment:
    get:
      tags:
      - Agama
      summary: Retrieve the list of projects deployed currently.
      description: Retrieve the list of projects deployed currently.
      operationId: get-agama-prj
      parameters:
      - name: start
        in: query
        description: Start index for the result
        schema:
          type: integer
          format: int32
      - name: count
        in: query
        description: Search size - count of the results to return
        schema:
          type: integer
          format: int32
      responses:
        "200":
          description: Agama projects
          content:
            application/json:
              schema:
                $ref: '#/components/schemas/PagedResult'
              examples:
                Response json example:
                  description: Response json example
                  value: ""
        "401":
          description: Unauthorized
        "500":
          description: InternalServerError
      security:
      - oauth2:
        - https://jans.io/oauth/config/agama.readonly
  /api/v1/agama/syntax-check/{qname}:
    post:
      tags:
      - Agama - Configuration
      summary: Determine if the text passed is valid Agama code
      description: Determine if the text passed is valid Agama code
      operationId: agama-syntax-check
      parameters:
      - name: qname
        in: path
        description: Agama Flow name
        required: true
        schema:
          type: string
      requestBody:
        content:
          text/plain:
            schema:
              type: string
      responses:
        "200":
          description: Agama Syntax Check message
          content:
            application/json:
              schema:
                type: string
        "401":
          description: Unauthorized
        "500":
          description: InternalServerError
      security:
      - oauth2:
        - https://jans.io/oauth/config/agama.readonly
        - https://jans.io/oauth/config/agama.write
        - https://jans.io/oauth/config/read-all
  /api/v1/jans-assets/{inum}:
    get:
      tags:
      - Jans Assets
      summary: Gets an asset by inum - unique identifier
      description: Gets an asset by inum - unique identifier
      operationId: get-asset-by-inum
      parameters:
      - name: inum
        in: path
        description: Asset Inum
        required: true
        schema:
          type: string
      responses:
        "200":
          description: Ok
          content:
            application/json:
              schema:
                $ref: '#/components/schemas/PagedResult'
              examples:
                Response example:
                  description: Response example
                  value: |
                    {
                        "dn": "inum=0b436302-b729-4eb2-b211-335980dcab43,ou=document,o=jans",
                        "selected": false,
                        "inum": "0b436302-b729-4eb2-b211-335980dcab43",
                        "displayName": "mermaid-extra.css",
                        "description": "/opt/jans/jetty/jans-config-api/",
                        "document": ".mermaid {\r\n\toverflow: auto;\r\n}\r\n\r\n.mermaid svg {\r\n\twidth: 1315px;\r\n\theight: 600px;\r\n}\r\n",
                        "jansModuleProperty": [
                            "config-api",
                            "jar",
                            "/opt/jans/jetty/jans-config-api/custom/lib"
                        ],
                        "jansLevel": "1",
                        "jansRevision": "2",
                        "jansEnabled": true,
                        "baseDn": "inum=0b436302-b729-4eb2-b211-335980dcab43,ou=document,o=jans"
                    }
        "401":
          description: Unauthorized
        "404":
          description: Not Found
          content:
            application/json:
              schema:
                $ref: '#/components/schemas/ApiError'
        "500":
          description: InternalServerError
          content:
            application/json:
              schema:
                $ref: '#/components/schemas/ApiError'
      security:
      - oauth2:
        - https://jans.io/oauth/config/jans_asset-read
    delete:
      tags:
      - Jans Assets
      summary: Delete an asset
      description: Delete an asset
      operationId: delete-asset
      parameters:
      - name: inum
        in: path
        description: Asset identifier
        required: true
        schema:
          type: string
      responses:
        "204":
          description: No Content
        "400":
          description: Bad Request
          content:
            application/json:
              schema:
                $ref: '#/components/schemas/ApiError'
        "401":
          description: Unauthorized
        "404":
          description: Not Found
          content:
            application/json:
              schema:
                $ref: '#/components/schemas/ApiError'
        "500":
          description: InternalServerError
          content:
            application/json:
              schema:
                $ref: '#/components/schemas/ApiError'
      security:
      - oauth2:
        - https://jans.io/oauth/config/jans_asset-delete
  /api/v1/jans-assets/name/{name}:
    get:
      tags:
      - Jans Assets
      summary: Fetch asset by name
      description: Fetch asset by name.
      operationId: get-asset-by-name
      parameters:
      - name: name
        in: path
        description: Asset Name
        required: true
        schema:
          type: string
      responses:
        "200":
          description: Ok
          content:
            application/json:
              schema:
                $ref: '#/components/schemas/DocumentPagedResult'
              examples:
                Response example:
                  description: Response example
                  value: ""
        "401":
          description: Unauthorized
        "404":
          description: Not Found
          content:
            application/json:
              schema:
                $ref: '#/components/schemas/ApiError'
        "500":
          description: InternalServerError
          content:
            application/json:
              schema:
                $ref: '#/components/schemas/ApiError'
      security:
      - oauth2:
        - https://jans.io/oauth/config/jans_asset-read
  /api/v1/jans-assets:
    get:
      tags:
      - Jans Assets
      summary: Gets all Jans assets.
      description: Gets all Jans assets.
      operationId: get-all-assets
      parameters:
      - name: limit
        in: query
        description: Search size - max size of the results to return
        schema:
          type: integer
          format: int32
          default: 50
      - name: pattern
        in: query
        description: Search pattern
        schema:
          type: string
          default: ""
      - name: status
        in: query
        description: Status of the attribute
        schema:
          type: string
          default: all
      - name: startIndex
        in: query
        description: The 1-based index of the first query result
        schema:
          type: integer
          format: int32
          default: 0
      - name: sortBy
        in: query
        description: Attribute whose value will be used to order the returned response
        schema:
          type: string
          default: inum
      - name: sortOrder
        in: query
        description: Order in which the sortBy param is applied. Allowed values are
          "ascending" and "descending"
        schema:
          type: string
          default: ascending
      - name: fieldValuePair
        in: query
        description: Field and value pair for seraching
        schema:
          type: string
          default: ""
        examples:
          Field value example:
            description: Field value example
            value: "adminCanEdit=true,dataType=string"
      responses:
        "200":
          description: Ok
          content:
            application/json:
              schema:
                $ref: '#/components/schemas/DocumentPagedResult'
              examples:
                Response example:
                  description: Response example
                  value: |
                    {
                        "start": 0,
                        "totalEntriesCount": 2,
                        "entriesCount": 2,
                        "entries": [
                            {
                                "dn": "inum=0b436302-b729-4eb2-b211-335980dcab43,ou=document,o=jans",
                                "selected": false,
                                "inum": "0b436302-b729-4eb2-b211-335980dcab43",
                                "displayName": "mermaid-extra.css",
                                "description": "/opt/jans/jetty/jans-config-api/",
                                "document": ".mermaid {\r\n\toverflow: auto;\r\n}\r\n\r\n.mermaid svg {\r\n\twidth: 1315px;\r\n\theight: 600px;\r\n}\r\n",
                                "jansModuleProperty": [
                                    "config-api",
                                    "jar",
                                    "/opt/jans/jetty/jans-config-api/custom/lib"
                                ],
                                "jansLevel": "1",
                                "jansRevision": "2",
                                "jansEnabled": true,
                                "baseDn": "inum=0b436302-b729-4eb2-b211-335980dcab43,ou=document,o=jans"
                            },
                            {
                                "dn": "inum=9d2f39f5-a910-4a03-a888-6f0f1ee03445,ou=document,o=jans",
                                "selected": false,
                                "inum": "9d2f39f5-a910-4a03-a888-6f0f1ee03445",
                                "displayName": "kc-saml-plugin.jar",
                                "description": "/opt/jans/jetty/jans-config-api/",
                                "creationDate": "2024-03-14T12:53:00",
                                "jansModuleProperty": [
                                    "config-api",
                                    "jar",
                                    "/opt/jans/jetty/jans-config-api/custom/lib"
                                ],
                                "jansEnabled": true,
                                "baseDn": "inum=9d2f39f5-a910-4a03-a888-6f0f1ee03445,ou=document,o=jans"
                            }
                        ]
                    }
        "401":
          description: Unauthorized
        "500":
          description: InternalServerError
          content:
            application/json:
              schema:
                $ref: '#/components/schemas/ApiError'
      security:
      - oauth2:
        - https://jans.io/oauth/config/jans_asset-read
  /api/v1/jans-assets/services:
    get:
      tags:
      - Jans Assets
      summary: Gets asset services
      description: Gets asset services
      operationId: get-asset-services
      responses:
        "200":
          description: Ok
          content:
            application/json:
              schema:
                type: array
                items:
                  type: string
        "401":
          description: Unauthorized
        "404":
          description: Not Found
          content:
            application/json:
              schema:
                $ref: '#/components/schemas/ApiError'
        "500":
          description: InternalServerError
          content:
            application/json:
              schema:
                $ref: '#/components/schemas/ApiError'
      security:
      - oauth2:
        - https://jans.io/oauth/config/jans_asset-read
  /api/v1/jans-assets/asset-type:
    get:
      tags:
      - Jans Assets
      summary: Get valid asset types
      description: Get valid asset types
      operationId: get-asset-types
      responses:
        "200":
          description: Ok
          content:
            application/json:
              schema:
                type: array
                items:
                  type: string
        "401":
          description: Unauthorized
        "404":
          description: Not Found
          content:
            application/json:
              schema:
                $ref: '#/components/schemas/ApiError'
        "500":
          description: InternalServerError
          content:
            application/json:
              schema:
                $ref: '#/components/schemas/ApiError'
      security:
      - oauth2:
        - https://jans.io/oauth/config/jans_asset-read
  /api/v1/jans-assets/service/{service-name}:
    post:
      tags:
      - Jans Assets
      summary: Load assets on server for a service
      description: Load assets on server for a service
      operationId: load-service-asset
      parameters:
      - name: service-name
        in: path
        description: Service Name
        required: true
        schema:
          type: string
      requestBody:
        description: String multipart form.
        content:
          multipart/form-data:
            schema:
              type: string
      responses:
        "200":
          description: Asset file loaded
          content:
            application/json:
              schema:
                type: string
              examples:
                Response json example:
                  description: Response json example
                  value: ""
        "400":
          description: Bad Request
          content:
            application/json:
              schema:
                $ref: '#/components/schemas/ApiError'
        "401":
          description: Unauthorized
        "404":
          description: Not Found
          content:
            application/json:
              schema:
                $ref: '#/components/schemas/ApiError'
        "500":
          description: InternalServerError
          content:
            application/json:
              schema:
                $ref: '#/components/schemas/ApiError'
      security:
      - oauth2:
        - https://jans.io/oauth/config/jans_asset-write
  /api/v1/jans-assets/upload:
    put:
      tags:
      - Jans Assets
      summary: Update existing asset
      description: Update existing asset
      operationId: put-asset
      requestBody:
        description: String multipart form.
        content:
          multipart/form-data:
            schema:
              $ref: '#/components/schemas/AssetForm'
            examples:
              Response json example:
                description: Response json example
                value: "{\n    \"dn\": \"inum=ed901270-c0cd-43cf-a683-10795ff66349,ou=document,o=jans\"\
                  ,\n    \"selected\": false,\n    \"inum\": \"ed901270-c0cd-43cf-a683-10795ff66349\"\
                  ,\n    \"displayName\": \"janssen_dove_icon.png\",\n    \"description\"\
                  : \"/opt/jans/jetty/jans-auth/custom/static\",\n\t\"jansModuleProperty\"\
                  : [\n        \"agama\",\n        \"img\",\n        \"/opt/jans/jetty/jans-auth\"\
                  \n    ],\n    \"jansLevel\": \"1\",\n    \"jansRevision\": \"2\"\
                  ,\n    \"jansEnabled\": true,\n    \"baseDn\": \"inum=ed901270-c0cd-43cf-a683-10795ff66349,ou=document,o=jans\"\
                  \n}\n"
      responses:
        "200":
          description: Modified Asset
          content:
            application/json-patch+json:
              schema:
                $ref: '#/components/schemas/Document'
              examples:
                Response json example:
                  description: Response json example
                  value: "{\n    \"dn\": \"inum=ed901270-c0cd-43cf-a683-10795ff66349,ou=document,o=jans\"\
                    ,\n    \"selected\": false,\n    \"inum\": \"ed901270-c0cd-43cf-a683-10795ff66349\"\
                    ,\n    \"displayName\": \"janssen_dove_icon.png\",\n    \"description\"\
                    : \"/opt/jans/jetty/jans-auth/custom/static\",\n\t\"jansModuleProperty\"\
                    : [\n        \"agama\",\n        \"img\",\n        \"/opt/jans/jetty/jans-auth\"\
                    \n    ],\n    \"jansLevel\": \"1\",\n    \"jansRevision\": \"\
                    2\",\n    \"jansEnabled\": true,\n    \"baseDn\": \"inum=ed901270-c0cd-43cf-a683-10795ff66349,ou=document,o=jans\"\
                    \n}\n"
        "400":
          description: Bad Request
          content:
            application/json:
              schema:
                $ref: '#/components/schemas/ApiError'
        "401":
          description: Unauthorized
          content:
            application/json:
              schema:
                $ref: '#/components/schemas/ApiError'
        "404":
          description: Not Found
          content:
            application/json:
              schema:
                $ref: '#/components/schemas/ApiError'
        "500":
          description: InternalServerError
          content:
            application/json:
              schema:
                $ref: '#/components/schemas/ApiError'
      security:
      - oauth2:
        - https://jans.io/oauth/config/jans_asset-write
    post:
      tags:
      - Jans Assets
      summary: Upload new asset
      description: Upload new asset
      operationId: post-new-asset
      requestBody:
        description: String multipart form.
        content:
          multipart/form-data:
            schema:
              $ref: '#/components/schemas/AssetForm'
            examples:
              Response json example:
                description: Response json example
                value: "{\n    \"displayName\": \"kc-saml-plugin.jar\",\n    \"description\"\
                  : \"Config api pligin\",\n    \"document\":\"\",\n    \"jansModuleProperty\"\
                  : [\n\t\t\"config-api\",\n\t\t\"jar\",\n\t\t\"/opt/jans/jetty/jans-config-api/custom/lib\"\
                  \n\t],\t\n    \"jansLevel\": \"1\",\n    \"jansRevision\": \"1\"\
                  ,\n    \"jansEnabled\": true,\n    \"jansAlias\": \"\"\n}\n"
      responses:
        "201":
          description: Newly created Asset
          content:
            application/json-patch+json:
              schema:
                $ref: '#/components/schemas/Document'
              examples:
                Response json example:
                  description: Response json example
                  value: "{\n    \"displayName\": \"kc-saml-plugin.jar\",\n    \"\
                    description\": \"Config api pligin\",\n    \"document\":\"\",\n\
                    \    \"jansModuleProperty\": [\n\t\t\"config-api\",\n\t\t\"jar\"\
                    ,\n\t\t\"/opt/jans/jetty/jans-config-api/custom/lib\"\n\t],\t\n\
                    \    \"jansLevel\": \"1\",\n    \"jansRevision\": \"1\",\n   \
                    \ \"jansEnabled\": true,\n    \"jansAlias\": \"\"\n}\n"
        "400":
          description: Bad Request
          content:
            application/json:
              schema:
                $ref: '#/components/schemas/ApiError'
        "401":
          description: Unauthorized
        "404":
          description: Not Found
          content:
            application/json:
              schema:
                $ref: '#/components/schemas/ApiError'
        "500":
          description: InternalServerError
          content:
            application/json:
              schema:
                $ref: '#/components/schemas/ApiError'
      security:
      - oauth2:
        - https://jans.io/oauth/config/jans_asset-write
  /api/v1/attributes:
    get:
      tags:
      - Attribute
      summary: Gets a list of Jans attributes.
      description: Gets a list of Jans attributes.
      operationId: get-attributes
      parameters:
      - name: limit
        in: query
        description: Search size - max size of the results to return
        schema:
          type: integer
          format: int32
          default: 50
      - name: pattern
        in: query
        description: Search pattern
        schema:
          type: string
          default: ""
      - name: status
        in: query
        description: Status of the attribute
        schema:
          type: string
          default: all
      - name: startIndex
        in: query
        description: The 1-based index of the first query result
        schema:
          type: integer
          format: int32
          default: 0
      - name: sortBy
        in: query
        description: Attribute whose value will be used to order the returned response
        schema:
          type: string
          default: inum
      - name: sortOrder
        in: query
        description: Order in which the sortBy param is applied. Allowed values are
          "ascending" and "descending"
        schema:
          type: string
          default: ascending
      - name: fieldValuePair
        in: query
        description: Field and value pair for seraching
        schema:
          type: string
          default: ""
        examples:
          Field value example:
            description: Field value example
            value: "adminCanEdit=true,dataType=string"
      responses:
        "200":
          description: Ok
          content:
            application/json:
              schema:
                $ref: '#/components/schemas/PagedResult'
              examples:
                Response example:
                  description: Response example
                  value: |
                    {
                        "start": 0,
                        "totalEntriesCount": 78,
                        "entriesCount": 2,
                        "entries": [
                            {
                                "dn": "inum=08E2,ou=attributes,o=jans",
                                "selected": false,
                                "inum": "08E2",
                                "name": "departmentNumber",
                                "displayName": "Department",
                                "description": "Organizational Department",
                                "origin": "jansCustomPerson",
                                "dataType": "string",
                                "editType": [
                                    "admin"
                                ],
                                "viewType": [
                                    "user",
                                    "admin"
                                ],
                                "claimName": "department_number",
                                "status": "inactive",
                                "saml1Uri": "urn:mace:dir:attribute-def:departmentNumber",
                                "saml2Uri": "urn:oid:2.16.840.1.113730.3.1.2",
                                "urn": "urn:mace:dir:attribute-def:departmentNumber",
                                "oxMultiValuedAttribute": false,
                                "custom": false,
                                "whitePagesCanView": false,
                                "adminCanEdit": true,
                                "userCanView": true,
                                "userCanEdit": false,
                                "adminCanAccess": true,
                                "adminCanView": true,
                                "userCanAccess": true,
                                "baseDn": "inum=08E2,ou=attributes,o=jans"
                            },
                            {
                                "dn": "inum=0C18,ou=attributes,o=jans",
                                "selected": false,
                                "inum": "0C18",
                                "name": "telephoneNumber",
                                "displayName": "Home Telephone Number",
                                "description": "Home Telephone Number",
                                "origin": "jansCustomPerson",
                                "dataType": "string",
                                "editType": [
                                    "user",
                                    "admin"
                                ],
                                "viewType": [
                                    "user",
                                    "admin"
                                ],
                                "claimName": "phone_number",
                                "status": "inactive",
                                "saml1Uri": "urn:mace:dir:attribute-def:telephoneNumber",
                                "saml2Uri": "urn:oid:2.5.4.20",
                                "urn": "urn:mace:dir:attribute-def:phone_number",
                                "oxMultiValuedAttribute": false,
                                "custom": false,
                                "whitePagesCanView": false,
                                "adminCanEdit": true,
                                "userCanView": true,
                                "userCanEdit": true,
                                "adminCanAccess": true,
                                "adminCanView": true,
                                "userCanAccess": true,
                                "baseDn": "inum=0C18,ou=attributes,o=jans"
                            }
                    }
        "401":
          description: Unauthorized
        "500":
          description: InternalServerError
      security:
      - oauth2:
        - https://jans.io/oauth/config/attributes.readonly
    put:
      tags:
      - Attribute
      summary: Updates an existing attribute
      description: Updates an existing attribute
      operationId: put-attributes
      requestBody:
        description: JansAttribute object
        content:
          application/json:
            schema:
              $ref: '#/components/schemas/JansAttribute'
            examples:
              Request example:
                description: Request example
                value: |
                  {
                      "adminCanAccess": true,
                      "adminCanEdit": true,
                      "adminCanView": true,
                      "custom": false,
                      "dataType": "string",
                      "description": "QAAdded Attribute",
                      "displayName": "QAAdded Attribute",
                      "editType": [
                          "admin",
                          "user"
                      ],
                      "name": "qaattribute",
                      "origin": "jansPerson",
                      "jansMultivaluedAttr": false,
                      "status": "active",
                      "urn": "urn:mace:dir:attribute-def:qaattribute",
                      "userCanAccess": true,
                      "userCanEdit": true,
                      "userCanView": true,
                      "viewType": [
                          "admin",
                          "user"
                      ],
                      "whitePagesCanView": false
                  }
      responses:
        "200":
          description: Ok
          content:
            application/json:
              schema:
                $ref: '#/components/schemas/JansAttribute'
              examples:
                Response example:
                  description: Response example
                  value: |
                    {
                        "adminCanAccess": true,
                        "adminCanEdit": true,
                        "adminCanView": true,
                        "custom": false,
                        "dataType": "string",
                        "description": "QAAdded Attribute",
                        "displayName": "QAAdded Attribute",
                        "editType": [
                            "admin",
                            "user"
                        ],
                        "name": "qaattribute",
                        "origin": "jansPerson",
                        "jansMultivaluedAttr": false,
                        "status": "active",
                        "urn": "urn:mace:dir:attribute-def:qaattribute",
                        "userCanAccess": true,
                        "userCanEdit": true,
                        "userCanView": true,
                        "viewType": [
                            "admin",
                            "user"
                        ],
                        "whitePagesCanView": false
                    }
        "401":
          description: Unauthorized
        "406":
          description: NotAcceptable
        "500":
          description: InternalServerError
      security:
      - oauth2:
        - https://jans.io/oauth/config/attributes.write
    post:
      tags:
      - Attribute
      summary: Adds a new attribute
      description: Adds a new attribute
      operationId: post-attributes
      requestBody:
        description: JansAttribute object
        content:
          application/json:
            schema:
              $ref: '#/components/schemas/JansAttribute'
            examples:
              Request example:
                description: Request example
                value: |
                  {
                      "adminCanAccess": true,
                      "adminCanEdit": true,
                      "adminCanView": true,
                      "custom": false,
                      "dataType": "string",
                      "description": "QAAdded Attribute",
                      "displayName": "QAAdded Attribute",
                      "editType": [
                          "admin",
                          "user"
                      ],
                      "name": "qaattribute",
                      "origin": "jansPerson",
                      "jansMultivaluedAttr": false,
                      "status": "active",
                      "urn": "urn:mace:dir:attribute-def:qaattribute",
                      "userCanAccess": true,
                      "userCanEdit": true,
                      "userCanView": true,
                      "viewType": [
                          "admin",
                          "user"
                      ],
                      "whitePagesCanView": false
                  }
      responses:
        "201":
          description: Created
          content:
            application/json:
              schema:
                $ref: '#/components/schemas/JansAttribute'
              examples:
                Response example:
                  description: Response example
                  value: |
                    {
                        "adminCanAccess": true,
                        "adminCanEdit": true,
                        "adminCanView": true,
                        "custom": false,
                        "dataType": "string",
                        "description": "QAAdded Attribute",
                        "displayName": "QAAdded Attribute",
                        "editType": [
                            "admin",
                            "user"
                        ],
                        "name": "qaattribute",
                        "origin": "jansPerson",
                        "jansMultivaluedAttr": false,
                        "status": "active",
                        "urn": "urn:mace:dir:attribute-def:qaattribute",
                        "userCanAccess": true,
                        "userCanEdit": true,
                        "userCanView": true,
                        "viewType": [
                            "admin",
                            "user"
                        ],
                        "whitePagesCanView": false
                    }
        "400":
          description: BadRequest
        "401":
          description: Unauthorized
        "406":
          description: NotAcceptable
        "500":
          description: InternalServerError
      security:
      - oauth2:
        - https://jans.io/oauth/config/attributes.write
  /api/v1/attributes/{inum}:
    get:
      tags:
      - Attribute
      summary: Gets an attribute based on inum
      description: Gets an attribute based on inum
      operationId: get-attributes-by-inum
      parameters:
      - name: inum
        in: path
        description: Attribute Id
        required: true
        schema:
          type: string
      responses:
        "200":
          description: Ok
          content:
            application/json:
              schema:
                $ref: '#/components/schemas/JansAttribute'
              examples:
                Response example:
                  description: Response example
                  value: |
                    {
                        "dn": "inum=08E2,ou=attributes,o=jans",
                        "selected": false,
                        "inum": "08E2",
                        "name": "departmentNumber",
                        "displayName": "Department",
                        "description": "Organizational Department",
                        "origin": "jansCustomPerson",
                        "dataType": "string",
                        "editType": [
                            "admin"
                        ],
                        "viewType": [
                            "user",
                            "admin"
                        ],
                        "claimName": "department_number",
                        "status": "inactive",
                        "saml1Uri": "urn:mace:dir:attribute-def:departmentNumber",
                        "saml2Uri": "urn:oid:2.16.840.1.113730.3.1.2",
                        "urn": "urn:mace:dir:attribute-def:departmentNumber",
                        "oxMultiValuedAttribute": false,
                        "custom": false,
                        "whitePagesCanView": false,
                        "adminCanEdit": true,
                        "userCanView": true,
                        "userCanEdit": false,
                        "adminCanAccess": true,
                        "adminCanView": true,
                        "userCanAccess": true,
                        "baseDn": "inum=08E2,ou=attributes,o=jans"
                    }
        "401":
          description: Unauthorized
        "500":
          description: InternalServerError
      security:
      - oauth2:
        - https://jans.io/oauth/config/attributes.readonly
    delete:
      tags:
      - Attribute
      summary: Deletes an attribute based on inum
      description: Deletes an attribute based on inum
      operationId: delete-attributes-by-inum
      parameters:
      - name: inum
        in: path
        description: Attribute Id
        required: true
        schema:
          type: string
      responses:
        "204":
          description: No Content
        "401":
          description: Unauthorized
        "404":
          description: Not Found
        "500":
          description: InternalServerError
      security:
      - oauth2:
        - https://jans.io/oauth/config/attributes.delete
    patch:
      tags:
      - Attribute
      summary: Partially modify a JansAttribute
      description: Partially modify a JansAttribute
      operationId: patch-attributes-by-inum
      parameters:
      - name: inum
        in: path
        description: Attribute Id
        required: true
        schema:
          type: string
      requestBody:
        description: String representing patch-document.
        content:
          application/json-patch+json:
            schema:
              type: array
              items:
                $ref: '#/components/schemas/PatchRequest'
            examples:
              Patch request example:
                description: Patch request example
                value: |
                  [ {op:replace, path: displayName, value: "CustomAttribute" } ]
      responses:
        "200":
          description: Updated JansAttribute
          content:
            application/json:
              schema:
                $ref: '#/components/schemas/JansAttribute'
              examples:
                Response example:
                  description: Response example
                  value: |
                    {
                        "adminCanAccess": true,
                        "adminCanEdit": true,
                        "adminCanView": true,
                        "custom": false,
                        "dataType": "string",
                        "description": "QAAdded Attribute",
                        "displayName": "QAAdded Attribute",
                        "editType": [
                            "admin",
                            "user"
                        ],
                        "name": "qaattribute",
                        "origin": "jansPerson",
                        "jansMultivaluedAttr": false,
                        "status": "active",
                        "urn": "urn:mace:dir:attribute-def:qaattribute",
                        "userCanAccess": true,
                        "userCanEdit": true,
                        "userCanView": true,
                        "viewType": [
                            "admin",
                            "user"
                        ],
                        "whitePagesCanView": false
                    }
        "401":
          description: Unauthorized
        "404":
          description: Not Found
        "500":
          description: InternalServerError
      security:
      - oauth2:
        - https://jans.io/oauth/config/attributes.write
  /api/v1/jans-auth-server/config:
    get:
      tags:
      - Configuration – Properties
      summary: Gets all Jans authorization server configuration properties.
      description: Gets all Jans authorization server configuration properties.
      operationId: get-properties
      responses:
        "200":
          description: Ok
          content:
            application/json:
              schema:
                $ref: '#/components/schemas/AppConfiguration'
        "401":
          description: Unauthorized
        "500":
          description: InternalServerError
      security:
      - oauth2:
        - https://jans.io/oauth/jans-auth-server/config/properties.readonly
    patch:
      tags:
      - Configuration – Properties
      summary: Partially modifies Jans authorization server Application configuration
        properties.
      description: Partially modifies Jans authorization server AppConfiguration properties.
      operationId: patch-properties
      requestBody:
        description: String representing patch-document.
        content:
          application/json-patch+json:
            schema:
              type: array
              items:
                $ref: '#/components/schemas/JsonPatch'
            examples:
              Request json example:
                description: Request json example
                value: |
                  [
                  {"op":"add","path":"/authenticationFilters","value":[{}]},
                  {"op":"replace","path":"/useNestedJwtDuringEncryption","value":"true"},
                  {"op":"add","path":"/loggingLevel","value":"TRACE"}
                  ]
      responses:
        "200":
          description: Ok
          content:
            application/json:
              schema:
                $ref: '#/components/schemas/AppConfiguration'
        "401":
          description: Unauthorized
        "500":
          description: InternalServerError
      security:
      - oauth2:
        - https://jans.io/oauth/jans-auth-server/config/properties.write
  /api/v1/jans-auth-server/config/feature-flags:
    get:
      tags:
      - Configuration – Properties
      summary: Returns feature flags type configured for Jans authorization server.
      description: Returns feature flags type configured for Jans authorization server.
      operationId: get-feature-flag-type
      responses:
        "200":
          description: Ok
          content:
            application/json:
              schema:
                type: array
                items:
                  type: string
        "401":
          description: Unauthorized
        "500":
          description: InternalServerError
      security:
      - oauth2:
        - https://jans.io/oauth/jans-auth-server/config/properties.readonly
  /api/v1/jans-auth-server/config/persistence:
    get:
      tags:
      - Configuration – Properties
      summary: Returns persistence type configured for Jans authorization server.
      description: Returns persistence type configured for Jans authorization server.
      operationId: get-properties-persistence
      responses:
        "200":
          description: Jans Authorization Server persistence type
          content:
            application/json:
              schema:
                $ref: '#/components/schemas/PersistenceConfiguration'
              examples:
                Response json example:
                  description: Response json example
                  value: |
                    {
                        "persistenceType": "ldap"
                    }
        "401":
          description: Unauthorized
        "500":
          description: InternalServerError
      security:
      - oauth2:
        - https://jans.io/oauth/jans-auth-server/config/properties.readonly
  /api/v1/config/cache:
    get:
      tags:
      - Cache Configuration
      summary: Returns cache configuration.
      description: Returns cache configuration.
      operationId: get-config-cache
      responses:
        "200":
          description: Cache configuration details
          content:
            application/json:
              schema:
                $ref: '#/components/schemas/CacheConfiguration'
              examples:
                Response json example:
                  description: Response json example
                  value: |
                    {
                        "cacheProviderType": "NATIVE_PERSISTENCE",
                        "memcachedConfiguration": {
                            "servers": "localhost:11211",
                            "maxOperationQueueLength": 100000,
                            "bufferSize": 32768,
                            "defaultPutExpiration": 60,
                            "connectionFactoryType": "DEFAULT"
                        },
                        "inMemoryConfiguration": {
                            "defaultPutExpiration": 60
                        },
                        "redisConfiguration": {
                            "redisProviderType": "STANDALONE",
                            "servers": "localhost:6379",
                            "defaultPutExpiration": 60,
                            "useSSL": false,
                            "maxIdleConnections": 10,
                            "maxTotalConnections": 500,
                            "connectionTimeout": 3000,
                            "soTimeout": 3000,
                            "maxRetryAttempts": 5
                        },
                        "nativePersistenceConfiguration": {
                            "defaultPutExpiration": 60,
                            "defaultCleanupBatchSize": 10000,
                            "deleteExpiredOnGetRequest": false,
                            "disableAttemptUpdateBeforeInsert": false
                        }
                    }
        "401":
          description: Unauthorized
        "500":
          description: InternalServerError
      security:
      - oauth2:
        - https://jans.io/oauth/config/cache.readonly
    patch:
      tags:
      - Cache Configuration
      summary: Patch cache configuration.
      description: Patch cache configuration
      operationId: patch-config-cache
      requestBody:
        description: String representing patch-document.
        content:
          application/json-patch+json:
            schema:
              type: array
              items:
                $ref: '#/components/schemas/JsonPatch'
            examples:
              Request json example:
                description: Request json example
                value: "[{ \"op\": \"replace\", \"path\": \"/memcachedConfiguration\"\
                  , \"value\": {\n        \"servers\": \"localhost:11211\",\n    \
                  \    \"maxOperationQueueLength\": 100000,\n        \"bufferSize\"\
                  : 32768,\n        \"defaultPutExpiration\":80,\n        \"connectionFactoryType\"\
                  : \"DEFAULT\"\n    }}] \n"
      responses:
        "200":
          description: Cache configuration details
          content:
            application/json:
              schema:
                $ref: '#/components/schemas/CacheConfiguration'
              examples:
                Response json example:
                  description: Response json example
                  value: |
                    {
                        "cacheProviderType": "NATIVE_PERSISTENCE",
                        "memcachedConfiguration": {
                            "servers": "localhost:11211",
                            "maxOperationQueueLength": 100000,
                            "bufferSize": 32768,
                            "defaultPutExpiration": 60,
                            "connectionFactoryType": "DEFAULT"
                        },
                        "inMemoryConfiguration": {
                            "defaultPutExpiration": 60
                        },
                        "redisConfiguration": {
                            "redisProviderType": "STANDALONE",
                            "servers": "localhost:6379",
                            "defaultPutExpiration": 60,
                            "useSSL": false,
                            "maxIdleConnections": 10,
                            "maxTotalConnections": 500,
                            "connectionTimeout": 3000,
                            "soTimeout": 3000,
                            "maxRetryAttempts": 5
                        },
                        "nativePersistenceConfiguration": {
                            "defaultPutExpiration": 60,
                            "defaultCleanupBatchSize": 10000,
                            "deleteExpiredOnGetRequest": false,
                            "disableAttemptUpdateBeforeInsert": false
                        }
                    }
        "401":
          description: Unauthorized
        "500":
          description: InternalServerError
      security:
      - oauth2:
        - https://jans.io/oauth/config/cache.write
  /api/v1/config/cache/in-memory:
    get:
      tags:
      - Cache Configuration – in-Memory
      summary: Returns in-Memory cache configuration.
      description: Returns in-Memory cache configuration.
      operationId: get-config-cache-in-memory
      responses:
        "200":
          description: In-Memory configuration details
          content:
            application/json:
              schema:
                $ref: '#/components/schemas/InMemoryConfiguration'
              examples:
                Response json example:
                  description: Response json example
                  value: |
                    {
                        "defaultPutExpiration": 60
                    }
        "401":
          description: Unauthorized
        "500":
          description: InternalServerError
      security:
      - oauth2:
        - https://jans.io/oauth/config/cache.readonly
    put:
      tags:
      - Cache Configuration – in-Memory
      summary: Updates in-Memory cache configuration.
      description: Updates in-Memory cache configuration
      operationId: put-config-cache-in-memory
      requestBody:
        description: inMemoryConfiguration object
        content:
          application/json:
            schema:
              $ref: '#/components/schemas/InMemoryConfiguration'
            examples:
              Request json example:
                description: Request json example
                value: |
                  {
                      "defaultPutExpiration": 60
                  }
      responses:
        "200":
          description: In-Memory cache configuration details
          content:
            application/json:
              schema:
                $ref: '#/components/schemas/InMemoryConfiguration'
              examples:
                Response json example:
                  description: Response json example
                  value: |
                    {
                        "defaultPutExpiration": 60
                    }
        "401":
          description: Unauthorized
        "500":
          description: InternalServerError
      security:
      - oauth2:
        - https://jans.io/oauth/config/cache.write
    patch:
      tags:
      - Cache Configuration – in-Memory
      summary: Patch In-Memory cache configuration.
      description: Patch In-Memory cache configuration
      operationId: patch-config-cache-in-memory
      requestBody:
        description: String representing patch-document.
        content:
          application/json-patch+json:
            schema:
              type: array
              items:
                $ref: '#/components/schemas/JsonPatch'
            examples:
              Request json example:
                description: Request json example
                value: "[{ \"op\": \"replace\", \"path\": \"/defaultPutExpiration\"\
                  , \"value\":80}] \n"
      responses:
        "200":
          description: In-Memory cache configuration details
          content:
            application/json:
              schema:
                $ref: '#/components/schemas/InMemoryConfiguration'
              examples:
                Response json example:
                  description: Response json example
                  value: |
                    {
                        "defaultPutExpiration": 60
                    }
        "401":
          description: Unauthorized
        "500":
          description: InternalServerError
      security:
      - oauth2:
        - https://jans.io/oauth/config/cache.write
  /api/v1/config/cache/memcached:
    get:
      tags:
      - Cache Configuration – Memcached
      summary: Returns memcached cache configuration.
      description: Returns memcached cache configuration.
      operationId: get-config-cache-memcached
      responses:
        "200":
          description: Memcached configuration details
          content:
            application/json:
              schema:
                $ref: '#/components/schemas/MemcachedConfiguration'
              examples:
                Response json example:
                  description: Response json example
                  value: |
                    {
                        "servers": "localhost:11211",
                        "maxOperationQueueLength": 100000,
                        "bufferSize": 32768,
                        "defaultPutExpiration": 80,
                        "connectionFactoryType": "DEFAULT"
                    }
        "401":
          description: Unauthorized
        "500":
          description: InternalServerError
      security:
      - oauth2:
        - https://jans.io/oauth/config/cache.readonly
    put:
      tags:
      - Cache Configuration – Memcached
      summary: Updates memcached cache configuration.
      description: Updates memcached cache configuration
      operationId: put-config-cache-memcached
      requestBody:
        description: Memcached Configuration object
        content:
          application/json:
            schema:
              $ref: '#/components/schemas/MemcachedConfiguration'
            examples:
              Request json example:
                description: Request json example
                value: |
                  {
                      "servers": "localhost:11211",
                      "maxOperationQueueLength": 100000,
                      "bufferSize": 32768,
                      "defaultPutExpiration": 80,
                      "connectionFactoryType": "DEFAULT"
                  }
      responses:
        "200":
          description: Native persistence cache configuration details
          content:
            application/json:
              schema:
                $ref: '#/components/schemas/MemcachedConfiguration'
              examples:
                Response json example:
                  description: Response json example
                  value: |
                    {
                        "servers": "localhost:11211",
                        "maxOperationQueueLength": 100000,
                        "bufferSize": 32768,
                        "defaultPutExpiration": 80,
                        "connectionFactoryType": "DEFAULT"
                    }
        "401":
          description: Unauthorized
        "404":
          description: Not Found
        "500":
          description: InternalServerError
      security:
      - oauth2:
        - https://jans.io/oauth/config/cache.write
    patch:
      tags:
      - Cache Configuration – Memcached
      summary: Patch memcached cache configuration.
      description: Patch memcached cache configuration
      operationId: patch-config-cache-memcached
      requestBody:
        description: String representing patch-document.
        content:
          application/json-patch+json:
            schema:
              type: array
              items:
                $ref: '#/components/schemas/JsonPatch'
            examples:
              Request json example:
                description: Request json example
                value: "[{ \"op\": \"replace\", \"path\": \"/maxOperationQueueLength\"\
                  , \"value\":10001}] \n"
      responses:
        "200":
          description: Memcached cache configuration details
          content:
            application/json:
              schema:
                $ref: '#/components/schemas/MemcachedConfiguration'
              examples:
                Response json example:
                  description: Response json example
                  value: |
                    {
                        "servers": "localhost:11211",
                        "maxOperationQueueLength": 100000,
                        "bufferSize": 32768,
                        "defaultPutExpiration": 80,
                        "connectionFactoryType": "DEFAULT"
                    }
        "401":
          description: Unauthorized
        "500":
          description: InternalServerError
      security:
      - oauth2:
        - https://jans.io/oauth/config/cache.write
  /api/v1/config/cache/native-persistence:
    get:
      tags:
      - Cache Configuration – Native-Persistence
      summary: Returns native persistence cache configuration.
      description: Returns native persistence cache configuration.
      operationId: get-config-cache-native-persistence
      responses:
        "200":
          description: Native persistence configuration details
          content:
            application/json:
              schema:
                $ref: '#/components/schemas/NativePersistenceConfiguration'
              examples:
                Response json example:
                  description: Response json example
                  value: |
                    {
                        "defaultPutExpiration": 60,
                        "defaultCleanupBatchSize": 10000,
                        "deleteExpiredOnGetRequest": false,
                        "disableAttemptUpdateBeforeInsert": false
                    }
        "401":
          description: Unauthorized
        "500":
          description: InternalServerError
      security:
      - oauth2:
        - https://jans.io/oauth/config/cache.readonly
    put:
      tags:
      - Cache Configuration – Native-Persistence
      summary: Updates native persistence cache configuration.
      description: Updates native persistence cache configuration
      operationId: put-config-cache-native-persistence
      requestBody:
        description: NativePersistenceConfiguration object
        content:
          application/json:
            schema:
              $ref: '#/components/schemas/NativePersistenceConfiguration'
            examples:
              Request json example:
                description: Request json example
                value: |
                  {
                      "defaultPutExpiration": 60,
                      "defaultCleanupBatchSize": 10000,
                      "deleteExpiredOnGetRequest": false,
                      "disableAttemptUpdateBeforeInsert": false
                  }
      responses:
        "200":
          description: Native persistence cache configuration details
          content:
            application/json:
              schema:
                $ref: '#/components/schemas/NativePersistenceConfiguration'
              examples:
                Response json example:
                  description: Response json example
                  value: |
                    {
                        "defaultPutExpiration": 60,
                        "defaultCleanupBatchSize": 10000,
                        "deleteExpiredOnGetRequest": false,
                        "disableAttemptUpdateBeforeInsert": false
                    }
        "401":
          description: Unauthorized
        "500":
          description: InternalServerError
      security:
      - oauth2:
        - https://jans.io/oauth/config/cache.write
    patch:
      tags:
      - Cache Configuration – Native-Persistence
      summary: Patch native persistence cache configuration.
      description: Patch native persistence cache configuration
      operationId: patch-config-cache-native-persistence
      requestBody:
        description: String representing patch-document.
        content:
          application/json-patch+json:
            schema:
              type: array
              items:
                $ref: '#/components/schemas/JsonPatch'
            examples:
              Request json example:
                description: Request json example
                value: "[{ \"op\": \"replace\", \"path\": \"/defaultCleanupBatchSize\"\
                  , \"value\":10001}] \n"
      responses:
        "200":
          description: Native persistence cache configuration details
          content:
            application/json:
              schema:
                $ref: '#/components/schemas/NativePersistenceConfiguration'
              examples:
                Response json example:
                  description: Response json example
                  value: |
                    {
                        "defaultPutExpiration": 60,
                        "defaultCleanupBatchSize": 10000,
                        "deleteExpiredOnGetRequest": false,
                        "disableAttemptUpdateBeforeInsert": false
                    }
        "401":
          description: Unauthorized
        "500":
          description: InternalServerError
      security:
      - oauth2:
        - https://jans.io/oauth/config/cache.write
  /api/v1/config/cache/redis:
    get:
      tags:
      - Cache Configuration – Redis
      summary: Returns Redis cache configuration.
      description: Returns Redis cache configuration
      operationId: get-config-cache-redis
      responses:
        "200":
          description: Redis cache configuration details
          content:
            application/json:
              schema:
                $ref: '#/components/schemas/RedisConfiguration'
              examples:
                Response json example:
                  description: Response json example
                  value: |
                    {
                        "redisProviderType": "STANDALONE",
                        "servers": "localhost:6379",
                        "defaultPutExpiration": 60,
                        "useSSL": false,
                        "maxIdleConnections": 10,
                        "maxTotalConnections": 500,
                        "connectionTimeout": 3000,
                        "soTimeout": 3000,
                        "maxRetryAttempts": 5
                    }
        "401":
          description: Unauthorized
        "500":
          description: InternalServerError
      security:
      - oauth2:
        - https://jans.io/oauth/config/cache.readonly
    put:
      tags:
      - Cache Configuration – Redis
      summary: Updates Redis cache configuration.
      description: Updates Redis cache configuration
      operationId: put-config-cache-redis
      requestBody:
        description: RedisConfiguration object
        content:
          application/json:
            schema:
              $ref: '#/components/schemas/RedisConfiguration'
            examples:
              Request json example:
                description: Request json example
                value: |
                  {
                      "redisProviderType": "STANDALONE",
                      "servers": "localhost:6379",
                      "defaultPutExpiration": 60,
                      "useSSL": false,
                      "maxIdleConnections": 10,
                      "maxTotalConnections": 500,
                      "connectionTimeout": 3000,
                      "soTimeout": 3000,
                      "maxRetryAttempts": 5
                  }
      responses:
        "200":
          description: Redis cache configuration details
          content:
            application/json:
              schema:
                $ref: '#/components/schemas/RedisConfiguration'
              examples:
                Response json example:
                  description: Response json example
                  value: |
                    {
                        "redisProviderType": "STANDALONE",
                        "servers": "localhost:6379",
                        "defaultPutExpiration": 60,
                        "useSSL": false,
                        "maxIdleConnections": 10,
                        "maxTotalConnections": 500,
                        "connectionTimeout": 3000,
                        "soTimeout": 3000,
                        "maxRetryAttempts": 5
                    }
        "401":
          description: Unauthorized
        "500":
          description: InternalServerError
      security:
      - oauth2:
        - https://jans.io/oauth/config/cache.write
    patch:
      tags:
      - Cache Configuration – Redis
      summary: Patch Redis cache configuration.
      description: Patch Redis cache configuration
      operationId: patch-config-cache-redis
      requestBody:
        description: String representing patch-document.
        content:
          application/json-patch+json:
            schema:
              type: array
              items:
                $ref: '#/components/schemas/JsonPatch'
            examples:
              Request json example:
                description: Request json example
                value: "[{ \"op\": \"replace\", \"path\": \"/defaultPutExpiration\"\
                  , \"value\":80}] \n"
      responses:
        "200":
          description: Redis cache configuration details
          content:
            application/json:
              schema:
                $ref: '#/components/schemas/RedisConfiguration'
              examples:
                Response json example:
                  description: Response json example
                  value: |
                    {
                        "redisProviderType": "STANDALONE",
                        "servers": "localhost:6379",
                        "defaultPutExpiration": 60,
                        "useSSL": false,
                        "maxIdleConnections": 10,
                        "maxTotalConnections": 500,
                        "connectionTimeout": 3000,
                        "soTimeout": 3000,
                        "maxRetryAttempts": 5
                    }
        "401":
          description: Unauthorized
        "500":
          description: InternalServerError
      security:
      - oauth2:
        - https://jans.io/oauth/config/cache.write
  /api/v1/clients/authorizations/{userId}/{clientId}/{username}:
    delete:
      tags:
      - Client Authorization
      summary: Revoke client authorization
      description: Revoke client authorizations
      operationId: delete-client-authorization
      parameters:
      - name: userId
        in: path
        description: User identifier
        required: true
        schema:
          type: string
      - name: clientId
        in: path
        description: Client identifier
        required: true
        schema:
          type: string
      - name: username
        in: path
        description: User name
        required: true
        schema:
          type: string
      responses:
        "204":
          description: No Content
        "401":
          description: Unauthorized
        "404":
          description: Not Found
        "500":
          description: InternalServerError
      security:
      - oauth2:
        - https://jans.io/oauth/client/authorizations.delete
  /api/v1/clients/authorizations/{userId}:
    get:
      tags:
      - Client Authorization
      summary: Gets list of client authorization
      description: Gets list of client authorizations
      operationId: get-client-authorization
      parameters:
      - name: userId
        in: path
        description: User identifier
        required: true
        schema:
          type: string
      responses:
        "200":
          description: Ok
          content:
            application/json:
              schema:
                $ref: '#/components/schemas/ClientAuth'
              examples:
                Response json example:
                  description: Response json example
                  value: |
                    {
                        "DeletableEntity{expirationDate=null, deletable=false} BaseEntry [dn=inum=3000.1e5c4db0-e01e-4e8c-9360-28cb6f0a8026,ou=clients,o=jans]": [
                            {
                                "dn": "inum=10B2,ou=scopes,o=jans",
                                "inum": "10B2",
                                "displayName": "view_username",
                                "id": "user_name",
                                "description": "View your local username in the Janssen Server.",
                                "scopeType": "openid",
                                "claims": [
                                    "inum=42E0,ou=attributes,o=jans"
                                ],
                                "defaultScope": false,
                                "attributes": {
                                    "showInConfigurationEndpoint": true
                                },
                                "creationDate": "2023-03-31T12:03:39",
                                "umaType": false,
                                "baseDn": "inum=10B2,ou=scopes,o=jans"
                            },
                            {
                                "dn": "inum=43F1,ou=scopes,o=jans",
                                "inum": "43F1",
                                "displayName": "view_profile",
                                "id": "profile",
                                "description": "View your basic profile info.",
                                "scopeType": "openid",
                                "claims": [
                                    "inum=2B29,ou=attributes,o=jans",
                                    "inum=0C85,ou=attributes,o=jans",
                                    "inum=B4B0,ou=attributes,o=jans",
                                    "inum=A0E8,ou=attributes,o=jans",
                                    "inum=5EC6,ou=attributes,o=jans",
                                    "inum=B52A,ou=attributes,o=jans",
                                    "inum=64A0,ou=attributes,o=jans",
                                    "inum=EC3A,ou=attributes,o=jans",
                                    "inum=3B47,ou=attributes,o=jans",
                                    "inum=3692,ou=attributes,o=jans",
                                    "inum=98FC,ou=attributes,o=jans",
                                    "inum=A901,ou=attributes,o=jans",
                                    "inum=36D9,ou=attributes,o=jans",
                                    "inum=BE64,ou=attributes,o=jans",
                                    "inum=6493,ou=attributes,o=jans",
                                    "inum=4CF1,ou=attributes,o=jans",
                                    "inum=29DA,ou=attributes,o=jans"
                                ],
                                "defaultScope": false,
                                "attributes": {
                                    "showInConfigurationEndpoint": true
                                },
                                "creationDate": "2023-03-31T12:03:39",
                                "umaType": false,
                                "baseDn": "inum=43F1,ou=scopes,o=jans"
                            },
                            {
                                "dn": "inum=F0C4,ou=scopes,o=jans",
                                "inum": "F0C4",
                                "displayName": "authenticate_openid_connect",
                                "id": "openid",
                                "description": "Authenticate using OpenID Connect.",
                                "scopeType": "openid",
                                "defaultScope": true,
                                "attributes": {
                                    "showInConfigurationEndpoint": true
                                },
                                "creationDate": "2023-03-31T12:03:39",
                                "umaType": false,
                                "baseDn": "inum=F0C4,ou=scopes,o=jans"
                            },
                            {
                                "dn": "inum=341A,ou=scopes,o=jans",
                                "inum": "341A",
                                "displayName": "view_client",
                                "id": "clientinfo",
                                "description": "View the client info.",
                                "scopeType": "openid",
                                "claims": [
                                    "inum=2B29,ou=attributes,o=jans",
                                    "inum=29DA,ou=attributes,o=jans"
                                ],
                                "defaultScope": false,
                                "attributes": {
                                    "showInConfigurationEndpoint": true
                                },
                                "creationDate": "2023-03-31T12:03:39",
                                "umaType": false,
                                "baseDn": "inum=341A,ou=scopes,o=jans"
                            }
                        ]
                    }
        "401":
          description: Unauthorized
        "500":
          description: InternalServerError
      security:
      - oauth2:
        - https://jans.io/oauth/client/authorizations.readonly
  /api/v1/openid/clients:
    get:
      tags:
      - OAuth - OpenID Connect - Clients
      summary: Gets list of OpenID Connect clients
      description: Gets list of OpenID Connect clients
      operationId: get-oauth-openid-clients
      parameters:
      - name: limit
        in: query
        description: Search size - max size of the results to return
        schema:
          type: integer
          format: int32
          default: 50
      - name: pattern
        in: query
        description: Search pattern
        schema:
          type: string
          default: ""
      - name: startIndex
        in: query
        description: The 1-based index of the first query result
        schema:
          type: integer
          format: int32
          default: 0
      - name: sortBy
        in: query
        description: Attribute whose value will be used to order the returned response
        schema:
          type: string
          default: inum
      - name: sortOrder
        in: query
        description: Order in which the sortBy param is applied. Allowed values are
          "ascending" and "descending"
        schema:
          type: string
          default: ascending
      - name: fieldValuePair
        in: query
        description: Field and value pair for seraching
        schema:
          type: string
          default: ""
        examples:
          Field value example:
            description: Field value example
            value: "applicationType=web,persistClientAuthorizations=true"
      responses:
        "200":
          description: Ok
          content:
            application/json:
              schema:
                $ref: '#/components/schemas/PagedResult'
              examples:
                Response json example:
                  description: Response json example
                  value: |
                    {
                        "start": 0,
                        "totalEntriesCount": 8,
                        "entriesCount": 8,
                        "entries": [
                            {
                                "dn": "inum=1201.c091b1aa-4429-454e-8c80-bc11ed9bac0d,ou=clients,o=jans",
                                "clientSecret": "hm7fKhoxVfsR",
                                "frontChannelLogoutSessionRequired": false,
                                "redirectUris": [
                                    "https://pujavs-definite-dory.gluu.info/.well-known/scim-configuration"
                                ],
                                "grantTypes": [
                                    "client_credentials"
                                ],
                                "applicationType": "native",
                                "clientName": "SCIM client",
                                "clientNameLocalized": {},
                                "logoUriLocalized": {},
                                "clientUriLocalized": {},
                                "policyUriLocalized": {},
                                "tosUriLocalized": {},
                                "subjectType": "pairwise",
                                "tokenEndpointAuthMethod": "client_secret_basic",
                                "scopes": [
                                    "inum=1200.485475,ou=scopes,o=jans",
                                    "inum=1200.EE9755,ou=scopes,o=jans",
                                    "inum=1200.57CC3F,ou=scopes,o=jans",
                                    "inum=1200.57EA2A,ou=scopes,o=jans",
                                    "inum=1200.C5C2EF,ou=scopes,o=jans",
                                    "inum=1200.369E7D,ou=scopes,o=jans",
                                    "inum=1200.472E10,ou=scopes,o=jans",
                                    "inum=1200.D8FE2A,ou=scopes,o=jans",
                                    "inum=1200.0F2F42,ou=scopes,o=jans",
                                    "inum=1200.A9B43A,ou=scopes,o=jans"
                                ],
                                "trustedClient": false,
                                "persistClientAuthorizations": false,
                                "includeClaimsInIdToken": false,
                                "customAttributes": [],
                                "customObjectClasses": [
                                    "top"
                                ],
                                "rptAsJwt": false,
                                "accessTokenAsJwt": false,
                                "accessTokenSigningAlg": "RS256",
                                "disabled": false,
                                "attributes": {
                                    "runIntrospectionScriptBeforeJwtCreation": false,
                                    "keepClientAuthorizationAfterExpiration": false,
                                    "allowSpontaneousScopes": false,
                                    "backchannelLogoutSessionRequired": false,
                                    "parLifetime": 600,
                                    "requirePar": false,
                                    "dpopBoundAccessToken": false,
                                    "jansDefaultPromptLogin": false,
                                    "minimumAcrLevel": -1
                                },
                                "displayName": "SCIM client",
                                "allAuthenticationMethods": [
                                    "client_secret_basic"
                                ],
                                "authenticationMethod": "client_secret_basic",
                                "baseDn": "inum=1201.c091b1aa-4429-454e-8c80-bc11ed9bac0d,ou=clients,o=jans",
                                "inum": "1201.c091b1aa-4429-454e-8c80-bc11ed9bac0d"
                            },
                            {
                                "dn": "inum=1800.bc140317-7ee2-42a1-8b9e-c653c9a68927,ou=clients,o=jans",
                                "deletable": false,
                                "clientSecret": "d2U1A5Es6uuE",
                                "frontChannelLogoutSessionRequired": false,
                                "redirectUris": [
                                    "https://pujavs-definite-dory.gluu.info/admin-ui",
                                    "http://localhost:4100"
                                ],
                                "responseTypes": [
                                    "code"
                                ],
                                "grantTypes": [
                                    "authorization_code",
                                    "refresh_token",
                                    "client_credentials"
                                ],
                                "applicationType": "web",
                                "clientName": "Jans Config Api Client",
                                "clientNameLocalized": {},
                                "logoUriLocalized": {},
                                "clientUriLocalized": {},
                                "policyUriLocalized": {},
                                "tosUriLocalized": {},
                                "subjectType": "pairwise",
                                "idTokenSignedResponseAlg": "RS256",
                                "tokenEndpointAuthMethod": "client_secret_basic",
                                "scopes": [
                                    "inum=C4F7,ou=scopes,o=jans",
                                    "inum=1200.485475,ou=scopes,o=jans",
                                    "inum=1200.EE9755,ou=scopes,o=jans",
                                    "inum=1800.01.1,ou=scopes,o=jans",
                                    "inum=1800.01.2,ou=scopes,o=jans",
                                    "inum=1800.03.1,ou=scopes,o=jans",
                                    "inum=1800.03.2,ou=scopes,o=jans",
                                    "inum=1800.01.3,ou=scopes,o=jans",
                                    "inum=1800.01.4,ou=scopes,o=jans",
                                    "inum=1800.01.5,ou=scopes,o=jans",
                                    "inum=1800.03.3,ou=scopes,o=jans",
                                    "inum=1800.01.6,ou=scopes,o=jans",
                                    "inum=1800.01.7,ou=scopes,o=jans",
                                    "inum=1800.01.8,ou=scopes,o=jans",
                                    "inum=1800.02.1,ou=scopes,o=jans",
                                    "inum=1800.01.9,ou=scopes,o=jans",
                                    "inum=1800.02.2,ou=scopes,o=jans",
                                    "inum=1800.01.10,ou=scopes,o=jans",
                                    "inum=1800.02.3,ou=scopes,o=jans",
                                    "inum=1800.01.11,ou=scopes,o=jans",
                                    "inum=1800.01.12,ou=scopes,o=jans",
                                    "inum=1800.01.13,ou=scopes,o=jans",
                                    "inum=1800.01.14,ou=scopes,o=jans",
                                    "inum=1800.01.15,ou=scopes,o=jans",
                                    "inum=1800.01.16,ou=scopes,o=jans",
                                    "inum=1800.01.17,ou=scopes,o=jans",
                                    "inum=1800.01.18,ou=scopes,o=jans",
                                    "inum=1800.01.19,ou=scopes,o=jans",
                                    "inum=1800.01.20,ou=scopes,o=jans",
                                    "inum=1800.01.21,ou=scopes,o=jans",
                                    "inum=1800.01.22,ou=scopes,o=jans",
                                    "inum=1800.01.23,ou=scopes,o=jans",
                                    "inum=1800.01.24,ou=scopes,o=jans",
                                    "inum=1800.01.25,ou=scopes,o=jans",
                                    "inum=1800.01.26,ou=scopes,o=jans",
                                    "inum=1800.01.27,ou=scopes,o=jans",
                                    "inum=1800.01.28,ou=scopes,o=jans",
                                    "inum=1800.01.29,ou=scopes,o=jans",
                                    "inum=1800.01.30,ou=scopes,o=jans",
                                    "inum=1800.01.31,ou=scopes,o=jans",
                                    "inum=1800.01.32,ou=scopes,o=jans",
                                    "inum=1800.01.33,ou=scopes,o=jans",
                                    "inum=1800.02.4,ou=scopes,o=jans",
                                    "inum=1800.02.5,ou=scopes,o=jans",
                                    "inum=1800.01.34,ou=scopes,o=jans",
                                    "inum=1800.02.6,ou=scopes,o=jans",
                                    "inum=1800.01.35,ou=scopes,o=jans",
                                    "inum=1800.01.36,ou=scopes,o=jans",
                                    "inum=1800.01.37,ou=scopes,o=jans",
                                    "inum=1800.01.38,ou=scopes,o=jans",
                                    "inum=1800.01.39,ou=scopes,o=jans",
                                    "inum=1800.01.40,ou=scopes,o=jans",
                                    "inum=1800.01.41,ou=scopes,o=jans",
                                    "inum=1800.01.42,ou=scopes,o=jans",
                                    "inum=1800.01.43,ou=scopes,o=jans",
                                    "inum=1800.01.44,ou=scopes,o=jans",
                                    "inum=1800.01.45,ou=scopes,o=jans",
                                    "inum=1800.01.46,ou=scopes,o=jans",
                                    "inum=1800.01.47,ou=scopes,o=jans",
                                    "inum=1800.04.1,ou=scopes,o=jans",
                                    "inum=1800.04.2,ou=scopes,o=jans",
                                    "inum=1800.04.12,ou=scopes,o=jans",
                                    "inum=1800.04.13,ou=scopes,o=jans",
                                    "inum=1800.04.3,ou=scopes,o=jans",
                                    "inum=1800.04.14,ou=scopes,o=jans",
                                    "inum=1800.04.4,ou=scopes,o=jans",
                                    "inum=1800.04.5,ou=scopes,o=jans",
                                    "inum=1800.04.6,ou=scopes,o=jans",
                                    "inum=1800.04.7,ou=scopes,o=jans",
                                    "inum=1800.04.8,ou=scopes,o=jans",
                                    "inum=1800.04.9,ou=scopes,o=jans",
                                    "inum=1800.04.10,ou=scopes,o=jans",
                                    "inum=1800.04.11,ou=scopes,o=jans",
                                    "inum=1800.01.49,ou=scopes,o=jans",
                                    "inum=1800.01.50,ou=scopes,o=jans",
                                    "inum=1800.01.51,ou=scopes,o=jans",
                                    "inum=1800.01.52,ou=scopes,o=jans",
                                    "inum=1800.01.53,ou=scopes,o=jans",
                                    "inum=1800.01.54,ou=scopes,o=jans",
                                    "inum=1800.01.55,ou=scopes,o=jans",
                                    "inum=1800.01.56,ou=scopes,o=jans",
                                    "inum=1800.01.57,ou=scopes,o=jans",
                                    "inum=1800.01.58,ou=scopes,o=jans",
                                    "inum=1800.01.59,ou=scopes,o=jans",
                                    "inum=1800.01.60,ou=scopes,o=jans",
                                    "inum=1800.01.61,ou=scopes,o=jans",
                                    "inum=1800.01.62,ou=scopes,o=jans",
                                    "inum=1800.01.63,ou=scopes,o=jans",
                                    "inum=1800.01.64,ou=scopes,o=jans",
                                    "inum=1800.01.65,ou=scopes,o=jans",
                                    "inum=1800.01.66,ou=scopes,o=jans",
                                    "inum=1800.01.67,ou=scopes,o=jans",
                                    "inum=1800.01.067,ou=scopes,o=jans",
                                    "inum=1800.01.68,ou=scopes,o=jans",
                                    "inum=1800.01.69,ou=scopes,o=jans",
                                    "inum=1800.01.70,ou=scopes,o=jans",
                                    "inum=1800.01.71,ou=scopes,o=jans",
                                    "inum=1800.01.72,ou=scopes,o=jans",
                                    "inum=1800.01.73,ou=scopes,o=jans",
                                    "inum=1800.01.74,ou=scopes,o=jans",
                                    "inum=1800.01.75,ou=scopes,o=jans",
                                    "inum=1800.01.76,ou=scopes,o=jans",
                                    "inum=1800.01.77,ou=scopes,o=jans"
                                ],
                                "trustedClient": false,
                                "persistClientAuthorizations": true,
                                "includeClaimsInIdToken": false,
                                "customAttributes": [],
                                "customObjectClasses": [
                                    "top"
                                ],
                                "rptAsJwt": false,
                                "accessTokenAsJwt": false,
                                "accessTokenSigningAlg": "RS256",
                                "disabled": false,
                                "attributes": {
                                    "runIntrospectionScriptBeforeJwtCreation": false,
                                    "keepClientAuthorizationAfterExpiration": false,
                                    "allowSpontaneousScopes": false,
                                    "backchannelLogoutSessionRequired": false,
                                    "parLifetime": 600,
                                    "requirePar": false,
                                    "dpopBoundAccessToken": false,
                                    "jansDefaultPromptLogin": false,
                                    "minimumAcrLevel": -1
                                },
                                "displayName": "Jans Config Api Client",
                                "allAuthenticationMethods": [
                                    "client_secret_basic"
                                ],
                                "authenticationMethod": "client_secret_basic",
                                "baseDn": "inum=1800.bc140317-7ee2-42a1-8b9e-c653c9a68927,ou=clients,o=jans",
                                "inum": "1800.bc140317-7ee2-42a1-8b9e-c653c9a68927"
                            },
                            {
                                "dn": "inum=2000.6b0541e3-acc7-4fb1-96c2-b704c3e65f9f,ou=clients,o=jans",
                                "deletable": false,
                                "clientSecret": "RyF17ubsbdTb",
                                "frontChannelLogoutUri": "http://localhost:4100/logout",
                                "frontChannelLogoutSessionRequired": false,
                                "redirectUris": [
                                    "https://pujavs-definite-dory.gluu.info/admin",
                                    "http://localhost:4100"
                                ],
                                "responseTypes": [
                                    "code"
                                ],
                                "grantTypes": [
                                    "authorization_code",
                                    "refresh_token",
                                    "client_credentials",
                                    "urn:ietf:params:oauth:grant-type:device_code"
                                ],
                                "applicationType": "web",
                                "clientName": "Jans TUI Client",
                                "clientNameLocalized": {},
                                "logoUriLocalized": {},
                                "clientUriLocalized": {},
                                "policyUriLocalized": {},
                                "tosUriLocalized": {},
                                "subjectType": "pairwise",
                                "idTokenSignedResponseAlg": "RS256",
                                "userInfoSignedResponseAlg": "RS256",
                                "tokenEndpointAuthMethod": "client_secret_basic",
                                "postLogoutRedirectUris": [
                                    "http://localhost:4100",
                                    "https://pujavs-definite-dory.gluu.info/admin"
                                ],
                                "scopes": [
                                    "inum=C4F7,ou=scopes,o=jans",
                                    "inum=C4F6,ou=scopes,o=jans",
                                    "inum=43F1,ou=scopes,o=jans",
                                    "inum=764C,ou=scopes,o=jans",
                                    "inum=F0C4,ou=scopes,o=jans",
                                    "inum=B9D2-D6E5,ou=scopes,o=jans"
                                ],
                                "trustedClient": true,
                                "persistClientAuthorizations": true,
                                "includeClaimsInIdToken": false,
                                "accessTokenLifetime": 2592000,
                                "customAttributes": [],
                                "customObjectClasses": [
                                    "top"
                                ],
                                "rptAsJwt": false,
                                "accessTokenAsJwt": false,
                                "accessTokenSigningAlg": "RS256",
                                "disabled": false,
                                "attributes": {
                                    "runIntrospectionScriptBeforeJwtCreation": false,
                                    "keepClientAuthorizationAfterExpiration": false,
                                    "allowSpontaneousScopes": false,
                                    "updateTokenScriptDns": [
                                        "inum=2D3E.5A04,ou=scripts,o=jans"
                                    ],
                                    "backchannelLogoutSessionRequired": false,
                                    "parLifetime": 600,
                                    "requirePar": false,
                                    "dpopBoundAccessToken": false,
                                    "jansDefaultPromptLogin": false,
                                    "minimumAcrLevel": -1
                                },
                                "displayName": "Jans TUI Client",
                                "allAuthenticationMethods": [
                                    "client_secret_basic"
                                ],
                                "authenticationMethod": "client_secret_basic",
                                "baseDn": "inum=2000.6b0541e3-acc7-4fb1-96c2-b704c3e65f9f,ou=clients,o=jans",
                                "inum": "2000.6b0541e3-acc7-4fb1-96c2-b704c3e65f9f"
                            },
                            {
                                "dn": "inum=2100.45b8d476-f4a7-4351-a936-d49623aedf85,ou=clients,o=jans",
                                "deletable": false,
                                "clientSecret": "oruB9zGAzlEs",
                                "frontChannelLogoutSessionRequired": false,
                                "redirectUris": [
                                    "https://pujavs-definite-dory.gluu.info/admin-ui",
                                    "http://localhost:4100"
                                ],
                                "grantTypes": [
                                    "authorization_code",
                                    "client_credentials",
                                    "password",
                                    "refresh_token"
                                ],
                                "applicationType": "web",
                                "clientName": "Jans SCIM Client for SAML",
                                "clientNameLocalized": {},
                                "logoUriLocalized": {},
                                "clientUriLocalized": {},
                                "policyUriLocalized": {},
                                "tosUriLocalized": {},
                                "subjectType": "pairwise",
                                "idTokenSignedResponseAlg": "RS256",
                                "tokenEndpointAuthMethod": "client_secret_basic",
                                "scopes": [
                                    "inum=F0C4,ou=scopes,o=jans"
                                ],
                                "trustedClient": false,
                                "persistClientAuthorizations": true,
                                "includeClaimsInIdToken": false,
                                "customAttributes": [],
                                "customObjectClasses": [
                                    "top"
                                ],
                                "rptAsJwt": false,
                                "accessTokenAsJwt": false,
                                "accessTokenSigningAlg": "RS256",
                                "disabled": false,
                                "attributes": {
                                    "runIntrospectionScriptBeforeJwtCreation": false,
                                    "keepClientAuthorizationAfterExpiration": false,
                                    "allowSpontaneousScopes": false,
                                    "backchannelLogoutSessionRequired": false,
                                    "parLifetime": 600,
                                    "requirePar": false,
                                    "dpopBoundAccessToken": false,
                                    "jansDefaultPromptLogin": false,
                                    "minimumAcrLevel": -1
                                },
                                "description": "Jans SCIM Client for SAML",
                                "displayName": "Jans SCIM Client for SAML",
                                "allAuthenticationMethods": [
                                    "client_secret_basic"
                                ],
                                "authenticationMethod": "client_secret_basic",
                                "baseDn": "inum=2100.45b8d476-f4a7-4351-a936-d49623aedf85,ou=clients,o=jans",
                                "inum": "2100.45b8d476-f4a7-4351-a936-d49623aedf85"
                            },
                            {
                                "dn": "inum=2101.90177254-fdc7-44bb-a2e2-56ad4c8b71f7,ou=clients,o=jans",
                                "deletable": false,
                                "clientSecret": "0m3XirLDM4u4",
                                "frontChannelLogoutSessionRequired": false,
                                "redirectUris": [
                                    "https://pujavs-definite-dory.gluu.info/kc/realms/jans/kc-jans-authn-rest-bridge/auth-complete"
                                ],
                                "responseTypes": [
                                    "code",
                                    "token"
                                ],
                                "grantTypes": [
                                    "authorization_code"
                                ],
                                "applicationType": "web",
                                "clientName": "kc_saml_openid",
                                "clientNameLocalized": {},
                                "logoUriLocalized": {},
                                "clientUriLocalized": {},
                                "policyUriLocalized": {},
                                "tosUriLocalized": {},
                                "subjectType": "pairwise",
                                "idTokenSignedResponseAlg": "RS256",
                                "tokenEndpointAuthMethod": "client_secret_basic",
                                "trustedClient": false,
                                "persistClientAuthorizations": true,
                                "includeClaimsInIdToken": false,
                                "customAttributes": [],
                                "customObjectClasses": [
                                    "top"
                                ],
                                "rptAsJwt": false,
                                "accessTokenAsJwt": false,
                                "accessTokenSigningAlg": "RS256",
                                "disabled": false,
                                "attributes": {
                                    "runIntrospectionScriptBeforeJwtCreation": false,
                                    "keepClientAuthorizationAfterExpiration": false,
                                    "allowSpontaneousScopes": false,
                                    "backchannelLogoutSessionRequired": false,
                                    "parLifetime": 600,
                                    "requirePar": false,
                                    "dpopBoundAccessToken": false,
                                    "jansDefaultPromptLogin": false,
                                    "minimumAcrLevel": -1
                                },
                                "description": "Keycloak OpenID client used for SAML authentication",
                                "displayName": "kc_saml_openid",
                                "allAuthenticationMethods": [
                                    "client_secret_basic"
                                ],
                                "authenticationMethod": "client_secret_basic",
                                "baseDn": "inum=2101.90177254-fdc7-44bb-a2e2-56ad4c8b71f7,ou=clients,o=jans",
                                "inum": "2101.90177254-fdc7-44bb-a2e2-56ad4c8b71f7"
                            },
                            {
                                "dn": "inum=2102.bc5b8f1b-fa8b-405e-9063-9efb69d80146,ou=clients,o=jans",
                                "deletable": false,
                                "clientSecret": "hFZN4udFr6am",
                                "frontChannelLogoutSessionRequired": false,
                                "redirectUris": [
                                    "https://pujavs-definite-dory.gluu.info/kc/realms/jans/dev/null"
                                ],
                                "responseTypes": [
                                    "token"
                                ],
                                "grantTypes": [
                                    "client_credentials"
                                ],
                                "applicationType": "web",
                                "clientName": "kc_scheduler_api",
                                "clientNameLocalized": {},
                                "logoUriLocalized": {},
                                "clientUriLocalized": {},
                                "policyUriLocalized": {},
                                "tosUriLocalized": {},
                                "subjectType": "pairwise",
                                "idTokenSignedResponseAlg": "RS256",
                                "tokenEndpointAuthMethod": "client_secret_basic",
                                "trustedClient": false,
                                "persistClientAuthorizations": true,
                                "includeClaimsInIdToken": false,
                                "customAttributes": [],
                                "customObjectClasses": [
                                    "top"
                                ],
                                "rptAsJwt": false,
                                "accessTokenAsJwt": false,
                                "accessTokenSigningAlg": "RS256",
                                "disabled": false,
                                "attributes": {
                                    "runIntrospectionScriptBeforeJwtCreation": false,
                                    "keepClientAuthorizationAfterExpiration": false,
                                    "allowSpontaneousScopes": false,
                                    "backchannelLogoutSessionRequired": false,
                                    "parLifetime": 600,
                                    "requirePar": false,
                                    "dpopBoundAccessToken": false,
                                    "jansDefaultPromptLogin": false,
                                    "minimumAcrLevel": -1
                                },
                                "description": "keycloak scheduler openid client used to obtain API keys to invoke the config-api",
                                "displayName": "kc_scheduler_api",
                                "allAuthenticationMethods": [
                                    "client_secret_basic"
                                ],
                                "authenticationMethod": "client_secret_basic",
                                "baseDn": "inum=2102.bc5b8f1b-fa8b-405e-9063-9efb69d80146,ou=clients,o=jans",
                                "inum": "2102.bc5b8f1b-fa8b-405e-9063-9efb69d80146"
                            },
                            {
                                "dn": "inum=2103.6eecd736-a1b0-4411-bfc1-c93e40fa328f,ou=clients,o=jans",
                                "deletable": false,
                                "clientSecret": "A4bnhfJ6qynt",
                                "frontChannelLogoutSessionRequired": false,
                                "redirectUris": [
                                    "https://pujavs-definite-dory.gluu.info/kc/realms/master/kc-jans-authn-rest-bridge/auth-complete"
                                ],
                                "responseTypes": [
                                    "code",
                                    "token"
                                ],
                                "grantTypes": [
                                    "authorization_code"
                                ],
                                "applicationType": "web",
                                "clientName": "kc_master_auth",
                                "clientNameLocalized": {},
                                "logoUriLocalized": {},
                                "clientUriLocalized": {},
                                "policyUriLocalized": {},
                                "tosUriLocalized": {},
                                "subjectType": "pairwise",
                                "idTokenSignedResponseAlg": "RS256",
                                "tokenEndpointAuthMethod": "client_secret_basic",
                                "trustedClient": false,
                                "persistClientAuthorizations": true,
                                "includeClaimsInIdToken": false,
                                "customAttributes": [],
                                "customObjectClasses": [
                                    "top"
                                ],
                                "rptAsJwt": false,
                                "accessTokenAsJwt": false,
                                "accessTokenSigningAlg": "RS256",
                                "disabled": false,
                                "attributes": {
                                    "runIntrospectionScriptBeforeJwtCreation": false,
                                    "keepClientAuthorizationAfterExpiration": false,
                                    "allowSpontaneousScopes": false,
                                    "backchannelLogoutSessionRequired": false,
                                    "parLifetime": 600,
                                    "requirePar": false,
                                    "dpopBoundAccessToken": false,
                                    "jansDefaultPromptLogin": false,
                                    "minimumAcrLevel": -1
                                },
                                "description": "keycloak master realm client used to authenticate administrators",
                                "displayName": "kc_master_auth",
                                "allAuthenticationMethods": [
                                    "client_secret_basic"
                                ],
                                "authenticationMethod": "client_secret_basic",
                                "baseDn": "inum=2103.6eecd736-a1b0-4411-bfc1-c93e40fa328f,ou=clients,o=jans",
                                "inum": "2103.6eecd736-a1b0-4411-bfc1-c93e40fa328f"
                            },
                            {
                                "dn": "inum=3000.6a724dcb-2dd1-47be-9fcd-981b83556965,ou=clients,o=jans",
                                "deletable": false,
                                "clientSecret": "4MfT17z8Bt1O",
                                "frontChannelLogoutUri": "https://pujavs-definite-dory.gluu.info/jans-casa/autologout",
                                "frontChannelLogoutSessionRequired": false,
                                "redirectUris": [
                                    "https://pujavs-definite-dory.gluu.info/jans-casa"
                                ],
                                "responseTypes": [
                                    "code"
                                ],
                                "grantTypes": [
                                    "authorization_code",
                                    "refresh_token",
                                    "client_credentials"
                                ],
                                "applicationType": "web",
                                "clientName": "Client for Casa",
                                "clientNameLocalized": {},
                                "logoUriLocalized": {},
                                "clientUriLocalized": {},
                                "policyUriLocalized": {},
                                "tosUriLocalized": {},
                                "subjectType": "pairwise",
                                "idTokenSignedResponseAlg": "RS256",
                                "userInfoSignedResponseAlg": "RS256",
                                "tokenEndpointAuthMethod": "client_secret_basic",
                                "postLogoutRedirectUris": [
                                    "https://pujavs-definite-dory.gluu.info/jans-casa/bye.zul"
                                ],
                                "scopes": [
                                    "inum=F0C4,ou=scopes,o=jans",
                                    "inum=43F1,ou=scopes,o=jans",
                                    "inum=10B2,ou=scopes,o=jans",
                                    "inum=341A,ou=scopes,o=jans",
                                    "inum=3000.01.1,ou=scopes,o=jans",
                                    "inum=3000.01.2,ou=scopes,o=jans",
                                    "inum=3000.01.3,ou=scopes,o=jans"
                                ],
                                "trustedClient": true,
                                "persistClientAuthorizations": true,
                                "includeClaimsInIdToken": false,
                                "customAttributes": [],
                                "customObjectClasses": [
                                    "top"
                                ],
                                "rptAsJwt": false,
                                "accessTokenAsJwt": false,
                                "accessTokenSigningAlg": "RS256",
                                "disabled": false,
                                "attributes": {
                                    "runIntrospectionScriptBeforeJwtCreation": false,
                                    "keepClientAuthorizationAfterExpiration": false,
                                    "allowSpontaneousScopes": false,
                                    "backchannelLogoutSessionRequired": false,
                                    "parLifetime": 600,
                                    "requirePar": false,
                                    "dpopBoundAccessToken": false,
                                    "jansDefaultPromptLogin": false,
                                    "minimumAcrLevel": -1
                                },
                                "displayName": "Client for Casa",
                                "allAuthenticationMethods": [
                                    "client_secret_basic"
                                ],
                                "authenticationMethod": "client_secret_basic",
                                "baseDn": "inum=3000.6a724dcb-2dd1-47be-9fcd-981b83556965,ou=clients,o=jans",
                                "inum": "3000.6a724dcb-2dd1-47be-9fcd-981b83556965"
                            }
                        ]
                    }
        "401":
          description: Unauthorized
        "500":
          description: InternalServerError
      security:
      - oauth2:
        - https://jans.io/oauth/config/openid/clients.readonly
    put:
      tags:
      - OAuth - OpenID Connect - Clients
      summary: Update OpenId Connect client
      description: Update OpenId Connect client
      operationId: put-oauth-openid-client
      requestBody:
        description: OpenID Connect Client object
        content:
          application/json:
            schema:
              $ref: '#/components/schemas/Client'
            examples:
              Request json example:
                description: Request json example
                value: |
                  {
                      "dn": "inum=f8c1a111-0919-47e8-a4d4-f7c18f73a644,ou=clients,o=jans",
                      "baseDn": "inum=f8c1a111-0919-47e8-a4d4-f7c18f73a644,ou=clients,o=jans",
                      "inum": "f8c1a111-0919-47e8-a4d4-f7c18f73a644",
                      "deletable": false,
                      "clientSecret": "test1234",
                      "frontChannelLogoutSessionRequired": false,
                      "redirectUris": [
                          "https://jans.server2/admin-ui",
                          "http://localhost:4100"
                      ],
                      "responseTypes": [
                          "code"
                      ],
                      "grantTypes": [
                          "authorization_code",
                          "refresh_token",
                          "client_credentials"
                      ],
                      "applicationType": "web",
                      "clientName": "",
                      "logoUri": "",
                      "clientUri": "",
                      "policyUri":"",
                      "tosUri": "",
                      "subjectType": "pairwise",
                      "idTokenSignedResponseAlg": "RS256",
                      "tokenEndpointAuthMethod": "client_secret_basic",
                      "scopes": [
                          "inum=C4F7,ou=scopes,o=jans"
                      ],
                      "trustedClient": false,
                      "persistClientAuthorizations": true,
                      "includeClaimsInIdToken": false,
                      "customAttributes": [
                          {
                              "name": "displayName",
                              "multiValued": false,
                              "values": [
                                  "Api Client"
                              ],
                              "value": "Api Client",
                              "displayValue": "Api Client"
                          }
                      ],
                      "customObjectClasses": [
                          "top"
                      ],
                      "rptAsJwt": false,
                      "accessTokenAsJwt": false,
                      "accessTokenSigningAlg": "RS256",
                      "disabled": false,
                      "attributes": {
                          "runIntrospectionScriptBeforeJwtCreation": false,
                          "keepClientAuthorizationAfterExpiration": false,
                          "allowSpontaneousScopes": false,
                          "backchannelLogoutSessionRequired": false,
                          "parLifetime": 600,
                          "requirePar": false,
                          "jansDefaultPromptLogin": false
                      },
                      "tokenBindingSupported": false,
                      "authenticationMethod": "client_secret_basic",
                      "displayName": "Api Client"
                  }
      responses:
        "200":
          description: Ok
          content:
            application/json:
              schema:
                $ref: '#/components/schemas/Client'
              examples:
                Response json example:
                  description: Response json example
                  value: |
                    {
                        "dn": "inum=1800.768b3d38-a6e8-4be4-93d1-72df33d34fd6,ou=clients,o=jans",
                        "deletable": false,
                        "clientSecret": "WZMK8thDpvw1xtE0N+SbXA==",
                        "frontChannelLogoutSessionRequired": false,
                        "redirectUris": [
                            "https://jans.server2/admin-ui",
                            "http://localhost:4100"
                        ],
                        "responseTypes": [
                            "code"
                        ],
                        "grantTypes": [
                            "authorization_code",
                            "refresh_token",
                            "client_credentials"
                        ],
                        "applicationType": "web",
                        "clientName": "Jans Config Api Client",
                        "logoUri": "",
                        "clientUri": "",
                        "policyUri": "",
                        "tosUri": "",
                        "subjectType": "pairwise",
                        "idTokenSignedResponseAlg": "RS256",
                        "tokenEndpointAuthMethod": "client_secret_basic",
                        "scopes": [
                            "inum=C4F7,ou=scopes,o=jans",
                            "inum=1200.487800,ou=scopes,o=jans",
                            "inum=1200.9CEE5C,ou=scopes,o=jans",
                            "inum=1800.FFE5C0,ou=scopes,o=jans",
                            "inum=1800.472951,ou=scopes,o=jans",
                            "inum=1800.556F45,ou=scopes,o=jans",
                            "inum=1800.77FB4F,ou=scopes,o=jans",
                            "inum=1800.AA8DFE,ou=scopes,o=jans",
                            "inum=1800.CD5B72,ou=scopes,o=jans",
                            "inum=1800.CBCF52,ou=scopes,o=jans",
                            "inum=1800.12284F,ou=scopes,o=jans",
                            "inum=1800.141B26,ou=scopes,o=jans",
                            "inum=1800.A018AC,ou=scopes,o=jans",
                            "inum=1800.6E4456,ou=scopes,o=jans",
                            "inum=1800.55499D,ou=scopes,o=jans",
                            "inum=1800.E730AA,ou=scopes,o=jans",
                            "inum=1800.097318,ou=scopes,o=jans",
                            "inum=1800.04CF24,ou=scopes,o=jans",
                            "inum=1800.F963F9,ou=scopes,o=jans",
                            "inum=1800.31F580,ou=scopes,o=jans",
                            "inum=1800.E512E3,ou=scopes,o=jans",
                            "inum=1800.E65DC6,ou=scopes,o=jans",
                            "inum=1800.3C1F46,ou=scopes,o=jans",
                            "inum=1800.20D48C,ou=scopes,o=jans",
                            "inum=1800.4601AA,ou=scopes,o=jans",
                            "inum=1800.A9B842,ou=scopes,o=jans",
                            "inum=1800.864485,ou=scopes,o=jans",
                            "inum=1800.F0B654,ou=scopes,o=jans",
                            "inum=1800.45F1D7,ou=scopes,o=jans",
                            "inum=1800.B78FA5,ou=scopes,o=jans",
                            "inum=1800.E3D7E0,ou=scopes,o=jans",
                            "inum=1800.E212DC,ou=scopes,o=jans",
                            "inum=1800.94F80F,ou=scopes,o=jans",
                            "inum=1800.9F96F3,ou=scopes,o=jans",
                            "inum=1800.CB50EC,ou=scopes,o=jans",
                            "inum=1800.1CA946,ou=scopes,o=jans",
                            "inum=1800.18231E,ou=scopes,o=jans",
                            "inum=1800.C25D78,ou=scopes,o=jans",
                            "inum=1800.12B340,ou=scopes,o=jans",
                            "inum=1800.7A78C3,ou=scopes,o=jans",
                            "inum=1800.ECB839,ou=scopes,o=jans",
                            "inum=1800.62579C,ou=scopes,o=jans",
                            "inum=1800.29B156,ou=scopes,o=jans",
                            "inum=1800.9DC774,ou=scopes,o=jans",
                            "inum=1800.71BA21,ou=scopes,o=jans",
                            "inum=1800.FC35D2,ou=scopes,o=jans",
                            "inum=1800.F8CA5F,ou=scopes,o=jans",
                            "inum=1800.D92553,ou=scopes,o=jans",
                            "inum=1800.08CB80,ou=scopes,o=jans",
                            "inum=1800.DF434B,ou=scopes,o=jans",
                            "inum=1800.127954,ou=scopes,o=jans",
                            "inum=1800.E7CB8C,ou=scopes,o=jans"
                        ],
                        "trustedClient": false,
                        "persistClientAuthorizations": true,
                        "includeClaimsInIdToken": false,
                        "customAttributes": [
                            {
                                "name": "displayName",
                                "multiValued": false,
                                "values": [
                                    "Jans Config Api Client"
                                ],
                                "value": "Jans Config Api Client",
                                "displayValue": "Jans Config Api Client"
                            }
                        ],
                        "customObjectClasses": [
                            "top"
                        ],
                        "rptAsJwt": false,
                        "accessTokenAsJwt": false,
                        "accessTokenSigningAlg": "RS256",
                        "disabled": false,
                        "attributes": {
                            "runIntrospectionScriptBeforeJwtCreation": false,
                            "keepClientAuthorizationAfterExpiration": false,
                            "allowSpontaneousScopes": false,
                            "backchannelLogoutSessionRequired": false,
                            "parLifetime": 600,
                            "requirePar": false,
                            "jansDefaultPromptLogin": false
                        },
                        "tokenBindingSupported": false,
                        "authenticationMethod": "client_secret_basic",
                        "displayName": "Jans Config Api Client",
                        "baseDn": "inum=1800.768b3d38-a6e8-4be4-93d1-72df33d34fd6,ou=clients,o=jans",
                        "inum": "1800.768b3d38-a6e8-4be4-93d1-72df33d34fd6"
                    }
        "401":
          description: Unauthorized
        "404":
          description: Not Found
        "500":
          description: InternalServerError
      security:
      - oauth2:
        - https://jans.io/oauth/config/openid/clients.write
    post:
      tags:
      - OAuth - OpenID Connect - Clients
      summary: Create new OpenId Connect client
      description: Create new OpenId Connect client
      operationId: post-oauth-openid-client
      requestBody:
        description: OpenID Connect Client object
        content:
          application/json:
            schema:
              $ref: '#/components/schemas/Client'
            examples:
              Request json example:
                description: Request json example
                value: |
                  {
                      "deletable": false,
                      "clientSecret": "test1234",
                      "frontChannelLogoutSessionRequired": false,
                      "redirectUris": [
                          "https://jans.server2/admin-ui",
                          "http://localhost:4100"
                      ],
                      "responseTypes": [
                          "code"
                      ],
                      "grantTypes": [
                          "authorization_code",
                          "refresh_token",
                          "client_credentials"
                      ],
                      "applicationType": "web",
                      "clientName": "",
                      "logoUri": "",
                      "clientUri": "",
                      "policyUri":"",
                      "tosUri": "",
                      "subjectType": "pairwise",
                      "idTokenSignedResponseAlg": "RS256",
                      "tokenEndpointAuthMethod": "client_secret_basic",
                      "scopes": [
                          "inum=C4F7,ou=scopes,o=jans"
                      ],
                      "trustedClient": false,
                      "persistClientAuthorizations": true,
                      "includeClaimsInIdToken": false,
                      "customAttributes": [
                          {
                              "name": "displayName",
                              "multiValued": false,
                              "values": [
                                  "Api Client"
                              ],
                              "value": "Api Client",
                              "displayValue": "Api Client"
                          }
                      ],
                      "customObjectClasses": [
                          "top"
                      ],
                      "rptAsJwt": false,
                      "accessTokenAsJwt": false,
                      "accessTokenSigningAlg": "RS256",
                      "disabled": false,
                      "attributes": {
                          "runIntrospectionScriptBeforeJwtCreation": false,
                          "keepClientAuthorizationAfterExpiration": false,
                          "allowSpontaneousScopes": false,
                          "backchannelLogoutSessionRequired": false,
                          "parLifetime": 600,
                          "requirePar": false,
                          "jansDefaultPromptLogin": false
                      },
                      "tokenBindingSupported": false,
                      "authenticationMethod": "client_secret_basic",
                      "displayName": "Api Client"
                  }
      responses:
        "201":
          description: Created
          content:
            application/json:
              schema:
                $ref: '#/components/schemas/Client'
              examples:
                Response json example:
                  description: Response json example
                  value: |
                    {
                        "dn": "inum=1800.768b3d38-a6e8-4be4-93d1-72df33d34fd6,ou=clients,o=jans",
                        "deletable": false,
                        "clientSecret": "WZMK8thDpvw1xtE0N+SbXA==",
                        "frontChannelLogoutSessionRequired": false,
                        "redirectUris": [
                            "https://jans.server2/admin-ui",
                            "http://localhost:4100"
                        ],
                        "responseTypes": [
                            "code"
                        ],
                        "grantTypes": [
                            "authorization_code",
                            "refresh_token",
                            "client_credentials"
                        ],
                        "applicationType": "web",
                        "clientName": "Jans Config Api Client",
                        "logoUri": "",
                        "clientUri": "",
                        "policyUri": "",
                        "tosUri": "",
                        "subjectType": "pairwise",
                        "idTokenSignedResponseAlg": "RS256",
                        "tokenEndpointAuthMethod": "client_secret_basic",
                        "scopes": [
                            "inum=C4F7,ou=scopes,o=jans",
                            "inum=1200.487800,ou=scopes,o=jans",
                            "inum=1200.9CEE5C,ou=scopes,o=jans",
                            "inum=1800.FFE5C0,ou=scopes,o=jans",
                            "inum=1800.472951,ou=scopes,o=jans",
                            "inum=1800.556F45,ou=scopes,o=jans",
                            "inum=1800.77FB4F,ou=scopes,o=jans",
                            "inum=1800.AA8DFE,ou=scopes,o=jans",
                            "inum=1800.CD5B72,ou=scopes,o=jans",
                            "inum=1800.CBCF52,ou=scopes,o=jans",
                            "inum=1800.12284F,ou=scopes,o=jans",
                            "inum=1800.141B26,ou=scopes,o=jans",
                            "inum=1800.A018AC,ou=scopes,o=jans",
                            "inum=1800.6E4456,ou=scopes,o=jans",
                            "inum=1800.55499D,ou=scopes,o=jans",
                            "inum=1800.E730AA,ou=scopes,o=jans",
                            "inum=1800.097318,ou=scopes,o=jans",
                            "inum=1800.04CF24,ou=scopes,o=jans",
                            "inum=1800.F963F9,ou=scopes,o=jans",
                            "inum=1800.31F580,ou=scopes,o=jans",
                            "inum=1800.E512E3,ou=scopes,o=jans",
                            "inum=1800.E65DC6,ou=scopes,o=jans",
                            "inum=1800.3C1F46,ou=scopes,o=jans",
                            "inum=1800.20D48C,ou=scopes,o=jans",
                            "inum=1800.4601AA,ou=scopes,o=jans",
                            "inum=1800.A9B842,ou=scopes,o=jans",
                            "inum=1800.864485,ou=scopes,o=jans",
                            "inum=1800.F0B654,ou=scopes,o=jans",
                            "inum=1800.45F1D7,ou=scopes,o=jans",
                            "inum=1800.B78FA5,ou=scopes,o=jans",
                            "inum=1800.E3D7E0,ou=scopes,o=jans",
                            "inum=1800.E212DC,ou=scopes,o=jans",
                            "inum=1800.94F80F,ou=scopes,o=jans",
                            "inum=1800.9F96F3,ou=scopes,o=jans",
                            "inum=1800.CB50EC,ou=scopes,o=jans",
                            "inum=1800.1CA946,ou=scopes,o=jans",
                            "inum=1800.18231E,ou=scopes,o=jans",
                            "inum=1800.C25D78,ou=scopes,o=jans",
                            "inum=1800.12B340,ou=scopes,o=jans",
                            "inum=1800.7A78C3,ou=scopes,o=jans",
                            "inum=1800.ECB839,ou=scopes,o=jans",
                            "inum=1800.62579C,ou=scopes,o=jans",
                            "inum=1800.29B156,ou=scopes,o=jans",
                            "inum=1800.9DC774,ou=scopes,o=jans",
                            "inum=1800.71BA21,ou=scopes,o=jans",
                            "inum=1800.FC35D2,ou=scopes,o=jans",
                            "inum=1800.F8CA5F,ou=scopes,o=jans",
                            "inum=1800.D92553,ou=scopes,o=jans",
                            "inum=1800.08CB80,ou=scopes,o=jans",
                            "inum=1800.DF434B,ou=scopes,o=jans",
                            "inum=1800.127954,ou=scopes,o=jans",
                            "inum=1800.E7CB8C,ou=scopes,o=jans"
                        ],
                        "trustedClient": false,
                        "persistClientAuthorizations": true,
                        "includeClaimsInIdToken": false,
                        "customAttributes": [
                            {
                                "name": "displayName",
                                "multiValued": false,
                                "values": [
                                    "Jans Config Api Client"
                                ],
                                "value": "Jans Config Api Client",
                                "displayValue": "Jans Config Api Client"
                            }
                        ],
                        "customObjectClasses": [
                            "top"
                        ],
                        "rptAsJwt": false,
                        "accessTokenAsJwt": false,
                        "accessTokenSigningAlg": "RS256",
                        "disabled": false,
                        "attributes": {
                            "runIntrospectionScriptBeforeJwtCreation": false,
                            "keepClientAuthorizationAfterExpiration": false,
                            "allowSpontaneousScopes": false,
                            "backchannelLogoutSessionRequired": false,
                            "parLifetime": 600,
                            "requirePar": false,
                            "jansDefaultPromptLogin": false
                        },
                        "tokenBindingSupported": false,
                        "authenticationMethod": "client_secret_basic",
                        "displayName": "Jans Config Api Client",
                        "baseDn": "inum=1800.768b3d38-a6e8-4be4-93d1-72df33d34fd6,ou=clients,o=jans",
                        "inum": "1800.768b3d38-a6e8-4be4-93d1-72df33d34fd6"
                    }
        "400":
          description: Bad Request
        "401":
          description: Unauthorized
        "500":
          description: InternalServerError
      security:
      - oauth2:
        - https://jans.io/oauth/config/openid/clients.write
  /api/v1/openid/clients/{inum}:
    get:
      tags:
      - OAuth - OpenID Connect - Clients
      summary: Get OpenId Connect Client by Inum
      description: Get OpenId Connect Client by Inum
      operationId: get-oauth-openid-clients-by-inum
      parameters:
      - name: inum
        in: path
        description: Client identifier
        required: true
        schema:
          type: string
      responses:
        "200":
          description: Ok
          content:
            application/json:
              schema:
                $ref: '#/components/schemas/Client'
              examples:
                Response json example:
                  description: Response json example
                  value: |
                    {
                        "dn": "inum=1800.768b3d38-a6e8-4be4-93d1-72df33d34fd6,ou=clients,o=jans",
                        "deletable": false,
                        "clientSecret": "WZMK8thDpvw1xtE0N+SbXA==",
                        "frontChannelLogoutSessionRequired": false,
                        "redirectUris": [
                            "https://jans.server2/admin-ui",
                            "http://localhost:4100"
                        ],
                        "responseTypes": [
                            "code"
                        ],
                        "grantTypes": [
                            "authorization_code",
                            "refresh_token",
                            "client_credentials"
                        ],
                        "applicationType": "web",
                        "clientName": "Jans Config Api Client",
                        "logoUri": "",
                        "clientUri": "",
                        "policyUri": "",
                        "tosUri": "",
                        "subjectType": "pairwise",
                        "idTokenSignedResponseAlg": "RS256",
                        "tokenEndpointAuthMethod": "client_secret_basic",
                        "scopes": [
                            "inum=C4F7,ou=scopes,o=jans",
                            "inum=1200.487800,ou=scopes,o=jans",
                            "inum=1200.9CEE5C,ou=scopes,o=jans",
                            "inum=1800.FFE5C0,ou=scopes,o=jans",
                            "inum=1800.472951,ou=scopes,o=jans",
                            "inum=1800.556F45,ou=scopes,o=jans",
                            "inum=1800.77FB4F,ou=scopes,o=jans",
                            "inum=1800.AA8DFE,ou=scopes,o=jans",
                            "inum=1800.CD5B72,ou=scopes,o=jans",
                            "inum=1800.CBCF52,ou=scopes,o=jans",
                            "inum=1800.12284F,ou=scopes,o=jans",
                            "inum=1800.141B26,ou=scopes,o=jans",
                            "inum=1800.A018AC,ou=scopes,o=jans",
                            "inum=1800.6E4456,ou=scopes,o=jans",
                            "inum=1800.55499D,ou=scopes,o=jans",
                            "inum=1800.E730AA,ou=scopes,o=jans",
                            "inum=1800.097318,ou=scopes,o=jans",
                            "inum=1800.04CF24,ou=scopes,o=jans",
                            "inum=1800.F963F9,ou=scopes,o=jans",
                            "inum=1800.31F580,ou=scopes,o=jans",
                            "inum=1800.E512E3,ou=scopes,o=jans",
                            "inum=1800.E65DC6,ou=scopes,o=jans",
                            "inum=1800.3C1F46,ou=scopes,o=jans",
                            "inum=1800.20D48C,ou=scopes,o=jans",
                            "inum=1800.4601AA,ou=scopes,o=jans",
                            "inum=1800.A9B842,ou=scopes,o=jans",
                            "inum=1800.864485,ou=scopes,o=jans",
                            "inum=1800.F0B654,ou=scopes,o=jans",
                            "inum=1800.45F1D7,ou=scopes,o=jans",
                            "inum=1800.B78FA5,ou=scopes,o=jans",
                            "inum=1800.E3D7E0,ou=scopes,o=jans",
                            "inum=1800.E212DC,ou=scopes,o=jans",
                            "inum=1800.94F80F,ou=scopes,o=jans",
                            "inum=1800.9F96F3,ou=scopes,o=jans",
                            "inum=1800.CB50EC,ou=scopes,o=jans",
                            "inum=1800.1CA946,ou=scopes,o=jans",
                            "inum=1800.18231E,ou=scopes,o=jans",
                            "inum=1800.C25D78,ou=scopes,o=jans",
                            "inum=1800.12B340,ou=scopes,o=jans",
                            "inum=1800.7A78C3,ou=scopes,o=jans",
                            "inum=1800.ECB839,ou=scopes,o=jans",
                            "inum=1800.62579C,ou=scopes,o=jans",
                            "inum=1800.29B156,ou=scopes,o=jans",
                            "inum=1800.9DC774,ou=scopes,o=jans",
                            "inum=1800.71BA21,ou=scopes,o=jans",
                            "inum=1800.FC35D2,ou=scopes,o=jans",
                            "inum=1800.F8CA5F,ou=scopes,o=jans",
                            "inum=1800.D92553,ou=scopes,o=jans",
                            "inum=1800.08CB80,ou=scopes,o=jans",
                            "inum=1800.DF434B,ou=scopes,o=jans",
                            "inum=1800.127954,ou=scopes,o=jans",
                            "inum=1800.E7CB8C,ou=scopes,o=jans"
                        ],
                        "trustedClient": false,
                        "persistClientAuthorizations": true,
                        "includeClaimsInIdToken": false,
                        "customAttributes": [
                            {
                                "name": "displayName",
                                "multiValued": false,
                                "values": [
                                    "Jans Config Api Client"
                                ],
                                "value": "Jans Config Api Client",
                                "displayValue": "Jans Config Api Client"
                            }
                        ],
                        "customObjectClasses": [
                            "top"
                        ],
                        "rptAsJwt": false,
                        "accessTokenAsJwt": false,
                        "accessTokenSigningAlg": "RS256",
                        "disabled": false,
                        "attributes": {
                            "runIntrospectionScriptBeforeJwtCreation": false,
                            "keepClientAuthorizationAfterExpiration": false,
                            "allowSpontaneousScopes": false,
                            "backchannelLogoutSessionRequired": false,
                            "parLifetime": 600,
                            "requirePar": false,
                            "jansDefaultPromptLogin": false
                        },
                        "tokenBindingSupported": false,
                        "authenticationMethod": "client_secret_basic",
                        "displayName": "Jans Config Api Client",
                        "baseDn": "inum=1800.768b3d38-a6e8-4be4-93d1-72df33d34fd6,ou=clients,o=jans",
                        "inum": "1800.768b3d38-a6e8-4be4-93d1-72df33d34fd6"
                    }
        "401":
          description: Unauthorized
        "500":
          description: InternalServerError
      security:
      - oauth2:
        - https://jans.io/oauth/config/openid/clients.readonly
    delete:
      tags:
      - OAuth - OpenID Connect - Clients
      summary: Delete OpenId Connect client
      description: Delete OpenId Connect client
      operationId: delete-oauth-openid-client-by-inum
      parameters:
      - name: inum
        in: path
        description: Client identifier
        required: true
        schema:
          type: string
      responses:
        "204":
          description: No Content
        "401":
          description: Unauthorized
        "404":
          description: Not Found
        "500":
          description: InternalServerError
      security:
      - oauth2:
        - https://jans.io/oauth/config/openid/clients.delete
    patch:
      tags:
      - OAuth - OpenID Connect - Clients
      summary: Patch OpenId Connect client
      description: Patch OpenId Connect client
      operationId: patch-oauth-openid-client-by-inum
      parameters:
      - name: inum
        in: path
        description: Client identifier
        required: true
        schema:
          type: string
      requestBody:
        description: String representing patch-document.
        content:
          application/json-patch+json:
            schema:
              type: array
              items:
                $ref: '#/components/schemas/JsonPatch'
            examples:
              Request json example:
                description: Request json example
                value: "[{ \"op\": \"replace\", \"path\": \"/responseTypes\", \"value\"\
                  :[\"code\",\"token\"]}] \n"
      responses:
        "200":
          description: Ok
          content:
            application/json:
              schema:
                $ref: '#/components/schemas/Client'
              examples:
                Response json example:
                  description: Response json example
                  value: |
                    {
                        "dn": "inum=1800.768b3d38-a6e8-4be4-93d1-72df33d34fd6,ou=clients,o=jans",
                        "deletable": false,
                        "clientSecret": "WZMK8thDpvw1xtE0N+SbXA==",
                        "frontChannelLogoutSessionRequired": false,
                        "redirectUris": [
                            "https://jans.server2/admin-ui",
                            "http://localhost:4100"
                        ],
                        "responseTypes": [
                            "code"
                        ],
                        "grantTypes": [
                            "authorization_code",
                            "refresh_token",
                            "client_credentials"
                        ],
                        "applicationType": "web",
                        "clientName": "Jans Config Api Client",
                        "logoUri": "",
                        "clientUri": "",
                        "policyUri": "",
                        "tosUri": "",
                        "subjectType": "pairwise",
                        "idTokenSignedResponseAlg": "RS256",
                        "tokenEndpointAuthMethod": "client_secret_basic",
                        "scopes": [
                            "inum=C4F7,ou=scopes,o=jans",
                            "inum=1200.487800,ou=scopes,o=jans",
                            "inum=1200.9CEE5C,ou=scopes,o=jans",
                            "inum=1800.FFE5C0,ou=scopes,o=jans",
                            "inum=1800.472951,ou=scopes,o=jans",
                            "inum=1800.556F45,ou=scopes,o=jans",
                            "inum=1800.77FB4F,ou=scopes,o=jans",
                            "inum=1800.AA8DFE,ou=scopes,o=jans",
                            "inum=1800.CD5B72,ou=scopes,o=jans",
                            "inum=1800.CBCF52,ou=scopes,o=jans",
                            "inum=1800.12284F,ou=scopes,o=jans",
                            "inum=1800.141B26,ou=scopes,o=jans",
                            "inum=1800.A018AC,ou=scopes,o=jans",
                            "inum=1800.6E4456,ou=scopes,o=jans",
                            "inum=1800.55499D,ou=scopes,o=jans",
                            "inum=1800.E730AA,ou=scopes,o=jans",
                            "inum=1800.097318,ou=scopes,o=jans",
                            "inum=1800.04CF24,ou=scopes,o=jans",
                            "inum=1800.F963F9,ou=scopes,o=jans",
                            "inum=1800.31F580,ou=scopes,o=jans",
                            "inum=1800.E512E3,ou=scopes,o=jans",
                            "inum=1800.E65DC6,ou=scopes,o=jans",
                            "inum=1800.3C1F46,ou=scopes,o=jans",
                            "inum=1800.20D48C,ou=scopes,o=jans",
                            "inum=1800.4601AA,ou=scopes,o=jans",
                            "inum=1800.A9B842,ou=scopes,o=jans",
                            "inum=1800.864485,ou=scopes,o=jans",
                            "inum=1800.F0B654,ou=scopes,o=jans",
                            "inum=1800.45F1D7,ou=scopes,o=jans",
                            "inum=1800.B78FA5,ou=scopes,o=jans",
                            "inum=1800.E3D7E0,ou=scopes,o=jans",
                            "inum=1800.E212DC,ou=scopes,o=jans",
                            "inum=1800.94F80F,ou=scopes,o=jans",
                            "inum=1800.9F96F3,ou=scopes,o=jans",
                            "inum=1800.CB50EC,ou=scopes,o=jans",
                            "inum=1800.1CA946,ou=scopes,o=jans",
                            "inum=1800.18231E,ou=scopes,o=jans",
                            "inum=1800.C25D78,ou=scopes,o=jans",
                            "inum=1800.12B340,ou=scopes,o=jans",
                            "inum=1800.7A78C3,ou=scopes,o=jans",
                            "inum=1800.ECB839,ou=scopes,o=jans",
                            "inum=1800.62579C,ou=scopes,o=jans",
                            "inum=1800.29B156,ou=scopes,o=jans",
                            "inum=1800.9DC774,ou=scopes,o=jans",
                            "inum=1800.71BA21,ou=scopes,o=jans",
                            "inum=1800.FC35D2,ou=scopes,o=jans",
                            "inum=1800.F8CA5F,ou=scopes,o=jans",
                            "inum=1800.D92553,ou=scopes,o=jans",
                            "inum=1800.08CB80,ou=scopes,o=jans",
                            "inum=1800.DF434B,ou=scopes,o=jans",
                            "inum=1800.127954,ou=scopes,o=jans",
                            "inum=1800.E7CB8C,ou=scopes,o=jans"
                        ],
                        "trustedClient": false,
                        "persistClientAuthorizations": true,
                        "includeClaimsInIdToken": false,
                        "customAttributes": [
                            {
                                "name": "displayName",
                                "multiValued": false,
                                "values": [
                                    "Jans Config Api Client"
                                ],
                                "value": "Jans Config Api Client",
                                "displayValue": "Jans Config Api Client"
                            }
                        ],
                        "customObjectClasses": [
                            "top"
                        ],
                        "rptAsJwt": false,
                        "accessTokenAsJwt": false,
                        "accessTokenSigningAlg": "RS256",
                        "disabled": false,
                        "attributes": {
                            "runIntrospectionScriptBeforeJwtCreation": false,
                            "keepClientAuthorizationAfterExpiration": false,
                            "allowSpontaneousScopes": false,
                            "backchannelLogoutSessionRequired": false,
                            "parLifetime": 600,
                            "requirePar": false,
                            "jansDefaultPromptLogin": false
                        },
                        "tokenBindingSupported": false,
                        "authenticationMethod": "client_secret_basic",
                        "displayName": "Jans Config Api Client",
                        "baseDn": "inum=1800.768b3d38-a6e8-4be4-93d1-72df33d34fd6,ou=clients,o=jans",
                        "inum": "1800.768b3d38-a6e8-4be4-93d1-72df33d34fd6"
                    }
        "401":
          description: Unauthorized
        "404":
          description: Not Found
        "500":
          description: InternalServerError
      security:
      - oauth2:
        - https://jans.io/oauth/config/openid/clients.write
  /api/v1/api-config:
    get:
      tags:
      - Configuration – Config API
      summary: Gets config-api configuration properties.
      description: Gets config-api configuration properties.
      operationId: get-config-api-properties
      responses:
        "200":
          description: Ok
          content:
            application/json:
              schema:
                $ref: '#/components/schemas/ApiAppConfiguration'
        "401":
          description: Unauthorized
        "500":
          description: InternalServerError
      security:
      - oauth2:
        - https://jans.io/oauth/config/properties.readonly
    patch:
      tags:
      - Configuration – Config API
      summary: Partially modifies config-api configuration properties.
      description: Partially modifies config-api Configuration properties.
      operationId: patch-config-api-properties
      requestBody:
        description: String representing patch-document.
        content:
          application/json-patch+json:
            schema:
              type: array
              items:
                $ref: '#/components/schemas/JsonPatch'
            examples:
              Request json example:
                description: Request json example
                value: ""
      responses:
        "200":
          description: Ok
          content:
            application/json:
              schema:
                $ref: '#/components/schemas/ApiAppConfiguration'
        "401":
          description: Unauthorized
        "500":
          description: InternalServerError
      security:
      - oauth2:
        - https://jans.io/oauth/config/properties.write
  /api/v1/config/smtp:
    get:
      tags:
      - Configuration – SMTP
      summary: Returns SMTP server configuration
      description: Returns SMTP server configuration
      operationId: get-config-smtp
      responses:
        "200":
          description: Ok
          content:
            application/json:
              schema:
                $ref: '#/components/schemas/SmtpConfiguration'
              examples:
                Response json example:
                  description: Response json example
                  value: |
                    {
                        "valid": false,
                        "port": 0,
                        "requires_ssl": false,
                        "trust_host": false,
                        "requires_authentication": false
                    }
        "401":
          description: Unauthorized
        "500":
          description: InternalServerError
      security:
      - oauth2:
        - https://jans.io/oauth/config/smtp.readonly
    put:
      tags:
      - Configuration – SMTP
      summary: Updates SMTP server configuration
      description: Updates SMTP server configuration
      operationId: put-config-smtp
      requestBody:
        description: SmtpConfiguration object
        content:
          application/json:
            schema:
              $ref: '#/components/schemas/SmtpConfiguration'
            examples:
              Request json example:
                description: Request json example
                value: |
                  {
                      "valid": true,
                      "host": "localhost",
                      "port": 260,
                      "requires_ssl": true,
                      "trust_host": true,
                      "from_name": "John",
                      "from_email_address": "john@grow.org",
                      "requires_authentication": true,
                      "user_name": "smtp_user",
                      "password": "password"
                  }
      responses:
        "200":
          description: Ok
          content:
            application/json:
              schema:
                $ref: '#/components/schemas/SmtpConfiguration'
              examples:
                Response json example:
                  description: Response json example
                  value: |
                    {
                        "valid": false,
                        "port": 0,
                        "requires_ssl": false,
                        "trust_host": false,
                        "requires_authentication": false
                    }
        "401":
          description: Unauthorized
        "404":
          description: Not Found
        "500":
          description: InternalServerError
      security:
      - oauth2:
        - https://jans.io/oauth/config/smtp.write
    post:
      tags:
      - Configuration – SMTP
      summary: Adds SMTP server configuration
      description: Adds SMTP server configuration
      operationId: post-config-smtp
      requestBody:
        description: SmtpConfiguration object
        content:
          application/json:
            schema:
              $ref: '#/components/schemas/SmtpConfiguration'
            examples:
              Request json example:
                description: Request json example
                value: |
                  {
                      "valid": true,
                      "host": "localhost",
                      "port": 260,
                      "requires_ssl": true,
                      "trust_host": true,
                      "from_name": "John",
                      "from_email_address": "john@grow.org",
                      "requires_authentication": true,
                      "user_name": "smtp_user",
                      "password": "password"
                  }
      responses:
        "201":
          description: Created
          content:
            application/json:
              schema:
                $ref: '#/components/schemas/SmtpConfiguration'
              examples:
                Response json example:
                  description: Response json example
                  value: |
                    {
                        "valid": false,
                        "port": 0,
                        "requires_ssl": false,
                        "trust_host": false,
                        "requires_authentication": false
                    }
        "401":
          description: Unauthorized
        "500":
          description: InternalServerError
      security:
      - oauth2:
        - https://jans.io/oauth/config/smtp.write
    delete:
      tags:
      - Configuration – SMTP
      summary: Deletes SMTP server configuration
      description: Deletes SMTP server configuration
      operationId: delete-config-smtp
      responses:
        "204":
          description: No Content
        "401":
          description: Unauthorized
        "500":
          description: InternalServerError
      security:
      - oauth2:
        - https://jans.io/oauth/config/smtp.delete
  /api/v1/config/smtp/test:
    post:
      tags:
      - Configuration – SMTP
      summary: Signing Test SMTP server configuration
      description: Signing Test SMTP server configuration
      operationId: test-config-smtp
      requestBody:
        description: SmtpTest object
        content:
          application/json:
            schema:
              $ref: '#/components/schemas/SmtpTest'
            examples:
              Request json example:
                description: Request json example
                value: ""
      responses:
        "200":
          description: Ok
          content:
            application/json:
              schema:
                type: boolean
                description: boolean value true if successful
        "401":
          description: Unauthorized
        "500":
          description: InternalServerError
      security:
      - oauth2:
        - https://jans.io/oauth/config/smtp.write
  /api/v1/config/scripts:
    get:
      tags:
      - Custom Scripts
      summary: Gets a list of custom scripts
      description: Gets a list of custom scripts
      operationId: get-config-scripts
      parameters:
      - name: limit
        in: query
        description: Search size - max size of the results to return
        schema:
          type: integer
          format: int32
          default: 50
      - name: pattern
        in: query
        description: Search pattern
        schema:
          type: string
          default: ""
      - name: startIndex
        in: query
        description: The 1-based index of the first query result
        schema:
          type: integer
          format: int32
          default: 0
      - name: sortBy
        in: query
        description: Attribute whose value will be used to order the returned response
        schema:
          type: string
          default: inum
      - name: sortOrder
        in: query
        description: Order in which the sortBy param is applied. Allowed values are
          "ascending" and "descending"
        schema:
          type: string
          default: ascending
      - name: fieldValuePair
        in: query
        description: Field and value pair for seraching
        schema:
          type: string
          default: ""
        examples:
          Field value example:
            description: Field value example
            value: "adminCanEdit=true,dataType=string"
      responses:
        "200":
          description: Ok
          content:
            application/json:
              schema:
                $ref: '#/components/schemas/PagedResult'
              examples:
                Response json example:
                  description: Response json example
                  value: |
                    {
                        "start": 0,
                        "totalEntriesCount": 37,
                        "entriesCount": 2,
                        "entries": [
                            {
                                "dn": "inum=0300-BA90,ou=scripts,o=jans",
                                "inum": "0300-BA90",
                                "name": "discovery_java_params",
                                "description": "Java Custom Sample Script",
                                "script": "/* Copyright (c) 2022, Gluu\n Author: Yuriy Z\n */\n\nimport io.jans.model.SimpleCustomProperty;\nimport io.jans.model.custom.script.model.CustomScript;\nimport io.jans.model.custom.script.type.discovery.DiscoveryType;\nimport io.jans.service.custom.script.CustomScriptManager;\nimport org.slf4j.Logger;\nimport org.slf4j.LoggerFactory;\nimport org.json.JSONObject;\n\nimport java.util.Map;\n\npublic class Discovery implements DiscoveryType {\n\n    private static final Logger log = LoggerFactory.getLogger(Discovery.class);\n    private static final Logger scriptLogger = LoggerFactory.getLogger(CustomScriptManager.class);\n\n    @Override\n    public boolean init(Map<String, SimpleCustomProperty> configurationAttributes) {\n        log.info(\"Init of Discovery Java custom script\");\n        return true;\n    }\n\n    @Override\n    public boolean init(CustomScript customScript, Map<String, SimpleCustomProperty> configurationAttributes) {\n        log.info(\"Init of Discovery Java custom script\");\n        return true;\n    }\n\n    @Override\n    public boolean destroy(Map<String, SimpleCustomProperty> configurationAttributes) {\n        log.info(\"Destroy of Discovery Java custom script\");\n        return true;\n    }\n\n    @Override\n    public int getApiVersion() {\n        log.info(\"getApiVersion Discovery Java custom script: 11\");\n        return 11;\n    }\n\n    @Override\n    public boolean modifyResponse(Object responseAsJsonObject, Object context) {\n        scriptLogger.info(\"write to script logger\");\n        JSONObject response = (JSONObject) responseAsJsonObject;\n        response.accumulate(\"key_from_java\", \"value_from_script_on_java\");\n        return true;\n    }\n}\n",
                                "scriptType": "discovery",
                                "programmingLanguage": "java",
                                "moduleProperties": [
                                    {
                                        "value1": "location_type",
                                        "value2": "ldap"
                                    }
                                ],
                                "level": 1,
                                "revision": 11,
                                "enabled": true,
                                "modified": false,
                                "internal": false,
                                "locationType": "ldap",
                                "baseDn": "inum=0300-BA90,ou=scripts,o=jans"
                            },
                            {
                                "dn": "inum=031C-4A65,ou=scripts,o=jans",
                                "inum": "031C-4A65",
                                "name": "id_generator",
                                "description": "Sample Id Generator script",
                                "script": "# oxAuth is available under the MIT License (2008). See http://opensource.org/licenses/MIT for full text.\n# Copyright (c) 2016, Janssen\n#\n# Author: Yuriy Movchan\n#\n\nfrom io.jans.model.custom.script.type.id import IdGeneratorType\nfrom io.jans.util import StringHelper, ArrayHelper\nfrom java.util import Arrays, ArrayList\n\nimport java\n\nclass IdGenerator(IdGeneratorType):\n    def __init__(self, currentTimeMillis):\n        self.currentTimeMillis = currentTimeMillis\n\n    def init(self, customScript, configurationAttributes):\n        print \"Id generator. Initialization\"\n        print \"Id generator. Initialized successfully\"\n\n        return True   \n\n    def destroy(self, configurationAttributes):\n        print \"Id generator. Destroy\"\n        print \"Id generator. Destroyed successfully\"\n        return True   \n\n    def getApiVersion(self):\n        return 11\n\n    # Id generator init method\n    #   appId is application Id\n    #   idType is Id Type\n    #   idPrefix is Id Prefix\n    #   user is io.jans.oxtrust.model.JanssenCustomPerson\n    #   configurationAttributes is java.util.Map<String, SimpleCustomProperty>\n    def generateId(self, appId, idType, idPrefix, configurationAttributes):\n        print \"Id generator. Generate Id\"\n        print \"Id generator. Generate Id. AppId: '\", appId, \"', IdType: '\", idType, \"', IdPrefix: '\", idPrefix, \"'\"\n\n        # Return None or empty string to trigger default Id generation method\n        return None\n",
                                "scriptType": "id_generator",
                                "programmingLanguage": "python",
                                "moduleProperties": [
                                    {
                                        "value1": "location_type",
                                        "value2": "ldap"
                                    }
                                ],
                                "level": 100,
                                "revision": 1,
                                "enabled": false,
                                "modified": false,
                                "internal": false,
                                "locationType": "ldap",
                                "baseDn": "inum=031C-4A65,ou=scripts,o=jans"
                            }
                        ]
                    }
        "401":
          description: Unauthorized
        "500":
          description: InternalServerError
      security:
      - oauth2:
        - https://jans.io/oauth/config/scripts.readonly
    put:
      tags:
      - Custom Scripts
      summary: Updates a custom script
      description: Updates a custom script
      operationId: put-config-scripts
      requestBody:
        description: CustomScript object
        content:
          application/json:
            schema:
              $ref: '#/components/schemas/CustomScript'
            examples:
              Request json example:
                description: Request json example
                value: |
                  {
                              "name": "test_application_session_test",
                              "description": "Sample Application Session script",
                              "script": "# oxAuth is available under the MIT License (2008). See http://opensource.org/licenses/MIT for full text.\n# Copyright (c) 2016, Janssen\n#\n# Author: Yuriy Movchan\n#\n\nfrom io.jans.model.custom.script.type.session import ApplicationSessionType\nfrom io.jans.service.cdi.util import CdiUtil\nfrom io.jans.persist import PersistenceEntryManager\nfrom io.jans.as.model.config import StaticConfiguration\nfrom io.jans.as.model.ldap import TokenEntity\nfrom jakarta.faces.application import FacesMessage\nfrom io.jans.jsf2.message import FacesMessages\nfrom io.jans.util import StringHelper, ArrayHelper\nfrom io.jans.as.model.config import Constants\nfrom java.util import Arrays, ArrayList\nfrom io.jans.as.service.external.session import SessionEventType\n\nimport java\n\nclass ApplicationSession(ApplicationSessionType):\n    def __init__(self, currentTimeMillis):\n        self.currentTimeMillis = currentTimeMillis\n\n    def init(self, customScript, configurationAttributes):\n        print \"Application session. Initialization\"\n\n        self.entryManager = CdiUtil.bean(PersistenceEntryManager)\n        self.staticConfiguration = CdiUtil.bean(StaticConfiguration)\n\n        print \"Application session. Initialized successfully\"\n\n        return True   \n\n    def destroy(self, configurationAttributes):\n        print \"Application session. Destroy\"\n        print \"Application session. Destroyed successfully\"\n        return True   \n\n    def getApiVersion(self):\n        return 11\n\n    # Called each time specific session event occurs\n    # event is io.jans.as.service.external.session.SessionEvent\n    def onEvent(self, event):\n        if event.getType() == SessionEventType.AUTHENTICATED:\n            print \"Session is authenticated, session: \" + event.getSessionId().getId()\n        return\n\n    # Application calls it at start session request to allow notify 3rd part systems\n    #   httpRequest is jakarta.servlet.http.HttpServletRequest\n    #   sessionId is io.jans.as.model.common.SessionId\n    #   configurationAttributes is java.util.Map<String, SimpleCustomProperty>\n    def startSession(self, httpRequest, sessionId, configurationAttributes):\n        print \"Application session. Starting external session\"\n\n        user_name = sessionId.getSessionAttributes().get(Constants.AUTHENTICATED_USER)\n\n        first_session = self.isFirstSession(user_name)\n        if not first_session:\n            facesMessages = CdiUtil.bean(FacesMessages)\n            facesMessages.add(FacesMessage.SEVERITY_ERROR, \"Please, end active session first!\")\n            return False\n\n        print \"Application session. External session started successfully\"\n        return True\n\n    # Application calls it at end session request to allow notify 3rd part systems\n    #   httpRequest is jakarta.servlet.http.HttpServletRequest\n    #   sessionId is io.jans.as.model.common.SessionId\n    #   configurationAttributes is java.util.Map<String, SimpleCustomProperty>\n    def endSession(self, httpRequest, sessionId, configurationAttributes):\n        print \"Application session. Starting external session end\"\n\n        print \"Application session. External session ended successfully\"\n        return True\n\n    # Application calls it during /session/active endpoint call to modify response if needed\n    #   jsonArray is org.json.JSONArray\n    #   context is io.jans.as.server.model.common.ExecutionContext\n    def modifyActiveSessionsResponse(self, jsonArray, context):\n        return False\n\n    def isFirstSession(self, user_name):\n        tokenLdap = TokenEntity()\n        tokenLdap.setDn(self.staticConfiguration.getBaseDn().getClients())\n        tokenLdap.setUserId(user_name)\n\n        tokenLdapList = self.entryManager.findEntries(tokenLdap, 1)\n        print \"Application session. isFirstSession. Get result: '%s'\" % tokenLdapList\n\n        if (tokenLdapList != None) and (tokenLdapList.size() > 0):\n            print \"Application session. isFirstSession: False\"\n            return False\n\n        print \"Application session. isFirstSession: True\"\n        return True\n",
                              "scriptType": "application_session",
                              "programmingLanguage": "python",
                              "moduleProperties": [
                                  {
                                      "value1": "location_type",
                                      "value2": "ldap"
                                  }
                              ],
                              "level": 800,
                              "revision": 8,
                              "enabled": false,
                              "modified": false,
                              "internal": false,
                              "locationType": "ldap"
                          }
      responses:
        "200":
          description: Ok
          content:
            application/json:
              schema:
                $ref: '#/components/schemas/CustomScript'
              examples:
                Response json example:
                  description: Response json example
                  value: |
                    {
                        "dn": "inum=4144edf6-af99-451d-be29-f3eb5c0e9143,ou=scripts,o=jans",
                        "inum": "4144edf6-af99-451d-be29-f3eb5c0e9143",
                        "name": "test_application_session_test",
                        "description": "Sample Application Session script",
                        "script": "# oxAuth is available under the MIT License (2008). See http://opensource.org/licenses/MIT for full text.\n# Copyright (c) 2016, Janssen\n#\n# Author: Yuriy Movchan\n#\n\nfrom io.jans.model.custom.script.type.session import ApplicationSessionType\nfrom io.jans.service.cdi.util import CdiUtil\nfrom io.jans.persist import PersistenceEntryManager\nfrom io.jans.as.model.config import StaticConfiguration\nfrom io.jans.as.model.ldap import TokenEntity\nfrom jakarta.faces.application import FacesMessage\nfrom io.jans.jsf2.message import FacesMessages\nfrom io.jans.util import StringHelper, ArrayHelper\nfrom io.jans.as.model.config import Constants\nfrom java.util import Arrays, ArrayList\nfrom io.jans.as.service.external.session import SessionEventType\n\nimport java\n\nclass ApplicationSession(ApplicationSessionType):\n    def __init__(self, currentTimeMillis):\n        self.currentTimeMillis = currentTimeMillis\n\n    def init(self, customScript, configurationAttributes):\n        print \"Application session. Initialization\"\n\n        self.entryManager = CdiUtil.bean(PersistenceEntryManager)\n        self.staticConfiguration = CdiUtil.bean(StaticConfiguration)\n\n        print \"Application session. Initialized successfully\"\n\n        return True   \n\n    def destroy(self, configurationAttributes):\n        print \"Application session. Destroy\"\n        print \"Application session. Destroyed successfully\"\n        return True   \n\n    def getApiVersion(self):\n        return 11\n\n    # Called each time specific session event occurs\n    # event is io.jans.as.service.external.session.SessionEvent\n    def onEvent(self, event):\n        if event.getType() == SessionEventType.AUTHENTICATED:\n            print \"Session is authenticated, session: \" + event.getSessionId().getId()\n        return\n\n    # Application calls it at start session request to allow notify 3rd part systems\n    #   httpRequest is jakarta.servlet.http.HttpServletRequest\n    #   sessionId is io.jans.as.model.common.SessionId\n    #   configurationAttributes is java.util.Map<String, SimpleCustomProperty>\n    def startSession(self, httpRequest, sessionId, configurationAttributes):\n        print \"Application session. Starting external session\"\n\n        user_name = sessionId.getSessionAttributes().get(Constants.AUTHENTICATED_USER)\n\n        first_session = self.isFirstSession(user_name)\n        if not first_session:\n            facesMessages = CdiUtil.bean(FacesMessages)\n            facesMessages.add(FacesMessage.SEVERITY_ERROR, \"Please, end active session first!\")\n            return False\n\n        print \"Application session. External session started successfully\"\n        return True\n\n    # Application calls it at end session request to allow notify 3rd part systems\n    #   httpRequest is jakarta.servlet.http.HttpServletRequest\n    #   sessionId is io.jans.as.model.common.SessionId\n    #   configurationAttributes is java.util.Map<String, SimpleCustomProperty>\n    def endSession(self, httpRequest, sessionId, configurationAttributes):\n        print \"Application session. Starting external session end\"\n\n        print \"Application session. External session ended successfully\"\n        return True\n\n    # Application calls it during /session/active endpoint call to modify response if needed\n    #   jsonArray is org.json.JSONArray\n    #   context is io.jans.as.server.model.common.ExecutionContext\n    def modifyActiveSessionsResponse(self, jsonArray, context):\n        return False\n\n    def isFirstSession(self, user_name):\n        tokenLdap = TokenEntity()\n        tokenLdap.setDn(self.staticConfiguration.getBaseDn().getClients())\n        tokenLdap.setUserId(user_name)\n\n        tokenLdapList = self.entryManager.findEntries(tokenLdap, 1)\n        print \"Application session. isFirstSession. Get result: '%s'\" % tokenLdapList\n\n        if (tokenLdapList != None) and (tokenLdapList.size() > 0):\n            print \"Application session. isFirstSession: False\"\n            return False\n\n        print \"Application session. isFirstSession: True\"\n        return True\n",
                        "scriptType": "application_session",
                        "programmingLanguage": "python",
                        "moduleProperties": [
                            {
                                "value1": "location_type",
                                "value2": "ldap"
                            }
                        ],
                        "level": 800,
                        "revision": 8,
                        "enabled": false,
                        "modified": false,
                        "internal": false,
                        "locationType": "ldap",
                        "baseDn": "inum=4144edf6-af99-451d-be29-f3eb5c0e9143,ou=scripts,o=jans"
                    }
        "401":
          description: Unauthorized
        "404":
          description: Not Found
        "500":
          description: InternalServerError
      security:
      - oauth2:
        - https://jans.io/oauth/config/scripts.write
    post:
      tags:
      - Custom Scripts
      summary: Adds a new custom script
      description: Adds a new custom script
      operationId: post-config-scripts
      parameters:
      - name: addScriptTemplate
        in: query
        description: Boolean flag to indicate if script template is to be added. If
          CustomScript request object has script populated then script template will
          not be added.
        schema:
          type: boolean
          default: false
      requestBody:
        description: CustomScript object
        content:
          application/json:
            schema:
              $ref: '#/components/schemas/CustomScript'
            examples:
              Request json example:
                description: Request json example
                value: |
                  {
                              "name": "test_application_session_test",
                              "description": "Sample Application Session script",
                              "script": "# oxAuth is available under the MIT License (2008). See http://opensource.org/licenses/MIT for full text.\n# Copyright (c) 2016, Janssen\n#\n# Author: Yuriy Movchan\n#\n\nfrom io.jans.model.custom.script.type.session import ApplicationSessionType\nfrom io.jans.service.cdi.util import CdiUtil\nfrom io.jans.persist import PersistenceEntryManager\nfrom io.jans.as.model.config import StaticConfiguration\nfrom io.jans.as.model.ldap import TokenEntity\nfrom jakarta.faces.application import FacesMessage\nfrom io.jans.jsf2.message import FacesMessages\nfrom io.jans.util import StringHelper, ArrayHelper\nfrom io.jans.as.model.config import Constants\nfrom java.util import Arrays, ArrayList\nfrom io.jans.as.service.external.session import SessionEventType\n\nimport java\n\nclass ApplicationSession(ApplicationSessionType):\n    def __init__(self, currentTimeMillis):\n        self.currentTimeMillis = currentTimeMillis\n\n    def init(self, customScript, configurationAttributes):\n        print \"Application session. Initialization\"\n\n        self.entryManager = CdiUtil.bean(PersistenceEntryManager)\n        self.staticConfiguration = CdiUtil.bean(StaticConfiguration)\n\n        print \"Application session. Initialized successfully\"\n\n        return True   \n\n    def destroy(self, configurationAttributes):\n        print \"Application session. Destroy\"\n        print \"Application session. Destroyed successfully\"\n        return True   \n\n    def getApiVersion(self):\n        return 11\n\n    # Called each time specific session event occurs\n    # event is io.jans.as.service.external.session.SessionEvent\n    def onEvent(self, event):\n        if event.getType() == SessionEventType.AUTHENTICATED:\n            print \"Session is authenticated, session: \" + event.getSessionId().getId()\n        return\n\n    # Application calls it at start session request to allow notify 3rd part systems\n    #   httpRequest is jakarta.servlet.http.HttpServletRequest\n    #   sessionId is io.jans.as.model.common.SessionId\n    #   configurationAttributes is java.util.Map<String, SimpleCustomProperty>\n    def startSession(self, httpRequest, sessionId, configurationAttributes):\n        print \"Application session. Starting external session\"\n\n        user_name = sessionId.getSessionAttributes().get(Constants.AUTHENTICATED_USER)\n\n        first_session = self.isFirstSession(user_name)\n        if not first_session:\n            facesMessages = CdiUtil.bean(FacesMessages)\n            facesMessages.add(FacesMessage.SEVERITY_ERROR, \"Please, end active session first!\")\n            return False\n\n        print \"Application session. External session started successfully\"\n        return True\n\n    # Application calls it at end session request to allow notify 3rd part systems\n    #   httpRequest is jakarta.servlet.http.HttpServletRequest\n    #   sessionId is io.jans.as.model.common.SessionId\n    #   configurationAttributes is java.util.Map<String, SimpleCustomProperty>\n    def endSession(self, httpRequest, sessionId, configurationAttributes):\n        print \"Application session. Starting external session end\"\n\n        print \"Application session. External session ended successfully\"\n        return True\n\n    # Application calls it during /session/active endpoint call to modify response if needed\n    #   jsonArray is org.json.JSONArray\n    #   context is io.jans.as.server.model.common.ExecutionContext\n    def modifyActiveSessionsResponse(self, jsonArray, context):\n        return False\n\n    def isFirstSession(self, user_name):\n        tokenLdap = TokenEntity()\n        tokenLdap.setDn(self.staticConfiguration.getBaseDn().getClients())\n        tokenLdap.setUserId(user_name)\n\n        tokenLdapList = self.entryManager.findEntries(tokenLdap, 1)\n        print \"Application session. isFirstSession. Get result: '%s'\" % tokenLdapList\n\n        if (tokenLdapList != None) and (tokenLdapList.size() > 0):\n            print \"Application session. isFirstSession: False\"\n            return False\n\n        print \"Application session. isFirstSession: True\"\n        return True\n",
                              "scriptType": "application_session",
                              "programmingLanguage": "python",
                              "moduleProperties": [
                                  {
                                      "value1": "location_type",
                                      "value2": "ldap"
                                  }
                              ],
                              "level": 800,
                              "revision": 8,
                              "enabled": false,
                              "modified": false,
                              "internal": false,
                              "locationType": "ldap"
                          }
      responses:
        "201":
          description: Created
          content:
            application/json:
              schema:
                $ref: '#/components/schemas/CustomScript'
              examples:
                Response json example:
                  description: Response json example
                  value: |
                    {
                        "dn": "inum=4144edf6-af99-451d-be29-f3eb5c0e9143,ou=scripts,o=jans",
                        "inum": "4144edf6-af99-451d-be29-f3eb5c0e9143",
                        "name": "test_application_session_test",
                        "description": "Sample Application Session script",
                        "script": "# oxAuth is available under the MIT License (2008). See http://opensource.org/licenses/MIT for full text.\n# Copyright (c) 2016, Janssen\n#\n# Author: Yuriy Movchan\n#\n\nfrom io.jans.model.custom.script.type.session import ApplicationSessionType\nfrom io.jans.service.cdi.util import CdiUtil\nfrom io.jans.persist import PersistenceEntryManager\nfrom io.jans.as.model.config import StaticConfiguration\nfrom io.jans.as.model.ldap import TokenEntity\nfrom jakarta.faces.application import FacesMessage\nfrom io.jans.jsf2.message import FacesMessages\nfrom io.jans.util import StringHelper, ArrayHelper\nfrom io.jans.as.model.config import Constants\nfrom java.util import Arrays, ArrayList\nfrom io.jans.as.service.external.session import SessionEventType\n\nimport java\n\nclass ApplicationSession(ApplicationSessionType):\n    def __init__(self, currentTimeMillis):\n        self.currentTimeMillis = currentTimeMillis\n\n    def init(self, customScript, configurationAttributes):\n        print \"Application session. Initialization\"\n\n        self.entryManager = CdiUtil.bean(PersistenceEntryManager)\n        self.staticConfiguration = CdiUtil.bean(StaticConfiguration)\n\n        print \"Application session. Initialized successfully\"\n\n        return True   \n\n    def destroy(self, configurationAttributes):\n        print \"Application session. Destroy\"\n        print \"Application session. Destroyed successfully\"\n        return True   \n\n    def getApiVersion(self):\n        return 11\n\n    # Called each time specific session event occurs\n    # event is io.jans.as.service.external.session.SessionEvent\n    def onEvent(self, event):\n        if event.getType() == SessionEventType.AUTHENTICATED:\n            print \"Session is authenticated, session: \" + event.getSessionId().getId()\n        return\n\n    # Application calls it at start session request to allow notify 3rd part systems\n    #   httpRequest is jakarta.servlet.http.HttpServletRequest\n    #   sessionId is io.jans.as.model.common.SessionId\n    #   configurationAttributes is java.util.Map<String, SimpleCustomProperty>\n    def startSession(self, httpRequest, sessionId, configurationAttributes):\n        print \"Application session. Starting external session\"\n\n        user_name = sessionId.getSessionAttributes().get(Constants.AUTHENTICATED_USER)\n\n        first_session = self.isFirstSession(user_name)\n        if not first_session:\n            facesMessages = CdiUtil.bean(FacesMessages)\n            facesMessages.add(FacesMessage.SEVERITY_ERROR, \"Please, end active session first!\")\n            return False\n\n        print \"Application session. External session started successfully\"\n        return True\n\n    # Application calls it at end session request to allow notify 3rd part systems\n    #   httpRequest is jakarta.servlet.http.HttpServletRequest\n    #   sessionId is io.jans.as.model.common.SessionId\n    #   configurationAttributes is java.util.Map<String, SimpleCustomProperty>\n    def endSession(self, httpRequest, sessionId, configurationAttributes):\n        print \"Application session. Starting external session end\"\n\n        print \"Application session. External session ended successfully\"\n        return True\n\n    # Application calls it during /session/active endpoint call to modify response if needed\n    #   jsonArray is org.json.JSONArray\n    #   context is io.jans.as.server.model.common.ExecutionContext\n    def modifyActiveSessionsResponse(self, jsonArray, context):\n        return False\n\n    def isFirstSession(self, user_name):\n        tokenLdap = TokenEntity()\n        tokenLdap.setDn(self.staticConfiguration.getBaseDn().getClients())\n        tokenLdap.setUserId(user_name)\n\n        tokenLdapList = self.entryManager.findEntries(tokenLdap, 1)\n        print \"Application session. isFirstSession. Get result: '%s'\" % tokenLdapList\n\n        if (tokenLdapList != None) and (tokenLdapList.size() > 0):\n            print \"Application session. isFirstSession: False\"\n            return False\n\n        print \"Application session. isFirstSession: True\"\n        return True\n",
                        "scriptType": "application_session",
                        "programmingLanguage": "python",
                        "moduleProperties": [
                            {
                                "value1": "location_type",
                                "value2": "ldap"
                            }
                        ],
                        "level": 800,
                        "revision": 8,
                        "enabled": false,
                        "modified": false,
                        "internal": false,
                        "locationType": "ldap",
                        "baseDn": "inum=4144edf6-af99-451d-be29-f3eb5c0e9143,ou=scripts,o=jans"
                    }
        "401":
          description: Unauthorized
        "400":
          description: Bad Request
        "500":
          description: InternalServerError
      security:
      - oauth2:
        - https://jans.io/oauth/config/scripts.write
  /api/v1/config/scripts/{inum}:
    delete:
      tags:
      - Custom Scripts
      summary: Deletes a custom script
      description: Deletes a custom script
      operationId: delete-config-scripts-by-inum
      parameters:
      - name: inum
        in: path
        description: Script identifier
        required: true
        schema:
          type: string
      responses:
        "204":
          description: No Content
        "401":
          description: Unauthorized
        "404":
          description: Not Found
        "500":
          description: InternalServerError
      security:
      - oauth2:
        - https://jans.io/oauth/config/scripts.delete
    patch:
      tags:
      - Custom Scripts
      summary: Patches a custom script
      description: Patches a custom script
      operationId: patch-config-scripts-by-inum
      parameters:
      - name: inum
        in: path
        description: Script identifier
        required: true
        schema:
          type: string
      requestBody:
        description: JsonPatch object
        content:
          application/json-patch+json:
            schema:
              type: array
              items:
                $ref: '#/components/schemas/JsonPatch'
            examples:
              Request json example:
                description: Request json example
                value: "[{ \"op\": \"replace\", \"path\": \"/enabled\", \"value\"\
                  :false},{ \"op\": \"replace\", \"path\": \"/revision\", \"value\"\
                  :2}] \n"
      responses:
        "200":
          description: Ok
          content:
            application/json:
              schema:
                $ref: '#/components/schemas/CustomScript'
        "401":
          description: Unauthorized
        "404":
          description: Not Found
        "500":
          description: InternalServerError
      security:
      - oauth2:
        - https://jans.io/oauth/config/scripts.write
  /api/v1/config/scripts/inum/{inum}:
    get:
      tags:
      - Custom Scripts
      summary: Gets a script by Inum
      description: Gets a script by Inum
      operationId: get-config-scripts-by-inum
      parameters:
      - name: inum
        in: path
        description: Script identifier
        required: true
        schema:
          type: string
      responses:
        "200":
          description: Ok
          content:
            application/json:
              schema:
                $ref: '#/components/schemas/CustomScript'
              examples:
                Response json example:
                  description: Response json example
                  value: |
                    {
                        "dn": "inum=0300-BA90,ou=scripts,o=jans",
                        "inum": "0300-BA90",
                        "name": "discovery_java_params",
                        "description": "Java Custom Sample Script",
                        "script": "/* Copyright (c) 2022, Gluu\n Author: Yuriy Z\n */\n\nimport io.jans.model.SimpleCustomProperty;\nimport io.jans.model.custom.script.model.CustomScript;\nimport io.jans.model.custom.script.type.discovery.DiscoveryType;\nimport io.jans.service.custom.script.CustomScriptManager;\nimport org.slf4j.Logger;\nimport org.slf4j.LoggerFactory;\nimport org.json.JSONObject;\n\nimport java.util.Map;\n\npublic class Discovery implements DiscoveryType {\n\n    private static final Logger log = LoggerFactory.getLogger(Discovery.class);\n    private static final Logger scriptLogger = LoggerFactory.getLogger(CustomScriptManager.class);\n\n    @Override\n    public boolean init(Map<String, SimpleCustomProperty> configurationAttributes) {\n        log.info(\"Init of Discovery Java custom script\");\n        return true;\n    }\n\n    @Override\n    public boolean init(CustomScript customScript, Map<String, SimpleCustomProperty> configurationAttributes) {\n        log.info(\"Init of Discovery Java custom script\");\n        return true;\n    }\n\n    @Override\n    public boolean destroy(Map<String, SimpleCustomProperty> configurationAttributes) {\n        log.info(\"Destroy of Discovery Java custom script\");\n        return true;\n    }\n\n    @Override\n    public int getApiVersion() {\n        log.info(\"getApiVersion Discovery Java custom script: 11\");\n        return 11;\n    }\n\n    @Override\n    public boolean modifyResponse(Object responseAsJsonObject, Object context) {\n        scriptLogger.info(\"write to script logger\");\n        JSONObject response = (JSONObject) responseAsJsonObject;\n        response.accumulate(\"key_from_java\", \"value_from_script_on_java\");\n        return true;\n    }\n}\n",
                        "scriptType": "discovery",
                        "programmingLanguage": "java",
                        "moduleProperties": [
                            {
                                "value1": "location_type",
                                "value2": "ldap"
                            }
                        ],
                        "level": 1,
                        "revision": 11,
                        "enabled": true,
                        "modified": false,
                        "internal": false,
                        "locationType": "ldap",
                        "baseDn": "inum=0300-BA90,ou=scripts,o=jans"
                    }
        "401":
          description: Unauthorized
        "404":
          description: Not Found
        "500":
          description: InternalServerError
      security:
      - oauth2:
        - https://jans.io/oauth/config/scripts.readonly
  /api/v1/config/scripts/name/{name}:
    get:
      tags:
      - Custom Scripts
      summary: Fetch custom script by name
      description: Fetch custom script by name
      operationId: get-custom-script-by-name
      parameters:
      - name: name
        in: path
        description: Script name
        required: true
        schema:
          type: string
      responses:
        "200":
          description: CustomScript
          content:
            application/json:
              schema:
                $ref: '#/components/schemas/CustomScript'
              examples:
                Response json example:
                  description: Response json example
                  value: |
                    {
                        "dn": "inum=0300-BA90,ou=scripts,o=jans",
                        "inum": "0300-BA90",
                        "name": "discovery_java_params",
                        "description": "Java Custom Sample Script",
                        "script": "/* Copyright (c) 2022, Gluu\n Author: Yuriy Z\n */\n\nimport io.jans.model.SimpleCustomProperty;\nimport io.jans.model.custom.script.model.CustomScript;\nimport io.jans.model.custom.script.type.discovery.DiscoveryType;\nimport io.jans.service.custom.script.CustomScriptManager;\nimport org.slf4j.Logger;\nimport org.slf4j.LoggerFactory;\nimport org.json.JSONObject;\n\nimport java.util.Map;\n\npublic class Discovery implements DiscoveryType {\n\n    private static final Logger log = LoggerFactory.getLogger(Discovery.class);\n    private static final Logger scriptLogger = LoggerFactory.getLogger(CustomScriptManager.class);\n\n    @Override\n    public boolean init(Map<String, SimpleCustomProperty> configurationAttributes) {\n        log.info(\"Init of Discovery Java custom script\");\n        return true;\n    }\n\n    @Override\n    public boolean init(CustomScript customScript, Map<String, SimpleCustomProperty> configurationAttributes) {\n        log.info(\"Init of Discovery Java custom script\");\n        return true;\n    }\n\n    @Override\n    public boolean destroy(Map<String, SimpleCustomProperty> configurationAttributes) {\n        log.info(\"Destroy of Discovery Java custom script\");\n        return true;\n    }\n\n    @Override\n    public int getApiVersion() {\n        log.info(\"getApiVersion Discovery Java custom script: 11\");\n        return 11;\n    }\n\n    @Override\n    public boolean modifyResponse(Object responseAsJsonObject, Object context) {\n        scriptLogger.info(\"write to script logger\");\n        JSONObject response = (JSONObject) responseAsJsonObject;\n        response.accumulate(\"key_from_java\", \"value_from_script_on_java\");\n        return true;\n    }\n}\n",
                        "scriptType": "discovery",
                        "programmingLanguage": "java",
                        "moduleProperties": [
                            {
                                "value1": "location_type",
                                "value2": "ldap"
                            }
                        ],
                        "level": 1,
                        "revision": 11,
                        "enabled": true,
                        "modified": false,
                        "internal": false,
                        "locationType": "ldap",
                        "baseDn": "inum=0300-BA90,ou=scripts,o=jans"
                    }
        "401":
          description: Unauthorized
        "404":
          description: Not Found
        "500":
          description: InternalServerError
      security:
      - oauth2:
        - https://jans.io/oauth/config/scripts.readonly
  /api/v1/config/scripts/types:
    get:
      tags:
      - Custom Scripts
      summary: Fetch custom script types
      description: Fetch custom script types
      operationId: get-custom-script-type
      responses:
        "200":
          description: Ok
          content:
            application/json:
              schema:
                type: array
                items:
                  type: string
                  enum:
                  - person_authentication
                  - authorization_challenge
                  - introspection
                  - resource_owner_password_credentials
                  - application_session
                  - cache_refresh
                  - client_registration
                  - id_generator
                  - uma_rpt_policy
                  - uma_rpt_claims
                  - uma_claims_gathering
                  - consent_gathering
                  - dynamic_scope
                  - spontaneous_scope
                  - end_session
                  - post_authn
                  - client_authn
                  - select_account
                  - create_user
                  - scim
                  - ciba_end_user_notification
                  - revoke_token
                  - persistence_extension
                  - idp
                  - discovery
                  - health_check
                  - authz_detail
                  - update_token
                  - config_api_auth
                  - modify_ssa_response
                  - fido2_extension
                  - lock_extension
              examples:
                Response json example:
                  description: Response json example
                  value: |
                    [
                        "discovery",
                        "consent_gathering",
                        "ciba_end_user_notification",
                        "id_generator",
                        "idp",
                        "introspection",
                        "persistence_extension",
                        "cache_refresh",
                        "uma_rpt_policy",
                        "update_token",
                        "scim",
                        "end_session",
                        "config_api_auth",
                        "uma_claims_gathering",
                        "person_authentication",
                        "resource_owner_password_credentials",
                        "authorization_challenge",
                        "client_registration",
                        "dynamic_scope",
                        "application_session"
                    ]
        "401":
          description: Unauthorized
        "404":
          description: Not Found
        "500":
          description: InternalServerError
      security:
      - oauth2:
        - https://jans.io/oauth/config/scripts.readonly
  /api/v1/config/scripts/script-types:
    get:
      tags:
      - Custom Scripts
      summary: Fetch custom script types
      description: Fetch custom script types
      operationId: get-custom-script-types
      responses:
        "200":
          description: Ok
          content:
            application/json:
              schema:
                type: array
                items:
                  type: string
              examples:
                Response json example:
                  description: Response json example
                  value: |
                    [
                        "discovery",
                        "consent_gathering",
                        "ciba_end_user_notification",
                        "id_generator",
                        "idp",
                        "introspection",
                        "persistence_extension",
                        "cache_refresh",
                        "uma_rpt_policy",
                        "update_token",
                        "scim",
                        "end_session",
                        "config_api_auth",
                        "uma_claims_gathering",
                        "person_authentication",
                        "resource_owner_password_credentials",
                        "authorization_challenge",
                        "client_registration",
                        "dynamic_scope",
                        "application_session"
                    ]
        "401":
          description: Unauthorized
        "404":
          description: Not Found
        "500":
          description: InternalServerError
      security:
      - oauth2:
        - https://jans.io/oauth/config/scripts.readonly
  /api/v1/config/scripts/type/{type}:
    get:
      tags:
      - Custom Scripts
      summary: Gets list of scripts by type
      description: Gets list of scripts by type
      operationId: get-config-scripts-by-type
      parameters:
      - name: type
        in: path
        description: Script type
        required: true
        schema:
          type: string
      - name: limit
        in: query
        description: Search size - max size of the results to return
        schema:
          type: integer
          format: int32
          default: 50
      - name: pattern
        in: query
        description: Search pattern
        schema:
          type: string
          default: ""
      - name: startIndex
        in: query
        description: The 1-based index of the first query result
        schema:
          type: integer
          format: int32
          default: 0
      - name: sortBy
        in: query
        description: Attribute whose value will be used to order the returned response
        schema:
          type: string
          default: inum
      - name: sortOrder
        in: query
        description: Order in which the sortBy param is applied. Allowed values are
          "ascending" and "descending"
        schema:
          type: string
          default: ascending
      - name: fieldValuePair
        in: query
        description: Field and value pair for seraching
        schema:
          type: string
          default: ""
        examples:
          Field value example:
            description: Field value example
            value: "adminCanEdit=true,dataType=string"
      responses:
        "200":
          description: Ok
          content:
            application/json:
              schema:
                $ref: '#/components/schemas/PagedResult'
              examples:
                Response json example:
                  description: Response json example
                  value: |
                    {
                        "start": 0,
                        "totalEntriesCount": 1,
                        "entriesCount": 1,
                        "entries": [
                            {
                                "dn": "inum=0300-BA90,ou=scripts,o=jans",
                                "inum": "0300-BA90",
                                "name": "discovery_java_params",
                                "description": "Java Custom Sample Script",
                                "script": "/* Copyright (c) 2022, Gluu\n Author: Yuriy Z\n */\n\nimport io.jans.model.SimpleCustomProperty;\nimport io.jans.model.custom.script.model.CustomScript;\nimport io.jans.model.custom.script.type.discovery.DiscoveryType;\nimport io.jans.service.custom.script.CustomScriptManager;\nimport org.slf4j.Logger;\nimport org.slf4j.LoggerFactory;\nimport org.json.JSONObject;\n\nimport java.util.Map;\n\npublic class Discovery implements DiscoveryType {\n\n    private static final Logger log = LoggerFactory.getLogger(Discovery.class);\n    private static final Logger scriptLogger = LoggerFactory.getLogger(CustomScriptManager.class);\n\n    @Override\n    public boolean init(Map<String, SimpleCustomProperty> configurationAttributes) {\n        log.info(\"Init of Discovery Java custom script\");\n        return true;\n    }\n\n    @Override\n    public boolean init(CustomScript customScript, Map<String, SimpleCustomProperty> configurationAttributes) {\n        log.info(\"Init of Discovery Java custom script\");\n        return true;\n    }\n\n    @Override\n    public boolean destroy(Map<String, SimpleCustomProperty> configurationAttributes) {\n        log.info(\"Destroy of Discovery Java custom script\");\n        return true;\n    }\n\n    @Override\n    public int getApiVersion() {\n        log.info(\"getApiVersion Discovery Java custom script: 11\");\n        return 11;\n    }\n\n    @Override\n    public boolean modifyResponse(Object responseAsJsonObject, Object context) {\n        scriptLogger.info(\"write to script logger\");\n        JSONObject response = (JSONObject) responseAsJsonObject;\n        response.accumulate(\"key_from_java\", \"value_from_script_on_java\");\n        return true;\n    }\n}\n",
                                "scriptType": "discovery",
                                "programmingLanguage": "java",
                                "moduleProperties": [
                                    {
                                        "value1": "location_type",
                                        "value2": "ldap"
                                    }
                                ],
                                "level": 1,
                                "revision": 11,
                                "enabled": true,
                                "modified": false,
                                "internal": false,
                                "locationType": "ldap",
                                "baseDn": "inum=0300-BA90,ou=scripts,o=jans"
                            }
                        ]
                    }
        "401":
          description: Unauthorized
        "404":
          description: Not Found
        "500":
          description: InternalServerError
      security:
      - oauth2:
        - https://jans.io/oauth/config/scripts.readonly
  /api/v1/jans-auth-server/health:
    get:
      tags:
      - Auth Server Health - Check
      summary: Returns auth server health status
      description: Returns auth server health status
      operationId: get-auth-server-health
      responses:
        "200":
          description: Ok
          content:
            application/json:
              schema:
                $ref: '#/components/schemas/JsonNode'
              examples:
                Response json example:
                  description: Response json example
                  value: |
                    {
                        "status": "running",
                        "db_status": "online"
                    }
        "500":
          description: InternalServerError
  /api/v1/config/jwks/{kid}:
    get:
      tags:
      - Configuration – JWK - JSON Web Key (JWK)
      summary: Get a JSON Web Key based on kid
      description: Get a JSON Web Key based on kid
      operationId: get-jwk-by-kid
      parameters:
      - name: kid
        in: path
        description: The unique identifier for the key
        required: true
        schema:
          type: string
      responses:
        "200":
          description: Ok
          content:
            application/json:
              schema:
                $ref: '#/components/schemas/JSONWebKey'
              examples:
                Response json example:
                  description: Response json example
                  value: |
                    {
                        "kid": "1230bfb-276a-44aa-a97d-667b57587108_sig_rs256",
                        "kty": "RSA",
                        "use": "sig",
                        "alg": "RS256",
                        "exp": 1599751946863,
                        "x5c": [
                            "A0GCSqGSIb3DQEBCwUAMCExHzAdBgNVBAMMFm94QXV0aCBDQSBDZXJ0aWZpY2F0ZXMwHhcNMjAwOTA4MTUzMjE3WhcNMjAwOTEwMTUzMjI2WjAhMR8wHQYDVQQDDBZveEF1dGggQ0EgQ2VydGlmaWNhdGVzMIIBIjANBgkqhkiG9w0BAQEFAAOCAQ8AMIIBCgKCAQEAzj1NEHyGk/ywG25py2s/zVVrRggzRO0jE6VOUvqUzsEJwt1aszQ4onFu6vgtjNwq2ZmEFZbw1Jw7dlz4Xrdj12pQlLVuEhyVaTziQp3LvspqxyACHQb8XSKFdKZaa1eBF8PGN5zDN/d+tIrAZYnQS2gH8BoPIuB3Z9AoCLTzifnPvmOwW/e+/Wags/ApZiEfF2Po0InV5NeJAyoIpaGhlwjqqOWXm/GpCASAk9ZD8Ebnmy9RM71zDCgmvq/hPueKnbNTZdQ3TQdzEuSwxbWEHu16v5MbF7QtNzvFSFlllhgwqI2ccEljDbs18j3DUS2B1VTTAr/DLR3SVyCYbKBbRQIDAQABoycwJTAjBgNVHSUEHDAaBggrBgEFBQcDAQYIKwYBBQUHAwIGBFUdJQAwDQYJKoZIhvcNAQELBQADggEBADaqrfVH1FX0FLp99TG9fHOiOMD12vsIPANb9QbIADineFrSvUI3zIX56PpvMT+EApaLPcIYSwG1YziWT1oGDGkfyinofSRGl4JcC63slChUBfjlBZlXTIlc7CJA7CfzO6BW3SvO0GPF0NStCUD9Ou4oOVaIc3XrPzhIAp71cF9iLFnQUK1hiD9NhQUm5v2Nq+sQdjAxSlqigXnc+rB9+V8snCkr9x9q1cysq1ZyCRT55psa53Irqtc50T2PHA6kyzEVW51+yFaZa8z+WMoofr6ndx2DFI7n5+8jFGs9WoP+/zV8E/XK61iy+EdXVjXQYVcArjEzeIahn8QOd/hUcfo="
                        ],
                        "n": "EFZbw1Jw7dlz4Xrdj12pQlLVuEhyVaTziQp3LvspqxyACHQb8XSKFdKZaa1eBF8PGN5zDN_d-tIrAZYnQS2gH8BoPIuB3Z9AoCLTzifnPvmOwW_e-_Wags_ApZiEfF2Po0InV5NeJAyoIpaGhlwjqqOWXm_GpCASAk9ZD8Ebnmy9RM71zDCgmvq_hPueKnbNTZdQ3TQdzEuSwxbWEHu16v5MbF7QtNzvFSFlllhgwqI2ccEljDbs18j3DUS2B1VTTAr_DLR3SVyCYbKBbRQ",
                        "e": "AQAB"
                    }
        "401":
          description: Unauthorized
        "500":
          description: InternalServerError
      security:
      - oauth2:
        - https://jans.io/oauth/config/jwks.readonly
    delete:
      tags:
      - Configuration – JWK - JSON Web Key (JWK)
      summary: Delete a JSON Web Key based on kid
      description: Delete a JSON Web Key based on kid
      operationId: delete-config-jwk-kid
      parameters:
      - name: kid
        in: path
        description: The unique identifier for the key
        required: true
        schema:
          type: string
      responses:
        "204":
          description: No Content
        "401":
          description: Unauthorized
        "406":
          description: Not Acceptable
        "500":
          description: InternalServerError
      security:
      - oauth2:
        - https://jans.io/oauth/config/jwks.delete
    patch:
      tags:
      - Configuration – JWK - JSON Web Key (JWK)
      summary: Patch a specific JSON Web Key based on kid
      description: Patch a specific JSON Web Key based on kid
      operationId: patch-config-jwk-kid
      parameters:
      - name: kid
        in: path
        description: The unique identifier for the key
        required: true
        schema:
          type: string
      requestBody:
        description: JsonPatch object
        content:
          application/json-patch+json:
            schema:
              type: array
              items:
                $ref: '#/components/schemas/JsonPatch'
            examples:
              Request json example:
                description: Request json example
                value: "[\n    { \"op\": \"replace\", \"path\": \"/use\", \"value\"\
                  :\"enc\"},\n    { \"op\": \"replace\", \"path\": \"/e\", \"value\"\
                  :\"Updated_XYZ\"}\n] \n"
      responses:
        "200":
          description: Ok
          content:
            application/json:
              schema:
                $ref: '#/components/schemas/JSONWebKey'
              examples:
                Response json example:
                  description: Response json example
                  value: |
                    {
                        "kid": "1230bfb-276a-44aa-a97d-667b57587108_sig_rs256",
                        "kty": "RSA",
                        "use": "enc",
                        "alg": "RS256",
                        "exp": 1599751946863,
                        "x5c": [
                            "A0GCSqGSIb3DQEBCwUAMCExHzAdBgNVBAMMFm94QXV0aCBDQSBDZXJ0aWZpY2F0ZXMwHhcNMjAwOTA4MTUzMjE3WhcNMjAwOTEwMTUzMjI2WjAhMR8wHQYDVQQDDBZveEF1dGggQ0EgQ2VydGlmaWNhdGVzMIIBIjANBgkqhkiG9w0BAQEFAAOCAQ8AMIIBCgKCAQEAzj1NEHyGk/ywG25py2s/zVVrRggzRO0jE6VOUvqUzsEJwt1aszQ4onFu6vgtjNwq2ZmEFZbw1Jw7dlz4Xrdj12pQlLVuEhyVaTziQp3LvspqxyACHQb8XSKFdKZaa1eBF8PGN5zDN/d+tIrAZYnQS2gH8BoPIuB3Z9AoCLTzifnPvmOwW/e+/Wags/ApZiEfF2Po0InV5NeJAyoIpaGhlwjqqOWXm/GpCASAk9ZD8Ebnmy9RM71zDCgmvq/hPueKnbNTZdQ3TQdzEuSwxbWEHu16v5MbF7QtNzvFSFlllhgwqI2ccEljDbs18j3DUS2B1VTTAr/DLR3SVyCYbKBbRQIDAQABoycwJTAjBgNVHSUEHDAaBggrBgEFBQcDAQYIKwYBBQUHAwIGBFUdJQAwDQYJKoZIhvcNAQELBQADggEBADaqrfVH1FX0FLp99TG9fHOiOMD12vsIPANb9QbIADineFrSvUI3zIX56PpvMT+EApaLPcIYSwG1YziWT1oGDGkfyinofSRGl4JcC63slChUBfjlBZlXTIlc7CJA7CfzO6BW3SvO0GPF0NStCUD9Ou4oOVaIc3XrPzhIAp71cF9iLFnQUK1hiD9NhQUm5v2Nq+sQdjAxSlqigXnc+rB9+V8snCkr9x9q1cysq1ZyCRT55psa53Irqtc50T2PHA6kyzEVW51+yFaZa8z+WMoofr6ndx2DFI7n5+8jFGs9WoP+/zV8E/XK61iy+EdXVjXQYVcArjEzeIahn8QOd/hUcfo="
                        ],
                        "n": "EFZbw1Jw7dlz4Xrdj12pQlLVuEhyVaTziQp3LvspqxyACHQb8XSKFdKZaa1eBF8PGN5zDN_d-tIrAZYnQS2gH8BoPIuB3Z9AoCLTzifnPvmOwW_e-_Wags_ApZiEfF2Po0InV5NeJAyoIpaGhlwjqqOWXm_GpCASAk9ZD8Ebnmy9RM71zDCgmvq_hPueKnbNTZdQ3TQdzEuSwxbWEHu16v5MbF7QtNzvFSFlllhgwqI2ccEljDbs18j3DUS2B1VTTAr_DLR3SVyCYbKBbRQ",
                        "e": "Updated_XYZ"
                    }
        "401":
          description: Unauthorized
        "404":
          description: Not Found
        "500":
          description: InternalServerError
      security:
      - oauth2:
        - https://jans.io/oauth/config/jwks.write
  /api/v1/config/jwks:
    get:
      tags:
      - Configuration – JWK - JSON Web Key (JWK)
      summary: Gets list of JSON Web Key (JWK) used by server
      description: Gets list of JSON Web Key (JWK) used by server
      operationId: get-config-jwks
      responses:
        "200":
          description: Ok
          content:
            application/json:
              schema:
                $ref: '#/components/schemas/WebKeysConfiguration'
              examples:
                Response json example:
                  description: Response json example
                  value: "{\n    \"keys\": [\n        {\n            \"descr\": \"\
                    Signature Key: RSA RSASSA-PKCS1-v1_5 using SHA-256\",\n      \
                    \      \"kty\": \"RSA\",\n            \"e\": \"AQAB\",\n     \
                    \       \"use\": \"sig\",\n            \"kid\": \"abc3a91b-dd1b-47b0-b7e7-aaf2ec3b9d5e_sig_rs256\"\
                    ,\n            \"x5c\": [\n                \"E3+Z7Ie9FVpDIqeBo/xI8/q7CCDxCHTtiTQjGS5j/XV4VcPt7i9mrQsajbndCAmynVw==\"\
                    \n            ],\n            \"name\": \"id_token RS256 Sign\
                    \ Key\",\n            \"exp\": 1666775666429,\n            \"\
                    alg\": \"RS256\",\n            \"n\": \"qzu2jRl6UoTnnUJS6zg7ghavupiUQ3Ux4fAH6H7DCXF-cuOgelBjUj_GLPqz5FeOCnQ\"\
                    \n        },\n\t\t{\n            \"descr\": \"Encryption Key:\
                    \ Elliptic Curve Diffie-Hellman Ephemeral Static key agreement\
                    \ using Concat KDF\",\n            \"kty\": \"EC\",\n        \
                    \    \"use\": \"enc\",\n            \"crv\": \"P-256\",\n    \
                    \        \"kid\": \"0870a2b9-1200-42a2-9b12-e2fa89ce3bd0_enc_ecdh-es\"\
                    ,\n            \"x5c\": [\n                \"tE24Ofz3eFhtBAIhAINgdWN86TOOEAUXUr2ijmaAPBgn7mGoeg4c7FfyZTxn\"\
                    \n            ],\n            \"name\": \"id_token ECDH-ES Encryption\
                    \ Key\",\n            \"x\": \"NBJAtpZ-jWGjaXDFYgt38\",\n    \
                    \        \"y\": \"7n6oS9y5vN2XrTKMKilo\",\n            \"exp\"\
                    : 1666775666429,\n            \"alg\": \"ECDH-ES\"\n        }\n\
                    \    ]\n}\n"
        "401":
          description: Unauthorized
        "500":
          description: InternalServerError
      security:
      - oauth2:
        - https://jans.io/oauth/config/jwks.readonly
    put:
      tags:
      - Configuration – JWK - JSON Web Key (JWK)
      summary: Replaces JSON Web Keys
      description: Replaces JSON Web Keys
      operationId: put-config-jwks
      requestBody:
        description: JSON Web Keys object
        content:
          application/json:
            schema:
              $ref: '#/components/schemas/WebKeysConfiguration'
            examples:
              Request json example:
                description: Request json example
                value: "{\n    \"keys\": [\n        {\n            \"descr\": \"Signature\
                  \ Key: RSA RSASSA-PKCS1-v1_5 using SHA-256\",\n            \"kty\"\
                  : \"RSA\",\n            \"e\": \"AQAB\",\n            \"use\": \"\
                  sig\",\n            \"kid\": \"abc3a91b-dd1b-47b0-b7e7-aaf2ec3b9d5e_sig_rs256\"\
                  ,\n            \"x5c\": [\n                \"E3+Z7Ie9FVpDIqeBo/xI8/q7CCDxCHTtiTQjGS5j/XV4VcPt7i9mrQsajbndCAmynVw==\"\
                  \n            ],\n            \"name\": \"id_token RS256 Sign Key\"\
                  ,\n            \"exp\": 1666775666429,\n            \"alg\": \"\
                  RS256\",\n            \"n\": \"qzu2jRl6UoTnnUJS6zg7ghavupiUQ3Ux4fAH6H7DCXF-cuOgelBjUj_GLPqz5FeOCnQ\"\
                  \n        },\n\t\t{\n            \"descr\": \"Encryption Key: Elliptic\
                  \ Curve Diffie-Hellman Ephemeral Static key agreement using Concat\
                  \ KDF\",\n            \"kty\": \"EC\",\n            \"use\": \"\
                  enc\",\n            \"crv\": \"P-256\",\n            \"kid\": \"\
                  0870a2b9-1200-42a2-9b12-e2fa89ce3bd0_enc_ecdh-es\",\n          \
                  \  \"x5c\": [\n                \"tE24Ofz3eFhtBAIhAINgdWN86TOOEAUXUr2ijmaAPBgn7mGoeg4c7FfyZTxn\"\
                  \n            ],\n            \"name\": \"id_token ECDH-ES Encryption\
                  \ Key\",\n            \"x\": \"NBJAtpZ-jWGjaXDFYgt38\",\n      \
                  \      \"y\": \"7n6oS9y5vN2XrTKMKilo\",\n            \"exp\": 1666775666429,\n\
                  \            \"alg\": \"ECDH-ES\"\n        }\n    ]\n}\n"
      responses:
        "200":
          description: Ok
          content:
            application/json:
              schema:
                $ref: '#/components/schemas/WebKeysConfiguration'
              examples:
                Response json example:
                  description: Response json example
                  value: "{\n    \"keys\": [\n        {\n            \"descr\": \"\
                    Signature Key: RSA RSASSA-PKCS1-v1_5 using SHA-256\",\n      \
                    \      \"kty\": \"RSA\",\n            \"e\": \"AQAB\",\n     \
                    \       \"use\": \"sig\",\n            \"kid\": \"abc3a91b-dd1b-47b0-b7e7-aaf2ec3b9d5e_sig_rs256\"\
                    ,\n            \"x5c\": [\n                \"E3+Z7Ie9FVpDIqeBo/xI8/q7CCDxCHTtiTQjGS5j/XV4VcPt7i9mrQsajbndCAmynVw==\"\
                    \n            ],\n            \"name\": \"id_token RS256 Sign\
                    \ Key\",\n            \"exp\": 1666775666429,\n            \"\
                    alg\": \"RS256\",\n            \"n\": \"qzu2jRl6UoTnnUJS6zg7ghavupiUQ3Ux4fAH6H7DCXF-cuOgelBjUj_GLPqz5FeOCnQ\"\
                    \n        },\n\t\t{\n            \"descr\": \"Encryption Key:\
                    \ Elliptic Curve Diffie-Hellman Ephemeral Static key agreement\
                    \ using Concat KDF\",\n            \"kty\": \"EC\",\n        \
                    \    \"use\": \"enc\",\n            \"crv\": \"P-256\",\n    \
                    \        \"kid\": \"0870a2b9-1200-42a2-9b12-e2fa89ce3bd0_enc_ecdh-es\"\
                    ,\n            \"x5c\": [\n                \"tE24Ofz3eFhtBAIhAINgdWN86TOOEAUXUr2ijmaAPBgn7mGoeg4c7FfyZTxn\"\
                    \n            ],\n            \"name\": \"id_token ECDH-ES Encryption\
                    \ Key\",\n            \"x\": \"NBJAtpZ-jWGjaXDFYgt38\",\n    \
                    \        \"y\": \"7n6oS9y5vN2XrTKMKilo\",\n            \"exp\"\
                    : 1666775666429,\n            \"alg\": \"ECDH-ES\"\n        }\n\
                    \    ]\n}\n"
        "401":
          description: Unauthorized
        "500":
          description: InternalServerError
      security:
      - oauth2:
        - https://jans.io/oauth/config/jwks.write
    patch:
      tags:
      - Configuration – JWK - JSON Web Key (JWK)
      summary: Patches JSON Web Keys
      description: Patches JSON Web Keys
      operationId: patch-config-jwks
      requestBody:
        description: JsonPatch object
        content:
          application/json-patch+json:
            schema:
              type: array
              items:
                $ref: '#/components/schemas/JsonPatch'
            examples:
              Request json example:
                description: Request json example
                value: "[\n\t{ \"op\": \"add\", \"path\": \"/keys/1\", \"value\":{\n\
                  \            \"descr\": \"Test Key\",\n            \"kty\": \"EC\"\
                  ,\n            \"use\": \"enc\",\n            \"crv\": \"P-256\"\
                  ,\n            \"kid\": \"1234a2b9-1200-42a2-9b12-e2fa89ce3bd0_enc_ecdh-es\"\
                  ,\n            \"x5c\": [\n                \"tE24Ofz3eFhtBAIhAINgdWN86TOOEAUXUr2ijmaAPBgn7mGoeg4c7FfyZTxn\"\
                  \n            ],\n            \"name\": \"test-key\",\n        \
                  \    \"x\": \"NBJAtpZ-jWGjaXDFYgt38\",\n            \"y\": \"7n6oS9y5vN2XrTKMKilo\"\
                  ,\n            \"exp\": 1666775666429,\n            \"alg\": \"\
                  ECDH-ES\"\n        }\n\t}\n] \n"
      responses:
        "200":
          description: Ok
          content:
            application/json:
              schema:
                $ref: '#/components/schemas/WebKeysConfiguration'
              examples:
                Response json example:
                  description: Response json example
                  value: "{\n    \"keys\": [\n        {\n            \"descr\": \"\
                    Signature Key: RSA RSASSA-PKCS1-v1_5 using SHA-256\",\n      \
                    \      \"kty\": \"RSA\",\n            \"e\": \"AQAB\",\n     \
                    \       \"use\": \"sig\",\n            \"kid\": \"abc3a91b-dd1b-47b0-b7e7-aaf2ec3b9d5e_sig_rs256\"\
                    ,\n            \"x5c\": [\n                \"E3+Z7Ie9FVpDIqeBo/xI8/q7CCDxCHTtiTQjGS5j/XV4VcPt7i9mrQsajbndCAmynVw==\"\
                    \n            ],\n            \"name\": \"id_token RS256 Sign\
                    \ Key\",\n            \"exp\": 1666775666429,\n            \"\
                    alg\": \"RS256\",\n            \"n\": \"qzu2jRl6UoTnnUJS6zg7ghavupiUQ3Ux4fAH6H7DCXF-cuOgelBjUj_GLPqz5FeOCnQ\"\
                    \n        },\n\t\t{\n            \"descr\": \"Encryption Key:\
                    \ Elliptic Curve Diffie-Hellman Ephemeral Static key agreement\
                    \ using Concat KDF\",\n            \"kty\": \"EC\",\n        \
                    \    \"use\": \"enc\",\n            \"crv\": \"P-256\",\n    \
                    \        \"kid\": \"0870a2b9-1200-42a2-9b12-e2fa89ce3bd0_enc_ecdh-es\"\
                    ,\n            \"x5c\": [\n                \"tE24Ofz3eFhtBAIhAINgdWN86TOOEAUXUr2ijmaAPBgn7mGoeg4c7FfyZTxn\"\
                    \n            ],\n            \"name\": \"id_token ECDH-ES Encryption\
                    \ Key\",\n            \"x\": \"NBJAtpZ-jWGjaXDFYgt38\",\n    \
                    \        \"y\": \"7n6oS9y5vN2XrTKMKilo\",\n            \"exp\"\
                    : 1666775666429,\n            \"alg\": \"ECDH-ES\"\n        }\n\
                    \    ]\n}\n"
        "401":
          description: Unauthorized
        "500":
          description: InternalServerError
      security:
      - oauth2:
        - https://jans.io/oauth/config/jwks.write
  /api/v1/config/jwks/key:
    post:
      tags:
      - Configuration – JWK - JSON Web Key (JWK)
      summary: Configuration – JWK - JSON Web Key (JWK)
      description: Configuration – JWK - JSON Web Key (JWK)
      operationId: post-config-jwks-key
      requestBody:
        description: JSONWebKey object
        content:
          application/json:
            schema:
              $ref: '#/components/schemas/JSONWebKey'
            examples:
              Request json example:
                description: Request json example
                value: |
                  {
                        "kty": "RSA",
                        "e": "AQAB",
                        "use": "sig",
                        "crv": "",
                        "kid": "1230bfb-276a-44aa-a97d-667b57587108_sig_rs256",
                        "x5c": [
                          "A0GCSqGSIb3DQEBCwUAMCExHzAdBgNVBAMMFm94QXV0aCBDQSBDZXJ0aWZpY2F0ZXMwHhcNMjAwOTA4MTUzMjE3WhcNMjAwOTEwMTUzMjI2WjAhMR8wHQYDVQQDDBZveEF1dGggQ0EgQ2VydGlmaWNhdGVzMIIBIjANBgkqhkiG9w0BAQEFAAOCAQ8AMIIBCgKCAQEAzj1NEHyGk/ywG25py2s/zVVrRggzRO0jE6VOUvqUzsEJwt1aszQ4onFu6vgtjNwq2ZmEFZbw1Jw7dlz4Xrdj12pQlLVuEhyVaTziQp3LvspqxyACHQb8XSKFdKZaa1eBF8PGN5zDN/d+tIrAZYnQS2gH8BoPIuB3Z9AoCLTzifnPvmOwW/e+/Wags/ApZiEfF2Po0InV5NeJAyoIpaGhlwjqqOWXm/GpCASAk9ZD8Ebnmy9RM71zDCgmvq/hPueKnbNTZdQ3TQdzEuSwxbWEHu16v5MbF7QtNzvFSFlllhgwqI2ccEljDbs18j3DUS2B1VTTAr/DLR3SVyCYbKBbRQIDAQABoycwJTAjBgNVHSUEHDAaBggrBgEFBQcDAQYIKwYBBQUHAwIGBFUdJQAwDQYJKoZIhvcNAQELBQADggEBADaqrfVH1FX0FLp99TG9fHOiOMD12vsIPANb9QbIADineFrSvUI3zIX56PpvMT+EApaLPcIYSwG1YziWT1oGDGkfyinofSRGl4JcC63slChUBfjlBZlXTIlc7CJA7CfzO6BW3SvO0GPF0NStCUD9Ou4oOVaIc3XrPzhIAp71cF9iLFnQUK1hiD9NhQUm5v2Nq+sQdjAxSlqigXnc+rB9+V8snCkr9x9q1cysq1ZyCRT55psa53Irqtc50T2PHA6kyzEVW51+yFaZa8z+WMoofr6ndx2DFI7n5+8jFGs9WoP+/zV8E/XK61iy+EdXVjXQYVcArjEzeIahn8QOd/hUcfo="
                        ],
                        "exp": 1599751946863,
                        "alg": "RS256",
                        "n": "EFZbw1Jw7dlz4Xrdj12pQlLVuEhyVaTziQp3LvspqxyACHQb8XSKFdKZaa1eBF8PGN5zDN_d-tIrAZYnQS2gH8BoPIuB3Z9AoCLTzifnPvmOwW_e-_Wags_ApZiEfF2Po0InV5NeJAyoIpaGhlwjqqOWXm_GpCASAk9ZD8Ebnmy9RM71zDCgmvq_hPueKnbNTZdQ3TQdzEuSwxbWEHu16v5MbF7QtNzvFSFlllhgwqI2ccEljDbs18j3DUS2B1VTTAr_DLR3SVyCYbKBbRQ"
                      }
      responses:
        "201":
          description: Created
          content:
            application/json:
              schema:
                $ref: '#/components/schemas/JSONWebKey'
              examples:
                Response json example:
                  description: Response json example
                  value: |
                    {
                        "kid": "1230bfb-276a-44aa-a97d-667b57587108_sig_rs256",
                        "kty": "RSA",
                        "use": "sig",
                        "alg": "RS256",
                        "exp": 1599751946863,
                        "x5c": [
                            "A0GCSqGSIb3DQEBCwUAMCExHzAdBgNVBAMMFm94QXV0aCBDQSBDZXJ0aWZpY2F0ZXMwHhcNMjAwOTA4MTUzMjE3WhcNMjAwOTEwMTUzMjI2WjAhMR8wHQYDVQQDDBZveEF1dGggQ0EgQ2VydGlmaWNhdGVzMIIBIjANBgkqhkiG9w0BAQEFAAOCAQ8AMIIBCgKCAQEAzj1NEHyGk/ywG25py2s/zVVrRggzRO0jE6VOUvqUzsEJwt1aszQ4onFu6vgtjNwq2ZmEFZbw1Jw7dlz4Xrdj12pQlLVuEhyVaTziQp3LvspqxyACHQb8XSKFdKZaa1eBF8PGN5zDN/d+tIrAZYnQS2gH8BoPIuB3Z9AoCLTzifnPvmOwW/e+/Wags/ApZiEfF2Po0InV5NeJAyoIpaGhlwjqqOWXm/GpCASAk9ZD8Ebnmy9RM71zDCgmvq/hPueKnbNTZdQ3TQdzEuSwxbWEHu16v5MbF7QtNzvFSFlllhgwqI2ccEljDbs18j3DUS2B1VTTAr/DLR3SVyCYbKBbRQIDAQABoycwJTAjBgNVHSUEHDAaBggrBgEFBQcDAQYIKwYBBQUHAwIGBFUdJQAwDQYJKoZIhvcNAQELBQADggEBADaqrfVH1FX0FLp99TG9fHOiOMD12vsIPANb9QbIADineFrSvUI3zIX56PpvMT+EApaLPcIYSwG1YziWT1oGDGkfyinofSRGl4JcC63slChUBfjlBZlXTIlc7CJA7CfzO6BW3SvO0GPF0NStCUD9Ou4oOVaIc3XrPzhIAp71cF9iLFnQUK1hiD9NhQUm5v2Nq+sQdjAxSlqigXnc+rB9+V8snCkr9x9q1cysq1ZyCRT55psa53Irqtc50T2PHA6kyzEVW51+yFaZa8z+WMoofr6ndx2DFI7n5+8jFGs9WoP+/zV8E/XK61iy+EdXVjXQYVcArjEzeIahn8QOd/hUcfo="
                        ],
                        "n": "EFZbw1Jw7dlz4Xrdj12pQlLVuEhyVaTziQp3LvspqxyACHQb8XSKFdKZaa1eBF8PGN5zDN_d-tIrAZYnQS2gH8BoPIuB3Z9AoCLTzifnPvmOwW_e-_Wags_ApZiEfF2Po0InV5NeJAyoIpaGhlwjqqOWXm_GpCASAk9ZD8Ebnmy9RM71zDCgmvq_hPueKnbNTZdQ3TQdzEuSwxbWEHu16v5MbF7QtNzvFSFlllhgwqI2ccEljDbs18j3DUS2B1VTTAr_DLR3SVyCYbKBbRQ",
                        "e": "AQAB"
                    }
        "401":
          description: Unauthorized
        "406":
          description: Not Acceptable
        "500":
          description: InternalServerError
      security:
      - oauth2:
        - https://jans.io/oauth/config/jwks.write
  /api/v1/config/database/ldap:
    get:
      tags:
      - Database - LDAP configuration
      summary: Gets list of existing LDAP configurations.
      description: Gets list of existing LDAP configurations.
      operationId: get-config-database-ldap
      responses:
        "200":
          description: Ok
          content:
            application/json:
              schema:
                type: array
                items:
                  $ref: '#/components/schemas/GluuLdapConfiguration'
              examples:
                Response json example:
                  description: Response json example
                  value: |
                    [
                        {
                            "configId": "auth_ldap_server",
                            "bindDN": "cn=directory manager",
                            "bindPassword": "password==",
                            "servers": [
                                "jans.server:1636"
                            ],
                            "maxConnections": 1000,
                            "useSSL": true,
                            "baseDNs": [
                                "ou=people,o=jans"
                            ],
                            "primaryKey": "uid",
                            "localPrimaryKey": "uid",
                            "useAnonymousBind": false,
                            "enabled": false,
                            "version": 0,
                            "level": 0
                        }
                    ]
        "401":
          description: Unauthorized
        "500":
          description: InternalServerError
      security:
      - oauth2:
        - https://jans.io/oauth/config/database/ldap.readonly
    put:
      tags:
      - Database - LDAP configuration
      summary: Updates LDAP configuration
      description: Updates LDAP configuration
      operationId: put-config-database-ldap
      requestBody:
        description: GluuLdapConfiguration object
        content:
          application/json:
            schema:
              $ref: '#/components/schemas/GluuLdapConfiguration'
            examples:
              Request json example:
                description: Request json example
                value: |
                  {
                      "configId": "auth_ldap_server",
                      "bindDN": "cn=directory manager",
                      "bindPassword": "axby+nlegh9DhpQ==",
                      "servers": [
                          "jans.server2:1636"
                      ],
                      "maxConnections": 1000,
                      "useSSL": true,
                      "baseDNs": [
                          "ou=people,o=jans"
                      ],
                      "primaryKey": "uid",
                      "localPrimaryKey": "uid",
                      "useAnonymousBind": false,
                      "enabled": false,
                      "version": 0,
                      "level": 0
                  }
      responses:
        "200":
          description: Ok
          content:
            application/json:
              schema:
                $ref: '#/components/schemas/GluuLdapConfiguration'
              examples:
                Response json example:
                  description: Response json example
                  value: |
                    {
                        "configId": "auth_ldap_server",
                        "bindDN": "cn=directory manager",
                        "bindPassword": "axby+nlegh9DhpQ==",
                        "servers": [
                            "jans.server2:1636"
                        ],
                        "maxConnections": 1000,
                        "useSSL": true,
                        "baseDNs": [
                            "ou=people,o=jans"
                        ],
                        "primaryKey": "uid",
                        "localPrimaryKey": "uid",
                        "useAnonymousBind": false,
                        "enabled": false,
                        "version": 0,
                        "level": 0
                    }
        "401":
          description: Unauthorized
        "404":
          description: Not Found
        "500":
          description: InternalServerError
      security:
      - oauth2:
        - https://jans.io/oauth/config/database/ldap.write
    post:
      tags:
      - Database - LDAP configuration
      summary: Adds a new LDAP configuration
      description: Adds a new LDAP configuration
      operationId: post-config-database-ldap
      requestBody:
        description: GluuLdapConfiguration object
        content:
          application/json:
            schema:
              $ref: '#/components/schemas/GluuLdapConfiguration'
            examples:
              Request json example:
                description: Request json example
                value: |
                  {
                      "configId": "auth_ldap_server",
                      "bindDN": "cn=directory manager",
                      "bindPassword": "axby+nlegh9DhpQ==",
                      "servers": [
                          "jans.server2:1636"
                      ],
                      "maxConnections": 1000,
                      "useSSL": true,
                      "baseDNs": [
                          "ou=people,o=jans"
                      ],
                      "primaryKey": "uid",
                      "localPrimaryKey": "uid",
                      "useAnonymousBind": false,
                      "enabled": false,
                      "version": 0,
                      "level": 0
                  }
      responses:
        "201":
          description: Created
          content:
            application/json:
              schema:
                $ref: '#/components/schemas/GluuLdapConfiguration'
              examples:
                Response json example:
                  description: Response json example
                  value: |
                    {
                        "configId": "auth_ldap_server",
                        "bindDN": "cn=directory manager",
                        "bindPassword": "axby+nlegh9DhpQ==",
                        "servers": [
                            "jans.server2:1636"
                        ],
                        "maxConnections": 1000,
                        "useSSL": true,
                        "baseDNs": [
                            "ou=people,o=jans"
                        ],
                        "primaryKey": "uid",
                        "localPrimaryKey": "uid",
                        "useAnonymousBind": false,
                        "enabled": false,
                        "version": 0,
                        "level": 0
                    }
        "401":
          description: Unauthorized
        "406":
          description: Not Acceptable
        "500":
          description: InternalServerError
      security:
      - oauth2:
        - https://jans.io/oauth/config/database/ldap.write
  /api/v1/config/database/ldap/{name}:
    get:
      tags:
      - Database - LDAP configuration
      summary: Gets an LDAP configuration by name.
      description: Gets an LDAP configuration by name.
      operationId: get-config-database-ldap-by-name
      parameters:
      - name: name
        in: path
        description: Name of LDAP configuration
        required: true
        schema:
          type: string
      responses:
        "200":
          description: Ok
          content:
            application/json:
              schema:
                $ref: '#/components/schemas/GluuLdapConfiguration'
              examples:
                Response json example:
                  description: Response json example
                  value: |
                    {
                        "configId": "auth_ldap_server",
                        "bindDN": "cn=directory manager",
                        "bindPassword": "axby+nlegh9DhpQ==",
                        "servers": [
                            "jans.server2:1636"
                        ],
                        "maxConnections": 1000,
                        "useSSL": true,
                        "baseDNs": [
                            "ou=people,o=jans"
                        ],
                        "primaryKey": "uid",
                        "localPrimaryKey": "uid",
                        "useAnonymousBind": false,
                        "enabled": false,
                        "version": 0,
                        "level": 0
                    }
        "401":
          description: Unauthorized
        "500":
          description: InternalServerError
      security:
      - oauth2:
        - https://jans.io/oauth/config/database/ldap.readonly
    delete:
      tags:
      - Database - LDAP configuration
      summary: Deletes an LDAP configuration
      description: Deletes an LDAP configuration
      operationId: delete-config-database-ldap-by-name
      parameters:
      - name: name
        in: path
        required: true
        schema:
          type: string
      responses:
        "204":
          description: No Content
          content:
            application/json:
              schema:
                $ref: '#/components/schemas/GluuLdapConfiguration'
        "401":
          description: Unauthorized
        "404":
          description: Not Found
        "500":
          description: InternalServerError
      security:
      - oauth2:
        - https://jans.io/oauth/config/database/ldap.delete
    patch:
      tags:
      - Database - LDAP configuration
      summary: Patches a LDAP configuration by name
      description: Patches a LDAP configuration by name
      operationId: patch-config-database-ldap-by-name
      parameters:
      - name: name
        in: path
        description: Name of LDAP configuration
        required: true
        schema:
          type: string
      requestBody:
        description: JsonPatch object
        content:
          application/json-patch+json:
            schema:
              type: array
              items:
                $ref: '#/components/schemas/JsonPatch'
            examples:
              Request json example:
                description: Request json example
                value: example/auth/database/ldap/ldap-patch
      responses:
        "200":
          description: Ok
          content:
            application/json:
              schema:
                $ref: '#/components/schemas/GluuLdapConfiguration'
              examples:
                Response json example:
                  description: Response json example
                  value: |
                    {
                        "configId": "auth_ldap_server",
                        "bindDN": "cn=directory manager",
                        "bindPassword": "axby+nlegh9DhpQ==",
                        "servers": [
                            "jans.server2:1636"
                        ],
                        "maxConnections": 1000,
                        "useSSL": true,
                        "baseDNs": [
                            "ou=people,o=jans"
                        ],
                        "primaryKey": "uid",
                        "localPrimaryKey": "uid",
                        "useAnonymousBind": false,
                        "enabled": false,
                        "version": 0,
                        "level": 0
                    }
        "401":
          description: Unauthorized
        "404":
          description: Not Found
        "500":
          description: InternalServerError
      security:
      - oauth2:
        - https://jans.io/oauth/config/database/ldap.write
  /api/v1/config/database/ldap/test:
    post:
      tags:
      - Database - LDAP configuration
      summary: Tests an LDAP configuration
      description: Tests an LDAP configuration
      operationId: post-config-database-ldap-test
      requestBody:
        description: GluuLdapConfiguration object
        content:
          application/json:
            schema:
              $ref: '#/components/schemas/GluuLdapConfiguration'
            examples:
              Request json example:
                description: Request json example
                value: "[{ \"op\": \"replace\", \"path\": \"/maxConnections\", \"\
                  value\":800}] \n"
      responses:
        "200":
          description: Ok
          content:
            application/json:
              schema:
                type: boolean
                description: boolean value true if successful
        "401":
          description: Unauthorized
        "500":
          description: InternalServerError
      security:
      - oauth2:
        - https://jans.io/oauth/config/database/ldap.readonly
  /api/v1/logging:
    get:
      tags:
      - Configuration – Logging
      summary: Returns Jans Authorization Server logging settings
      description: Returns Jans Authorization Server logging settings
      operationId: get-config-logging
      responses:
        "200":
          description: Ok
          content:
            application/json:
              schema:
                $ref: '#/components/schemas/Logging'
              examples:
                Response json example:
                  description: Response json example
                  value: |
                    {
                        "loggingLevel": "TRACE",
                        "loggingLayout": "text",
                        "httpLoggingEnabled": false,
                        "disableJdkLogger": true,
                        "enabledOAuthAuditLogging": false
                    }
        "401":
          description: Unauthorized
        "500":
          description: InternalServerError
      security:
      - oauth2:
        - https://jans.io/oauth/config/logging.readonly
    put:
      tags:
      - Configuration – Logging
      summary: Updates Jans Authorization Server logging settings
      description: Updates Jans Authorization Server logging settings
      operationId: put-config-logging
      requestBody:
        description: Logging object
        content:
          application/json:
            schema:
              $ref: '#/components/schemas/Logging'
            examples:
              Request json example:
                description: Request json example
                value: |
                  {
                      "loggingLevel": "TRACE",
                      "loggingLayout": "text",
                      "httpLoggingEnabled": false,
                      "disableJdkLogger": true,
                      "enabledOAuthAuditLogging": false
                  }
      responses:
        "200":
          description: Ok
          content:
            application/json:
              schema:
                $ref: '#/components/schemas/Logging'
              examples:
                Response json example:
                  description: Response json example
                  value: |
                    {
                        "loggingLevel": "TRACE",
                        "loggingLayout": "text",
                        "httpLoggingEnabled": false,
                        "disableJdkLogger": true,
                        "enabledOAuthAuditLogging": false
                    }
        "401":
          description: Unauthorized
        "500":
          description: InternalServerError
      security:
      - oauth2:
        - https://jans.io/oauth/config/logging.write
  /api/v1/config/message:
    get:
      tags:
      - Message Configuration
      summary: Returns message configuration.
      description: Returns message configuration.
      operationId: get-config-message
      responses:
        "200":
          description: Message configuration details
          content:
            application/json:
              schema:
                $ref: '#/components/schemas/MessageConfiguration'
              examples:
                Response json example:
                  description: Response json example
                  value: ""
        "401":
          description: Unauthorized
        "500":
          description: InternalServerError
      security:
      - oauth2:
        - https://jans.io/oauth/config/message.readonly
    patch:
      tags:
      - Message Configuration
      summary: Patch message configuration.
      description: Patch message configuration
      operationId: patch-config-message
      requestBody:
        description: String representing patch-document.
        content:
          application/json-patch+json:
            schema:
              type: array
              items:
                $ref: '#/components/schemas/JsonPatch'
            examples:
              Request json example:
                description: Request json example
                value: ""
      responses:
        "200":
          description: Message configuration details
          content:
            application/json:
              schema:
                $ref: '#/components/schemas/MessageConfiguration'
              examples:
                Response json example:
                  description: Response json example
                  value: ""
        "401":
          description: Unauthorized
        "500":
          description: InternalServerError
      security:
      - oauth2:
        - https://jans.io/oauth/config/message.write
  /api/v1/config/message/postgres:
    get:
      tags:
      - Message Configuration – Postgres
      summary: Returns Postgres message configuration.
      description: Returns Postgres message configuration.
      operationId: get-config-message-postgres
      responses:
        "200":
          description: Native persistence configuration details
          content:
            application/json:
              schema:
                $ref: '#/components/schemas/PostgresMessageConfiguration'
              examples:
                Response json example:
                  description: Response json example
                  value: ""
        "401":
          description: Unauthorized
        "500":
          description: InternalServerError
      security:
      - oauth2:
        - https://jans.io/oauth/config/message.readonly
    put:
      tags:
      - Message Configuration – Postgres
      summary: Updates Postgres message configuration.
      description: Updates Postgres message configuration
      operationId: put-config-message-postgres
      requestBody:
        description: PostgresMessageConfiguration object
        content:
          application/json:
            schema:
              $ref: '#/components/schemas/PostgresMessageConfiguration'
            examples:
              Request json example:
                description: Request json example
                value: ""
      responses:
        "200":
          description: Native persistence message configuration details
          content:
            application/json:
              schema:
                $ref: '#/components/schemas/PostgresMessageConfiguration'
              examples:
                Response json example:
                  description: Response json example
                  value: ""
        "401":
          description: Unauthorized
        "500":
          description: InternalServerError
      security:
      - oauth2:
        - https://jans.io/oauth/config/message.write
    patch:
      tags:
      - Message Configuration – Postgres
      summary: Patch Postgres message configuration.
      description: Patch Postgres message configuration
      operationId: patch-config-message-postgres
      requestBody:
        description: String representing patch-document.
        content:
          application/json-patch+json:
            schema:
              type: array
              items:
                $ref: '#/components/schemas/JsonPatch'
            examples:
              Request json example:
                description: Request json example
                value: ""
      responses:
        "200":
          description: Native persistence message configuration details
          content:
            application/json:
              schema:
                $ref: '#/components/schemas/PostgresMessageConfiguration'
              examples:
                Response json example:
                  description: Response json example
                  value: ""
        "401":
          description: Unauthorized
        "500":
          description: InternalServerError
      security:
      - oauth2:
        - https://jans.io/oauth/config/message.write
  /api/v1/config/message/redis:
    get:
      tags:
      - Message Configuration – Redis
      summary: Returns Redis message configuration.
      description: Returns Redis message configuration
      operationId: get-config-message-redis
      responses:
        "200":
          description: Redis message configuration details
          content:
            application/json:
              schema:
                $ref: '#/components/schemas/RedisMessageConfiguration'
              examples:
                Response json example:
                  description: Response json example
                  value: ""
        "401":
          description: Unauthorized
        "500":
          description: InternalServerError
      security:
      - oauth2:
        - https://jans.io/oauth/config/message.readonly
    put:
      tags:
      - Message Configuration – Redis
      summary: Updates Redis message configuration.
      description: Updates Redis message configuration
      operationId: put-config-message-redis
      requestBody:
        description: RedisMessageConfiguration object
        content:
          application/json:
            schema:
              $ref: '#/components/schemas/RedisMessageConfiguration'
            examples:
              Request json example:
                description: Request json example
                value: ""
      responses:
        "200":
          description: Redis message configuration details
          content:
            application/json:
              schema:
                $ref: '#/components/schemas/RedisMessageConfiguration'
              examples:
                Response json example:
                  description: Response json example
                  value: ""
        "401":
          description: Unauthorized
        "500":
          description: InternalServerError
      security:
      - oauth2:
        - https://jans.io/oauth/config/message.write
    patch:
      tags:
      - Message Configuration – Redis
      summary: Patch Redis message configuration.
      description: Patch Redis message configuration
      operationId: patch-config-message-redis
      requestBody:
        description: String representing patch-document.
        content:
          application/json-patch+json:
            schema:
              type: array
              items:
                $ref: '#/components/schemas/JsonPatch'
            examples:
              Request json example:
                description: Request json example
                value: ""
      responses:
        "200":
          description: Redis message configuration details
          content:
            application/json:
              schema:
                $ref: '#/components/schemas/RedisMessageConfiguration'
              examples:
                Response json example:
                  description: Response json example
                  value: ""
        "401":
          description: Unauthorized
        "500":
          description: InternalServerError
      security:
      - oauth2:
        - https://jans.io/oauth/config/message.write
  /api/v1/org:
    get:
      tags:
      - Organization Configuration
      summary: Retrieves organization configuration
      description: Retrieves organization configuration
      operationId: get-organization-config
      responses:
        "200":
          description: Ok
          content:
            application/json:
              schema:
                $ref: '#/components/schemas/GluuOrganization'
              examples:
                Response json example:
                  description: Response json example
                  value: |
                    {
                        "dn": "o=jans",
                        "displayName": "Jans Server",
                        "description": "Welcome to oxTrust!",
                        "organization": "jans",
                        "managerGroup": "inum=60B7,ou=groups,o=jans",
                        "themeColor": "166309",
                        "shortName": "Jans Server",
                        "organizationTitle": "Gluu",
                        "baseDn": "o=jans"
                    }
        "401":
          description: Unauthorized
        "500":
          description: InternalServerError
      security:
      - oauth2:
        - https://jans.io/oauth/config/organization.readonly
    patch:
      tags:
      - Organization Configuration
      summary: Patch organization configuration
      description: Patch organization configuration
      operationId: patch-organization-config
      requestBody:
        description: String representing JsonPatch request.
        content:
          application/json-patch+json:
            schema:
              type: array
              items:
                $ref: '#/components/schemas/JsonPatch'
            examples:
              Request json example:
                description: Request json example
                value: "[\n    { \"op\": \"add\", \"path\": \"/customMessages\", \"\
                  value\": [\"customMessages1\",\"customMessages2\"] },\n    { \"\
                  op\": \"add\", \"path\": \"/jsFaviconPath\", \"value\": \"/opt/jans/jetty/jans-auth/custom/static\"\
                  \ }\n] \n"
      responses:
        "200":
          description: Ok
          content:
            application/json:
              schema:
                $ref: '#/components/schemas/GluuOrganization'
              examples:
                Response json example:
                  description: Response json example
                  value: |
                    {
                        "dn": "o=jans",
                        "displayName": "Jans Server",
                        "description": "Welcome to oxTrust!",
                        "organization": "jans",
                        "managerGroup": "inum=60B7,ou=groups,o=jans",
                        "themeColor": "166309",
                        "shortName": "Jans Server",
                        "customMessages": [
                            "customMessages1",
                            "customMessages2"
                        ],
                        "jsFaviconPath": "/opt/jans/jetty/jans-auth/custom/static",
                        "organizationTitle": "Gluu",
                        "baseDn": "o=jans"
                    }
        "401":
          description: Unauthorized
        "500":
          description: InternalServerError
      security:
      - oauth2:
        - https://jans.io/oauth/config/organization.write
  /api/v1/plugin:
    get:
      tags:
      - Plugins
      summary: Gets list of Plugins
      description: Gets list of Plugins
      operationId: get-plugins
      responses:
        "200":
          description: Ok
          content:
            application/json:
              schema:
                type: array
                items:
                  $ref: '#/components/schemas/PluginConf'
              examples:
                Response example:
                  description: Response example
                  value: |
                    [
                        {
                            "name": "fido2",
                            "description": "fido2 plugin"
                        },
                        {
                            "name": "scim",
                            "description": "scim plugin"
                        },
                        {
                            "name": "user-management",
                            "description": "user-management plugin"
                        }
                    ]
        "401":
          description: Unauthorized
        "500":
          description: InternalServerError
      security:
      - oauth2:
        - https://jans.io/oauth/config/plugin.readonly
  /api/v1/plugin/{pluginName}:
    get:
      tags:
      - Plugins
      summary: Get plugin by name
      description: Get plugin by name
      operationId: get-plugin-by-name
      parameters:
      - name: pluginName
        in: path
        description: Plugin name
        required: true
        schema:
          type: string
      responses:
        "200":
          description: Ok
          content:
            application/json:
              schema:
                type: boolean
        "401":
          description: Unauthorized
        "500":
          description: InternalServerError
      security:
      - oauth2:
        - https://jans.io/oauth/config/plugin.readonly
  /api/v1/scopes:
    get:
      tags:
      - OAuth - Scopes
      summary: Gets list of Scopes
      description: Gets list of Scopes
      operationId: get-oauth-scopes
      parameters:
      - name: type
        in: query
        description: Scope type
        schema:
          type: string
          default: ""
      - name: limit
        in: query
        description: Search size - max size of the results to return
        schema:
          type: integer
          format: int32
          default: 50
      - name: pattern
        in: query
        description: Search pattern
        schema:
          type: string
          default: ""
      - name: startIndex
        in: query
        description: The 1-based index of the first query result
        schema:
          type: integer
          format: int32
          default: 0
      - name: sortBy
        in: query
        description: Attribute whose value will be used to order the returned response
        schema:
          type: string
          default: inum
      - name: sortOrder
        in: query
        description: Order in which the sortBy param is applied. Allowed values are
          "ascending" and "descending"
        schema:
          type: string
          default: ascending
      - name: withAssociatedClients
        in: query
        description: Boolean fag to indicate if clients associated with the scope
          are to be returned
        schema:
          type: boolean
          default: false
      - name: fieldValuePair
        in: query
        description: Field and value pair for seraching
        schema:
          type: string
          default: ""
        examples:
          Field value example:
            description: Field value example
            value: "scopeType=spontaneous,defaultScope=true"
      responses:
        "200":
          description: Ok
          content:
            application/json:
              schema:
                $ref: '#/components/schemas/PagedResult'
              examples:
                Response json example:
                  description: Response json example
                  value: |
                    {
                        "start": 0,
                        "totalEntriesCount": 79,
                        "entriesCount": 2,
                        "entries": [
                            {
                                "dn": "inum=F0C4,ou=scopes,o=jans",
                                "inum": "F0C4",
                                "displayName": "authenticate_openid_connect",
                                "id": "openid",
                                "description": "Authenticate using OpenID Connect.",
                                "scopeType": "openid",
                                "defaultScope": true,
                                "attributes": {
                                    "showInConfigurationEndpoint": true
                                },
                                "creationDate": "2022-10-27T20:51:17",
                                "umaType": false,
                                "baseDn": "inum=F0C4,ou=scopes,o=jans"
                            },
                            {
                                "dn": "inum=43F1,ou=scopes,o=jans",
                                "inum": "43F1",
                                "displayName": "view_profile",
                                "id": "profile",
                                "description": "View your basic profile info.",
                                "scopeType": "openid",
                                "claims": [
                                    "inum=2B29,ou=attributes,o=jans",
                                    "inum=0C85,ou=attributes,o=jans",
                                    "inum=B4B0,ou=attributes,o=jans",
                                    "inum=A0E8,ou=attributes,o=jans",
                                    "inum=5EC6,ou=attributes,o=jans",
                                    "inum=B52A,ou=attributes,o=jans",
                                    "inum=64A0,ou=attributes,o=jans",
                                    "inum=EC3A,ou=attributes,o=jans",
                                    "inum=3B47,ou=attributes,o=jans",
                                    "inum=3692,ou=attributes,o=jans",
                                    "inum=98FC,ou=attributes,o=jans",
                                    "inum=A901,ou=attributes,o=jans",
                                    "inum=36D9,ou=attributes,o=jans",
                                    "inum=BE64,ou=attributes,o=jans",
                                    "inum=6493,ou=attributes,o=jans",
                                    "inum=4CF1,ou=attributes,o=jans",
                                    "inum=29DA,ou=attributes,o=jans"
                                ],
                                "defaultScope": true,
                                "attributes": {
                                    "showInConfigurationEndpoint": true
                                },
                                "creationDate": "2022-10-27T20:51:17",
                                "umaType": false,
                                "baseDn": "inum=43F1,ou=scopes,o=jans"
                            }
                        ]
                    }
        "401":
          description: Unauthorized
        "500":
          description: InternalServerError
      security:
      - oauth2:
        - https://jans.io/oauth/config/scopes.readonly
    put:
      tags:
      - OAuth - Scopes
      summary: Update Scope
      description: Update Scope
      operationId: put-oauth-scopes
      requestBody:
        description: Scope object
        content:
          application/json:
            schema:
              $ref: '#/components/schemas/Scope'
            examples:
              Request json example:
                description: Request json example
                value: |
                  {
                      "dn": "inum=9c4c6027-86b8-4afc-a68f-6b50579e6d21,ou=scopes,o=jans",
                      "inum": "9c4c6027-86b8-4afc-a68f-6b50579e6d21",
                      "displayName": "Test Display Scope 5",
                      "id": "Scope5",
                      "iconUrl": "http://google.com",
                      "description": "TEST Description for Scope 5",
                      "scopeType": "spontaneous",
                      "defaultScope": false,
                      "umaAuthorizationPolicies": [
                          "inum=2DAF-F9A5,ou=scripts,o=jans",
                          "inum=2DAF-F995,ou=scripts,o=jans"
                      ],
                      "attributes": {
                          "showInConfigurationEndpoint": true
                      },
                      "creatorId": "2000.99b53b02-dfa1-42cd-aaef-b940d58bb03f",
                      "creatorType": "user",
                      "creationDate": "2022-10-27T21:09:45",
                      "umaType": false,
                      "baseDn": "inum=9c4c6027-86b8-4afc-a68f-6b50579e6d21,ou=scopes,o=jans"
                  }
      responses:
        "200":
          description: Ok
          content:
            application/json:
              schema:
                $ref: '#/components/schemas/Scope'
              examples:
                Response json example:
                  description: Response json example
                  value: |
                    {
                        "dn": "inum=9c4c6027-86b8-4afc-a68f-6b50579e6d21,ou=scopes,o=jans",
                        "inum": "9c4c6027-86b8-4afc-a68f-6b50579e6d21",
                        "displayName": "Test Display Scope 5",
                        "id": "Scope5",
                        "iconUrl": "http://google.com",
                        "description": "TEST Description for Scope 5",
                        "scopeType": "spontaneous",
                        "defaultScope": false,
                        "umaAuthorizationPolicies": [
                            "inum=2DAF-F9A5,ou=scripts,o=jans",
                            "inum=2DAF-F995,ou=scripts,o=jans"
                        ],
                        "attributes": {
                            "showInConfigurationEndpoint": true
                        },
                        "creatorId": "2000.99b53b02-dfa1-42cd-aaef-b940d58bb03f",
                        "creatorType": "user",
                        "creationDate": "2022-10-27T21:09:45",
                        "umaType": false,
                        "baseDn": "inum=9c4c6027-86b8-4afc-a68f-6b50579e6d21,ou=scopes,o=jans"
                    }
        "401":
          description: Unauthorized
        "404":
          description: Not Found
        "500":
          description: InternalServerError
      security:
      - oauth2:
        - https://jans.io/oauth/config/scopes.write
    post:
      tags:
      - OAuth - Scopes
      summary: Create Scope
      description: Create Scope
      operationId: post-oauth-scopes
      requestBody:
        description: Scope object
        content:
          application/json:
            schema:
              $ref: '#/components/schemas/Scope'
            examples:
              Request json example:
                description: Request json example
                value: |
                  {
                      "claims": [],
                      "dynamicScopeScripts": [],
                      "defaultScope": false,
                      "attributes": {
                          "spontaneousClientScopes": [],
                          "showInConfigurationEndpoint": true
                      },
                      "id": "Scope5",
                      "displayName": "Test Display Scope 5",
                      "description": "TEST Description for Scope 5",
                      "scopeType": "spontaneous",
                      "iconUrl": "http://google.com",
                      "umaAuthorizationPolicies": [
                          "inum=2DAF-F9A5,ou=scripts,o=jans",
                          "inum=2DAF-F995,ou=scripts,o=jans"
                      ],
                      "creatorType": "user",
                      "creatorId": "2000.99b53b02-dfa1-42cd-aaef-b940d58bb03f"
                  }
      responses:
        "201":
          description: Created
          content:
            application/json:
              schema:
                $ref: '#/components/schemas/Scope'
              examples:
                Response json example:
                  description: Response json example
                  value: |
                    {
                        "dn": "inum=9c4c6027-86b8-4afc-a68f-6b50579e6d21,ou=scopes,o=jans",
                        "inum": "9c4c6027-86b8-4afc-a68f-6b50579e6d21",
                        "displayName": "Test Display Scope 5",
                        "id": "Scope5",
                        "iconUrl": "http://google.com",
                        "description": "TEST Description for Scope 5",
                        "scopeType": "spontaneous",
                        "defaultScope": false,
                        "umaAuthorizationPolicies": [
                            "inum=2DAF-F9A5,ou=scripts,o=jans",
                            "inum=2DAF-F995,ou=scripts,o=jans"
                        ],
                        "attributes": {
                            "showInConfigurationEndpoint": true
                        },
                        "creatorId": "2000.99b53b02-dfa1-42cd-aaef-b940d58bb03f",
                        "creatorType": "user",
                        "creationDate": "2022-10-27T21:09:45",
                        "umaType": false,
                        "baseDn": "inum=9c4c6027-86b8-4afc-a68f-6b50579e6d21,ou=scopes,o=jans"
                    }
        "401":
          description: Unauthorized
        "500":
          description: InternalServerError
      security:
      - oauth2:
        - https://jans.io/oauth/config/scopes.write
  /api/v1/scopes/{inum}:
    get:
      tags:
      - OAuth - Scopes
      summary: Get Scope by Inum
      description: Get Scope by Inum
      operationId: get-oauth-scopes-by-inum
      parameters:
      - name: inum
        in: path
        description: Scope identifier
        required: true
        schema:
          type: string
      - name: withAssociatedClients
        in: query
        schema:
          type: boolean
          default: false
      responses:
        "200":
          description: Ok
          content:
            application/json:
              schema:
                $ref: '#/components/schemas/CustomScope'
              examples:
                Response json example:
                  description: Response json example
                  value: |
                    {
                        "dn": "inum=764C,ou=scopes,o=jans",
                        "inum": "764C",
                        "displayName": "view_email_address",
                        "id": "email",
                        "description": "View your email address.",
                        "scopeType": "openid",
                        "claims": [
                            "inum=8F88,ou=attributes,o=jans",
                            "inum=CAE3,ou=attributes,o=jans"
                        ],
                        "defaultScope": true,
                        "attributes": {
                            "showInConfigurationEndpoint": true
                        },
                        "creationDate": "2022-10-27T20:58:29",
                        "clients": [
                            {
                                "dn": "inum=2000.7810d591-69d3-458c-9309-4268085fe71c,ou=clients,o=jans",
                                "deletable": false,
                                "clientSecret": "ec0mQbx1udmSEs6flUXquA==",
                                "frontChannelLogoutUri": "http://localhost:4100/logout",
                                "frontChannelLogoutSessionRequired": false,
                                "redirectUris": [
                                    "https://jans.server2/admin",
                                    "http://localhost:4100"
                                ],
                                "responseTypes": [
                                    "code"
                                ],
                                "grantTypes": [
                                    "authorization_code",
                                    "refresh_token",
                                    "client_credentials",
                                    "urn:ietf:params:oauth:grant-type:device_code"
                                ],
                                "applicationType": "web",
                                "clientName": {
                                    "values": {
                                        "": "Jans Role Based Client"
                                    },
                                    "value": "Jans Role Based Client",
                                    "languageTags": [
                                        ""
                                    ]
                                },
                                "logoUri": {},
                                "clientUri": {},
                                "policyUri": {},
                                "tosUri": {},
                                "subjectType": "pairwise",
                                "idTokenSignedResponseAlg": "RS256",
                                "userInfoSignedResponseAlg": "RS256",
                                "tokenEndpointAuthMethod": "client_secret_basic",
                                "postLogoutRedirectUris": [
                                    "http://localhost:4100",
                                    "https://jans.server2/admin"
                                ],
                                "scopes": [
                                    "inum=C4F7,ou=scopes,o=jans",
                                    "inum=C4F6,ou=scopes,o=jans",
                                    "inum=43F1,ou=scopes,o=jans",
                                    "inum=764C,ou=scopes,o=jans",
                                    "inum=F0C4,ou=scopes,o=jans"
                                ],
                                "trustedClient": false,
                                "persistClientAuthorizations": true,
                                "includeClaimsInIdToken": false,
                                "accessTokenLifetime": 2592000,
                                "customAttributes": [
                                    {
                                        "name": "displayName",
                                        "multiValued": false,
                                        "values": [
                                            "Jans Role Based Client"
                                        ],
                                        "value": "Jans Role Based Client",
                                        "displayValue": "Jans Role Based Client"
                                    }
                                ],
                                "customObjectClasses": [
                                    "top"
                                ],
                                "rptAsJwt": false,
                                "accessTokenAsJwt": true,
                                "accessTokenSigningAlg": "RS256",
                                "disabled": false,
                                "attributes": {
                                    "runIntrospectionScriptBeforeJwtCreation": true,
                                    "keepClientAuthorizationAfterExpiration": false,
                                    "allowSpontaneousScopes": false,
                                    "backchannelLogoutSessionRequired": false,
                                    "introspectionScripts": [
                                        "inum=A44E-4F3D,ou=scripts,o=jans"
                                    ],
                                    "parLifetime": 600,
                                    "requirePar": false,
                                    "jansDefaultPromptLogin": false
                                },
                                "tokenBindingSupported": false,
                                "authenticationMethod": "client_secret_basic",
                                "displayName": "Jans Role Based Client",
                                "baseDn": "inum=2000.7810d591-69d3-458c-9309-4268085fe71c,ou=clients,o=jans",
                                "inum": "2000.7810d591-69d3-458c-9309-4268085fe71c"
                            },
                            {
                                "dn": "inum=FF81-2D39,ou=clients,o=jans",
                                "clientSecret": "n7/ZG1jOL6RMR/USOmTAsg==",
                                "frontChannelLogoutSessionRequired": false,
                                "redirectUris": [
                                    "https://jans.server2/jans-auth-rp/home.htm",
                                    "https://client.example.com/cb",
                                    "https://client.example.com/cb1",
                                    "https://client.example.com/cb2"
                                ],
                                "claimRedirectUris": [
                                    "https://jans.server2/jans-auth/restv1/uma/gather_claims"
                                ],
                                "responseTypes": [
                                    "token",
                                    "code",
                                    "id_token"
                                ],
                                "grantTypes": [
                                    "authorization_code",
                                    "implicit",
                                    "refresh_token",
                                    "client_credentials"
                                ],
                                "applicationType": "web",
                                "clientName": {
                                    "values": {
                                        "": "Jans Test Client (don't remove)"
                                    },
                                    "value": "Jans Test Client (don't remove)",
                                    "languageTags": [
                                        ""
                                    ]
                                },
                                "logoUri": {},
                                "clientUri": {},
                                "policyUri": {},
                                "tosUri": {},
                                "subjectType": "public",
                                "idTokenSignedResponseAlg": "RS256",
                                "tokenEndpointAuthMethod": "client_secret_basic",
                                "scopes": [
                                    "inum=F0C4,ou=scopes,o=jans",
                                    "inum=10B2,ou=scopes,o=jans",
                                    "inum=764C,ou=scopes,o=jans",
                                    "inum=43F1,ou=scopes,o=jans",
                                    "inum=341A,ou=scopes,o=jans",
                                    "inum=6D99,ou=scopes,o=jans"
                                ],
                                "trustedClient": true,
                                "persistClientAuthorizations": false,
                                "includeClaimsInIdToken": false,
                                "customAttributes": [
                                    {
                                        "name": "displayName",
                                        "multiValued": false,
                                        "values": [
                                            "Jans Test Client (don't remove)"
                                        ],
                                        "value": "Jans Test Client (don't remove)",
                                        "displayValue": "Jans Test Client (don't remove)"
                                    }
                                ],
                                "customObjectClasses": [
                                    "top"
                                ],
                                "rptAsJwt": false,
                                "accessTokenAsJwt": false,
                                "disabled": false,
                                "attributes": {
                                    "runIntrospectionScriptBeforeJwtCreation": false,
                                    "keepClientAuthorizationAfterExpiration": false,
                                    "allowSpontaneousScopes": false,
                                    "backchannelLogoutSessionRequired": false,
                                    "parLifetime": 600,
                                    "requirePar": false,
                                    "jansDefaultPromptLogin": false
                                },
                                "tokenBindingSupported": false,
                                "authenticationMethod": "client_secret_basic",
                                "displayName": "Jans Test Client (don't remove)",
                                "baseDn": "inum=FF81-2D39,ou=clients,o=jans",
                                "inum": "FF81-2D39"
                            },
                            {
                                "dn": "inum=b3c1d295-42e5-425e-b021-7b2fd3206437,ou=clients,o=jans",
                                "deletable": false,
                                "clientSecret": "5LIyGKo7kTLfWxBi0wSVAbxpB98Q70/Fr2NWMHnpEOiWHLFAQXwqNQ==",
                                "frontChannelLogoutSessionRequired": false,
                                "redirectUris": [
                                    "https://abc,com"
                                ],
                                "responseTypes": [
                                    "code"
                                ],
                                "grantTypes": [
                                    "refresh_token",
                                    "authorization_code"
                                ],
                                "applicationType": "web",
                                "clientName": {
                                    "values": {
                                        "": "test1234"
                                    },
                                    "value": "test1234",
                                    "languageTags": [
                                        ""
                                    ]
                                },
                                "logoUri": {},
                                "clientUri": {},
                                "policyUri": {},
                                "tosUri": {},
                                "subjectType": "public",
                                "tokenEndpointAuthMethod": "client_secret_basic",
                                "scopes": [
                                    "inum=764C,ou=scopes,o=jans",
                                    "inum=43F1,ou=scopes,o=jans",
                                    "inum=C17A,ou=scopes,o=jans"
                                ],
                                "trustedClient": false,
                                "persistClientAuthorizations": false,
                                "includeClaimsInIdToken": false,
                                "customAttributes": [
                                    {
                                        "name": "displayName",
                                        "multiValued": false,
                                        "values": [
                                            "test1234"
                                        ],
                                        "value": "test1234",
                                        "displayValue": "test1234"
                                    }
                                ],
                                "customObjectClasses": [
                                    "top",
                                    "jansClntCustomAttributes"
                                ],
                                "rptAsJwt": false,
                                "accessTokenAsJwt": false,
                                "disabled": false,
                                "attributes": {
                                    "runIntrospectionScriptBeforeJwtCreation": false,
                                    "keepClientAuthorizationAfterExpiration": false,
                                    "allowSpontaneousScopes": false,
                                    "backchannelLogoutSessionRequired": false,
                                    "parLifetime": 600,
                                    "requirePar": false,
                                    "jansDefaultPromptLogin": false
                                },
                                "backchannelUserCodeParameter": false,
                                "description": "test1234",
                                "tokenBindingSupported": false,
                                "authenticationMethod": "client_secret_basic",
                                "displayName": "test1234",
                                "baseDn": "inum=b3c1d295-42e5-425e-b021-7b2fd3206437,ou=clients,o=jans",
                                "inum": "b3c1d295-42e5-425e-b021-7b2fd3206437"
                            },
                            {
                                "dn": "inum=1bb91a73-6899-440f-ac27-c04429671522,ou=clients,o=jans",
                                "deletable": false,
                                "clientSecret": "Xi1+z0Ey8UDbtxsRYL3HAeneTCIEndWVeWEzS4dB2Is0iyupSjXr1w==",
                                "frontChannelLogoutSessionRequired": false,
                                "redirectUris": [
                                    "https://abc,com"
                                ],
                                "responseTypes": [
                                    "code"
                                ],
                                "grantTypes": [
                                    "refresh_token",
                                    "authorization_code"
                                ],
                                "applicationType": "web",
                                "clientName": {
                                    "values": {
                                        "": "test12345"
                                    },
                                    "value": "test12345",
                                    "languageTags": [
                                        ""
                                    ]
                                },
                                "logoUri": {},
                                "clientUri": {},
                                "policyUri": {},
                                "tosUri": {},
                                "subjectType": "public",
                                "tokenEndpointAuthMethod": "client_secret_basic",
                                "scopes": [
                                    "inum=764C,ou=scopes,o=jans",
                                    "inum=43F1,ou=scopes,o=jans",
                                    "inum=C17A,ou=scopes,o=jans"
                                ],
                                "trustedClient": false,
                                "persistClientAuthorizations": false,
                                "includeClaimsInIdToken": false,
                                "customAttributes": [
                                    {
                                        "name": "displayName",
                                        "multiValued": false,
                                        "values": [
                                            "test12345"
                                        ],
                                        "value": "test12345",
                                        "displayValue": "test12345"
                                    }
                                ],
                                "customObjectClasses": [
                                    "top",
                                    "jansClntCustomAttributes"
                                ],
                                "rptAsJwt": false,
                                "accessTokenAsJwt": false,
                                "disabled": false,
                                "attributes": {
                                    "runIntrospectionScriptBeforeJwtCreation": false,
                                    "keepClientAuthorizationAfterExpiration": false,
                                    "allowSpontaneousScopes": false,
                                    "backchannelLogoutSessionRequired": false,
                                    "parLifetime": 600,
                                    "requirePar": false,
                                    "jansDefaultPromptLogin": false
                                },
                                "backchannelUserCodeParameter": false,
                                "description": "test12345",
                                "tokenBindingSupported": false,
                                "authenticationMethod": "client_secret_basic",
                                "displayName": "test12345",
                                "baseDn": "inum=1bb91a73-6899-440f-ac27-c04429671522,ou=clients,o=jans",
                                "inum": "1bb91a73-6899-440f-ac27-c04429671522"
                            }
                        ],
                        "umaType": false,
                        "baseDn": "inum=764C,ou=scopes,o=jans"
                    }
        "401":
          description: Unauthorized
        "404":
          description: Not Found
        "500":
          description: InternalServerError
      security:
      - oauth2:
        - https://jans.io/oauth/config/scopes.readonly
    delete:
      tags:
      - OAuth - Scopes
      summary: Delete Scope
      description: Delete Scope
      operationId: delete-oauth-scopes-by-inum
      parameters:
      - name: inum
        in: path
        description: Scope identifier
        required: true
        schema:
          type: string
      responses:
        "204":
          description: No Content
        "401":
          description: Unauthorized
        "404":
          description: Not Found
        "500":
          description: InternalServerError
      security:
      - oauth2:
        - https://jans.io/oauth/config/scopes.delete
    patch:
      tags:
      - OAuth - Scopes
      summary: Patch Scope
      description: Patch Scope
      operationId: patch-oauth-scopes-by-id
      parameters:
      - name: inum
        in: path
        description: Scope identifier
        required: true
        schema:
          type: string
      requestBody:
        description: String representing patch-document.
        content:
          application/json-patch+json:
            schema:
              type: array
              items:
                $ref: '#/components/schemas/JsonPatch'
            examples:
              Request json example:
                description: Request json example
                value: |2

                  [{ "op": "replace", "path": "/umaAuthorizationPolicies", "value": ["inum=2DAF-F995,ou=scripts,o=jans"] }]
      responses:
        "200":
          description: Ok
          content:
            application/json:
              schema:
                $ref: '#/components/schemas/Scope'
              examples:
                Response json example:
                  description: Response json example
                  value: |
                    {
                        "dn": "inum=9c4c6027-86b8-4afc-a68f-6b50579e6d21,ou=scopes,o=jans",
                        "inum": "9c4c6027-86b8-4afc-a68f-6b50579e6d21",
                        "displayName": "Test Display Scope 5",
                        "id": "Scope5",
                        "iconUrl": "http://google.com",
                        "description": "TEST Description for Scope 5",
                        "scopeType": "spontaneous",
                        "defaultScope": false,
                        "umaAuthorizationPolicies": [
                            "inum=2DAF-F9A5,ou=scripts,o=jans",
                            "inum=2DAF-F995,ou=scripts,o=jans"
                        ],
                        "attributes": {
                            "showInConfigurationEndpoint": true
                        },
                        "creatorId": "2000.99b53b02-dfa1-42cd-aaef-b940d58bb03f",
                        "creatorType": "user",
                        "creationDate": "2022-10-27T21:09:45",
                        "umaType": false,
                        "baseDn": "inum=9c4c6027-86b8-4afc-a68f-6b50579e6d21,ou=scopes,o=jans"
                    }
        "401":
          description: Unauthorized
        "404":
          description: Not Found
        "500":
          description: InternalServerError
      security:
      - oauth2:
        - https://jans.io/oauth/config/scopes.write
  /api/v1/scopes/creator/{creatorId}:
    get:
      tags:
      - OAuth - Scopes
      summary: Get Scope by creatorId
      description: Get Scope by creatorId
      operationId: get-scope-by-creator
      parameters:
      - name: creatorId
        in: path
        description: Id of the scope creator. If creator is client then client_id
          if user then user_id
        required: true
        schema:
          type: string
      responses:
        "200":
          description: Ok
          content:
            application/json:
              schema:
                type: array
                items:
                  $ref: '#/components/schemas/CustomScope'
              examples:
                Response json example:
                  description: Response json example
                  value: |
                    {
                        "dn": "inum=764C,ou=scopes,o=jans",
                        "inum": "764C",
                        "displayName": "view_email_address",
                        "id": "email",
                        "description": "View your email address.",
                        "scopeType": "openid",
                        "claims": [
                            "inum=8F88,ou=attributes,o=jans",
                            "inum=CAE3,ou=attributes,o=jans"
                        ],
                        "defaultScope": true,
                        "attributes": {
                            "showInConfigurationEndpoint": true
                        },
                        "creationDate": "2022-10-27T20:58:29",
                        "clients": [
                            {
                                "dn": "inum=2000.7810d591-69d3-458c-9309-4268085fe71c,ou=clients,o=jans",
                                "deletable": false,
                                "clientSecret": "ec0mQbx1udmSEs6flUXquA==",
                                "frontChannelLogoutUri": "http://localhost:4100/logout",
                                "frontChannelLogoutSessionRequired": false,
                                "redirectUris": [
                                    "https://jans.server2/admin",
                                    "http://localhost:4100"
                                ],
                                "responseTypes": [
                                    "code"
                                ],
                                "grantTypes": [
                                    "authorization_code",
                                    "refresh_token",
                                    "client_credentials",
                                    "urn:ietf:params:oauth:grant-type:device_code"
                                ],
                                "applicationType": "web",
                                "clientName": {
                                    "values": {
                                        "": "Jans Role Based Client"
                                    },
                                    "value": "Jans Role Based Client",
                                    "languageTags": [
                                        ""
                                    ]
                                },
                                "logoUri": {},
                                "clientUri": {},
                                "policyUri": {},
                                "tosUri": {},
                                "subjectType": "pairwise",
                                "idTokenSignedResponseAlg": "RS256",
                                "userInfoSignedResponseAlg": "RS256",
                                "tokenEndpointAuthMethod": "client_secret_basic",
                                "postLogoutRedirectUris": [
                                    "http://localhost:4100",
                                    "https://jans.server2/admin"
                                ],
                                "scopes": [
                                    "inum=C4F7,ou=scopes,o=jans",
                                    "inum=C4F6,ou=scopes,o=jans",
                                    "inum=43F1,ou=scopes,o=jans",
                                    "inum=764C,ou=scopes,o=jans",
                                    "inum=F0C4,ou=scopes,o=jans"
                                ],
                                "trustedClient": false,
                                "persistClientAuthorizations": true,
                                "includeClaimsInIdToken": false,
                                "accessTokenLifetime": 2592000,
                                "customAttributes": [
                                    {
                                        "name": "displayName",
                                        "multiValued": false,
                                        "values": [
                                            "Jans Role Based Client"
                                        ],
                                        "value": "Jans Role Based Client",
                                        "displayValue": "Jans Role Based Client"
                                    }
                                ],
                                "customObjectClasses": [
                                    "top"
                                ],
                                "rptAsJwt": false,
                                "accessTokenAsJwt": true,
                                "accessTokenSigningAlg": "RS256",
                                "disabled": false,
                                "attributes": {
                                    "runIntrospectionScriptBeforeJwtCreation": true,
                                    "keepClientAuthorizationAfterExpiration": false,
                                    "allowSpontaneousScopes": false,
                                    "backchannelLogoutSessionRequired": false,
                                    "introspectionScripts": [
                                        "inum=A44E-4F3D,ou=scripts,o=jans"
                                    ],
                                    "parLifetime": 600,
                                    "requirePar": false,
                                    "jansDefaultPromptLogin": false
                                },
                                "tokenBindingSupported": false,
                                "authenticationMethod": "client_secret_basic",
                                "displayName": "Jans Role Based Client",
                                "baseDn": "inum=2000.7810d591-69d3-458c-9309-4268085fe71c,ou=clients,o=jans",
                                "inum": "2000.7810d591-69d3-458c-9309-4268085fe71c"
                            },
                            {
                                "dn": "inum=FF81-2D39,ou=clients,o=jans",
                                "clientSecret": "n7/ZG1jOL6RMR/USOmTAsg==",
                                "frontChannelLogoutSessionRequired": false,
                                "redirectUris": [
                                    "https://jans.server2/jans-auth-rp/home.htm",
                                    "https://client.example.com/cb",
                                    "https://client.example.com/cb1",
                                    "https://client.example.com/cb2"
                                ],
                                "claimRedirectUris": [
                                    "https://jans.server2/jans-auth/restv1/uma/gather_claims"
                                ],
                                "responseTypes": [
                                    "token",
                                    "code",
                                    "id_token"
                                ],
                                "grantTypes": [
                                    "authorization_code",
                                    "implicit",
                                    "refresh_token",
                                    "client_credentials"
                                ],
                                "applicationType": "web",
                                "clientName": {
                                    "values": {
                                        "": "Jans Test Client (don't remove)"
                                    },
                                    "value": "Jans Test Client (don't remove)",
                                    "languageTags": [
                                        ""
                                    ]
                                },
                                "logoUri": {},
                                "clientUri": {},
                                "policyUri": {},
                                "tosUri": {},
                                "subjectType": "public",
                                "idTokenSignedResponseAlg": "RS256",
                                "tokenEndpointAuthMethod": "client_secret_basic",
                                "scopes": [
                                    "inum=F0C4,ou=scopes,o=jans",
                                    "inum=10B2,ou=scopes,o=jans",
                                    "inum=764C,ou=scopes,o=jans",
                                    "inum=43F1,ou=scopes,o=jans",
                                    "inum=341A,ou=scopes,o=jans",
                                    "inum=6D99,ou=scopes,o=jans"
                                ],
                                "trustedClient": true,
                                "persistClientAuthorizations": false,
                                "includeClaimsInIdToken": false,
                                "customAttributes": [
                                    {
                                        "name": "displayName",
                                        "multiValued": false,
                                        "values": [
                                            "Jans Test Client (don't remove)"
                                        ],
                                        "value": "Jans Test Client (don't remove)",
                                        "displayValue": "Jans Test Client (don't remove)"
                                    }
                                ],
                                "customObjectClasses": [
                                    "top"
                                ],
                                "rptAsJwt": false,
                                "accessTokenAsJwt": false,
                                "disabled": false,
                                "attributes": {
                                    "runIntrospectionScriptBeforeJwtCreation": false,
                                    "keepClientAuthorizationAfterExpiration": false,
                                    "allowSpontaneousScopes": false,
                                    "backchannelLogoutSessionRequired": false,
                                    "parLifetime": 600,
                                    "requirePar": false,
                                    "jansDefaultPromptLogin": false
                                },
                                "tokenBindingSupported": false,
                                "authenticationMethod": "client_secret_basic",
                                "displayName": "Jans Test Client (don't remove)",
                                "baseDn": "inum=FF81-2D39,ou=clients,o=jans",
                                "inum": "FF81-2D39"
                            },
                            {
                                "dn": "inum=b3c1d295-42e5-425e-b021-7b2fd3206437,ou=clients,o=jans",
                                "deletable": false,
                                "clientSecret": "5LIyGKo7kTLfWxBi0wSVAbxpB98Q70/Fr2NWMHnpEOiWHLFAQXwqNQ==",
                                "frontChannelLogoutSessionRequired": false,
                                "redirectUris": [
                                    "https://abc,com"
                                ],
                                "responseTypes": [
                                    "code"
                                ],
                                "grantTypes": [
                                    "refresh_token",
                                    "authorization_code"
                                ],
                                "applicationType": "web",
                                "clientName": {
                                    "values": {
                                        "": "test1234"
                                    },
                                    "value": "test1234",
                                    "languageTags": [
                                        ""
                                    ]
                                },
                                "logoUri": {},
                                "clientUri": {},
                                "policyUri": {},
                                "tosUri": {},
                                "subjectType": "public",
                                "tokenEndpointAuthMethod": "client_secret_basic",
                                "scopes": [
                                    "inum=764C,ou=scopes,o=jans",
                                    "inum=43F1,ou=scopes,o=jans",
                                    "inum=C17A,ou=scopes,o=jans"
                                ],
                                "trustedClient": false,
                                "persistClientAuthorizations": false,
                                "includeClaimsInIdToken": false,
                                "customAttributes": [
                                    {
                                        "name": "displayName",
                                        "multiValued": false,
                                        "values": [
                                            "test1234"
                                        ],
                                        "value": "test1234",
                                        "displayValue": "test1234"
                                    }
                                ],
                                "customObjectClasses": [
                                    "top",
                                    "jansClntCustomAttributes"
                                ],
                                "rptAsJwt": false,
                                "accessTokenAsJwt": false,
                                "disabled": false,
                                "attributes": {
                                    "runIntrospectionScriptBeforeJwtCreation": false,
                                    "keepClientAuthorizationAfterExpiration": false,
                                    "allowSpontaneousScopes": false,
                                    "backchannelLogoutSessionRequired": false,
                                    "parLifetime": 600,
                                    "requirePar": false,
                                    "jansDefaultPromptLogin": false
                                },
                                "backchannelUserCodeParameter": false,
                                "description": "test1234",
                                "tokenBindingSupported": false,
                                "authenticationMethod": "client_secret_basic",
                                "displayName": "test1234",
                                "baseDn": "inum=b3c1d295-42e5-425e-b021-7b2fd3206437,ou=clients,o=jans",
                                "inum": "b3c1d295-42e5-425e-b021-7b2fd3206437"
                            },
                            {
                                "dn": "inum=1bb91a73-6899-440f-ac27-c04429671522,ou=clients,o=jans",
                                "deletable": false,
                                "clientSecret": "Xi1+z0Ey8UDbtxsRYL3HAeneTCIEndWVeWEzS4dB2Is0iyupSjXr1w==",
                                "frontChannelLogoutSessionRequired": false,
                                "redirectUris": [
                                    "https://abc,com"
                                ],
                                "responseTypes": [
                                    "code"
                                ],
                                "grantTypes": [
                                    "refresh_token",
                                    "authorization_code"
                                ],
                                "applicationType": "web",
                                "clientName": {
                                    "values": {
                                        "": "test12345"
                                    },
                                    "value": "test12345",
                                    "languageTags": [
                                        ""
                                    ]
                                },
                                "logoUri": {},
                                "clientUri": {},
                                "policyUri": {},
                                "tosUri": {},
                                "subjectType": "public",
                                "tokenEndpointAuthMethod": "client_secret_basic",
                                "scopes": [
                                    "inum=764C,ou=scopes,o=jans",
                                    "inum=43F1,ou=scopes,o=jans",
                                    "inum=C17A,ou=scopes,o=jans"
                                ],
                                "trustedClient": false,
                                "persistClientAuthorizations": false,
                                "includeClaimsInIdToken": false,
                                "customAttributes": [
                                    {
                                        "name": "displayName",
                                        "multiValued": false,
                                        "values": [
                                            "test12345"
                                        ],
                                        "value": "test12345",
                                        "displayValue": "test12345"
                                    }
                                ],
                                "customObjectClasses": [
                                    "top",
                                    "jansClntCustomAttributes"
                                ],
                                "rptAsJwt": false,
                                "accessTokenAsJwt": false,
                                "disabled": false,
                                "attributes": {
                                    "runIntrospectionScriptBeforeJwtCreation": false,
                                    "keepClientAuthorizationAfterExpiration": false,
                                    "allowSpontaneousScopes": false,
                                    "backchannelLogoutSessionRequired": false,
                                    "parLifetime": 600,
                                    "requirePar": false,
                                    "jansDefaultPromptLogin": false
                                },
                                "backchannelUserCodeParameter": false,
                                "description": "test12345",
                                "tokenBindingSupported": false,
                                "authenticationMethod": "client_secret_basic",
                                "displayName": "test12345",
                                "baseDn": "inum=1bb91a73-6899-440f-ac27-c04429671522,ou=clients,o=jans",
                                "inum": "1bb91a73-6899-440f-ac27-c04429671522"
                            }
                        ],
                        "umaType": false,
                        "baseDn": "inum=764C,ou=scopes,o=jans"
                    }
        "401":
          description: Unauthorized
        "500":
          description: InternalServerError
      security:
      - oauth2:
        - https://jans.io/oauth/config/scopes.readonly
  /api/v1/scopes/type/{type}:
    get:
      tags:
      - OAuth - Scopes
      summary: Get Scope by type
      description: Get Scope by type
      operationId: get-scope-by-type
      parameters:
      - name: type
        in: path
        description: Type of the scope
        required: true
        schema:
          type: string
      responses:
        "200":
          description: Ok
          content:
            application/json:
              schema:
                type: array
                items:
                  $ref: '#/components/schemas/CustomScope'
              examples:
                Response json example:
                  description: Response json example
                  value: |
                    {
                        "dn": "inum=764C,ou=scopes,o=jans",
                        "inum": "764C",
                        "displayName": "view_email_address",
                        "id": "email",
                        "description": "View your email address.",
                        "scopeType": "openid",
                        "claims": [
                            "inum=8F88,ou=attributes,o=jans",
                            "inum=CAE3,ou=attributes,o=jans"
                        ],
                        "defaultScope": true,
                        "attributes": {
                            "showInConfigurationEndpoint": true
                        },
                        "creationDate": "2022-10-27T20:58:29",
                        "clients": [
                            {
                                "dn": "inum=2000.7810d591-69d3-458c-9309-4268085fe71c,ou=clients,o=jans",
                                "deletable": false,
                                "clientSecret": "ec0mQbx1udmSEs6flUXquA==",
                                "frontChannelLogoutUri": "http://localhost:4100/logout",
                                "frontChannelLogoutSessionRequired": false,
                                "redirectUris": [
                                    "https://jans.server2/admin",
                                    "http://localhost:4100"
                                ],
                                "responseTypes": [
                                    "code"
                                ],
                                "grantTypes": [
                                    "authorization_code",
                                    "refresh_token",
                                    "client_credentials",
                                    "urn:ietf:params:oauth:grant-type:device_code"
                                ],
                                "applicationType": "web",
                                "clientName": {
                                    "values": {
                                        "": "Jans Role Based Client"
                                    },
                                    "value": "Jans Role Based Client",
                                    "languageTags": [
                                        ""
                                    ]
                                },
                                "logoUri": {},
                                "clientUri": {},
                                "policyUri": {},
                                "tosUri": {},
                                "subjectType": "pairwise",
                                "idTokenSignedResponseAlg": "RS256",
                                "userInfoSignedResponseAlg": "RS256",
                                "tokenEndpointAuthMethod": "client_secret_basic",
                                "postLogoutRedirectUris": [
                                    "http://localhost:4100",
                                    "https://jans.server2/admin"
                                ],
                                "scopes": [
                                    "inum=C4F7,ou=scopes,o=jans",
                                    "inum=C4F6,ou=scopes,o=jans",
                                    "inum=43F1,ou=scopes,o=jans",
                                    "inum=764C,ou=scopes,o=jans",
                                    "inum=F0C4,ou=scopes,o=jans"
                                ],
                                "trustedClient": false,
                                "persistClientAuthorizations": true,
                                "includeClaimsInIdToken": false,
                                "accessTokenLifetime": 2592000,
                                "customAttributes": [
                                    {
                                        "name": "displayName",
                                        "multiValued": false,
                                        "values": [
                                            "Jans Role Based Client"
                                        ],
                                        "value": "Jans Role Based Client",
                                        "displayValue": "Jans Role Based Client"
                                    }
                                ],
                                "customObjectClasses": [
                                    "top"
                                ],
                                "rptAsJwt": false,
                                "accessTokenAsJwt": true,
                                "accessTokenSigningAlg": "RS256",
                                "disabled": false,
                                "attributes": {
                                    "runIntrospectionScriptBeforeJwtCreation": true,
                                    "keepClientAuthorizationAfterExpiration": false,
                                    "allowSpontaneousScopes": false,
                                    "backchannelLogoutSessionRequired": false,
                                    "introspectionScripts": [
                                        "inum=A44E-4F3D,ou=scripts,o=jans"
                                    ],
                                    "parLifetime": 600,
                                    "requirePar": false,
                                    "jansDefaultPromptLogin": false
                                },
                                "tokenBindingSupported": false,
                                "authenticationMethod": "client_secret_basic",
                                "displayName": "Jans Role Based Client",
                                "baseDn": "inum=2000.7810d591-69d3-458c-9309-4268085fe71c,ou=clients,o=jans",
                                "inum": "2000.7810d591-69d3-458c-9309-4268085fe71c"
                            },
                            {
                                "dn": "inum=FF81-2D39,ou=clients,o=jans",
                                "clientSecret": "n7/ZG1jOL6RMR/USOmTAsg==",
                                "frontChannelLogoutSessionRequired": false,
                                "redirectUris": [
                                    "https://jans.server2/jans-auth-rp/home.htm",
                                    "https://client.example.com/cb",
                                    "https://client.example.com/cb1",
                                    "https://client.example.com/cb2"
                                ],
                                "claimRedirectUris": [
                                    "https://jans.server2/jans-auth/restv1/uma/gather_claims"
                                ],
                                "responseTypes": [
                                    "token",
                                    "code",
                                    "id_token"
                                ],
                                "grantTypes": [
                                    "authorization_code",
                                    "implicit",
                                    "refresh_token",
                                    "client_credentials"
                                ],
                                "applicationType": "web",
                                "clientName": {
                                    "values": {
                                        "": "Jans Test Client (don't remove)"
                                    },
                                    "value": "Jans Test Client (don't remove)",
                                    "languageTags": [
                                        ""
                                    ]
                                },
                                "logoUri": {},
                                "clientUri": {},
                                "policyUri": {},
                                "tosUri": {},
                                "subjectType": "public",
                                "idTokenSignedResponseAlg": "RS256",
                                "tokenEndpointAuthMethod": "client_secret_basic",
                                "scopes": [
                                    "inum=F0C4,ou=scopes,o=jans",
                                    "inum=10B2,ou=scopes,o=jans",
                                    "inum=764C,ou=scopes,o=jans",
                                    "inum=43F1,ou=scopes,o=jans",
                                    "inum=341A,ou=scopes,o=jans",
                                    "inum=6D99,ou=scopes,o=jans"
                                ],
                                "trustedClient": true,
                                "persistClientAuthorizations": false,
                                "includeClaimsInIdToken": false,
                                "customAttributes": [
                                    {
                                        "name": "displayName",
                                        "multiValued": false,
                                        "values": [
                                            "Jans Test Client (don't remove)"
                                        ],
                                        "value": "Jans Test Client (don't remove)",
                                        "displayValue": "Jans Test Client (don't remove)"
                                    }
                                ],
                                "customObjectClasses": [
                                    "top"
                                ],
                                "rptAsJwt": false,
                                "accessTokenAsJwt": false,
                                "disabled": false,
                                "attributes": {
                                    "runIntrospectionScriptBeforeJwtCreation": false,
                                    "keepClientAuthorizationAfterExpiration": false,
                                    "allowSpontaneousScopes": false,
                                    "backchannelLogoutSessionRequired": false,
                                    "parLifetime": 600,
                                    "requirePar": false,
                                    "jansDefaultPromptLogin": false
                                },
                                "tokenBindingSupported": false,
                                "authenticationMethod": "client_secret_basic",
                                "displayName": "Jans Test Client (don't remove)",
                                "baseDn": "inum=FF81-2D39,ou=clients,o=jans",
                                "inum": "FF81-2D39"
                            },
                            {
                                "dn": "inum=b3c1d295-42e5-425e-b021-7b2fd3206437,ou=clients,o=jans",
                                "deletable": false,
                                "clientSecret": "5LIyGKo7kTLfWxBi0wSVAbxpB98Q70/Fr2NWMHnpEOiWHLFAQXwqNQ==",
                                "frontChannelLogoutSessionRequired": false,
                                "redirectUris": [
                                    "https://abc,com"
                                ],
                                "responseTypes": [
                                    "code"
                                ],
                                "grantTypes": [
                                    "refresh_token",
                                    "authorization_code"
                                ],
                                "applicationType": "web",
                                "clientName": {
                                    "values": {
                                        "": "test1234"
                                    },
                                    "value": "test1234",
                                    "languageTags": [
                                        ""
                                    ]
                                },
                                "logoUri": {},
                                "clientUri": {},
                                "policyUri": {},
                                "tosUri": {},
                                "subjectType": "public",
                                "tokenEndpointAuthMethod": "client_secret_basic",
                                "scopes": [
                                    "inum=764C,ou=scopes,o=jans",
                                    "inum=43F1,ou=scopes,o=jans",
                                    "inum=C17A,ou=scopes,o=jans"
                                ],
                                "trustedClient": false,
                                "persistClientAuthorizations": false,
                                "includeClaimsInIdToken": false,
                                "customAttributes": [
                                    {
                                        "name": "displayName",
                                        "multiValued": false,
                                        "values": [
                                            "test1234"
                                        ],
                                        "value": "test1234",
                                        "displayValue": "test1234"
                                    }
                                ],
                                "customObjectClasses": [
                                    "top",
                                    "jansClntCustomAttributes"
                                ],
                                "rptAsJwt": false,
                                "accessTokenAsJwt": false,
                                "disabled": false,
                                "attributes": {
                                    "runIntrospectionScriptBeforeJwtCreation": false,
                                    "keepClientAuthorizationAfterExpiration": false,
                                    "allowSpontaneousScopes": false,
                                    "backchannelLogoutSessionRequired": false,
                                    "parLifetime": 600,
                                    "requirePar": false,
                                    "jansDefaultPromptLogin": false
                                },
                                "backchannelUserCodeParameter": false,
                                "description": "test1234",
                                "tokenBindingSupported": false,
                                "authenticationMethod": "client_secret_basic",
                                "displayName": "test1234",
                                "baseDn": "inum=b3c1d295-42e5-425e-b021-7b2fd3206437,ou=clients,o=jans",
                                "inum": "b3c1d295-42e5-425e-b021-7b2fd3206437"
                            },
                            {
                                "dn": "inum=1bb91a73-6899-440f-ac27-c04429671522,ou=clients,o=jans",
                                "deletable": false,
                                "clientSecret": "Xi1+z0Ey8UDbtxsRYL3HAeneTCIEndWVeWEzS4dB2Is0iyupSjXr1w==",
                                "frontChannelLogoutSessionRequired": false,
                                "redirectUris": [
                                    "https://abc,com"
                                ],
                                "responseTypes": [
                                    "code"
                                ],
                                "grantTypes": [
                                    "refresh_token",
                                    "authorization_code"
                                ],
                                "applicationType": "web",
                                "clientName": {
                                    "values": {
                                        "": "test12345"
                                    },
                                    "value": "test12345",
                                    "languageTags": [
                                        ""
                                    ]
                                },
                                "logoUri": {},
                                "clientUri": {},
                                "policyUri": {},
                                "tosUri": {},
                                "subjectType": "public",
                                "tokenEndpointAuthMethod": "client_secret_basic",
                                "scopes": [
                                    "inum=764C,ou=scopes,o=jans",
                                    "inum=43F1,ou=scopes,o=jans",
                                    "inum=C17A,ou=scopes,o=jans"
                                ],
                                "trustedClient": false,
                                "persistClientAuthorizations": false,
                                "includeClaimsInIdToken": false,
                                "customAttributes": [
                                    {
                                        "name": "displayName",
                                        "multiValued": false,
                                        "values": [
                                            "test12345"
                                        ],
                                        "value": "test12345",
                                        "displayValue": "test12345"
                                    }
                                ],
                                "customObjectClasses": [
                                    "top",
                                    "jansClntCustomAttributes"
                                ],
                                "rptAsJwt": false,
                                "accessTokenAsJwt": false,
                                "disabled": false,
                                "attributes": {
                                    "runIntrospectionScriptBeforeJwtCreation": false,
                                    "keepClientAuthorizationAfterExpiration": false,
                                    "allowSpontaneousScopes": false,
                                    "backchannelLogoutSessionRequired": false,
                                    "parLifetime": 600,
                                    "requirePar": false,
                                    "jansDefaultPromptLogin": false
                                },
                                "backchannelUserCodeParameter": false,
                                "description": "test12345",
                                "tokenBindingSupported": false,
                                "authenticationMethod": "client_secret_basic",
                                "displayName": "test12345",
                                "baseDn": "inum=1bb91a73-6899-440f-ac27-c04429671522,ou=clients,o=jans",
                                "inum": "1bb91a73-6899-440f-ac27-c04429671522"
                            }
                        ],
                        "umaType": false,
                        "baseDn": "inum=764C,ou=scopes,o=jans"
                    }
        "401":
          description: Unauthorized
        "404":
          description: Not Found
        "500":
          description: InternalServerError
      security:
      - oauth2:
        - https://jans.io/oauth/config/scopes.readonly
  /api/v1/jans-auth-server/session:
    get:
      tags:
      - Auth - Session Management
      summary: Returns current session
      description: Returns current session
      operationId: get-sessions
      responses:
        "200":
          description: Ok
          content:
            application/json:
              schema:
                type: array
                items:
                  $ref: '#/components/schemas/SessionId'
        "401":
          description: Unauthorized
        "500":
          description: InternalServerError
      security:
      - oauth2:
        - https://jans.io/oauth/jans-auth-server/session.readonly
        - revoke_session
  /api/v1/jans-auth-server/session/{userDn}:
    post:
      tags:
      - Auth - Session Management
      summary: Revoke all sessions by userDn
      description: Revoke all sessions by userDn
      operationId: revoke-user-session
      parameters:
      - name: userDn
        in: path
        description: User domain name
        required: true
        schema:
          type: string
      responses:
        "200":
          description: Ok
        "401":
          description: Unauthorized
        "404":
          description: Not Found
        "500":
          description: InternalServerError
      security:
      - oauth2:
        - https://jans.io/oauth/jans-auth-server/session.delete
        - revoke_session
  /api/v1/stat:
    get:
      tags:
      - Statistics - User
      summary: Provides server with basic statistic
      description: Provides server with basic statistic
      operationId: get-stat
      parameters:
      - name: Authorization
        in: header
        description: Authorization code
        schema:
          type: string
      - name: month
        in: query
        description: Month for which the stat report is to be fetched. The parameter
          is mandatory if start_month and end_month parameters are not present.
        schema:
          type: string
        example: 202012
      - name: start_month
        in: query
        description: Start-Month for which the stat report is to be fetched
        schema:
          type: string
      - name: end_month
        in: query
        description: End-Month for which the stat report is to be fetched
        schema:
          type: string
      - name: format
        in: query
        description: Report format
        schema:
          type: string
      responses:
        "200":
          description: Stats
          content:
            application/json:
              schema:
                type: array
                items:
                  $ref: '#/components/schemas/JsonNode'
        "401":
          description: Unauthorized
        "500":
          description: InternalServerError
      security:
      - oauth2:
        - https://jans.io/oauth/config/stats.readonly
        - jans_stat
  /api/v1/uma/resources:
    get:
      tags:
      - OAuth - UMA Resources
      summary: Gets list of UMA resources
      description: Gets list of UMA resources
      operationId: get-oauth-uma-resources
      parameters:
      - name: limit
        in: query
        description: Search size - max size of the results to return
        schema:
          type: integer
          format: int32
          default: 50
      - name: pattern
        in: query
        description: Search pattern
        schema:
          type: string
          default: ""
      - name: startIndex
        in: query
        description: The 1-based index of the first query result
        schema:
          type: integer
          format: int32
          default: 0
      - name: sortBy
        in: query
        description: Attribute whose value will be used to order the returned response
        schema:
          type: string
          default: inum
      - name: sortOrder
        in: query
        description: Order in which the sortBy param is applied. Allowed values are
          "ascending" and "descending"
        schema:
          type: string
          default: ascending
      - name: fieldValuePair
        in: query
        description: Field and value pair for seraching
        schema:
          type: string
          default: ""
        examples:
          Field value example:
            description: Field value example
            value: deletable=true
      responses:
        "200":
          description: Ok
          content:
            application/json:
              schema:
                $ref: '#/components/schemas/PagedResult'
              examples:
                Response json example:
                  description: Response json example
                  value: |
                    {
                        "start": 0,
                        "totalEntriesCount": 3,
                        "entriesCount": 3,
                        "entries": [
                            {
                                "dn": "jansId=55d70ecd-8572-43dd-895f-ecfaf09bf513,ou=resources,ou=uma,o=jans",
                                "id": "55d70ecd-8572-43dd-895f-ecfaf09bf513",
                                "name": "config-api-resource",
                                "iconUri": "https://config-api.com",
                                "scopes": [
                                    "inum=ab47c599-d188-44b6-a32a-91e6b173856a,ou=scopes,o=jans"
                                ],
                                "clients": [
                                    "inum=1800.e9131b86-f39f-421c-9dde-b7f90c21a2fe,ou=clients,o=jans"
                                ],
                                "description": "Uma resource config api",
                                "deletable": false
                            },
                            {
                                "dn": "jansId=4754f784-e80f-4a36-a014-173bd3e6fb6f,ou=resources,ou=uma,o=jans",
                                "id": "4754f784-e80f-4a36-a014-173bd3e6fb6f",
                                "name": "uma-resource-1",
                                "iconUri": "https://config-api.com",
                                "scopes": [
                                    "inum=ab47c599-d188-44b6-a32a-91e6b173856a,ou=scopes,o=jans"
                                ],
                                "clients": [
                                    "inum=1800.768b3d38-a6e8-4be4-93d1-72df33d34fd6,ou=clients,o=jans",
                                    "inum=1201.1d010784-b5bf-4813-8f49-cfea00f50498,ou=clients,o=jans"
                                ],
                                "description": "Uma resource one",
                                "deletable": false
                            },
                            {
                                "dn": "jansId=b0e7e1d7-ab67-45ec-be16-4466da70e63b,ou=resources,ou=uma,o=jans",
                                "id": "b0e7e1d7-ab67-45ec-be16-4466da70e63b",
                                "name": "uma-resource-2",
                                "iconUri": "https://config-api.com",
                                "scopes": [
                                    "inum=ab47c599-d188-44b6-a32a-91e6b173856a,ou=scopes,o=jans"
                                ],
                                "clients": [
                                    "inum=1800.768b3d38-a6e8-4be4-93d1-72df33d34fd6,ou=clients,o=jans",
                                    "inum=1201.1d010784-b5bf-4813-8f49-cfea00f50498,ou=clients,o=jans"
                                ],
                                "description": "Uma resource two",
                                "deletable": false
                            }
                        ]
                    }
        "401":
          description: Unauthorized
        "500":
          description: InternalServerError
      security:
      - oauth2:
        - https://jans.io/oauth/config/uma/resources.readonly
    put:
      tags:
      - OAuth - UMA Resources
      summary: Updates an UMA resource
      description: Updates an UMA resource
      operationId: put-oauth-uma-resources
      requestBody:
        description: UmaResource object
        content:
          application/json:
            schema:
              $ref: '#/components/schemas/UmaResource'
            examples:
              Request json example:
                description: Request json example
                value: |
                  {
                      "dn": "jansId=55d70ecd-8572-43dd-895f-ecfaf09bf513,ou=resources,ou=uma,o=jans",
                      "id": "55d70ecd-8572-43dd-895f-ecfaf09bf513",
                      "name": "config-api-resource",
                      "iconUri": "https://config-api.com",
                      "scopes": [
                          "inum=ab47c599-d188-44b6-a32a-91e6b173856a,ou=scopes,o=jans"
                      ],
                      "clients": [
                          "inum=1800.e9131b86-f39f-421c-9dde-b7f90c21a2fe,ou=clients,o=jans"
                      ],
                      "description": "Uma resource config api",
                      "deletable": false
                  }
      responses:
        "200":
          description: UmaResource
          content:
            application/json:
              schema:
                $ref: '#/components/schemas/UmaResource'
              examples:
                Response json example:
                  description: Response json example
                  value: |
                    {
                        "dn": "jansId=55d70ecd-8572-43dd-895f-ecfaf09bf513,ou=resources,ou=uma,o=jans",
                        "id": "55d70ecd-8572-43dd-895f-ecfaf09bf513",
                        "name": "config-api-resource",
                        "iconUri": "https://config-api.com",
                        "scopes": [
                            "inum=ab47c599-d188-44b6-a32a-91e6b173856a,ou=scopes,o=jans"
                        ],
                        "clients": [
                            "inum=1800.e9131b86-f39f-421c-9dde-b7f90c21a2fe,ou=clients,o=jans"
                        ],
                        "description": "Uma resource config api",
                        "deletable": false
                    }
        "401":
          description: Unauthorized
        "404":
          description: Not Found
        "500":
          description: InternalServerError
      security:
      - oauth2:
        - https://jans.io/oauth/config/uma/resources.write
    post:
      tags:
      - OAuth - UMA Resources
      summary: Creates an UMA resource
      description: Creates an UMA resource
      operationId: post-oauth-uma-resources
      requestBody:
        description: UmaResource object
        content:
          application/json:
            schema:
              $ref: '#/components/schemas/UmaResource'
            examples:
              Request json example:
                description: Request json example
                value: |2
                   {
                          "name": "config-api-resource",
                          "iconUri": "https://config-api.com",
                          "clients": [
                              "inum=1800.e9131b86-f39f-421c-9dde-b7f90c21a2fe,ou=clients,o=jans"
                          ],
                          "scopes":[
                              "inum=ab47c599-d188-44b6-a32a-91e6b173856a,ou=scopes,o=jans"
                          ],
                          "description": "Uma resource config api",
                          "deletable": false
                      }
      responses:
        "201":
          description: Created
          content:
            application/json:
              schema:
                $ref: '#/components/schemas/UmaResource'
              examples:
                Response json example:
                  description: Response json example
                  value: |
                    {
                        "dn": "jansId=55d70ecd-8572-43dd-895f-ecfaf09bf513,ou=resources,ou=uma,o=jans",
                        "id": "55d70ecd-8572-43dd-895f-ecfaf09bf513",
                        "name": "config-api-resource",
                        "iconUri": "https://config-api.com",
                        "scopes": [
                            "inum=ab47c599-d188-44b6-a32a-91e6b173856a,ou=scopes,o=jans"
                        ],
                        "clients": [
                            "inum=1800.e9131b86-f39f-421c-9dde-b7f90c21a2fe,ou=clients,o=jans"
                        ],
                        "description": "Uma resource config api",
                        "deletable": false
                    }
        "401":
          description: Unauthorized
        "500":
          description: InternalServerError
      security:
      - oauth2:
        - https://jans.io/oauth/config/uma/resources.write
  /api/v1/uma/resources/{id}:
    get:
      tags:
      - OAuth - UMA Resources
      summary: Gets an UMA resource by ID
      description: Gets an UMA resource by ID
      operationId: get-oauth-uma-resources-by-id
      parameters:
      - name: id
        in: path
        description: Resource description ID
        required: true
        schema:
          type: string
      responses:
        "200":
          description: Ok
          content:
            application/json:
              schema:
                $ref: '#/components/schemas/UmaResource'
              examples:
                Response json example:
                  description: Response json example
                  value: |
                    {
                        "dn": "jansId=55d70ecd-8572-43dd-895f-ecfaf09bf513,ou=resources,ou=uma,o=jans",
                        "id": "55d70ecd-8572-43dd-895f-ecfaf09bf513",
                        "name": "config-api-resource",
                        "iconUri": "https://config-api.com",
                        "scopes": [
                            "inum=ab47c599-d188-44b6-a32a-91e6b173856a,ou=scopes,o=jans"
                        ],
                        "clients": [
                            "inum=1800.e9131b86-f39f-421c-9dde-b7f90c21a2fe,ou=clients,o=jans"
                        ],
                        "description": "Uma resource config api",
                        "deletable": false
                    }
        "401":
          description: Unauthorized
        "404":
          description: Not Found
        "500":
          description: InternalServerError
      security:
      - oauth2:
        - https://jans.io/oauth/config/uma/resources.readonly
    delete:
      tags:
      - OAuth - UMA Resources
      summary: Deletes an UMA resource
      description: Deletes an UMA resource
      operationId: delete-oauth-uma-resources-by-id
      parameters:
      - name: id
        in: path
        description: Resource description ID
        required: true
        schema:
          type: string
      responses:
        "204":
          description: No Content
        "401":
          description: Unauthorized
        "404":
          description: Not Found
        "500":
          description: InternalServerError
      security:
      - oauth2:
        - https://jans.io/oauth/config/uma/resources.delete
    patch:
      tags:
      - OAuth - UMA Resources
      summary: Patch UMA resource
      description: Patch UMA resource
      operationId: patch-oauth-uma-resources-by-id
      parameters:
      - name: id
        in: path
        description: Resource description ID
        required: true
        schema:
          type: string
      requestBody:
        description: String representing patch-document.
        content:
          application/json-patch+json:
            schema:
              type: array
              items:
                $ref: '#/components/schemas/JsonPatch'
            examples:
              Request json example:
                description: Request json example
                value: example/uma/resources/uma-resources-patch
      responses:
        "200":
          description: Ok
          content:
            application/json:
              schema:
                $ref: '#/components/schemas/UmaResource'
              examples:
                Response json example:
                  description: Response json example
                  value: |
                    {
                        "dn": "jansId=55d70ecd-8572-43dd-895f-ecfaf09bf513,ou=resources,ou=uma,o=jans",
                        "id": "55d70ecd-8572-43dd-895f-ecfaf09bf513",
                        "name": "config-api-resource",
                        "iconUri": "https://config-api.com",
                        "scopes": [
                            "inum=ab47c599-d188-44b6-a32a-91e6b173856a,ou=scopes,o=jans"
                        ],
                        "clients": [
                            "inum=1800.e9131b86-f39f-421c-9dde-b7f90c21a2fe,ou=clients,o=jans"
                        ],
                        "description": "Uma resource config api",
                        "deletable": false
                    }
        "401":
          description: Unauthorized
        "404":
          description: Not Found
        "500":
          description: InternalServerError
      security:
      - oauth2:
        - https://jans.io/oauth/config/uma/resources.write
  /api/v1/uma/resources/clientId/{clientId}:
    get:
      tags:
      - OAuth - UMA Resources
      summary: Fetch uma resources by client id
      description: Fetch uma resources by client id
      operationId: get-oauth-uma-resources-by-clientid
      parameters:
      - name: clientId
        in: path
        description: Client ID
        required: true
        schema:
          type: string
      responses:
        "200":
          description: Ok
          content:
            application/json:
              schema:
                type: array
                items:
                  $ref: '#/components/schemas/UmaResource'
              examples:
                Response json example:
                  description: Response json example
                  value: |
                    [
                        {
                            "dn": "jansId=b0e7e1d7-ab67-45ec-be16-4466da70e63b,ou=resources,ou=uma,o=jans",
                            "id": "b0e7e1d7-ab67-45ec-be16-4466da70e63b",
                            "name": "uma-resource-2",
                            "iconUri": "https://config-api.com",
                            "scopes": [
                                "inum=ab47c599-d188-44b6-a32a-91e6b173856a,ou=scopes,o=jans"
                            ],
                            "clients": [
                                "inum=1800.768b3d38-a6e8-4be4-93d1-72df33d34fd6,ou=clients,o=jans",
                                "inum=1201.1d010784-b5bf-4813-8f49-cfea00f50498,ou=clients,o=jans"
                            ],
                            "description": "Uma resource two",
                            "deletable": false
                        },
                        {
                            "dn": "jansId=4754f784-e80f-4a36-a014-173bd3e6fb6f,ou=resources,ou=uma,o=jans",
                            "id": "4754f784-e80f-4a36-a014-173bd3e6fb6f",
                            "name": "uma-resource-1",
                            "iconUri": "https://config-api.com",
                            "scopes": [
                                "inum=ab47c599-d188-44b6-a32a-91e6b173856a,ou=scopes,o=jans"
                            ],
                            "clients": [
                                "inum=1800.768b3d38-a6e8-4be4-93d1-72df33d34fd6,ou=clients,o=jans",
                                "inum=1201.1d010784-b5bf-4813-8f49-cfea00f50498,ou=clients,o=jans"
                            ],
                            "description": "Uma resource one",
                            "deletable": false
                        }
                    ]
        "401":
          description: Unauthorized
        "500":
          description: InternalServerError
      security:
      - oauth2:
        - https://jans.io/oauth/config/uma/resources.readonly
components:
  schemas:
    JsonNode:
      type: object
    HealthStatus:
      type: object
      properties:
        status:
          type: string
        checks:
          type: array
          items:
            $ref: '#/components/schemas/Status'
    Status:
      type: object
      properties:
        name:
          type: string
        status:
          type: string
        error:
          type: string
    FacterData:
      type: object
      properties:
        memoryfree:
          type: string
        swapfree:
          type: string
        hostname:
          type: string
        ipaddress:
          type: string
        uptime:
          type: string
        free_disk_space:
          type: string
        load_average:
          type: string
    StatsData:
      type: object
      properties:
        dbType:
          type: string
        lastUpdate:
          type: string
          format: date-time
        facterData:
          $ref: '#/components/schemas/FacterData'
    AuthenticationMethod:
      type: object
      properties:
        defaultAcr:
          type: string
    ApiError:
      type: object
      properties:
        code:
          type: string
        message:
          type: string
        description:
          type: string
    Deployment:
      type: object
      properties:
        dn:
          type: string
        id:
          type: string
        createdAt:
          type: string
          format: date-time
        taskActive:
          type: boolean
        finishedAt:
          type: string
          format: date-time
        assets:
          type: string
        details:
          $ref: '#/components/schemas/DeploymentDetails'
        baseDn:
          type: string
    DeploymentDetails:
      type: object
      properties:
        folders:
          type: array
          items:
            type: string
        libs:
          type: array
          items:
            type: string
        error:
          type: string
        autoconfigure:
          type: boolean
        flowsError:
          type: object
          additionalProperties:
            type: string
        projectMetadata:
          $ref: '#/components/schemas/ProjectMetadata'
    ProjectMetadata:
      type: object
      properties:
        projectName:
          type: string
        author:
          type: string
        type:
          type: string
        description:
          type: string
        version:
          type: string
        configs:
          type: object
          additionalProperties:
            type: object
            additionalProperties:
              type: object
        noDirectLaunch:
          type: array
          items:
            type: string
    PagedResult:
      type: object
      properties:
        start:
          type: integer
          format: int32
        totalEntriesCount:
          type: integer
          format: int32
        entriesCount:
          type: integer
          format: int32
        entries:
          type: array
          items:
            type: object
    Document:
      type: object
      properties:
        dn:
          type: string
        inum:
          type: string
        fileName:
          type: string
        filePath:
          type: string
        description:
          type: string
        document:
          type: string
        creationDate:
          type: string
          format: date-time
        service:
          type: array
          items:
            type: string
        level:
          type: integer
          format: int32
        revision:
          type: integer
          format: int32
        enabled:
          type: boolean
        alias:
          type: string
        baseDn:
          type: string
    DocumentPagedResult:
      type: object
      properties:
        start:
          type: integer
          format: int32
        totalEntriesCount:
          type: integer
          format: int32
        entriesCount:
          type: integer
          format: int32
        entries:
          type: array
          items:
            $ref: '#/components/schemas/Document'
    AssetForm:
      required:
      - assetFile
      - document
      type: object
      properties:
        document:
          $ref: '#/components/schemas/Document'
        assetFile:
          type: string
          format: binary
    AttributeValidation:
      type: object
      properties:
        minLength:
          type: integer
          format: int32
        maxLength:
          type: integer
          format: int32
        regexp:
          type: string
    JansAttribute:
      required:
      - dataType
      - description
      - displayName
      - editType
      - name
      - viewType
      type: object
      properties:
        dn:
          type: string
        inum:
          type: string
        sourceAttribute:
          type: string
        nameIdType:
          type: string
        name:
          maxLength: 30
          minLength: 1
          pattern: "^[a-zA-Z0-9_]+$"
          type: string
        displayName:
          maxLength: 60
          minLength: 0
          type: string
        description:
          maxLength: 4000
          minLength: 0
          type: string
        origin:
          type: string
        dataType:
          type: string
          enum:
          - string
          - numeric
          - boolean
          - binary
          - certificate
          - generalizedTime
          - json
        editType:
          type: array
          items:
            type: string
            enum:
            - admin
            - owner
            - manager
            - user
            - whitePages
        viewType:
          type: array
          items:
            type: string
            enum:
            - admin
            - owner
            - manager
            - user
            - whitePages
        usageType:
          type: array
          items:
            type: string
            enum:
            - openid
        claimName:
          type: string
        seeAlso:
          type: string
        status:
          type: string
          enum:
          - active
          - inactive
          - expired
          - register
        saml1Uri:
          type: string
        saml2Uri:
          type: string
        urn:
          type: string
        scimCustomAttr:
          type: boolean
        oxMultiValuedAttribute:
          type: boolean
        jansHideOnDiscovery:
          type: boolean
        custom:
          type: boolean
        attributeValidation:
          $ref: '#/components/schemas/AttributeValidation'
        tooltip:
          type: string
        selected:
          type: boolean
<<<<<<< HEAD
        adminCanView:
          type: boolean
        adminCanEdit:
          type: boolean
        userCanView:
=======
        whitePagesCanView:
          type: boolean
        userCanView:
          type: boolean
        userCanEdit:
          type: boolean
        adminCanView:
          type: boolean
        adminCanEdit:
>>>>>>> 9da5c1f5
          type: boolean
        userCanEdit:
          type: boolean
        userCanAccess:
          type: boolean
<<<<<<< HEAD
        adminCanAccess:
          type: boolean
        whitePagesCanView:
          type: boolean
=======
>>>>>>> 9da5c1f5
        baseDn:
          type: string
    PatchRequest:
      type: object
      properties:
        op:
          type: string
        path:
          type: string
        value:
          type: string
    AppConfiguration:
      type: object
      properties:
        issuer:
          type: string
        baseEndpoint:
          type: string
        authorizationEndpoint:
          type: string
        authorizationChallengeEndpoint:
          type: string
        tokenEndpoint:
          type: string
        tokenRevocationEndpoint:
          type: string
        userInfoEndpoint:
          type: string
        clientInfoEndpoint:
          type: string
        checkSessionIFrame:
          type: string
        endSessionEndpoint:
          type: string
        jwksUri:
          type: string
        archivedJwksUri:
          type: string
        registrationEndpoint:
          type: string
        openIdDiscoveryEndpoint:
          type: string
        openIdConfigurationEndpoint:
          type: string
        idGenerationEndpoint:
          type: string
        introspectionEndpoint:
          type: string
        parEndpoint:
          type: string
        requirePar:
          type: boolean
        deviceAuthzEndpoint:
          type: string
        mtlsAuthorizationEndpoint:
          type: string
        mtlsAuthorizationChallengeEndpoint:
          type: string
        mtlsTokenEndpoint:
          type: string
        mtlsTokenRevocationEndpoint:
          type: string
        mtlsUserInfoEndpoint:
          type: string
        mtlsClientInfoEndpoint:
          type: string
        mtlsCheckSessionIFrame:
          type: string
        mtlsEndSessionEndpoint:
          type: string
        mtlsJwksUri:
          type: string
        mtlsRegistrationEndpoint:
          type: string
        mtlsIdGenerationEndpoint:
          type: string
        mtlsIntrospectionEndpoint:
          type: string
        mtlsParEndpoint:
          type: string
        mtlsDeviceAuthzEndpoint:
          type: string
        requireRequestObjectEncryption:
          type: boolean
        requirePkce:
          type: boolean
        allowAllValueForRevokeEndpoint:
          type: boolean
        allowRevokeForOtherClients:
          type: boolean
        sectorIdentifierCacheLifetimeInMinutes:
          type: integer
          format: int32
        archivedJwkLifetimeInSeconds:
          type: integer
          format: int32
        umaConfigurationEndpoint:
          type: string
        umaRptAsJwt:
          type: boolean
        umaRptLifetime:
          type: integer
          format: int32
        umaTicketLifetime:
          type: integer
          format: int32
        umaPctLifetime:
          type: integer
          format: int32
        umaResourceLifetime:
          type: integer
          format: int32
        umaAddScopesAutomatically:
          type: boolean
        umaValidateClaimToken:
          type: boolean
        umaGrantAccessIfNoPolicies:
          type: boolean
        umaRestrictResourceToAssociatedClient:
          type: boolean
        statTimerIntervalInSeconds:
          type: integer
          format: int32
        statAuthorizationScope:
          type: string
        allowSpontaneousScopes:
          type: boolean
        spontaneousScopeLifetime:
          type: integer
          format: int32
        statusListBitSize:
          type: integer
          format: int32
        statusListResponseJwtSignatureAlgorithm:
          type: string
        statusListResponseJwtLifetime:
          type: integer
          format: int32
        statusListIndexAllocationBlockSize:
          type: integer
          format: int32
        openidSubAttribute:
          type: string
        publicSubjectIdentifierPerClientEnabled:
          type: boolean
        subjectIdentifiersPerClientSupported:
          type: array
          items:
            type: string
        applyXFrameOptionsHeaderIfUriContainsAny:
          type: array
          items:
            type: string
        xframeOptionsHeaderValue:
          type: string
          enum:
          - SAMEORIGIN
          - DENY
        responseTypesSupported:
          uniqueItems: true
          type: array
          items:
            uniqueItems: true
            type: array
            items:
              type: string
              enum:
              - code
              - token
              - id_token
        responseModesSupported:
          uniqueItems: true
          type: array
          items:
            type: string
            enum:
            - query
            - fragment
            - form_post
            - query.jwt
            - fragment.jwt
            - form_post.jwt
            - jwt
        grantTypesSupported:
          uniqueItems: true
          type: array
          items:
            type: string
            enum:
            - none
            - authorization_code
            - implicit
            - password
            - client_credentials
            - refresh_token
            - urn:ietf:params:oauth:grant-type:uma-ticket
            - urn:ietf:params:oauth:grant-type:token-exchange
            - urn:openid:params:grant-type:ciba
            - urn:ietf:params:oauth:grant-type:device_code
        subjectTypesSupported:
          type: array
          items:
            type: string
        defaultSubjectType:
          type: string
        authorizationSigningAlgValuesSupported:
          type: array
          items:
            type: string
        authorizationEncryptionAlgValuesSupported:
          type: array
          items:
            type: string
        authorizationEncryptionEncValuesSupported:
          type: array
          items:
            type: string
        userInfoSigningAlgValuesSupported:
          type: array
          items:
            type: string
        userInfoEncryptionAlgValuesSupported:
          type: array
          items:
            type: string
        userInfoEncryptionEncValuesSupported:
          type: array
          items:
            type: string
        introspectionSigningAlgValuesSupported:
          type: array
          items:
            type: string
        introspectionEncryptionAlgValuesSupported:
          type: array
          items:
            type: string
        introspectionEncryptionEncValuesSupported:
          type: array
          items:
            type: string
        txTokenSigningAlgValuesSupported:
          type: array
          items:
            type: string
        txTokenEncryptionAlgValuesSupported:
          type: array
          items:
            type: string
        txTokenEncryptionEncValuesSupported:
          type: array
          items:
            type: string
        idTokenSigningAlgValuesSupported:
          type: array
          items:
            type: string
        idTokenEncryptionAlgValuesSupported:
          type: array
          items:
            type: string
        idTokenEncryptionEncValuesSupported:
          type: array
          items:
            type: string
        accessTokenSigningAlgValuesSupported:
          type: array
          items:
            type: string
        forceSignedRequestObject:
          type: boolean
        requestObjectSigningAlgValuesSupported:
          type: array
          items:
            type: string
        requestObjectEncryptionAlgValuesSupported:
          type: array
          items:
            type: string
        requestObjectEncryptionEncValuesSupported:
          type: array
          items:
            type: string
        tokenEndpointAuthMethodsSupported:
          type: array
          items:
            type: string
        tokenEndpointAuthSigningAlgValuesSupported:
          type: array
          items:
            type: string
        dynamicRegistrationCustomAttributes:
          type: array
          items:
            type: string
        dynamicRegistrationDefaultCustomAttributes:
          $ref: '#/components/schemas/JsonNode'
        displayValuesSupported:
          type: array
          items:
            type: string
        claimTypesSupported:
          type: array
          items:
            type: string
        jwksAlgorithmsSupported:
          type: array
          items:
            type: string
        serviceDocumentation:
          type: string
        claimsLocalesSupported:
          type: array
          items:
            type: string
        idTokenTokenBindingCnfValuesSupported:
          type: array
          items:
            type: string
        uiLocalesSupported:
          type: array
          items:
            type: string
        claimsParameterSupported:
          type: boolean
        requestParameterSupported:
          type: boolean
        requestUriParameterSupported:
          type: boolean
        requestUriHashVerificationEnabled:
          type: boolean
        requireRequestUriRegistration:
          type: boolean
        requestUriBlockList:
          type: array
          items:
            type: string
        opPolicyUri:
          type: string
        opTosUri:
          type: string
        cleanUpInactiveClientAfterHoursOfInactivity:
          type: integer
          format: int32
        clientPeriodicUpdateTimerInterval:
          type: integer
          format: int32
        authorizationCodeLifetime:
          type: integer
          format: int32
        refreshTokenLifetime:
          type: integer
          format: int32
        txTokenLifetime:
          type: integer
          format: int32
        idTokenLifetime:
          type: integer
          format: int32
        idTokenFilterClaimsBasedOnAccessToken:
          type: boolean
        saveTokensInCache:
          type: boolean
        saveTokensInCacheAndDontSaveInPersistence:
          type: boolean
        accessTokenLifetime:
          type: integer
          format: int32
        cleanServiceInterval:
          type: integer
          format: int32
        cleanServiceBatchChunkSize:
          type: integer
          format: int32
        keyRegenerationEnabled:
          type: boolean
        keyRegenerationInterval:
          type: integer
          format: int32
        defaultSignatureAlgorithm:
          type: string
        jansOpenIdConnectVersion:
          type: string
        jansId:
          type: string
        dynamicRegistrationExpirationTime:
          type: integer
          format: int32
        dynamicRegistrationPersistClientAuthorizations:
          type: boolean
        trustedClientEnabled:
          type: boolean
        skipAuthorizationForOpenIdScopeAndPairwiseId:
          type: boolean
        dynamicRegistrationScopesParamEnabled:
          type: boolean
        dynamicRegistrationPasswordGrantTypeEnabled:
          type: boolean
        dynamicRegistrationAllowedPasswordGrantScopes:
          type: array
          items:
            type: string
        dynamicRegistrationCustomObjectClass:
          type: string
        personCustomObjectClassList:
          type: array
          items:
            type: string
        persistIdToken:
          type: boolean
        persistRefreshToken:
          type: boolean
        allowPostLogoutRedirectWithoutValidation:
          type: boolean
        invalidateSessionCookiesAfterAuthorizationFlow:
          type: boolean
        returnClientSecretOnRead:
          type: boolean
        rotateClientRegistrationAccessTokenOnUsage:
          type: boolean
        rejectJwtWithNoneAlg:
          type: boolean
        expirationNotificatorEnabled:
          type: boolean
        useNestedJwtDuringEncryption:
          type: boolean
        expirationNotificatorMapSizeLimit:
          type: integer
          format: int32
        expirationNotificatorIntervalInSeconds:
          type: integer
          format: int32
        redirectUrisRegexEnabled:
          type: boolean
        useHighestLevelScriptIfAcrScriptNotFound:
          type: boolean
        acrMappings:
          type: object
          additionalProperties:
            type: string
        authenticationFiltersEnabled:
          type: boolean
        clientAuthenticationFiltersEnabled:
          type: boolean
        clientRegDefaultToCodeFlowWithRefresh:
          type: boolean
        grantTypesAndResponseTypesAutofixEnabled:
          type: boolean
        authenticationFilters:
          type: array
          items:
            $ref: '#/components/schemas/AuthenticationFilter'
        clientAuthenticationFilters:
          type: array
          items:
            $ref: '#/components/schemas/ClientAuthenticationFilter'
        corsConfigurationFilters:
          type: array
          items:
            $ref: '#/components/schemas/CorsConfigurationFilter'
        sessionIdUnusedLifetime:
          type: integer
          format: int32
        sessionIdUnauthenticatedUnusedLifetime:
          type: integer
          format: int32
        sessionIdPersistOnPromptNone:
          type: boolean
        sessionIdRequestParameterEnabled:
          type: boolean
        changeSessionIdOnAuthentication:
          type: boolean
        sessionIdPersistInCache:
          type: boolean
        includeSidInResponse:
          type: boolean
        disablePromptLogin:
          type: boolean
        disablePromptConsent:
          type: boolean
        sessionIdCookieLifetime:
          type: integer
          format: int32
        sessionIdLifetime:
          type: integer
          format: int32
        activeSessionAuthorizationScope:
          type: string
        configurationUpdateInterval:
          type: integer
          format: int32
        logNotFoundEntityAsError:
          type: boolean
        enableClientGrantTypeUpdate:
          type: boolean
        grantTypesSupportedByDynamicRegistration:
          uniqueItems: true
          type: array
          items:
            type: string
            enum:
            - none
            - authorization_code
            - implicit
            - password
            - client_credentials
            - refresh_token
            - urn:ietf:params:oauth:grant-type:uma-ticket
            - urn:ietf:params:oauth:grant-type:token-exchange
            - urn:openid:params:grant-type:ciba
            - urn:ietf:params:oauth:grant-type:device_code
        cssLocation:
          type: string
        jsLocation:
          type: string
        imgLocation:
          type: string
        metricReporterInterval:
          type: integer
          format: int32
        metricReporterKeepDataDays:
          type: integer
          format: int32
        pairwiseIdType:
          type: string
        pairwiseCalculationKey:
          type: string
        pairwiseCalculationSalt:
          type: string
        shareSubjectIdBetweenClientsWithSameSectorId:
          type: boolean
        webKeysStorage:
          type: string
          enum:
          - keystore
          - pkcs11
        dnName:
          type: string
        keyStoreFile:
          type: string
        keyStoreSecret:
          type: string
        keySelectionStrategy:
          type: string
          enum:
          - OLDER
          - NEWER
          - FIRST
        keyAlgsAllowedForGeneration:
          type: array
          items:
            type: string
        keySignWithSameKeyButDiffAlg:
          type: boolean
        staticKid:
          type: string
        staticDecryptionKid:
          type: string
        introspectionAccessTokenMustHaveUmaProtectionScope:
          type: boolean
        introspectionAccessTokenMustHaveIntrospectionScope:
          type: boolean
        introspectionSkipAuthorization:
          type: boolean
        introspectionRestrictBasicAuthnToOwnTokens:
          type: boolean
        endSessionWithAccessToken:
          type: boolean
        disablePromptCreate:
          type: boolean
        cookieDomain:
          type: string
        enabledOAuthAuditLogging:
          type: boolean
        jmsBrokerURISet:
          uniqueItems: true
          type: array
          items:
            type: string
        jmsUserName:
          type: string
        jmsPassword:
          type: string
        externalUriWhiteList:
          type: array
          items:
            type: string
        clientWhiteList:
          type: array
          items:
            type: string
        clientBlackList:
          type: array
          items:
            type: string
        legacyIdTokenClaims:
          type: boolean
        customHeadersWithAuthorizationResponse:
          type: boolean
        frontChannelLogoutSessionSupported:
          type: boolean
        loggingLevel:
          type: string
        loggingLayout:
          type: string
        updateUserLastLogonTime:
          type: boolean
        updateClientAccessTime:
          type: boolean
        logClientIdOnClientAuthentication:
          type: boolean
        logClientNameOnClientAuthentication:
          type: boolean
        disableJdkLogger:
          type: boolean
        authorizationRequestCustomAllowedParameters:
          uniqueItems: true
          type: array
          items:
            $ref: '#/components/schemas/AuthorizationRequestCustomParameter'
        openidScopeBackwardCompatibility:
          type: boolean
        disableU2fEndpoint:
          type: boolean
        rotateDeviceSecret:
          type: boolean
        returnDeviceSecretFromAuthzEndpoint:
          type: boolean
        dcrForbidExpirationTimeInRequest:
          type: boolean
        dcrSignatureValidationEnabled:
          type: boolean
        dcrSignatureValidationSharedSecret:
          type: string
        dcrSignatureValidationSoftwareStatementJwksURIClaim:
          type: string
        dcrSignatureValidationSoftwareStatementJwksClaim:
          type: string
        dcrSignatureValidationJwks:
          type: string
        dcrSignatureValidationJwksUri:
          type: string
        dcrAuthorizationWithClientCredentials:
          type: boolean
        dcrAuthorizationWithMTLS:
          type: boolean
        dcrAttestationEvidenceRequired:
          type: boolean
        trustedSsaIssuers:
          type: object
          additionalProperties:
            $ref: '#/components/schemas/TrustedIssuerConfig'
        useLocalCache:
          type: boolean
        fapiCompatibility:
          type: boolean
        forceIdTokenHintPrecense:
          type: boolean
        rejectEndSessionIfIdTokenExpired:
          type: boolean
        allowEndSessionWithUnmatchedSid:
          type: boolean
        forceOfflineAccessScopeToEnableRefreshToken:
          type: boolean
        errorReasonEnabled:
          type: boolean
        removeRefreshTokensForClientOnLogout:
          type: boolean
        skipRefreshTokenDuringRefreshing:
          type: boolean
        refreshTokenExtendLifetimeOnRotation:
          type: boolean
        allowBlankValuesInDiscoveryResponse:
          type: boolean
        checkUserPresenceOnRefreshToken:
          type: boolean
        consentGatheringScriptBackwardCompatibility:
          type: boolean
        introspectionScriptBackwardCompatibility:
          type: boolean
        introspectionResponseScopesBackwardCompatibility:
          type: boolean
        softwareStatementValidationType:
          type: string
        softwareStatementValidationClaimName:
          type: string
        authenticationProtectionConfiguration:
          $ref: '#/components/schemas/AuthenticationProtectionConfiguration'
        errorHandlingMethod:
          type: string
          enum:
          - internal
          - remote
        disableAuthnForMaxAgeZero:
          type: boolean
        keepAuthenticatorAttributesOnAcrChange:
          type: boolean
        deviceAuthzRequestExpiresIn:
          type: integer
          format: int32
        deviceAuthzTokenPollInterval:
          type: integer
          format: int32
        deviceAuthzResponseTypeToProcessAuthz:
          type: string
        deviceAuthzAcr:
          type: string
        backchannelClientId:
          type: string
        backchannelRedirectUri:
          type: string
        backchannelAuthenticationEndpoint:
          type: string
        backchannelDeviceRegistrationEndpoint:
          type: string
        backchannelTokenDeliveryModesSupported:
          type: array
          items:
            type: string
        backchannelAuthenticationRequestSigningAlgValuesSupported:
          type: array
          items:
            type: string
        backchannelUserCodeParameterSupported:
          type: boolean
        backchannelBindingMessagePattern:
          type: string
        backchannelAuthenticationResponseExpiresIn:
          type: integer
          format: int32
        backchannelAuthenticationResponseInterval:
          type: integer
          format: int32
        backchannelLoginHintClaims:
          type: array
          items:
            type: string
        cibaEndUserNotificationConfig:
          $ref: '#/components/schemas/CIBAEndUserNotificationConfig'
        backchannelRequestsProcessorJobIntervalSec:
          type: integer
          format: int32
        backchannelRequestsProcessorJobChunkSize:
          type: integer
          format: int32
        cibaGrantLifeExtraTimeSec:
          type: integer
          format: int32
        cibaMaxExpirationTimeAllowedSec:
          type: integer
          format: int32
        dpopSigningAlgValuesSupported:
          type: array
          items:
            type: string
        dpopTimeframe:
          type: integer
          format: int32
        dpopJtiCacheTime:
          type: integer
          format: int32
        dpopUseNonce:
          type: boolean
        dpopNonceCacheTime:
          type: integer
          format: int32
        dpopJktForceForAuthorizationCode:
          type: boolean
        allowIdTokenWithoutImplicitGrantType:
          type: boolean
        forceRopcInAuthorizationEndpoint:
          type: boolean
        discoveryCacheLifetimeInMinutes:
          type: integer
          format: int32
        discoveryAllowedKeys:
          type: array
          items:
            type: string
        discoveryDenyKeys:
          type: array
          items:
            type: string
        featureFlags:
          type: array
          items:
            type: string
            enum:
            - UNKNOWN
            - HEALTH_CHECK
            - USERINFO
            - CLIENTINFO
            - ID_GENERATION
            - REGISTRATION
            - INTROSPECTION
            - REVOKE_TOKEN
            - REVOKE_SESSION
            - GLOBAL_TOKEN_REVOCATION
            - STATUS_LIST
            - ACTIVE_SESSION
            - END_SESSION
            - STATUS_SESSION
            - JANS_CONFIGURATION
            - CIBA
            - UMA
            - U2F
            - DEVICE_AUTHZ
            - METRIC
            - STAT
            - PAR
            - SSA
        httpLoggingEnabled:
          type: boolean
        httpLoggingExcludePaths:
          uniqueItems: true
          type: array
          items:
            type: string
        externalLoggerConfiguration:
          type: string
        agamaConfiguration:
          $ref: '#/components/schemas/EngineConfig'
        dcrSsaValidationConfigs:
          type: array
          items:
            $ref: '#/components/schemas/SsaValidationConfig'
        ssaConfiguration:
          $ref: '#/components/schemas/SsaConfiguration'
        blockWebviewAuthorizationEnabled:
          type: boolean
        authorizationChallengeDefaultAcr:
          type: string
        authorizationChallengeShouldGenerateSession:
          type: boolean
        dateFormatterPatterns:
          type: object
          additionalProperties:
            type: string
        httpLoggingResponseBodyContent:
          type: boolean
        skipAuthenticationFilterOptionsMethod:
          type: boolean
        lockMessageConfig:
          $ref: '#/components/schemas/LockMessageConfig'
        allResponseTypesSupported:
          uniqueItems: true
          type: array
          items:
            type: string
            enum:
            - code
            - token
            - id_token
        fapi:
          type: boolean
    AuthenticationFilter:
      required:
      - baseDn
      - filter
      type: object
      properties:
        filter:
          type: string
        bind:
          type: boolean
        bindPasswordAttribute:
          type: string
          xml:
            name: bind-password-attribute
        baseDn:
          type: string
          xml:
            name: base-dn
    AuthenticationProtectionConfiguration:
      type: object
      properties:
        attemptExpiration:
          type: integer
          format: int32
        maximumAllowedAttemptsWithoutDelay:
          type: integer
          format: int32
        delayTime:
          type: integer
          format: int32
        bruteForceProtectionEnabled:
          type: boolean
    AuthorizationRequestCustomParameter:
      type: object
      properties:
        paramName:
          type: string
        returnInResponse:
          type: boolean
    CIBAEndUserNotificationConfig:
      type: object
      properties:
        apiKey:
          type: string
        authDomain:
          type: string
        databaseURL:
          type: string
        projectId:
          type: string
        storageBucket:
          type: string
        messagingSenderId:
          type: string
        appId:
          type: string
        notificationUrl:
          type: string
        notificationKey:
          type: string
        publicVapidKey:
          type: string
    ClientAuthenticationFilter:
      required:
      - baseDn
      - filter
      type: object
      properties:
        filter:
          type: string
        bind:
          type: boolean
        bindPasswordAttribute:
          type: string
          xml:
            name: bind-password-attribute
        baseDn:
          type: string
          xml:
            name: base-dn
    CorsConfigurationFilter:
      type: object
      properties:
        filterName:
          type: string
        corsEnabled:
          type: boolean
        corsAllowedOrigins:
          type: string
        corsAllowedMethods:
          type: string
        corsAllowedHeaders:
          type: string
        corsExposedHeaders:
          type: string
        corsSupportCredentials:
          type: boolean
        corsLoggingEnabled:
          type: boolean
        corsPreflightMaxAge:
          type: integer
          format: int32
        corsRequestDecorate:
          type: boolean
      description: CORS configuration filter properties.
    EngineConfig:
      type: object
      properties:
        enabled:
          type: boolean
        rootDir:
          type: string
        templatesPath:
          type: string
        scriptsPath:
          type: string
        maxItemsLoggedInCollections:
          type: integer
          format: int32
        disableTCHV:
          type: boolean
        pageMismatchErrorPage:
          type: string
        interruptionErrorPage:
          type: string
        crashErrorPage:
          type: string
        finishedFlowPage:
          type: string
        bridgeScriptPage:
          type: string
        serializeRules:
          type: object
          additionalProperties:
            type: array
            items:
              type: string
        defaultResponseHeaders:
          type: object
          additionalProperties:
            type: string
    LockMessageConfig:
      type: object
      properties:
        enableTokenMessages:
          type: boolean
        tokenMessagesChannel:
          type: string
    SsaConfiguration:
      type: object
      properties:
        ssaEndpoint:
          type: string
        ssaCustomAttributes:
          type: array
          items:
            type: string
        ssaSigningAlg:
          type: string
        ssaExpirationInDays:
          type: integer
          format: int32
    SsaValidationConfig:
      type: object
      properties:
        id:
          type: string
        type:
          type: string
          enum:
          - NONE
          - SSA
          - DCR
        displayName:
          type: string
        description:
          type: string
        scopes:
          type: array
          items:
            type: string
        allowedClaims:
          type: array
          items:
            type: string
        jwks:
          type: string
        jwksUri:
          type: string
        issuers:
          type: array
          items:
            type: string
        configurationEndpoint:
          type: string
        configurationEndpointClaim:
          type: string
        sharedSecret:
          type: string
    TrustedIssuerConfig:
      type: object
      properties:
        automaticallyGrantedScopes:
          type: array
          items:
            type: string
    PersistenceConfiguration:
      type: object
      properties:
        persistenceType:
          type: string
    JsonPatch:
      type: object
    CacheConfiguration:
      type: object
      properties:
        cacheProviderType:
          type: string
          enum:
          - IN_MEMORY
          - MEMCACHED
          - REDIS
          - NATIVE_PERSISTENCE
        memcachedConfiguration:
          $ref: '#/components/schemas/MemcachedConfiguration'
        inMemoryConfiguration:
          $ref: '#/components/schemas/InMemoryConfiguration'
        redisConfiguration:
          $ref: '#/components/schemas/RedisConfiguration'
        nativePersistenceConfiguration:
          $ref: '#/components/schemas/NativePersistenceConfiguration'
    InMemoryConfiguration:
      type: object
      properties:
        defaultPutExpiration:
          type: integer
          format: int32
    MemcachedConfiguration:
      type: object
      properties:
        servers:
          type: string
        maxOperationQueueLength:
          type: integer
          format: int32
        bufferSize:
          type: integer
          format: int32
        defaultPutExpiration:
          type: integer
          format: int32
        connectionFactoryType:
          type: string
          enum:
          - DEFAULT
          - BINARY
    NativePersistenceConfiguration:
      type: object
      properties:
        defaultPutExpiration:
          type: integer
          format: int32
        defaultCleanupBatchSize:
          type: integer
          format: int32
        deleteExpiredOnGetRequest:
          type: boolean
        disableAttemptUpdateBeforeInsert:
          type: boolean
    RedisConfiguration:
      type: object
      properties:
        redisProviderType:
          type: string
          enum:
          - STANDALONE
          - CLUSTER
          - SHARDED
          - SENTINEL
        servers:
          type: string
        defaultPutExpiration:
          type: integer
          format: int32
        sentinelMasterGroupName:
          type: string
        password:
          type: string
        useSSL:
          type: boolean
        sslTrustStoreFilePath:
          type: string
        sslTrustStorePassword:
          type: string
        sslKeyStoreFilePath:
          type: string
        sslKeyStorePassword:
          type: string
        maxIdleConnections:
          type: integer
          format: int32
        maxTotalConnections:
          type: integer
          format: int32
        connectionTimeout:
          type: integer
          format: int32
        soTimeout:
          type: integer
          format: int32
        maxRetryAttempts:
          type: integer
          format: int32
    ClientAuth:
      type: object
      properties:
        clientAuths:
          type: object
          additionalProperties:
            uniqueItems: true
            type: array
            items:
              $ref: '#/components/schemas/Scope'
    Scope:
      type: object
      properties:
        dn:
          type: string
        expirationDate:
          type: string
          format: date-time
        deletable:
          type: boolean
        inum:
          type: string
        displayName:
          type: string
        id:
          type: string
        iconUrl:
          type: string
        description:
          type: string
        scopeType:
          type: string
          enum:
          - openid
          - dynamic
          - uma
          - spontaneous
          - oauth
        claims:
          type: array
          items:
            type: string
        defaultScope:
          type: boolean
        groupClaims:
          type: boolean
        dynamicScopeScripts:
          type: array
          items:
            type: string
        umaAuthorizationPolicies:
          type: array
          items:
            type: string
        attributes:
          $ref: '#/components/schemas/ScopeAttributes'
        creatorId:
          type: string
        creatorType:
          type: string
          enum:
          - none
          - client
          - user
          - auto
        creationDate:
          type: string
          format: date-time
        creatorAttributes:
          type: object
          additionalProperties:
            type: string
        umaType:
          type: boolean
        baseDn:
          type: string
    ScopeAttributes:
      type: object
      properties:
        spontaneousClientScopes:
          type: array
          items:
            type: string
        showInConfigurationEndpoint:
          type: boolean
    Client:
      type: object
      properties:
        dn:
          type: string
        expirationDate:
          type: string
          format: date-time
        deletable:
          type: boolean
        clientSecret:
          type: string
        frontChannelLogoutUri:
          type: string
        frontChannelLogoutSessionRequired:
          type: boolean
        registrationAccessToken:
          type: string
        clientIdIssuedAt:
          type: string
          format: date-time
        clientSecretExpiresAt:
          type: string
          format: date-time
        redirectUris:
          type: array
          items:
            type: string
        claimRedirectUris:
          type: array
          items:
            type: string
        responseTypes:
          type: array
          items:
            type: string
            enum:
            - code
            - token
            - id_token
        grantTypes:
          type: array
          items:
            type: string
            enum:
            - none
            - authorization_code
            - implicit
            - password
            - client_credentials
            - refresh_token
            - urn:ietf:params:oauth:grant-type:uma-ticket
            - urn:ietf:params:oauth:grant-type:token-exchange
            - urn:openid:params:grant-type:ciba
            - urn:ietf:params:oauth:grant-type:device_code
        applicationType:
          type: string
          enum:
          - native
          - web
        contacts:
          type: array
          items:
            type: string
        idTokenTokenBindingCnf:
          type: string
        clientName:
          type: string
        logoUri:
          type: string
        clientUri:
          type: string
        policyUri:
          type: string
        tosUri:
          type: string
        clientNameLocalized:
          $ref: '#/components/schemas/LocalizedString'
        logoUriLocalized:
          $ref: '#/components/schemas/LocalizedString'
        clientUriLocalized:
          $ref: '#/components/schemas/LocalizedString'
        policyUriLocalized:
          $ref: '#/components/schemas/LocalizedString'
        tosUriLocalized:
          $ref: '#/components/schemas/LocalizedString'
        jwksUri:
          type: string
        jwks:
          type: string
        sectorIdentifierUri:
          type: string
        subjectType:
          type: string
          enum:
          - pairwise
          - public
        idTokenSignedResponseAlg:
          type: string
        idTokenEncryptedResponseAlg:
          type: string
        idTokenEncryptedResponseEnc:
          type: string
        userInfoSignedResponseAlg:
          type: string
        userInfoEncryptedResponseAlg:
          type: string
        userInfoEncryptedResponseEnc:
          type: string
        requestObjectSigningAlg:
          type: string
        requestObjectEncryptionAlg:
          type: string
        requestObjectEncryptionEnc:
          type: string
        tokenEndpointAuthMethod:
          type: string
          format: enum
          enum:
          - client_secret_basic
          - client_secret_post
          - client_secret_jwt
          - private_key_jwt
          - access_token
          - tls_client_auth
          - self_signed_tls_client_auth
          - none
        tokenEndpointAuthSigningAlg:
          type: string
        defaultMaxAge:
          type: integer
          format: int32
        defaultAcrValues:
          type: array
          items:
            type: string
        initiateLoginUri:
          type: string
        postLogoutRedirectUris:
          type: array
          items:
            type: string
        requestUris:
          type: array
          items:
            type: string
        scopes:
          type: array
          items:
            type: string
        claims:
          type: array
          items:
            type: string
        trustedClient:
          type: boolean
        lastAccessTime:
          type: string
          format: date-time
        lastLogonTime:
          type: string
          format: date-time
        persistClientAuthorizations:
          type: boolean
        includeClaimsInIdToken:
          type: boolean
        refreshTokenLifetime:
          type: integer
          format: int32
        accessTokenLifetime:
          type: integer
          format: int32
        customAttributes:
          type: array
          items:
            $ref: '#/components/schemas/CustomObjectAttribute'
        customObjectClasses:
          type: array
          items:
            type: string
        rptAsJwt:
          type: boolean
        accessTokenAsJwt:
          type: boolean
        accessTokenSigningAlg:
          type: string
        disabled:
          type: boolean
        authorizedOrigins:
          type: array
          items:
            type: string
        softwareId:
          type: string
        softwareVersion:
          type: string
        softwareStatement:
          type: string
        attributes:
          $ref: '#/components/schemas/ClientAttributes'
        backchannelTokenDeliveryMode:
          type: string
          enum:
          - poll
          - ping
          - push
        backchannelClientNotificationEndpoint:
          type: string
        backchannelAuthenticationRequestSigningAlg:
          type: string
          enum:
          - RS256
          - RS384
          - RS512
          - ES256
          - ES384
          - ES512
          - PS256
          - PS384
          - PS512
        backchannelUserCodeParameter:
          type: boolean
        description:
          type: string
        organization:
          type: string
        groups:
          type: array
          items:
            type: string
        ttl:
          type: integer
          format: int32
        displayName:
          type: string
        baseDn:
          type: string
        inum:
          type: string
    ClientAttributes:
      type: object
      properties:
        tlsClientAuthSubjectDn:
          type: string
        runIntrospectionScriptBeforeJwtCreation:
          type: boolean
        keepClientAuthorizationAfterExpiration:
          type: boolean
        allowSpontaneousScopes:
          type: boolean
        spontaneousScopes:
          type: array
          items:
            type: string
        spontaneousScopeScriptDns:
          type: array
          items:
            type: string
        updateTokenScriptDns:
          type: array
          items:
            type: string
        backchannelLogoutUri:
          type: array
          items:
            type: string
        backchannelLogoutSessionRequired:
          type: boolean
        additionalAudience:
          type: array
          items:
            type: string
        postAuthnScripts:
          type: array
          items:
            type: string
        consentGatheringScripts:
          type: array
          items:
            type: string
        introspectionScripts:
          type: array
          items:
            type: string
        rptClaimsScripts:
          type: array
          items:
            type: string
        ropcScripts:
          type: array
          items:
            type: string
        parLifetime:
          type: integer
          format: int32
        requirePar:
          type: boolean
        dpopBoundAccessToken:
          type: boolean
        jansAuthSignedRespAlg:
          type: string
        jansAuthEncRespAlg:
          type: string
        jansAuthEncRespEnc:
          type: string
        jansSubAttr:
          type: string
        redirectUrisRegex:
          type: string
        jansAuthorizedAcr:
          type: array
          items:
            type: string
        jansDefaultPromptLogin:
          type: boolean
        txTokenLifetime:
          type: integer
          format: int32
        idTokenLifetime:
          type: integer
          format: int32
        allowOfflineAccessWithoutConsent:
          type: boolean
        minimumAcrLevel:
          type: integer
          format: int32
        minimumAcrLevelAutoresolve:
          type: boolean
        additionalTokenEndpointAuthMethods:
          type: array
          items:
            type: string
        minimumAcrPriorityList:
          type: array
          items:
            type: string
        requestedLifetime:
          type: integer
          format: int32
        evidence:
          type: string
        introspectionSignedResponseAlg:
          type: string
        introspectionEncryptedResponseAlg:
          type: string
        introspectionEncryptedResponseEnc:
          type: string
        txTokenSignedResponseAlg:
          type: string
        txTokenEncryptedResponseAlg:
          type: string
        txTokenEncryptedResponseEnc:
          type: string
        authorizationDetailsTypes:
          type: array
          items:
            type: string
    CustomObjectAttribute:
      type: object
      properties:
        name:
          type: string
        multiValued:
          type: boolean
        values:
          type: array
          items:
            type: object
        value:
          type: object
        displayValue:
          type: string
    LocalizedString:
      type: object
      properties:
        values:
          type: object
          additionalProperties:
            type: string
    AgamaConfiguration:
      type: object
      properties:
        mandatoryAttributes:
          type: array
          description: List of attributes required to create the Agama Flow.
          items:
            type: string
            description: List of attributes required to create the Agama Flow.
        optionalAttributes:
          type: array
          description: List of attributes that are optional.
          items:
            type: string
            description: List of attributes that are optional.
      description: Agama configuration details.
    ApiAppConfiguration:
      type: object
      properties:
        serviceName:
          type: string
          description: Config API service name.
        configOauthEnabled:
          type: boolean
          description: OAuth authentication enable/disable flag. Default value `true`.
        disableLoggerTimer:
          type: boolean
          description: Flag to enable/disable timer to dynamically reflect log configuration
            changes. Default value `true`Default value `false`.
        disableAuditLogger:
          type: boolean
          description: Flag to enable/disable request audit. Default value `false`.
        customAttributeValidationEnabled:
          type: boolean
          description: Flag to enable/disable check if custom attribue is declared
            in schema. Default value `true`.
        acrValidationEnabled:
          type: boolean
          description: Flag to enable/disable check if acr customScript is enabled.
            Default value `true`.
        apiApprovedIssuer:
          type: array
          description: List of approved external Auth server to validate token.
          items:
            type: string
            description: List of approved external Auth server to validate token.
        apiProtectionType:
          type: string
          description: Name of supported API protection mechansim. Supported type
            is `OAuth2`.
        apiClientId:
          type: string
          description: Config-API client ID.
        apiClientPassword:
          type: string
          description: Config-API client password.
        endpointInjectionEnabled:
          type: boolean
        authIssuerUrl:
          type: string
          description: Issuer Identifier of Jans OpenID Connect Provider.
        authOpenidConfigurationUrl:
          type: string
          description: Jans OpenID Connect Provider Well-Known Configuration URL.
        authOpenidIntrospectionUrl:
          type: string
          description: Jans URL of the OpenID Connect Provider's OAuth 2.0 Authorization
            Endpoint.
        authOpenidTokenUrl:
          type: string
          description: Jans URL of the OpenID Connect Provider's OAuth 2.0 Token Endpoint.
        authOpenidRevokeUrl:
          type: string
          description: Jans URL of the OpenID Connect Provider's OAuth 2.0 Revoke
            Token Endpoint.
        exclusiveAuthScopes:
          type: array
          description: List of oAuth scope that can be validity for an access tokens
            only by underlying Jans Auth server.
          items:
            type: string
            description: List of oAuth scope that can be validity for an access tokens
              only by underlying Jans Auth server.
        corsConfigurationFilters:
          type: array
          description: CORS configuration filter properties.
          items:
            $ref: '#/components/schemas/CorsConfigurationFilter'
        loggingLevel:
          type: string
          description: Specify logging level of Loggers. Default level is `INFO`.
        loggingLayout:
          type: string
          description: Log4j logging layout. Default value `TEXT`.
        externalLoggerConfiguration:
          type: string
          description: The path to the external log4j2 logging configuration.
        disableJdkLogger:
          type: boolean
          description: Choose whether to disable JDK loggers.
        maxCount:
          type: integer
          description: Maximum number of results per page in search endpoints.
          format: int32
        acrExclusionList:
          type: array
          description: List of ACR values that should be excluded from active validation
            check.
          items:
            type: string
            description: List of ACR values that should be excluded from active validation
              check.
        userExclusionAttributes:
          type: array
          description: User attribute that should not be returned in response.
          items:
            type: string
            description: User attribute that should not be returned in response.
        userMandatoryAttributes:
          type: array
          description: List of User mandatory attribute for user creation request.
          items:
            type: string
            description: List of User mandatory attribute for user creation request.
        agamaConfiguration:
          $ref: '#/components/schemas/AgamaConfiguration'
        auditLogConf:
          $ref: '#/components/schemas/AuditLogConf'
        dataFormatConversionConf:
          $ref: '#/components/schemas/DataFormatConversionConf'
        plugins:
          type: array
          description: Details of enabled plugins.
          items:
            $ref: '#/components/schemas/PluginConf'
        assetMgtConfiguration:
          $ref: '#/components/schemas/AssetMgtConfiguration'
    AssetDirMapping:
      type: object
      properties:
        directory:
          type: string
          description: Relative path to asset base directory.
        type:
          type: array
          description: List of file extention that are stored in directory.
          items:
            type: string
            description: List of file extention that are stored in directory.
        description:
          type: string
          description: Description of assets stored in directory.
      description: Asset type mapped to server directory.
    AssetMgtConfiguration:
      type: object
      properties:
        assetMgtEnabled:
          type: boolean
          description: Flag indicating if asset management functionality is enabled.
        assetServerUploadEnabled:
          type: boolean
          description: Flag indicating if asset upload to server is enabled.
        fileExtensionValidationEnabled:
          type: boolean
          description: Flag indicating if file extension validation is enabled.
        moduleNameValidationEnabled:
          type: boolean
          description: Flag indicating if service module name extension validation
            is enabled.
        assetBaseDirectory:
          type: string
          description: Base directory on server to upload the asset.
        jansServiceModule:
          type: array
          description: List of supported service module where asset can be uploaded.
          items:
            type: string
            description: List of supported service module where asset can be uploaded.
        assetDirMapping:
          type: array
          description: Asset type mapped to server directory.
          items:
            $ref: '#/components/schemas/AssetDirMapping'
      description: Asset management configuration details.
    AuditLogConf:
      type: object
      properties:
        enabled:
          type: boolean
          description: Flag to enable and disable audit log.
        ignoreHttpMethod:
          type: array
          description: HTTP methods for which audit is disabled.
          items:
            type: string
            description: HTTP methods for which audit is disabled.
        headerAttributes:
          type: array
          description: List of header HTTP attributes whose value is to be logged.
          items:
            type: string
            description: List of header HTTP attributes whose value is to be logged.
      description: Audit Log configuration details.
    DataFormatConversionConf:
      type: object
      properties:
        enabled:
          type: boolean
          description: Flag to enable and disable data conversion.
        ignoreHttpMethod:
          type: array
          description: HTTP methods for which data conversion is to be disabled.
          items:
            type: string
            description: HTTP methods for which data conversion is to be disabled.
      description: Configuration for data-type converstion.
    PluginConf:
      type: object
      properties:
        name:
          type: string
          description: Name of the plugin.
        description:
          type: string
          description: Description of the plugin.
        className:
          type: string
          description: Plugin application class.
    SmtpConfiguration:
      type: object
      properties:
        valid:
          type: boolean
        host:
          type: string
        port:
          type: integer
          format: int32
        connect_protection:
          type: string
          enum:
          - None
          - StartTls
          - SslTls
        trust_host:
          type: boolean
        from_name:
          type: string
        from_email_address:
          type: string
        requires_authentication:
          type: boolean
        smtp_authentication_account_username:
          type: string
        smtp_authentication_account_password:
          type: string
        key_store:
          type: string
        key_store_password:
          type: string
        key_store_alias:
          type: string
        signing_algorithm:
          type: string
    SmtpTest:
      type: object
      properties:
        sign:
          type: boolean
        subject:
          type: string
        message:
          type: string
    CustomScript:
      type: object
      properties:
        dn:
          type: string
        inum:
          type: string
        name:
          maxLength: 60
          minLength: 2
          pattern: "^[a-zA-Z0-9_\\-\\:\\/\\.]+$"
          type: string
        aliases:
          type: array
          items:
            type: string
        description:
          type: string
        script:
          type: string
        scriptType:
          type: string
          enum:
          - person_authentication
          - authorization_challenge
          - introspection
          - resource_owner_password_credentials
          - application_session
          - cache_refresh
          - client_registration
          - id_generator
          - uma_rpt_policy
          - uma_rpt_claims
          - uma_claims_gathering
          - consent_gathering
          - dynamic_scope
          - spontaneous_scope
          - end_session
          - post_authn
          - client_authn
          - select_account
          - create_user
          - scim
          - ciba_end_user_notification
          - revoke_token
          - persistence_extension
          - idp
          - discovery
          - health_check
          - authz_detail
          - update_token
          - config_api_auth
          - modify_ssa_response
          - fido2_extension
          - lock_extension
        programmingLanguage:
          type: string
          enum:
          - python
          - java
        moduleProperties:
          type: array
          items:
            $ref: '#/components/schemas/SimpleCustomProperty'
        configurationProperties:
          type: array
          items:
            $ref: '#/components/schemas/SimpleExtendedCustomProperty'
        level:
          type: integer
          format: int32
        revision:
          type: integer
          format: int64
        enabled:
          type: boolean
        scriptError:
          $ref: '#/components/schemas/ScriptError'
        modified:
          type: boolean
        internal:
          type: boolean
        locationPath:
          type: string
        locationType:
          type: string
          enum:
          - ldap
          - db
          - file
        baseDn:
          type: string
    ScriptError:
      type: object
      properties:
        raisedAt:
          type: string
          format: date-time
        stackTrace:
          type: string
    SimpleCustomProperty:
      type: object
      properties:
        value1:
          type: string
        value2:
          type: string
        description:
          type: string
    SimpleExtendedCustomProperty:
      type: object
      properties:
        value1:
          type: string
        value2:
          type: string
        hide:
          type: boolean
        description:
          type: string
    JSONWebKey:
      type: object
      properties:
        name:
          type: string
        descr:
          type: string
        kid:
          type: string
        kty:
          type: string
          enum:
          - EC
          - RSA
          - OKP
          - oct
        use:
          type: string
          enum:
          - sig
          - enc
        alg:
          type: string
          enum:
          - RS256
          - RS384
          - RS512
          - ES256
          - ES256K
          - ES384
          - ES512
          - PS256
          - PS384
          - PS512
          - EdDSA
          - RSA1_5
          - RSA-OAEP
          - RSA-OAEP-256
          - ECDH-ES
          - ECDH-ES+A128KW
          - ECDH-ES+A192KW
          - ECDH-ES+A256KW
          - A128KW
          - A192KW
          - A256KW
          - A128GCMKW
          - A192GCMKW
          - A256GCMKW
          - PBES2-HS256+A128KW
          - PBES2-HS384+A192KW
          - PBES2-HS512+A256KW
          - dir
        exp:
          type: integer
          format: int64
        crv:
          type: string
          enum:
          - P-256
          - P-256K
          - P-384
          - P-521
          - Ed25519
          - Ed448
        x5c:
          type: array
          items:
            type: string
        "n":
          type: string
        e:
          type: string
        x:
          type: string
        "y":
          type: string
        key_ops_type:
          type: array
          items:
            type: string
            enum:
            - "KeyOps{value='connect'} CONNECT"
            - "KeyOps{value='ssa'} SSA"
            - "KeyOps{value='all'} ALL"
    WebKeysConfiguration:
      type: object
      properties:
        keys:
          type: array
          items:
            $ref: '#/components/schemas/JSONWebKey'
    GluuLdapConfiguration:
      type: object
      properties:
        configId:
          type: string
        bindDN:
          type: string
        bindPassword:
          type: string
        servers:
          type: array
          items:
            type: string
        maxConnections:
          type: integer
          format: int32
        useSSL:
          type: boolean
        baseDNs:
          type: array
          items:
            type: string
        primaryKey:
          type: string
        localPrimaryKey:
          type: string
        useAnonymousBind:
          type: boolean
        enabled:
          type: boolean
        version:
          type: integer
          format: int32
        level:
          type: integer
          format: int32
    Logging:
      type: object
      properties:
        loggingLevel:
          type: string
        loggingLayout:
          type: string
        httpLoggingEnabled:
          type: boolean
        disableJdkLogger:
          type: boolean
        enabledOAuthAuditLogging:
          type: boolean
        externalLoggerConfiguration:
          type: string
        httpLoggingExcludePaths:
          uniqueItems: true
          type: array
          items:
            type: string
    MessageConfiguration:
      type: object
      properties:
        messageProviderType:
          type: string
          enum:
          - DISABLED
          - REDIS
          - POSTGRES
        redisConfiguration:
          $ref: '#/components/schemas/RedisMessageConfiguration'
        postgresConfiguration:
          $ref: '#/components/schemas/PostgresMessageConfiguration'
    PostgresMessageConfiguration:
      type: object
      properties:
        driverClassName:
          type: string
        dbSchemaName:
          type: string
        connectionUri:
          type: string
        authUserName:
          type: string
        authUserPassword:
          type: string
        connectionPoolMaxTotal:
          type: integer
          format: int32
        connectionPoolMaxIdle:
          type: integer
          format: int32
        connectionPoolMinIdle:
          type: integer
          format: int32
        messageWaitMillis:
          type: integer
          format: int32
        messageSleepThreadTime:
          type: integer
          format: int32
    RedisMessageConfiguration:
      type: object
      properties:
        redisProviderType:
          type: string
          enum:
          - STANDALONE
          - CLUSTER
          - SHARDED
          - SENTINEL
        servers:
          type: string
        defaultPutExpiration:
          type: integer
          format: int32
        sentinelMasterGroupName:
          type: string
        password:
          type: string
        useSSL:
          type: boolean
        sslTrustStoreFilePath:
          type: string
        sslTrustStorePassword:
          type: string
        sslKeyStoreFilePath:
          type: string
        sslKeyStorePassword:
          type: string
        maxIdleConnections:
          type: integer
          format: int32
        maxTotalConnections:
          type: integer
          format: int32
        connectionTimeout:
          type: integer
          format: int32
        soTimeout:
          type: integer
          format: int32
        maxRetryAttempts:
          type: integer
          format: int32
    GluuOrganization:
      required:
      - description
      - displayName
      type: object
      properties:
        dn:
          type: string
        displayName:
          maxLength: 60
          minLength: 0
          type: string
        description:
          maxLength: 60
          minLength: 0
          type: string
        member:
          type: string
        countryName:
          type: string
        organization:
          type: string
        status:
          type: string
          enum:
          - active
          - inactive
          - expired
          - register
        managerGroup:
          type: string
        themeColor:
          type: string
        shortName:
          type: string
        customMessages:
          type: array
          items:
            type: string
        title:
          type: string
        jsLogoPath:
          type: string
        jsFaviconPath:
          type: string
        baseDn:
          type: string
    CustomScope:
      type: object
      properties:
        dn:
          type: string
        expirationDate:
          type: string
          format: date-time
        deletable:
          type: boolean
        inum:
          type: string
        displayName:
          type: string
        id:
          type: string
        iconUrl:
          type: string
        description:
          type: string
        scopeType:
          type: string
          enum:
          - openid
          - dynamic
          - uma
          - spontaneous
          - oauth
        claims:
          type: array
          items:
            type: string
        defaultScope:
          type: boolean
        groupClaims:
          type: boolean
        dynamicScopeScripts:
          type: array
          items:
            type: string
        umaAuthorizationPolicies:
          type: array
          items:
            type: string
        attributes:
          $ref: '#/components/schemas/ScopeAttributes'
        creatorId:
          type: string
        creatorType:
          type: string
          enum:
          - none
          - client
          - user
          - auto
        creationDate:
          type: string
          format: date-time
        creatorAttributes:
          type: object
          additionalProperties:
            type: string
        clients:
          type: array
          items:
            $ref: '#/components/schemas/Client'
        umaType:
          type: boolean
        baseDn:
          type: string
    SessionId:
      type: object
      properties:
        dn:
          type: string
        id:
          type: string
        outsideSid:
          type: string
        lastUsedAt:
          type: string
          format: date-time
        userDn:
          type: string
        authenticationTime:
          type: string
          format: date-time
        state:
          type: string
          enum:
          - unauthenticated
          - authenticated
        sessionState:
          type: string
        permissionGranted:
          type: boolean
        permissionGrantedMap:
          $ref: '#/components/schemas/SessionIdAccessMap'
        sessionAttributes:
          type: object
          additionalProperties:
            type: string
        deviceSecrets:
          type: array
          items:
            type: string
        expirationDate:
          type: string
          format: date-time
        deletable:
          type: boolean
        creationDate:
          type: string
          format: date-time
        user:
          $ref: '#/components/schemas/User'
        ttl:
          type: integer
          format: int32
        persisted:
          type: boolean
        opbrowserState:
          type: string
    SessionIdAccessMap:
      type: object
      properties:
        permissionGranted:
          type: object
          additionalProperties:
            type: boolean
          xml:
            name: map
    User:
      type: object
      properties:
        dn:
          type: string
        userId:
          type: string
        updatedAt:
          type: string
          format: date-time
        createdAt:
          type: string
          format: date-time
        oxAuthPersistentJwt:
          type: array
          items:
            type: string
        externalUid:
          type: array
          items:
            type: string
        authenticator:
          $ref: '#/components/schemas/UserAuthenticatorList'
        status:
          type: string
          enum:
          - active
          - inactive
          - expired
          - register
        customAttributes:
          type: array
          items:
            $ref: '#/components/schemas/CustomObjectAttribute'
        customObjectClasses:
          type: array
          items:
            type: string
        baseDn:
          type: string
    UserAuthenticator:
      type: object
      properties:
        id:
          type: string
        type:
          type: string
        custom:
          type: object
          additionalProperties:
            type: object
    UserAuthenticatorList:
      type: object
      properties:
        authenticators:
          type: array
          items:
            $ref: '#/components/schemas/UserAuthenticator'
    UmaResource:
      required:
      - name
      type: object
      properties:
        dn:
          type: string
        inum:
          type: string
        id:
          type: string
        name:
          type: string
        iconUri:
          type: string
        scopes:
          type: array
          items:
            type: string
        scopeExpression:
          type: string
        clients:
          type: array
          items:
            type: string
        resources:
          type: array
          items:
            type: string
        creator:
          type: string
        description:
          type: string
        type:
          type: string
        creationDate:
          type: string
          format: date-time
        expirationDate:
          type: string
          format: date-time
        deletable:
          type: boolean
        ttl:
          type: integer
          format: int32
  securitySchemes:
    oauth2:
      type: oauth2
      flows:
        clientCredentials:
          tokenUrl: "https://{op-hostname}/.../token"
          scopes:
            https://jans.io/oauth/jans-auth-server/config/properties.readonly: View
              Auth Server properties related information
            https://jans.io/oauth/jans-auth-server/config/properties.write: Manage
              Auth Server properties related information
            https://jans.io/oauth/config/attributes.readonly: View attribute related
              information
            https://jans.io/oauth/config/attributes.write: Manage attribute related
              information
            https://jans.io/oauth/config/attributes.delete: Delete attribute related
              information
            https://jans.io/oauth/config/acrs.readonly: View ACRS related information
            https://jans.io/oauth/config/acrs.write: Manage ACRS related information
            https://jans.io/oauth/config/database/ldap.readonly: View LDAP database
              related information
            https://jans.io/oauth/config/database/ldap.write: Manage LDAP database
              related information
            https://jans.io/oauth/config/database/ldap.delete: Delete LDAP database
              related information
            https://jans.io/oauth/config/scripts.readonly: View cache scripts information
            https://jans.io/oauth/config/scripts.write: Manage scripts related information
            https://jans.io/oauth/config/scripts.delete: Delete scripts related information
            https://jans.io/oauth/config/cache.readonly: View cache related information
            https://jans.io/oauth/config/cache.write: Manage cache related information
            https://jans.io/oauth/config/smtp.readonly: View SMTP related information
            https://jans.io/oauth/config/smtp.write: Manage SMTP related information
            https://jans.io/oauth/config/smtp.delete: Delete SMTP related information
            https://jans.io/oauth/config/logging.readonly: View logging related information
            https://jans.io/oauth/config/logging.write: Manage logging related information
            https://jans.io/oauth/config/jwks.readonly: View JWKS related information
            https://jans.io/oauth/config/jwks.write: Manage JWKS related information
            https://jans.io/oauth/config/jwks.delete: Delete JWKS related information
            https://jans.io/oauth/config/openid/clients.readonly: View clients related
              information
            https://jans.io/oauth/config/openid/clients.write: Manage clients related
              information
            https://jans.io/oauth/config/openid/clients.delete: Delete clients related
              information
            https://jans.io/oauth/config/scopes.readonly: View scope related information
            https://jans.io/oauth/config/scopes.write: Manage scope related information
            https://jans.io/oauth/config/scopes.delete: Delete scope related information
            https://jans.io/oauth/config/uma/resources.readonly: View UMA Resource
              related information
            https://jans.io/oauth/config/uma/resources.write: Manage UMA Resource
              related information
            https://jans.io/oauth/config/uma/resources.delete: Delete UMA Resource
              related information
            https://jans.io/oauth/config/stats.readonly: View server with basic statistic
            https://jans.io/oauth/config/organization.readonly: View organization
              configuration information
            https://jans.io/oauth/config/organization.write: Manage organization configuration
              information
            https://jans.io/oauth/config/agama.readonly: View Agama Flow related information
            https://jans.io/oauth/config/agama.write: Manage Agama Flow related information
            https://jans.io/oauth/config/agama.delete: Delete Agama Flow related information
            https://jans.io/oauth/jans-auth-server/session.readonly: View Session
              related information
            https://jans.io/oauth/jans-auth-server/session.delete: Delete Session
              information
            https://jans.io/oauth/config/read-all: Admin read scope
            https://jans.io/oauth/config/write-all: Admin write scope
            https://jans.io/oauth/config/delete-all: Admin delete scope
            https://jans.io/oauth/config/openid-read: View OpenID functionality
            https://jans.io/oauth/config/openid/openid-write: Manage OpenID functionality
            https://jans.io/oauth/config/openid/openid-delete: Delete OpenID functionality
            https://jans.io/oauth/config/uma-read: View UMA functionality
            https://jans.io/oauth/config/uma-write: Manage UMA functionality
            https://jans.io/oauth/config/uma-delete: Delete UMA functionality
            https://jans.io/oauth/config/plugin.readonly: View Plugin information
            https://jans.io/oauth/config/properties.readonly: View Config-API related
              configuration properties
            https://jans.io/oauth/config/properties.write: Manage Config-API related
              configuration properties
            https://jans.io/oauth/client/authorizations.readonly: View ClientAuthorizations
            https://jans.io/oauth/client/authorizations.delete: Revoke ClientAuthorizations
            https://jans.io/oauth/config/jans_asset-read: View Jans Assets
            https://jans.io/oauth/config/jans_asset-write: Manage Jans Assets
            https://jans.io/oauth/config/jans_asset-delete: Delete Jans Assets<|MERGE_RESOLUTION|>--- conflicted
+++ resolved
@@ -8370,35 +8370,21 @@
           type: string
         selected:
           type: boolean
-<<<<<<< HEAD
         adminCanView:
           type: boolean
         adminCanEdit:
           type: boolean
         userCanView:
-=======
+          type: boolean
+        userCanEdit:
+          type: boolean
+        userCanAccess:
+          type: boolean
+
+        adminCanAccess:
+          type: boolean
         whitePagesCanView:
           type: boolean
-        userCanView:
-          type: boolean
-        userCanEdit:
-          type: boolean
-        adminCanView:
-          type: boolean
-        adminCanEdit:
->>>>>>> 9da5c1f5
-          type: boolean
-        userCanEdit:
-          type: boolean
-        userCanAccess:
-          type: boolean
-<<<<<<< HEAD
-        adminCanAccess:
-          type: boolean
-        whitePagesCanView:
-          type: boolean
-=======
->>>>>>> 9da5c1f5
         baseDn:
           type: string
     PatchRequest:

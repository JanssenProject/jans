--- conflicted
+++ resolved
@@ -7586,25 +7586,13 @@
           $ref: '#/components/schemas/AttributeValidation'
         tooltip:
           type: string
-<<<<<<< HEAD
+        userCanView:
+          type: boolean
         adminCanView:
           type: boolean
+        userCanEdit:
+          type: boolean
         adminCanEdit:
-          type: boolean
-        userCanEdit:
-          type: boolean
-        userCanView:
-          type: boolean
-        userCanAccess:
-=======
-        userCanView:
-          type: boolean
-        adminCanView:
-          type: boolean
-        userCanEdit:
-          type: boolean
-        adminCanEdit:
->>>>>>> a4148848
           type: boolean
         adminCanAccess:
           type: boolean

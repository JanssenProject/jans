--- conflicted
+++ resolved
@@ -7451,27 +7451,16 @@
         tooltip:
           type: string
         whitePagesCanView:
-<<<<<<< HEAD
+          type: boolean
+        adminCanEdit:
+          type: boolean
+        userCanView:
+          type: boolean
+        adminCanView:
+          type: boolean
+        adminCanAccess:
           type: boolean
         userCanEdit:
-          type: boolean
-        adminCanView:
-=======
->>>>>>> 40e9d4e4
-          type: boolean
-        adminCanEdit:
-          type: boolean
-        userCanView:
-          type: boolean
-<<<<<<< HEAD
-        adminCanAccess:
-=======
-        adminCanView:
-          type: boolean
-        adminCanAccess:
-          type: boolean
-        userCanEdit:
->>>>>>> 40e9d4e4
           type: boolean
         userCanAccess:
           type: boolean

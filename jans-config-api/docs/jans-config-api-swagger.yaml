--- conflicted
+++ resolved
@@ -8219,29 +8219,19 @@
           type: string
         selected:
           type: boolean
-<<<<<<< HEAD
+        adminCanView:
+          type: boolean
+        adminCanEdit:
+          type: boolean
+        userCanView:
+          type: boolean
+        userCanEdit:
+          type: boolean
+        adminCanAccess:
+          type: boolean
+        userCanAccess:
+          type: boolean
         whitePagesCanView:
-          type: boolean
-        userCanEdit:
-          type: boolean
-        userCanView:
-          type: boolean
-        adminCanEdit:
-          type: boolean
-        adminCanView:
-=======
-        adminCanView:
-          type: boolean
-        adminCanEdit:
-          type: boolean
-        userCanView:
-          type: boolean
-        userCanEdit:
->>>>>>> 98459435
-          type: boolean
-        adminCanAccess:
-          type: boolean
-        userCanAccess:
           type: boolean
         baseDn:
           type: string
@@ -9067,6 +9057,8 @@
           type: boolean
         lockMessageConfig:
           $ref: '#/components/schemas/LockMessageConfig'
+        fapi:
+          type: boolean
         allResponseTypesSupported:
           uniqueItems: true
           type: array
@@ -9076,8 +9068,6 @@
             - code
             - token
             - id_token
-        fapi:
-          type: boolean
     AuthenticationFilter:
       required:
       - baseDn

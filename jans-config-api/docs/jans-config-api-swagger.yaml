openapi: 3.0.1
info:
  title: Jans Config API
  contact:
    name: Gluu Support
    url: https://support.gluu.org
    email: xxx@gluu.org
  license:
    name: Apache 2.0
    url: https://github.com/JanssenProject/jans/blob/main/LICENSE
  version: 1.0.0
servers:
- url: https://jans.io/
  description: The Jans server
  variables: {}
tags:
- name: Attribute
- name: Default Authentication Method
- name: Cache Configuration
- name: Cache Configuration – Memcached
- name: Cache Configuration – Redis
- name: Cache Configuration – in-Memory
- name: Cache Configuration – Native-Persistence
- name: Configuration – Properties
- name: Configuration – SMTP
- name: Configuration – Logging
- name: Configuration – JWK - JSON Web Key (JWK)
- name: Custom Scripts
- name: Database - LDAP configuration
- name: OAuth - OpenID Connect - Clients
- name: OAuth - UMA Resources
- name: OAuth - Scopes
- name: Agama - Configuration
- name: Agama
- name: Statistics - User
- name: Health - Check
- name: Server Stats
- name: Auth - Session Management
- name: Organization Configuration
- name: Auth Server Health - Check
- name: Plugins
- name: Configuration – Config API
- name: Client Authorization
paths:
  /api/v1/health:
    get:
      tags:
      - Health - Check
      summary: Returns application health status
      description: Returns application health status
      operationId: get-config-health
      responses:
        "200":
          description: Ok
          content:
            application/json:
              schema:
                type: array
                items:
                  $ref: '#/components/schemas/HealthStatus'
        "500":
          description: InternalServerError
  /api/v1/health/live:
    get:
      tags:
      - Health - Check
      summary: Returns application liveness status
      description: Returns application liveness status
      operationId: get-config-health-live
      responses:
        "200":
          description: Ok
          content:
            application/json:
              schema:
                $ref: '#/components/schemas/Status'
        "500":
          description: InternalServerError
  /api/v1/health/ready:
    get:
      tags:
      - Health - Check
      summary: Returns application readiness status
      description: Returns application readiness status
      operationId: get-config-health-ready
      responses:
        "200":
          description: Ok
          content:
            application/json:
              schema:
                $ref: '#/components/schemas/Status'
        "500":
          description: InternalServerError
  /api/v1/health/server-stat:
    get:
      tags:
      - Health - Check
      summary: Returns application server status
      description: Returns application server status
      operationId: get-server-stat
      responses:
        "200":
          description: Ok
          content:
            application/json:
              schema:
                $ref: '#/components/schemas/StatsData'
        "500":
          description: InternalServerError
  /api/v1/acrs:
    get:
      tags:
      - Default Authentication Method
      summary: Gets default authentication method.
      description: Gets default authentication method.
      operationId: get-acrs
      responses:
        "200":
          description: Ok
          content:
            application/json:
              schema:
                $ref: '#/components/schemas/AuthenticationMethod'
              examples:
                Response example:
                  description: Response example
                  value: |
                    {
                      "defaultAcr": "basic"
                    }
        "401":
          description: Unauthorized
        "500":
          description: InternalServerError
      security:
      - oauth2:
        - https://jans.io/oauth/config/acrs.readonly
        - https://jans.io/oauth/config/acrs.write
        - https://jans.io/oauth/config/read-all
    put:
      tags:
      - Default Authentication Method
      summary: Updates default authentication method.
      description: Updates default authentication method.
      operationId: put-acrs
      requestBody:
        description: String representing patch-document.
        content:
          application/json:
            schema:
              $ref: '#/components/schemas/AuthenticationMethod'
            examples:
              Request json example:
                description: Request json example
                value: |
                  {
                    "defaultAcr": "basic"
                  }
      responses:
        "200":
          description: Ok
          content:
            application/json:
              schema:
                $ref: '#/components/schemas/AuthenticationMethod'
        "400":
          description: Bad Request
        "401":
          description: Unauthorized
        "500":
          description: InternalServerError
      security:
      - oauth2:
        - https://jans.io/oauth/config/acrs.write
        - https://jans.io/oauth/config/write-all
  /api/v1/agama-deployment/{name}:
    get:
      tags:
      - Agama
      summary: Fetches deployed Agama project based on name.
      description: Fetches deployed Agama project based on name.
      operationId: get-agama-prj-by-name
      parameters:
      - name: name
        in: path
        description: Agama project name
        required: true
        schema:
          type: string
      responses:
        "200":
          description: Agama project
          content:
            application/json:
              schema:
                $ref: '#/components/schemas/Deployment'
              examples:
                Response json example:
                  description: Response json example
                  value: ""
        "204":
          description: No Content
        "401":
          description: Unauthorized
        "404":
          description: Not Found
        "500":
          description: InternalServerError
      security:
      - oauth2:
        - https://jans.io/oauth/config/agama.readonly
    post:
      tags:
      - Agama
      summary: Deploy an Agama project.
      description: Deploy an Agama project.
      operationId: post-agama-prj
      parameters:
      - name: name
        in: path
        description: Agama project name
        required: true
        schema:
          type: string
      requestBody:
        content:
          application/zip:
            schema:
              type: array
              items:
                type: string
                format: byte
      responses:
        "202":
          description: Agama project accepted
          content:
            application/zip:
              schema:
                type: string
              examples:
                Response json example:
                  description: Response json example
                  value: ""
        "400":
          description: Bad Request
        "401":
          description: Unauthorized
        "409":
          description: Conflict
        "500":
          description: InternalServerError
      security:
      - oauth2:
        - https://jans.io/oauth/config/agama.write
    delete:
      tags:
      - Agama
      summary: Delete a deployed Agama project.
      description: Delete a deployed Agama project.
      operationId: delete-agama-prj
      parameters:
      - name: name
        in: path
        description: Agama project name
        required: true
        schema:
          type: string
      responses:
        "204":
          description: No Content
        "401":
          description: Unauthorized
        "404":
          description: Not Found
        "409":
          description: Conflict
        "500":
          description: InternalServerError
      security:
      - oauth2:
        - https://jans.io/oauth/config/agama.delete
  /api/v1/agama-deployment/configs/{name}:
    get:
      tags:
      - Agama
      summary: Retrieve the list of configs based on name.
      description: Retrieve the list of configs based on name.
      operationId: get-agama-prj-configs
      parameters:
      - name: name
        in: path
        description: Agama project name
        required: true
        schema:
          type: string
      responses:
        "200":
          description: Agama projects configs
          content:
            application/json:
              schema:
                type: string
              examples:
                Response json example:
                  description: Response json example
                  value: ""
        "401":
          description: Unauthorized
        "500":
          description: InternalServerError
      security:
      - oauth2:
        - https://jans.io/oauth/config/agama.readonly
    put:
      tags:
      - Agama
      summary: Update an Agama project.
      description: Update an Agama project.
      operationId: put-agama-prj
      parameters:
      - name: name
        in: path
        description: Agama project name
        required: true
        schema:
          type: string
      requestBody:
        content:
          application/json:
            schema:
              type: object
              additionalProperties:
                type: object
                additionalProperties:
                  type: object
      responses:
        "202":
          description: Agama project accepted
          content:
            application/json:
              schema:
                type: string
              examples:
                Response json example:
                  description: Response json example
                  value: ""
        "400":
          description: Bad Request
        "401":
          description: Unauthorized
        "409":
          description: Conflict
        "500":
          description: InternalServerError
      security:
      - oauth2:
        - https://jans.io/oauth/config/agama.write
  /api/v1/agama-deployment:
    get:
      tags:
      - Agama
      summary: Retrieve the list of projects deployed currently.
      description: Retrieve the list of projects deployed currently.
      operationId: get-agama-prj
      parameters:
      - name: start
        in: query
        schema:
          type: integer
          format: int32
      - name: count
        in: query
        schema:
          type: integer
          format: int32
      responses:
        "200":
          description: Agama projects
          content:
            application/json:
              schema:
                $ref: '#/components/schemas/PagedResult'
              examples:
                Response json example:
                  description: Response json example
                  value: ""
        "401":
          description: Unauthorized
        "500":
          description: InternalServerError
      security:
      - oauth2:
        - https://jans.io/oauth/config/agama.readonly
  /api/v1/agama/syntax-check/{qname}:
    post:
      tags:
      - Agama - Configuration
      summary: Determine if the text passed is valid Agama code
      description: Determine if the text passed is valid Agama code
      operationId: agama-syntax-check
      parameters:
      - name: qname
        in: path
        description: Agama Flow name
        required: true
        schema:
          type: string
      requestBody:
        content:
          text/plain:
            schema:
              type: string
      responses:
        "200":
          description: Agama Syntax Check message
          content:
            application/json:
              schema:
                type: string
        "401":
          description: Unauthorized
        "500":
          description: InternalServerError
      security:
      - oauth2:
        - https://jans.io/oauth/config/agama.readonly
        - https://jans.io/oauth/config/agama.write
        - https://jans.io/oauth/config/read-all
  /api/v1/attributes:
    get:
      tags:
      - Attribute
      summary: Gets a list of Gluu attributes.
      description: Gets a list of Gluu attributes.
      operationId: get-attributes
      parameters:
      - name: limit
        in: query
        description: Search size - max size of the results to return
        schema:
          type: integer
          format: int32
          default: 50
      - name: pattern
        in: query
        description: Search pattern
        schema:
          type: string
          default: ""
      - name: status
        in: query
        description: Status of the attribute
        schema:
          type: string
          default: all
      - name: startIndex
        in: query
        description: The 1-based index of the first query result
        schema:
          type: integer
          format: int32
          default: 0
      - name: sortBy
        in: query
        description: Attribute whose value will be used to order the returned response
        schema:
          type: string
          default: inum
      - name: sortOrder
        in: query
        description: Order in which the sortBy param is applied. Allowed values are
          "ascending" and "descending"
        schema:
          type: string
          default: ascending
      - name: fieldValuePair
        in: query
        description: Field and value pair for seraching
        schema:
          type: string
          default: ""
        examples:
          Field value example:
            description: Field value example
            value: "adminCanEdit=true,dataType=string"
      responses:
        "200":
          description: Ok
          content:
            application/json:
              schema:
                $ref: '#/components/schemas/PagedResult'
              examples:
                Response example:
                  description: Response example
                  value: |
                    {
                        "start": 0,
                        "totalEntriesCount": 78,
                        "entriesCount": 2,
                        "entries": [
                            {
                                "dn": "inum=08E2,ou=attributes,o=jans",
                                "selected": false,
                                "inum": "08E2",
                                "name": "departmentNumber",
                                "displayName": "Department",
                                "description": "Organizational Department",
                                "origin": "jansCustomPerson",
                                "dataType": "string",
                                "editType": [
                                    "admin"
                                ],
                                "viewType": [
                                    "user",
                                    "admin"
                                ],
                                "claimName": "department_number",
                                "status": "inactive",
                                "saml1Uri": "urn:mace:dir:attribute-def:departmentNumber",
                                "saml2Uri": "urn:oid:2.16.840.1.113730.3.1.2",
                                "urn": "urn:mace:dir:attribute-def:departmentNumber",
                                "oxMultiValuedAttribute": false,
                                "custom": false,
                                "requred": false,
                                "whitePagesCanView": false,
                                "adminCanEdit": true,
                                "userCanView": true,
                                "userCanEdit": false,
                                "adminCanAccess": true,
                                "adminCanView": true,
                                "userCanAccess": true,
                                "baseDn": "inum=08E2,ou=attributes,o=jans"
                            },
                            {
                                "dn": "inum=0C18,ou=attributes,o=jans",
                                "selected": false,
                                "inum": "0C18",
                                "name": "telephoneNumber",
                                "displayName": "Home Telephone Number",
                                "description": "Home Telephone Number",
                                "origin": "jansCustomPerson",
                                "dataType": "string",
                                "editType": [
                                    "user",
                                    "admin"
                                ],
                                "viewType": [
                                    "user",
                                    "admin"
                                ],
                                "claimName": "phone_number",
                                "status": "inactive",
                                "saml1Uri": "urn:mace:dir:attribute-def:telephoneNumber",
                                "saml2Uri": "urn:oid:2.5.4.20",
                                "urn": "urn:mace:dir:attribute-def:phone_number",
                                "oxMultiValuedAttribute": false,
                                "custom": false,
                                "requred": false,
                                "whitePagesCanView": false,
                                "adminCanEdit": true,
                                "userCanView": true,
                                "userCanEdit": true,
                                "adminCanAccess": true,
                                "adminCanView": true,
                                "userCanAccess": true,
                                "baseDn": "inum=0C18,ou=attributes,o=jans"
                            }
                    }
        "401":
          description: Unauthorized
        "500":
          description: InternalServerError
      security:
      - oauth2:
        - https://jans.io/oauth/config/attributes.readonly
    put:
      tags:
      - Attribute
      summary: Updates an existing attribute
      description: Updates an existing attribute
      operationId: put-attributes
      requestBody:
        description: GluuAttribute object
        content:
          application/json:
            schema:
              $ref: '#/components/schemas/GluuAttribute'
            examples:
              Request example:
                description: Request example
                value: |
                  {
                      "adminCanAccess": true,
                      "adminCanEdit": true,
                      "adminCanView": true,
                      "custom": false,
                      "dataType": "string",
                      "description": "QAAdded Attribute",
                      "displayName": "QAAdded Attribute",
                      "editType": [
                          "admin",
                          "user"
                      ],
                      "name": "qaattribute",
                      "origin": "jansPerson",
                      "jansMultivaluedAttr": false,
                      "requred": false,
                      "status": "active",
                      "urn": "urn:mace:dir:attribute-def:qaattribute",
                      "userCanAccess": true,
                      "userCanEdit": true,
                      "userCanView": true,
                      "viewType": [
                          "admin",
                          "user"
                      ],
                      "whitePagesCanView": false
                  }
      responses:
        "200":
          description: Ok
          content:
            application/json:
              schema:
                $ref: '#/components/schemas/GluuAttribute'
              examples:
                Response example:
                  description: Response example
                  value: |
                    {
                        "adminCanAccess": true,
                        "adminCanEdit": true,
                        "adminCanView": true,
                        "custom": false,
                        "dataType": "string",
                        "description": "QAAdded Attribute",
                        "displayName": "QAAdded Attribute",
                        "editType": [
                            "admin",
                            "user"
                        ],
                        "name": "qaattribute",
                        "origin": "jansPerson",
                        "jansMultivaluedAttr": false,
                        "requred": false,
                        "status": "active",
                        "urn": "urn:mace:dir:attribute-def:qaattribute",
                        "userCanAccess": true,
                        "userCanEdit": true,
                        "userCanView": true,
                        "viewType": [
                            "admin",
                            "user"
                        ],
                        "whitePagesCanView": false
                    }
        "401":
          description: Unauthorized
        "500":
          description: InternalServerError
      security:
      - oauth2:
        - https://jans.io/oauth/config/attributes.write
    post:
      tags:
      - Attribute
      summary: Adds a new attribute
      description: Adds a new attribute
      operationId: post-attributes
      requestBody:
        description: GluuAttribute object
        content:
          application/json:
            schema:
              $ref: '#/components/schemas/GluuAttribute'
            examples:
              Request example:
                description: Request example
                value: |
                  {
                      "adminCanAccess": true,
                      "adminCanEdit": true,
                      "adminCanView": true,
                      "custom": false,
                      "dataType": "string",
                      "description": "QAAdded Attribute",
                      "displayName": "QAAdded Attribute",
                      "editType": [
                          "admin",
                          "user"
                      ],
                      "name": "qaattribute",
                      "origin": "jansPerson",
                      "jansMultivaluedAttr": false,
                      "requred": false,
                      "status": "active",
                      "urn": "urn:mace:dir:attribute-def:qaattribute",
                      "userCanAccess": true,
                      "userCanEdit": true,
                      "userCanView": true,
                      "viewType": [
                          "admin",
                          "user"
                      ],
                      "whitePagesCanView": false
                  }
      responses:
        "201":
          description: Created
          content:
            application/json:
              schema:
                $ref: '#/components/schemas/GluuAttribute'
              examples:
                Response example:
                  description: Response example
                  value: |
                    {
                        "adminCanAccess": true,
                        "adminCanEdit": true,
                        "adminCanView": true,
                        "custom": false,
                        "dataType": "string",
                        "description": "QAAdded Attribute",
                        "displayName": "QAAdded Attribute",
                        "editType": [
                            "admin",
                            "user"
                        ],
                        "name": "qaattribute",
                        "origin": "jansPerson",
                        "jansMultivaluedAttr": false,
                        "requred": false,
                        "status": "active",
                        "urn": "urn:mace:dir:attribute-def:qaattribute",
                        "userCanAccess": true,
                        "userCanEdit": true,
                        "userCanView": true,
                        "viewType": [
                            "admin",
                            "user"
                        ],
                        "whitePagesCanView": false
                    }
        "401":
          description: Unauthorized
        "500":
          description: InternalServerError
      security:
      - oauth2:
        - https://jans.io/oauth/config/attributes.write
  /api/v1/attributes/{inum}:
    get:
      tags:
      - Attribute
      summary: Gets an attribute based on inum
      description: Gets an attribute based on inum
      operationId: get-attributes-by-inum
      parameters:
      - name: inum
        in: path
        description: Attribute Id
        required: true
        schema:
          type: string
      responses:
        "200":
          description: Ok
          content:
            application/json:
              schema:
                $ref: '#/components/schemas/GluuAttribute'
              examples:
                Response example:
                  description: Response example
                  value: |
                    {
                        "dn": "inum=08E2,ou=attributes,o=jans",
                        "selected": false,
                        "inum": "08E2",
                        "name": "departmentNumber",
                        "displayName": "Department",
                        "description": "Organizational Department",
                        "origin": "jansCustomPerson",
                        "dataType": "string",
                        "editType": [
                            "admin"
                        ],
                        "viewType": [
                            "user",
                            "admin"
                        ],
                        "claimName": "department_number",
                        "status": "inactive",
                        "saml1Uri": "urn:mace:dir:attribute-def:departmentNumber",
                        "saml2Uri": "urn:oid:2.16.840.1.113730.3.1.2",
                        "urn": "urn:mace:dir:attribute-def:departmentNumber",
                        "oxMultiValuedAttribute": false,
                        "custom": false,
                        "requred": false,
                        "whitePagesCanView": false,
                        "adminCanEdit": true,
                        "userCanView": true,
                        "userCanEdit": false,
                        "adminCanAccess": true,
                        "adminCanView": true,
                        "userCanAccess": true,
                        "baseDn": "inum=08E2,ou=attributes,o=jans"
                    }
        "401":
          description: Unauthorized
        "500":
          description: InternalServerError
      security:
      - oauth2:
        - https://jans.io/oauth/config/attributes.readonly
    delete:
      tags:
      - Attribute
      summary: Deletes an attribute based on inum
      description: Deletes an attribute based on inum
      operationId: delete-attributes-by-inum
      parameters:
      - name: inum
        in: path
        description: Attribute Id
        required: true
        schema:
          type: string
      responses:
        "204":
          description: No Content
        "401":
          description: Unauthorized
        "404":
          description: Not Found
        "500":
          description: InternalServerError
      security:
      - oauth2:
        - https://jans.io/oauth/config/attributes.delete
    patch:
      tags:
      - Attribute
      summary: Partially modify a GluuAttribute
      description: Partially modify a GluuAttribute
      operationId: patch-attributes-by-inum
      parameters:
      - name: inum
        in: path
        description: Attribute Id
        required: true
        schema:
          type: string
      requestBody:
        description: String representing patch-document.
        content:
          application/json-patch+json:
            schema:
              type: array
              items:
                $ref: '#/components/schemas/PatchRequest'
            examples:
              Patch request example:
                description: Patch request example
                value: |
                  [ {op:replace, path: displayName, value: "CustomAttribute" } ]
      responses:
        "200":
          description: Updated GluuAttribute
          content:
            application/json:
              schema:
                $ref: '#/components/schemas/GluuAttribute'
              examples:
                Response example:
                  description: Response example
                  value: |
                    {
                        "adminCanAccess": true,
                        "adminCanEdit": true,
                        "adminCanView": true,
                        "custom": false,
                        "dataType": "string",
                        "description": "QAAdded Attribute",
                        "displayName": "QAAdded Attribute",
                        "editType": [
                            "admin",
                            "user"
                        ],
                        "name": "qaattribute",
                        "origin": "jansPerson",
                        "jansMultivaluedAttr": false,
                        "requred": false,
                        "status": "active",
                        "urn": "urn:mace:dir:attribute-def:qaattribute",
                        "userCanAccess": true,
                        "userCanEdit": true,
                        "userCanView": true,
                        "viewType": [
                            "admin",
                            "user"
                        ],
                        "whitePagesCanView": false
                    }
        "401":
          description: Unauthorized
        "404":
          description: Not Found
        "500":
          description: InternalServerError
      security:
      - oauth2:
        - https://jans.io/oauth/config/attributes.write
  /api/v1/jans-auth-server/config:
    get:
      tags:
      - Configuration – Properties
      summary: Gets all Jans authorization server configuration properties.
      description: Gets all Jans authorization server configuration properties.
      operationId: get-properties
      responses:
        "200":
          description: Ok
          content:
            application/json:
              schema:
                $ref: '#/components/schemas/AppConfiguration'
        "401":
          description: Unauthorized
        "500":
          description: InternalServerError
      security:
      - oauth2:
        - https://jans.io/oauth/jans-auth-server/config/properties.readonly
    patch:
      tags:
      - Configuration – Properties
      summary: Partially modifies Jans authorization server Application configuration
        properties.
      description: Partially modifies Jans authorization server AppConfiguration properties.
      operationId: patch-properties
      requestBody:
        description: String representing patch-document.
        content:
          application/json-patch+json:
            schema:
              type: array
              items:
                $ref: '#/components/schemas/JsonPatch'
            examples:
              Request json example:
                description: Request json example
                value: |
                  [
                  {"op":"add","path":"/authenticationFilters","value":[{}]},
                  {"op":"replace","path":"/useNestedJwtDuringEncryption","value":"true"},
                  {"op":"add","path":"/loggingLevel","value":"TRACE"}
                  ]
      responses:
        "200":
          description: Ok
          content:
            application/json:
              schema:
                $ref: '#/components/schemas/AppConfiguration'
        "401":
          description: Unauthorized
        "500":
          description: InternalServerError
      security:
      - oauth2:
        - https://jans.io/oauth/jans-auth-server/config/properties.write
  /api/v1/jans-auth-server/config/persistence:
    get:
      tags:
      - Configuration – Properties
      summary: Returns persistence type configured for Jans authorization server.
      description: Returns persistence type configured for Jans authorization server.
      operationId: get-properties-persistence
      responses:
        "200":
          description: Jans Authorization Server persistence type
          content:
            application/json:
              schema:
                $ref: '#/components/schemas/PersistenceConfiguration'
              examples:
                Response json example:
                  description: Response json example
                  value: |
                    {
                        "persistenceType": "ldap"
                    }
        "401":
          description: Unauthorized
        "500":
          description: InternalServerError
      security:
      - oauth2:
        - https://jans.io/oauth/jans-auth-server/config/properties.readonly
  /api/v1/config/cache:
    get:
      tags:
      - Cache Configuration
      summary: Returns cache configuration.
      description: Returns cache configuration.
      operationId: get-config-cache
      responses:
        "200":
          description: Cache configuration details
          content:
            application/json:
              schema:
                $ref: '#/components/schemas/CacheConfiguration'
              examples:
                Response json example:
                  description: Response json example
                  value: |
                    {
                        "cacheProviderType": "NATIVE_PERSISTENCE",
                        "memcachedConfiguration": {
                            "servers": "localhost:11211",
                            "maxOperationQueueLength": 100000,
                            "bufferSize": 32768,
                            "defaultPutExpiration": 60,
                            "connectionFactoryType": "DEFAULT"
                        },
                        "inMemoryConfiguration": {
                            "defaultPutExpiration": 60
                        },
                        "redisConfiguration": {
                            "redisProviderType": "STANDALONE",
                            "servers": "localhost:6379",
                            "defaultPutExpiration": 60,
                            "useSSL": false,
                            "maxIdleConnections": 10,
                            "maxTotalConnections": 500,
                            "connectionTimeout": 3000,
                            "soTimeout": 3000,
                            "maxRetryAttempts": 5
                        },
                        "nativePersistenceConfiguration": {
                            "defaultPutExpiration": 60,
                            "defaultCleanupBatchSize": 10000,
                            "deleteExpiredOnGetRequest": false,
                            "disableAttemptUpdateBeforeInsert": false
                        }
                    }
        "401":
          description: Unauthorized
        "500":
          description: InternalServerError
      security:
      - oauth2:
        - https://jans.io/oauth/config/cache.readonly
    patch:
      tags:
      - Cache Configuration
      summary: Patch cache configuration.
      description: Patch cache configuration
      operationId: patch-config-cache
      requestBody:
        description: String representing patch-document.
        content:
          application/json-patch+json:
            schema:
              type: array
              items:
                $ref: '#/components/schemas/JsonPatch'
            examples:
              Request json example:
                description: Request json example
                value: "[{ \"op\": \"replace\", \"path\": \"/memcachedConfiguration\"\
                  , \"value\": {\n        \"servers\": \"localhost:11211\",\n    \
                  \    \"maxOperationQueueLength\": 100000,\n        \"bufferSize\"\
                  : 32768,\n        \"defaultPutExpiration\":80,\n        \"connectionFactoryType\"\
                  : \"DEFAULT\"\n    }}] \n"
      responses:
        "200":
          description: Cache configuration details
          content:
            application/json:
              schema:
                $ref: '#/components/schemas/CacheConfiguration'
              examples:
                Response json example:
                  description: Response json example
                  value: |
                    {
                        "cacheProviderType": "NATIVE_PERSISTENCE",
                        "memcachedConfiguration": {
                            "servers": "localhost:11211",
                            "maxOperationQueueLength": 100000,
                            "bufferSize": 32768,
                            "defaultPutExpiration": 60,
                            "connectionFactoryType": "DEFAULT"
                        },
                        "inMemoryConfiguration": {
                            "defaultPutExpiration": 60
                        },
                        "redisConfiguration": {
                            "redisProviderType": "STANDALONE",
                            "servers": "localhost:6379",
                            "defaultPutExpiration": 60,
                            "useSSL": false,
                            "maxIdleConnections": 10,
                            "maxTotalConnections": 500,
                            "connectionTimeout": 3000,
                            "soTimeout": 3000,
                            "maxRetryAttempts": 5
                        },
                        "nativePersistenceConfiguration": {
                            "defaultPutExpiration": 60,
                            "defaultCleanupBatchSize": 10000,
                            "deleteExpiredOnGetRequest": false,
                            "disableAttemptUpdateBeforeInsert": false
                        }
                    }
        "401":
          description: Unauthorized
        "500":
          description: InternalServerError
      security:
      - oauth2:
        - https://jans.io/oauth/config/cache.write
  /api/v1/config/cache/in-memory:
    get:
      tags:
      - Cache Configuration – in-Memory
      summary: Returns in-Memory cache configuration.
      description: Returns in-Memory cache configuration.
      operationId: get-config-cache-in-memory
      responses:
        "200":
          description: In-Memory configuration details
          content:
            application/json:
              schema:
                $ref: '#/components/schemas/InMemoryConfiguration'
              examples:
                Response json example:
                  description: Response json example
                  value: |
                    {
                        "defaultPutExpiration": 60
                    }
        "401":
          description: Unauthorized
        "500":
          description: InternalServerError
      security:
      - oauth2:
        - https://jans.io/oauth/config/cache.readonly
    put:
      tags:
      - Cache Configuration – in-Memory
      summary: Updates in-Memory cache configuration.
      description: Updates in-Memory cache configuration
      operationId: put-config-cache-in-memory
      requestBody:
        description: inMemoryConfiguration object
        content:
          application/json:
            schema:
              $ref: '#/components/schemas/InMemoryConfiguration'
            examples:
              Request json example:
                description: Request json example
                value: |
                  {
                      "defaultPutExpiration": 60
                  }
      responses:
        "200":
          description: In-Memory cache configuration details
          content:
            application/json:
              schema:
                $ref: '#/components/schemas/InMemoryConfiguration'
              examples:
                Response json example:
                  description: Response json example
                  value: |
                    {
                        "defaultPutExpiration": 60
                    }
        "401":
          description: Unauthorized
        "500":
          description: InternalServerError
      security:
      - oauth2:
        - https://jans.io/oauth/config/cache.write
    patch:
      tags:
      - Cache Configuration – in-Memory
      summary: Patch In-Memory cache configuration.
      description: Patch In-Memory cache configuration
      operationId: patch-config-cache-in-memory
      requestBody:
        description: String representing patch-document.
        content:
          application/json-patch+json:
            schema:
              type: array
              items:
                $ref: '#/components/schemas/JsonPatch'
            examples:
              Request json example:
                description: Request json example
                value: "[{ \"op\": \"replace\", \"path\": \"/defaultPutExpiration\"\
                  , \"value\":80}] \n"
      responses:
        "200":
          description: In-Memory cache configuration details
          content:
            application/json:
              schema:
                $ref: '#/components/schemas/InMemoryConfiguration'
              examples:
                Response json example:
                  description: Response json example
                  value: |
                    {
                        "defaultPutExpiration": 60
                    }
        "401":
          description: Unauthorized
        "500":
          description: InternalServerError
      security:
      - oauth2:
        - https://jans.io/oauth/config/cache.write
  /api/v1/config/cache/memcached:
    get:
      tags:
      - Cache Configuration – Memcached
      summary: Returns memcached cache configuration.
      description: Returns memcached cache configuration.
      operationId: get-config-cache-memcached
      responses:
        "200":
          description: Memcached configuration details
          content:
            application/json:
              schema:
                $ref: '#/components/schemas/MemcachedConfiguration'
              examples:
                Response json example:
                  description: Response json example
                  value: |
                    {
                        "servers": "localhost:11211",
                        "maxOperationQueueLength": 100000,
                        "bufferSize": 32768,
                        "defaultPutExpiration": 80,
                        "connectionFactoryType": "DEFAULT"
                    }
        "401":
          description: Unauthorized
        "500":
          description: InternalServerError
      security:
      - oauth2:
        - https://jans.io/oauth/config/cache.readonly
    put:
      tags:
      - Cache Configuration – Memcached
      summary: Updates memcached cache configuration.
      description: Updates memcached cache configuration
      operationId: put-config-cache-memcached
      requestBody:
        description: Memcached Configuration object
        content:
          application/json:
            schema:
              $ref: '#/components/schemas/MemcachedConfiguration'
            examples:
              Request json example:
                description: Request json example
                value: |
                  {
                      "servers": "localhost:11211",
                      "maxOperationQueueLength": 100000,
                      "bufferSize": 32768,
                      "defaultPutExpiration": 80,
                      "connectionFactoryType": "DEFAULT"
                  }
      responses:
        "200":
          description: Native persistence cache configuration details
          content:
            application/json:
              schema:
                $ref: '#/components/schemas/MemcachedConfiguration'
              examples:
                Response json example:
                  description: Response json example
                  value: |
                    {
                        "servers": "localhost:11211",
                        "maxOperationQueueLength": 100000,
                        "bufferSize": 32768,
                        "defaultPutExpiration": 80,
                        "connectionFactoryType": "DEFAULT"
                    }
        "401":
          description: Unauthorized
        "404":
          description: Not Found
        "500":
          description: InternalServerError
      security:
      - oauth2:
        - https://jans.io/oauth/config/cache.write
    patch:
      tags:
      - Cache Configuration – Memcached
      summary: Patch memcached cache configuration.
      description: Patch memcached cache configuration
      operationId: patch-config-cache-memcached
      requestBody:
        description: String representing patch-document.
        content:
          application/json-patch+json:
            schema:
              type: array
              items:
                $ref: '#/components/schemas/JsonPatch'
            examples:
              Request json example:
                description: Request json example
                value: "[{ \"op\": \"replace\", \"path\": \"/maxOperationQueueLength\"\
                  , \"value\":10001}] \n"
      responses:
        "200":
          description: Memcached cache configuration details
          content:
            application/json:
              schema:
                $ref: '#/components/schemas/MemcachedConfiguration'
              examples:
                Response json example:
                  description: Response json example
                  value: |
                    {
                        "servers": "localhost:11211",
                        "maxOperationQueueLength": 100000,
                        "bufferSize": 32768,
                        "defaultPutExpiration": 80,
                        "connectionFactoryType": "DEFAULT"
                    }
        "401":
          description: Unauthorized
        "500":
          description: InternalServerError
      security:
      - oauth2:
        - https://jans.io/oauth/config/cache.write
  /api/v1/config/cache/native-persistence:
    get:
      tags:
      - Cache Configuration – Native-Persistence
      summary: Returns native persistence cache configuration.
      description: Returns native persistence cache configuration.
      operationId: get-config-cache-native-persistence
      responses:
        "200":
          description: Native persistence configuration details
          content:
            application/json:
              schema:
                $ref: '#/components/schemas/NativePersistenceConfiguration'
              examples:
                Response json example:
                  description: Response json example
                  value: |
                    {
                        "defaultPutExpiration": 60,
                        "defaultCleanupBatchSize": 10000,
                        "deleteExpiredOnGetRequest": false,
                        "disableAttemptUpdateBeforeInsert": false
                    }
        "401":
          description: Unauthorized
        "500":
          description: InternalServerError
      security:
      - oauth2:
        - https://jans.io/oauth/config/cache.readonly
    put:
      tags:
      - Cache Configuration – Native-Persistence
      summary: Updates native persistence cache configuration.
      description: Updates native persistence cache configuration
      operationId: put-config-cache-native-persistence
      requestBody:
        description: NativePersistenceConfiguration object
        content:
          application/json:
            schema:
              $ref: '#/components/schemas/NativePersistenceConfiguration'
            examples:
              Request json example:
                description: Request json example
                value: |
                  {
                      "defaultPutExpiration": 60,
                      "defaultCleanupBatchSize": 10000,
                      "deleteExpiredOnGetRequest": false,
                      "disableAttemptUpdateBeforeInsert": false
                  }
      responses:
        "200":
          description: Native persistence cache configuration details
          content:
            application/json:
              schema:
                $ref: '#/components/schemas/NativePersistenceConfiguration'
              examples:
                Response json example:
                  description: Response json example
                  value: |
                    {
                        "defaultPutExpiration": 60,
                        "defaultCleanupBatchSize": 10000,
                        "deleteExpiredOnGetRequest": false,
                        "disableAttemptUpdateBeforeInsert": false
                    }
        "401":
          description: Unauthorized
        "500":
          description: InternalServerError
      security:
      - oauth2:
        - https://jans.io/oauth/config/cache.write
    patch:
      tags:
      - Cache Configuration – Native-Persistence
      summary: Patch native persistence cache configuration.
      description: Patch native persistence cache configuration
      operationId: patch-config-cache-native-persistence
      requestBody:
        description: String representing patch-document.
        content:
          application/json-patch+json:
            schema:
              type: array
              items:
                $ref: '#/components/schemas/JsonPatch'
            examples:
              Request json example:
                description: Request json example
                value: "[{ \"op\": \"replace\", \"path\": \"/defaultCleanupBatchSize\"\
                  , \"value\":10001}] \n"
      responses:
        "200":
          description: Native persistence cache configuration details
          content:
            application/json:
              schema:
                $ref: '#/components/schemas/NativePersistenceConfiguration'
              examples:
                Response json example:
                  description: Response json example
                  value: |
                    {
                        "defaultPutExpiration": 60,
                        "defaultCleanupBatchSize": 10000,
                        "deleteExpiredOnGetRequest": false,
                        "disableAttemptUpdateBeforeInsert": false
                    }
        "401":
          description: Unauthorized
        "500":
          description: InternalServerError
      security:
      - oauth2:
        - https://jans.io/oauth/config/cache.write
  /api/v1/config/cache/redis:
    get:
      tags:
      - Cache Configuration – Redis
      summary: Returns Redis cache configuration.
      description: Returns Redis cache configuration
      operationId: get-config-cache-redis
      responses:
        "200":
          description: Redis cache configuration details
          content:
            application/json:
              schema:
                $ref: '#/components/schemas/RedisConfiguration'
              examples:
                Response json example:
                  description: Response json example
                  value: |
                    {
                        "redisProviderType": "STANDALONE",
                        "servers": "localhost:6379",
                        "defaultPutExpiration": 60,
                        "useSSL": false,
                        "maxIdleConnections": 10,
                        "maxTotalConnections": 500,
                        "connectionTimeout": 3000,
                        "soTimeout": 3000,
                        "maxRetryAttempts": 5
                    }
        "401":
          description: Unauthorized
        "500":
          description: InternalServerError
      security:
      - oauth2:
        - https://jans.io/oauth/config/cache.readonly
    put:
      tags:
      - Cache Configuration – Redis
      summary: Updates Redis cache configuration.
      description: Updates Redis cache configuration
      operationId: put-config-cache-redis
      requestBody:
        description: RedisConfiguration object
        content:
          application/json:
            schema:
              $ref: '#/components/schemas/RedisConfiguration'
            examples:
              Request json example:
                description: Request json example
                value: |
                  {
                      "redisProviderType": "STANDALONE",
                      "servers": "localhost:6379",
                      "defaultPutExpiration": 60,
                      "useSSL": false,
                      "maxIdleConnections": 10,
                      "maxTotalConnections": 500,
                      "connectionTimeout": 3000,
                      "soTimeout": 3000,
                      "maxRetryAttempts": 5
                  }
      responses:
        "200":
          description: Redis cache configuration details
          content:
            application/json:
              schema:
                $ref: '#/components/schemas/RedisConfiguration'
              examples:
                Response json example:
                  description: Response json example
                  value: |
                    {
                        "redisProviderType": "STANDALONE",
                        "servers": "localhost:6379",
                        "defaultPutExpiration": 60,
                        "useSSL": false,
                        "maxIdleConnections": 10,
                        "maxTotalConnections": 500,
                        "connectionTimeout": 3000,
                        "soTimeout": 3000,
                        "maxRetryAttempts": 5
                    }
        "401":
          description: Unauthorized
        "500":
          description: InternalServerError
      security:
      - oauth2:
        - https://jans.io/oauth/config/cache.write
    patch:
      tags:
      - Cache Configuration – Redis
      summary: Patch Redis cache configuration.
      description: Patch Redis cache configuration
      operationId: patch-config-cache-redis
      requestBody:
        description: String representing patch-document.
        content:
          application/json-patch+json:
            schema:
              type: array
              items:
                $ref: '#/components/schemas/JsonPatch'
            examples:
              Request json example:
                description: Request json example
                value: "[{ \"op\": \"replace\", \"path\": \"/defaultPutExpiration\"\
                  , \"value\":80}] \n"
      responses:
        "200":
          description: Redis cache configuration details
          content:
            application/json:
              schema:
                $ref: '#/components/schemas/RedisConfiguration'
              examples:
                Response json example:
                  description: Response json example
                  value: |
                    {
                        "redisProviderType": "STANDALONE",
                        "servers": "localhost:6379",
                        "defaultPutExpiration": 60,
                        "useSSL": false,
                        "maxIdleConnections": 10,
                        "maxTotalConnections": 500,
                        "connectionTimeout": 3000,
                        "soTimeout": 3000,
                        "maxRetryAttempts": 5
                    }
        "401":
          description: Unauthorized
        "500":
          description: InternalServerError
      security:
      - oauth2:
        - https://jans.io/oauth/config/cache.write
  /api/v1/clients/authorizations/{userId}/{clientId}/{username}:
    delete:
      tags:
      - Client Authorization
      summary: Revoke client authorization
      description: Revoke client authorizations
      operationId: delete-client-authorization
      parameters:
      - name: userId
        in: path
        description: User identifier
        required: true
        schema:
          type: string
      - name: clientId
        in: path
        description: Client identifier
        required: true
        schema:
          type: string
      - name: username
        in: path
        description: User name
        required: true
        schema:
          type: string
      responses:
        "204":
          description: No Content
        "401":
          description: Unauthorized
        "404":
          description: Not Found
        "500":
          description: InternalServerError
      security:
      - oauth2:
        - https://jans.io/oauth/client/authorizations.delete
  /api/v1/clients/authorizations/{userId}:
    get:
      tags:
      - Client Authorization
      summary: Gets list of client authorization
      description: Gets list of client authorizations
      operationId: get-client-authorization
      parameters:
      - name: userId
        in: path
        description: User identifier
        required: true
        schema:
          type: string
      responses:
        "200":
          description: Ok
          content:
            application/json:
              schema:
                $ref: '#/components/schemas/ClientAuth'
              examples:
                Response json example:
                  description: Response json example
                  value: |
                    {
                        "DeletableEntity{expirationDate=null, deletable=false} BaseEntry [dn=inum=3000.1e5c4db0-e01e-4e8c-9360-28cb6f0a8026,ou=clients,o=jans]": [
                            {
                                "dn": "inum=10B2,ou=scopes,o=jans",
                                "inum": "10B2",
                                "displayName": "view_username",
                                "id": "user_name",
                                "description": "View your local username in the Janssen Server.",
                                "scopeType": "openid",
                                "claims": [
                                    "inum=42E0,ou=attributes,o=jans"
                                ],
                                "defaultScope": false,
                                "attributes": {
                                    "showInConfigurationEndpoint": true
                                },
                                "creationDate": "2023-03-31T12:03:39",
                                "umaType": false,
                                "baseDn": "inum=10B2,ou=scopes,o=jans"
                            },
                            {
                                "dn": "inum=43F1,ou=scopes,o=jans",
                                "inum": "43F1",
                                "displayName": "view_profile",
                                "id": "profile",
                                "description": "View your basic profile info.",
                                "scopeType": "openid",
                                "claims": [
                                    "inum=2B29,ou=attributes,o=jans",
                                    "inum=0C85,ou=attributes,o=jans",
                                    "inum=B4B0,ou=attributes,o=jans",
                                    "inum=A0E8,ou=attributes,o=jans",
                                    "inum=5EC6,ou=attributes,o=jans",
                                    "inum=B52A,ou=attributes,o=jans",
                                    "inum=64A0,ou=attributes,o=jans",
                                    "inum=EC3A,ou=attributes,o=jans",
                                    "inum=3B47,ou=attributes,o=jans",
                                    "inum=3692,ou=attributes,o=jans",
                                    "inum=98FC,ou=attributes,o=jans",
                                    "inum=A901,ou=attributes,o=jans",
                                    "inum=36D9,ou=attributes,o=jans",
                                    "inum=BE64,ou=attributes,o=jans",
                                    "inum=6493,ou=attributes,o=jans",
                                    "inum=4CF1,ou=attributes,o=jans",
                                    "inum=29DA,ou=attributes,o=jans"
                                ],
                                "defaultScope": false,
                                "attributes": {
                                    "showInConfigurationEndpoint": true
                                },
                                "creationDate": "2023-03-31T12:03:39",
                                "umaType": false,
                                "baseDn": "inum=43F1,ou=scopes,o=jans"
                            },
                            {
                                "dn": "inum=F0C4,ou=scopes,o=jans",
                                "inum": "F0C4",
                                "displayName": "authenticate_openid_connect",
                                "id": "openid",
                                "description": "Authenticate using OpenID Connect.",
                                "scopeType": "openid",
                                "defaultScope": true,
                                "attributes": {
                                    "showInConfigurationEndpoint": true
                                },
                                "creationDate": "2023-03-31T12:03:39",
                                "umaType": false,
                                "baseDn": "inum=F0C4,ou=scopes,o=jans"
                            },
                            {
                                "dn": "inum=341A,ou=scopes,o=jans",
                                "inum": "341A",
                                "displayName": "view_client",
                                "id": "clientinfo",
                                "description": "View the client info.",
                                "scopeType": "openid",
                                "claims": [
                                    "inum=2B29,ou=attributes,o=jans",
                                    "inum=29DA,ou=attributes,o=jans"
                                ],
                                "defaultScope": false,
                                "attributes": {
                                    "showInConfigurationEndpoint": true
                                },
                                "creationDate": "2023-03-31T12:03:39",
                                "umaType": false,
                                "baseDn": "inum=341A,ou=scopes,o=jans"
                            }
                        ]
                    }
        "401":
          description: Unauthorized
        "500":
          description: InternalServerError
      security:
      - oauth2:
        - https://jans.io/oauth/client/authorizations.readonly
  /api/v1/openid/clients:
    get:
      tags:
      - OAuth - OpenID Connect - Clients
      summary: Gets list of OpenID Connect clients
      description: Gets list of OpenID Connect clients
      operationId: get-oauth-openid-clients
      parameters:
      - name: limit
        in: query
        description: Search size - max size of the results to return
        schema:
          type: integer
          format: int32
          default: 50
      - name: pattern
        in: query
        description: Search pattern
        schema:
          type: string
          default: ""
      - name: startIndex
        in: query
        description: The 1-based index of the first query result
        schema:
          type: integer
          format: int32
          default: 0
      - name: sortBy
        in: query
        description: Attribute whose value will be used to order the returned response
        schema:
          type: string
          default: inum
      - name: sortOrder
        in: query
        description: Order in which the sortBy param is applied. Allowed values are
          "ascending" and "descending"
        schema:
          type: string
          default: ascending
      - name: fieldValuePair
        in: query
        description: Field and value pair for seraching
        schema:
          type: string
          default: ""
        examples:
          Field value example:
            description: Field value example
            value: "applicationType=web,persistClientAuthorizations=true"
      responses:
        "200":
          description: Ok
          content:
            application/json:
              schema:
                $ref: '#/components/schemas/PagedResult'
              examples:
                Response json example:
                  description: Response json example
                  value: |
                    {
                        "start": 0,
                        "totalEntriesCount": 9,
                        "entriesCount": 9,
                        "entries": [
                            {
                                "dn": "inum=1800.768b3d38-a6e8-4be4-93d1-72df33d34fd6,ou=clients,o=jans",
                                "deletable": false,
                                "clientSecret": "vA2TTjAOTfQY",
                                "frontChannelLogoutSessionRequired": false,
                                "redirectUris": [
                                    "https://jans.server2/admin-ui",
                                    "http://localhost:4100"
                                ],
                                "responseTypes": [
                                    "code"
                                ],
                                "grantTypes": [
                                    "authorization_code",
                                    "refresh_token",
                                    "client_credentials"
                                ],
                                "applicationType": "web",
                                "clientName": "Jans Config Api Client",
                                "logoUri": "",
                                "clientUri": "",
                                "policyUri": "",
                                "tosUri": "",
                                "subjectType": "pairwise",
                                "idTokenSignedResponseAlg": "RS256",
                                "tokenEndpointAuthMethod": "client_secret_basic",
                                "scopes": [
                                    "inum=C4F7,ou=scopes,o=jans",
                                    "inum=1200.487800,ou=scopes,o=jans",
                                    "inum=1200.9CEE5C,ou=scopes,o=jans",
                                    "inum=1800.FFE5C0,ou=scopes,o=jans",
                                    "inum=1800.472951,ou=scopes,o=jans",
                                    "inum=1800.556F45,ou=scopes,o=jans",
                                    "inum=1800.77FB4F,ou=scopes,o=jans",
                                    "inum=1800.AA8DFE,ou=scopes,o=jans",
                                    "inum=1800.CD5B72,ou=scopes,o=jans",
                                    "inum=1800.CBCF52,ou=scopes,o=jans",
                                    "inum=1800.12284F,ou=scopes,o=jans",
                                    "inum=1800.141B26,ou=scopes,o=jans",
                                    "inum=1800.A018AC,ou=scopes,o=jans",
                                    "inum=1800.6E4456,ou=scopes,o=jans",
                                    "inum=1800.55499D,ou=scopes,o=jans",
                                    "inum=1800.E730AA,ou=scopes,o=jans",
                                    "inum=1800.097318,ou=scopes,o=jans",
                                    "inum=1800.04CF24,ou=scopes,o=jans",
                                    "inum=1800.F963F9,ou=scopes,o=jans",
                                    "inum=1800.31F580,ou=scopes,o=jans",
                                    "inum=1800.E512E3,ou=scopes,o=jans",
                                    "inum=1800.E65DC6,ou=scopes,o=jans",
                                    "inum=1800.3C1F46,ou=scopes,o=jans",
                                    "inum=1800.20D48C,ou=scopes,o=jans",
                                    "inum=1800.4601AA,ou=scopes,o=jans",
                                    "inum=1800.A9B842,ou=scopes,o=jans",
                                    "inum=1800.864485,ou=scopes,o=jans",
                                    "inum=1800.F0B654,ou=scopes,o=jans",
                                    "inum=1800.45F1D7,ou=scopes,o=jans",
                                    "inum=1800.B78FA5,ou=scopes,o=jans",
                                    "inum=1800.E3D7E0,ou=scopes,o=jans",
                                    "inum=1800.E212DC,ou=scopes,o=jans",
                                    "inum=1800.94F80F,ou=scopes,o=jans",
                                    "inum=1800.9F96F3,ou=scopes,o=jans",
                                    "inum=1800.CB50EC,ou=scopes,o=jans",
                                    "inum=1800.1CA946,ou=scopes,o=jans",
                                    "inum=1800.18231E,ou=scopes,o=jans",
                                    "inum=1800.C25D78,ou=scopes,o=jans",
                                    "inum=1800.12B340,ou=scopes,o=jans",
                                    "inum=1800.7A78C3,ou=scopes,o=jans",
                                    "inum=1800.ECB839,ou=scopes,o=jans",
                                    "inum=1800.62579C,ou=scopes,o=jans",
                                    "inum=1800.29B156,ou=scopes,o=jans",
                                    "inum=1800.9DC774,ou=scopes,o=jans",
                                    "inum=1800.71BA21,ou=scopes,o=jans",
                                    "inum=1800.FC35D2,ou=scopes,o=jans",
                                    "inum=1800.F8CA5F,ou=scopes,o=jans",
                                    "inum=1800.D92553,ou=scopes,o=jans",
                                    "inum=1800.08CB80,ou=scopes,o=jans",
                                    "inum=1800.DF434B,ou=scopes,o=jans",
                                    "inum=1800.127954,ou=scopes,o=jans",
                                    "inum=1800.E7CB8C,ou=scopes,o=jans"
                                ],
                                "trustedClient": false,
                                "persistClientAuthorizations": true,
                                "includeClaimsInIdToken": false,
                                "customAttributes": [
                                    {
                                        "name": "displayName",
                                        "multiValued": false,
                                        "values": [
                                            "Jans Config Api Client"
                                        ],
                                        "value": "Jans Config Api Client",
                                        "displayValue": "Jans Config Api Client"
                                    }
                                ],
                                "customObjectClasses": [
                                    "top"
                                ],
                                "rptAsJwt": false,
                                "accessTokenAsJwt": false,
                                "accessTokenSigningAlg": "RS256",
                                "disabled": false,
                                "attributes": {
                                    "runIntrospectionScriptBeforeJwtCreation": false,
                                    "keepClientAuthorizationAfterExpiration": false,
                                    "allowSpontaneousScopes": false,
                                    "backchannelLogoutSessionRequired": false,
                                    "parLifetime": 600,
                                    "requirePar": false,
                                    "jansDefaultPromptLogin": false
                                },
                                "tokenBindingSupported": false,
                                "authenticationMethod": "client_secret_basic",
                                "displayName": "Jans Config Api Client",
                                "baseDn": "inum=1800.768b3d38-a6e8-4be4-93d1-72df33d34fd6,ou=clients,o=jans",
                                "inum": "1800.768b3d38-a6e8-4be4-93d1-72df33d34fd6"
                            },
                            {
                                "dn": "inum=1802.db19d013-bb63-42c4-8ce9-79a4aa58aa7b,ou=clients,o=jans",
                                "deletable": false,
                                "clientSecret": "dpus42KsYjda",
                                "frontChannelLogoutSessionRequired": false,
                                "responseTypes": [
                                    "code"
                                ],
                                "grantTypes": [
                                    "authorization_code",
                                    "client_credentials",
                                    "refresh_token"
                                ],
                                "applicationType": "web",
                                "clientName": "Jans Config Api Client",
                                "logoUri": "",
                                "clientUri": "",
                                "policyUri": "",
                                "tosUri": "",
                                "subjectType": "pairwise",
                                "idTokenSignedResponseAlg": "RS256",
                                "tokenEndpointAuthMethod": "client_secret_basic",
                                "scopes": [
                                    "inum=1800.FFE5C0,ou=scopes,o=jans",
                                    "inum=1800.472951,ou=scopes,o=jans",
                                    "inum=1800.556F45,ou=scopes,o=jans",
                                    "inum=1800.77FB4F,ou=scopes,o=jans",
                                    "inum=1800.AA8DFE,ou=scopes,o=jans",
                                    "inum=1800.CD5B72,ou=scopes,o=jans",
                                    "inum=1800.CBCF52,ou=scopes,o=jans",
                                    "inum=1800.12284F,ou=scopes,o=jans",
                                    "inum=1800.141B26,ou=scopes,o=jans",
                                    "inum=1800.A018AC,ou=scopes,o=jans",
                                    "inum=1800.6E4456,ou=scopes,o=jans",
                                    "inum=1800.55499D,ou=scopes,o=jans",
                                    "inum=1800.E730AA,ou=scopes,o=jans",
                                    "inum=1800.097318,ou=scopes,o=jans",
                                    "inum=1800.04CF24,ou=scopes,o=jans",
                                    "inum=1800.F963F9,ou=scopes,o=jans",
                                    "inum=1800.31F580,ou=scopes,o=jans",
                                    "inum=1800.E512E3,ou=scopes,o=jans",
                                    "inum=1800.E65DC6,ou=scopes,o=jans",
                                    "inum=1800.3C1F46,ou=scopes,o=jans",
                                    "inum=1800.20D48C,ou=scopes,o=jans",
                                    "inum=1800.4601AA,ou=scopes,o=jans",
                                    "inum=1800.A9B842,ou=scopes,o=jans",
                                    "inum=1800.864485,ou=scopes,o=jans",
                                    "inum=1800.F0B654,ou=scopes,o=jans",
                                    "inum=1800.45F1D7,ou=scopes,o=jans",
                                    "inum=1800.B78FA5,ou=scopes,o=jans",
                                    "inum=1800.E3D7E0,ou=scopes,o=jans",
                                    "inum=1800.E212DC,ou=scopes,o=jans",
                                    "inum=1800.94F80F,ou=scopes,o=jans",
                                    "inum=1800.9F96F3,ou=scopes,o=jans",
                                    "inum=1800.CB50EC,ou=scopes,o=jans",
                                    "inum=1800.1CA946,ou=scopes,o=jans",
                                    "inum=1800.18231E,ou=scopes,o=jans",
                                    "inum=1800.C25D78,ou=scopes,o=jans",
                                    "inum=1800.12B340,ou=scopes,o=jans",
                                    "inum=1800.7A78C3,ou=scopes,o=jans",
                                    "inum=1800.ECB839,ou=scopes,o=jans",
                                    "inum=1800.62579C,ou=scopes,o=jans",
                                    "inum=1800.29B156,ou=scopes,o=jans",
                                    "inum=1800.9DC774,ou=scopes,o=jans",
                                    "inum=1800.71BA21,ou=scopes,o=jans",
                                    "inum=1800.FC35D2,ou=scopes,o=jans",
                                    "inum=1800.F8CA5F,ou=scopes,o=jans",
                                    "inum=1800.D92553,ou=scopes,o=jans",
                                    "inum=1800.08CB80,ou=scopes,o=jans",
                                    "inum=1800.DF434B,ou=scopes,o=jans",
                                    "inum=1800.127954,ou=scopes,o=jans",
                                    "inum=1800.E7CB8C,ou=scopes,o=jans",
                                    "inum=C4F7,ou=scopes,o=jans"
                                ],
                                "trustedClient": false,
                                "persistClientAuthorizations": true,
                                "includeClaimsInIdToken": false,
                                "customAttributes": [
                                    {
                                        "name": "displayName",
                                        "multiValued": false,
                                        "values": [
                                            "Jans Config Api Client"
                                        ],
                                        "value": "Jans Config Api Client",
                                        "displayValue": "Jans Config Api Client"
                                    }
                                ],
                                "customObjectClasses": [
                                    "top"
                                ],
                                "rptAsJwt": false,
                                "accessTokenAsJwt": false,
                                "accessTokenSigningAlg": "RS256",
                                "disabled": false,
                                "attributes": {
                                    "runIntrospectionScriptBeforeJwtCreation": false,
                                    "keepClientAuthorizationAfterExpiration": false,
                                    "allowSpontaneousScopes": false,
                                    "backchannelLogoutSessionRequired": false,
                                    "parLifetime": 600,
                                    "requirePar": false,
                                    "jansDefaultPromptLogin": false
                                },
                                "tokenBindingSupported": false,
                                "authenticationMethod": "client_secret_basic",
                                "displayName": "Jans Config Api Client",
                                "baseDn": "inum=1802.db19d013-bb63-42c4-8ce9-79a4aa58aa7b,ou=clients,o=jans",
                                "inum": "1802.db19d013-bb63-42c4-8ce9-79a4aa58aa7b"
                            },
                            {
                                "dn": "inum=1201.1d010784-b5bf-4813-8f49-cfea00f50498,ou=clients,o=jans",
                                "clientSecret": "3r2aX1TUEEyX",
                                "frontChannelLogoutSessionRequired": false,
                                "redirectUris": [
                                    "https://jans.server2/.well-known/scim-configuration"
                                ],
                                "grantTypes": [
                                    "client_credentials"
                                ],
                                "applicationType": "native",
                                "clientName": "SCIM client",
                                "logoUri": "",
                                "clientUri": "",
                                "policyUri": "",
                                "tosUri": "",
                                "subjectType": "pairwise",
                                "tokenEndpointAuthMethod": "client_secret_basic",
                                "scopes": [
                                    "inum=1200.487800,ou=scopes,o=jans",
                                    "inum=1200.9CEE5C,ou=scopes,o=jans",
                                    "inum=1200.B6AE14,ou=scopes,o=jans",
                                    "inum=1200.2F4765,ou=scopes,o=jans",
                                    "inum=1200.5BFEE9,ou=scopes,o=jans",
                                    "inum=1200.E05ED3,ou=scopes,o=jans",
                                    "inum=1200.37F617,ou=scopes,o=jans",
                                    "inum=1200.585BE3,ou=scopes,o=jans",
                                    "inum=1200.CFB1B5,ou=scopes,o=jans",
                                    "inum=1200.B29D76,ou=scopes,o=jans"
                                ],
                                "trustedClient": false,
                                "persistClientAuthorizations": false,
                                "includeClaimsInIdToken": false,
                                "customAttributes": [
                                    {
                                        "name": "displayName",
                                        "multiValued": false,
                                        "values": [
                                            "SCIM client"
                                        ],
                                        "value": "SCIM client",
                                        "displayValue": "SCIM client"
                                    }
                                ],
                                "customObjectClasses": [
                                    "top"
                                ],
                                "rptAsJwt": false,
                                "accessTokenAsJwt": false,
                                "accessTokenSigningAlg": "RS256",
                                "disabled": false,
                                "attributes": {
                                    "runIntrospectionScriptBeforeJwtCreation": false,
                                    "keepClientAuthorizationAfterExpiration": false,
                                    "allowSpontaneousScopes": false,
                                    "backchannelLogoutSessionRequired": false,
                                    "parLifetime": 600,
                                    "requirePar": false,
                                    "jansDefaultPromptLogin": false
                                },
                                "tokenBindingSupported": false,
                                "authenticationMethod": "client_secret_basic",
                                "displayName": "SCIM client",
                                "baseDn": "inum=1201.1d010784-b5bf-4813-8f49-cfea00f50498,ou=clients,o=jans",
                                "inum": "1201.1d010784-b5bf-4813-8f49-cfea00f50498"
                            },
                            {
                                "dn": "inum=2000.7810d591-69d3-458c-9309-4268085fe71c,ou=clients,o=jans",
                                "deletable": false,
                                "clientSecret": "M7plxxzCRxDN",
                                "frontChannelLogoutUri": "http://localhost:4100/logout",
                                "frontChannelLogoutSessionRequired": false,
                                "redirectUris": [
                                    "https://jans.server2/admin",
                                    "http://localhost:4100"
                                ],
                                "responseTypes": [
                                    "code"
                                ],
                                "grantTypes": [
                                    "authorization_code",
                                    "refresh_token",
                                    "client_credentials",
                                    "urn:ietf:params:oauth:grant-type:device_code"
                                ],
                                "applicationType": "web",
                                "clientName": "Jans Role Based Client",
                                "logoUri": "",
                                "clientUri": "",
                                "policyUri": "",
                                "tosUri": "",
                                "subjectType": "pairwise",
                                "idTokenSignedResponseAlg": "RS256",
                                "userInfoSignedResponseAlg": "RS256",
                                "tokenEndpointAuthMethod": "client_secret_basic",
                                "postLogoutRedirectUris": [
                                    "http://localhost:4100",
                                    "https://jans.server2/admin"
                                ],
                                "scopes": [
                                    "inum=C4F7,ou=scopes,o=jans",
                                    "inum=C4F6,ou=scopes,o=jans",
                                    "inum=43F1,ou=scopes,o=jans",
                                    "inum=764C,ou=scopes,o=jans",
                                    "inum=F0C4,ou=scopes,o=jans"
                                ],
                                "trustedClient": false,
                                "persistClientAuthorizations": true,
                                "includeClaimsInIdToken": false,
                                "accessTokenLifetime": 2592000,
                                "customAttributes": [
                                    {
                                        "name": "displayName",
                                        "multiValued": false,
                                        "values": [
                                            "Jans Role Based Client"
                                        ],
                                        "value": "Jans Role Based Client",
                                        "displayValue": "Jans Role Based Client"
                                    }
                                ],
                                "customObjectClasses": [
                                    "top"
                                ],
                                "rptAsJwt": false,
                                "accessTokenAsJwt": true,
                                "accessTokenSigningAlg": "RS256",
                                "disabled": false,
                                "attributes": {
                                    "runIntrospectionScriptBeforeJwtCreation": true,
                                    "keepClientAuthorizationAfterExpiration": false,
                                    "allowSpontaneousScopes": false,
                                    "backchannelLogoutSessionRequired": false,
                                    "introspectionScripts": [
                                        "inum=A44E-4F3D,ou=scripts,o=jans"
                                    ],
                                    "parLifetime": 600,
                                    "requirePar": false,
                                    "jansDefaultPromptLogin": false
                                },
                                "tokenBindingSupported": false,
                                "authenticationMethod": "client_secret_basic",
                                "displayName": "Jans Role Based Client",
                                "baseDn": "inum=2000.7810d591-69d3-458c-9309-4268085fe71c,ou=clients,o=jans",
                                "inum": "2000.7810d591-69d3-458c-9309-4268085fe71c"
                            },
                            {
                                "dn": "inum=FF81-2D39,ou=clients,o=jans",
                                "clientSecret": "FF81-2D39-jans",
                                "frontChannelLogoutSessionRequired": false,
                                "redirectUris": [
                                    "https://jans.server2/jans-auth-rp/home.htm",
                                    "https://client.example.com/cb",
                                    "https://client.example.com/cb1",
                                    "https://client.example.com/cb2"
                                ],
                                "claimRedirectUris": [
                                    "https://jans.server2/jans-auth/restv1/uma/gather_claims"
                                ],
                                "responseTypes": [
                                    "token",
                                    "code",
                                    "id_token"
                                ],
                                "grantTypes": [
                                    "authorization_code",
                                    "implicit",
                                    "refresh_token",
                                    "client_credentials"
                                ],
                                "applicationType": "web",
                                "clientName": "Jans Test Client (don't remove)",
                                "logoUri": "",
                                "clientUri": "",
                                "policyUri": "",
                                "tosUri": "",
                                "subjectType": "public",
                                "idTokenSignedResponseAlg": "RS256",
                                "tokenEndpointAuthMethod": "client_secret_basic",
                                "scopes": [
                                    "inum=F0C4,ou=scopes,o=jans",
                                    "inum=10B2,ou=scopes,o=jans",
                                    "inum=764C,ou=scopes,o=jans",
                                    "inum=43F1,ou=scopes,o=jans",
                                    "inum=341A,ou=scopes,o=jans",
                                    "inum=6D99,ou=scopes,o=jans"
                                ],
                                "trustedClient": true,
                                "persistClientAuthorizations": false,
                                "includeClaimsInIdToken": false,
                                "customAttributes": [
                                    {
                                        "name": "displayName",
                                        "multiValued": false,
                                        "values": [
                                            "Jans Test Client (don't remove)"
                                        ],
                                        "value": "Jans Test Client (don't remove)",
                                        "displayValue": "Jans Test Client (don't remove)"
                                    }
                                ],
                                "customObjectClasses": [
                                    "top"
                                ],
                                "rptAsJwt": false,
                                "accessTokenAsJwt": false,
                                "disabled": false,
                                "attributes": {
                                    "runIntrospectionScriptBeforeJwtCreation": false,
                                    "keepClientAuthorizationAfterExpiration": false,
                                    "allowSpontaneousScopes": false,
                                    "backchannelLogoutSessionRequired": false,
                                    "parLifetime": 600,
                                    "requirePar": false,
                                    "jansDefaultPromptLogin": false
                                },
                                "tokenBindingSupported": false,
                                "authenticationMethod": "client_secret_basic",
                                "displayName": "Jans Test Client (don't remove)",
                                "baseDn": "inum=FF81-2D39,ou=clients,o=jans",
                                "inum": "FF81-2D39"
                            },
                            {
                                "dn": "inum=AB77-1A2B,ou=clients,o=jans",
                                "clientSecret": "AB77-1A2B-jans",
                                "frontChannelLogoutSessionRequired": false,
                                "redirectUris": [
                                    "https://client.example.com/cb"
                                ],
                                "claimRedirectUris": [
                                    "https://jans.server2/jans-auth/restv1/uma/gather_claims"
                                ],
                                "responseTypes": [
                                    "code",
                                    "id_token"
                                ],
                                "grantTypes": [
                                    "authorization_code",
                                    "implicit",
                                    "refresh_token",
                                    "client_credentials"
                                ],
                                "applicationType": "web",
                                "clientName": "Jans Test Resource Server Client (don't remove)",
                                "logoUri": "",
                                "clientUri": "",
                                "policyUri": "",
                                "tosUri": "",
                                "subjectType": "public",
                                "idTokenSignedResponseAlg": "RS256",
                                "tokenEndpointAuthMethod": "client_secret_basic",
                                "scopes": [
                                    "inum=6D99,ou=scopes,o=jans",
                                    "inum=7D90,ou=scopes,o=jans"
                                ],
                                "trustedClient": true,
                                "persistClientAuthorizations": false,
                                "includeClaimsInIdToken": false,
                                "customAttributes": [
                                    {
                                        "name": "displayName",
                                        "multiValued": false,
                                        "values": [
                                            "Jans Test Resource Server Client (don't remove)"
                                        ],
                                        "value": "Jans Test Resource Server Client (don't remove)",
                                        "displayValue": "Jans Test Resource Server Client (don't remove)"
                                    }
                                ],
                                "customObjectClasses": [
                                    "top"
                                ],
                                "rptAsJwt": false,
                                "accessTokenAsJwt": false,
                                "disabled": false,
                                "attributes": {
                                    "runIntrospectionScriptBeforeJwtCreation": false,
                                    "keepClientAuthorizationAfterExpiration": false,
                                    "allowSpontaneousScopes": false,
                                    "backchannelLogoutSessionRequired": false,
                                    "parLifetime": 600,
                                    "requirePar": false,
                                    "jansDefaultPromptLogin": false
                                },
                                "tokenBindingSupported": false,
                                "authenticationMethod": "client_secret_basic",
                                "displayName": "Jans Test Resource Server Client (don't remove)",
                                "baseDn": "inum=AB77-1A2B,ou=clients,o=jans",
                                "inum": "AB77-1A2B"
                            },
                            {
                                "dn": "inum=3E20,ou=clients,o=jans",
                                "clientSecret": "3E20-jans",
                                "frontChannelLogoutSessionRequired": false,
                                "redirectUris": [
                                    "https://client.example.com/cb"
                                ],
                                "responseTypes": [
                                    "code",
                                    "id_token"
                                ],
                                "grantTypes": [
                                    "authorization_code",
                                    "implicit",
                                    "refresh_token",
                                    "client_credentials"
                                ],
                                "applicationType": "web",
                                "clientName": "Jans Test Requesting Party Client (don't remove)",
                                "logoUri": "",
                                "clientUri": "",
                                "policyUri": "",
                                "tosUri": "",
                                "subjectType": "public",
                                "idTokenSignedResponseAlg": "RS256",
                                "tokenEndpointAuthMethod": "client_secret_basic",
                                "trustedClient": true,
                                "persistClientAuthorizations": false,
                                "includeClaimsInIdToken": false,
                                "customAttributes": [
                                    {
                                        "name": "displayName",
                                        "multiValued": false,
                                        "values": [
                                            "Jans Test Requesting Party Client (don't remove)"
                                        ],
                                        "value": "Jans Test Requesting Party Client (don't remove)",
                                        "displayValue": "Jans Test Requesting Party Client (don't remove)"
                                    }
                                ],
                                "customObjectClasses": [
                                    "top"
                                ],
                                "rptAsJwt": false,
                                "accessTokenAsJwt": false,
                                "disabled": false,
                                "attributes": {
                                    "runIntrospectionScriptBeforeJwtCreation": false,
                                    "keepClientAuthorizationAfterExpiration": false,
                                    "allowSpontaneousScopes": false,
                                    "backchannelLogoutSessionRequired": false,
                                    "parLifetime": 600,
                                    "requirePar": false,
                                    "jansDefaultPromptLogin": false
                                },
                                "tokenBindingSupported": false,
                                "authenticationMethod": "client_secret_basic",
                                "displayName": "Jans Test Requesting Party Client (don't remove)",
                                "baseDn": "inum=3E20,ou=clients,o=jans",
                                "inum": "3E20"
                            },
                            {
                                "dn": "inum=b3c1d295-42e5-425e-b021-7b2fd3206437,ou=clients,o=jans",
                                "deletable": false,
                                "clientSecret": "be8af842-28c7-4894-b942-15df1325bc9b",
                                "frontChannelLogoutSessionRequired": false,
                                "redirectUris": [
                                    "https://abc,com"
                                ],
                                "responseTypes": [
                                    "code"
                                ],
                                "grantTypes": [
                                    "refresh_token",
                                    "authorization_code"
                                ],
                                "applicationType": "web",
                                "clientName": "test1234",
                                "logoUri": "",
                                "clientUri": "",
                                "policyUri": "",
                                "tosUri": "",
                                "subjectType": "public",
                                "tokenEndpointAuthMethod": "client_secret_basic",
                                "scopes": [
                                    "inum=764C,ou=scopes,o=jans",
                                    "inum=43F1,ou=scopes,o=jans",
                                    "inum=C17A,ou=scopes,o=jans"
                                ],
                                "trustedClient": false,
                                "persistClientAuthorizations": false,
                                "includeClaimsInIdToken": false,
                                "customAttributes": [
                                    {
                                        "name": "displayName",
                                        "multiValued": false,
                                        "values": [
                                            "test1234"
                                        ],
                                        "value": "test1234",
                                        "displayValue": "test1234"
                                    }
                                ],
                                "customObjectClasses": [
                                    "top",
                                    "jansClntCustomAttributes"
                                ],
                                "rptAsJwt": false,
                                "accessTokenAsJwt": false,
                                "disabled": false,
                                "attributes": {
                                    "runIntrospectionScriptBeforeJwtCreation": false,
                                    "keepClientAuthorizationAfterExpiration": false,
                                    "allowSpontaneousScopes": false,
                                    "backchannelLogoutSessionRequired": false,
                                    "parLifetime": 600,
                                    "requirePar": false,
                                    "jansDefaultPromptLogin": false
                                },
                                "backchannelUserCodeParameter": false,
                                "description": "test1234",
                                "tokenBindingSupported": false,
                                "authenticationMethod": "client_secret_basic",
                                "displayName": "test1234",
                                "baseDn": "inum=b3c1d295-42e5-425e-b021-7b2fd3206437,ou=clients,o=jans",
                                "inum": "b3c1d295-42e5-425e-b021-7b2fd3206437"
                            },
                            {
                                "dn": "inum=1bb91a73-6899-440f-ac27-c04429671522,ou=clients,o=jans",
                                "deletable": false,
                                "clientSecret": "745950bb-4e07-4d3b-ae7d-82d03ee070cd",
                                "frontChannelLogoutSessionRequired": false,
                                "redirectUris": [
                                    "https://abc,com"
                                ],
                                "responseTypes": [
                                    "code"
                                ],
                                "grantTypes": [
                                    "refresh_token",
                                    "authorization_code"
                                ],
                                "applicationType": "web",
                                "clientName": "test12345",
                                "logoUri": "",
                                "clientUri": "",
                                "policyUri": "",
                                "tosUri": "",
                                "subjectType": "public",
                                "tokenEndpointAuthMethod": "client_secret_basic",
                                "scopes": [
                                    "inum=764C,ou=scopes,o=jans",
                                    "inum=43F1,ou=scopes,o=jans",
                                    "inum=C17A,ou=scopes,o=jans"
                                ],
                                "trustedClient": false,
                                "persistClientAuthorizations": false,
                                "includeClaimsInIdToken": false,
                                "customAttributes": [
                                    {
                                        "name": "displayName",
                                        "multiValued": false,
                                        "values": [
                                            "test12345"
                                        ],
                                        "value": "test12345",
                                        "displayValue": "test12345"
                                    }
                                ],
                                "customObjectClasses": [
                                    "top",
                                    "jansClntCustomAttributes"
                                ],
                                "rptAsJwt": false,
                                "accessTokenAsJwt": false,
                                "disabled": false,
                                "attributes": {
                                    "runIntrospectionScriptBeforeJwtCreation": false,
                                    "keepClientAuthorizationAfterExpiration": false,
                                    "allowSpontaneousScopes": false,
                                    "backchannelLogoutSessionRequired": false,
                                    "parLifetime": 600,
                                    "requirePar": false,
                                    "jansDefaultPromptLogin": false
                                },
                                "backchannelUserCodeParameter": false,
                                "description": "test12345",
                                "tokenBindingSupported": false,
                                "authenticationMethod": "client_secret_basic",
                                "displayName": "test12345",
                                "baseDn": "inum=1bb91a73-6899-440f-ac27-c04429671522,ou=clients,o=jans",
                                "inum": "1bb91a73-6899-440f-ac27-c04429671522"
                            }
                        ]
                    }
        "401":
          description: Unauthorized
        "500":
          description: InternalServerError
      security:
      - oauth2:
        - https://jans.io/oauth/config/openid/clients.readonly
    put:
      tags:
      - OAuth - OpenID Connect - Clients
      summary: Update OpenId Connect client
      description: Update OpenId Connect client
      operationId: put-oauth-openid-client
      requestBody:
        description: OpenID Connect Client object
        content:
          application/json:
            schema:
              $ref: '#/components/schemas/Client'
            examples:
              Request json example:
                description: Request json example
                value: |
                  {
                      "dn": "inum=f8c1a111-0919-47e8-a4d4-f7c18f73a644,ou=clients,o=jans",
                      "baseDn": "inum=f8c1a111-0919-47e8-a4d4-f7c18f73a644,ou=clients,o=jans",
                      "inum": "f8c1a111-0919-47e8-a4d4-f7c18f73a644",
                      "deletable": false,
                      "clientSecret": "test1234",
                      "frontChannelLogoutSessionRequired": false,
                      "redirectUris": [
                          "https://jans.server2/admin-ui",
                          "http://localhost:4100"
                      ],
                      "responseTypes": [
                          "code"
                      ],
                      "grantTypes": [
                          "authorization_code",
                          "refresh_token",
                          "client_credentials"
                      ],
                      "applicationType": "web",
                      "clientName": "",
                      "logoUri": "",
                      "clientUri": "",
                      "policyUri":"",
                      "tosUri": "",
                      "subjectType": "pairwise",
                      "idTokenSignedResponseAlg": "RS256",
                      "tokenEndpointAuthMethod": "client_secret_basic",
                      "scopes": [
                          "inum=C4F7,ou=scopes,o=jans"
                      ],
                      "trustedClient": false,
                      "persistClientAuthorizations": true,
                      "includeClaimsInIdToken": false,
                      "customAttributes": [
                          {
                              "name": "displayName",
                              "multiValued": false,
                              "values": [
                                  "Api Client"
                              ],
                              "value": "Api Client",
                              "displayValue": "Api Client"
                          }
                      ],
                      "customObjectClasses": [
                          "top"
                      ],
                      "rptAsJwt": false,
                      "accessTokenAsJwt": false,
                      "accessTokenSigningAlg": "RS256",
                      "disabled": false,
                      "attributes": {
                          "runIntrospectionScriptBeforeJwtCreation": false,
                          "keepClientAuthorizationAfterExpiration": false,
                          "allowSpontaneousScopes": false,
                          "backchannelLogoutSessionRequired": false,
                          "parLifetime": 600,
                          "requirePar": false,
                          "jansDefaultPromptLogin": false
                      },
                      "tokenBindingSupported": false,
                      "authenticationMethod": "client_secret_basic",
                      "displayName": "Api Client"
                  }
      responses:
        "200":
          description: Ok
          content:
            application/json:
              schema:
                $ref: '#/components/schemas/Client'
              examples:
                Response json example:
                  description: Response json example
                  value: |
                    {
                        "dn": "inum=1800.768b3d38-a6e8-4be4-93d1-72df33d34fd6,ou=clients,o=jans",
                        "deletable": false,
                        "clientSecret": "WZMK8thDpvw1xtE0N+SbXA==",
                        "frontChannelLogoutSessionRequired": false,
                        "redirectUris": [
                            "https://jans.server2/admin-ui",
                            "http://localhost:4100"
                        ],
                        "responseTypes": [
                            "code"
                        ],
                        "grantTypes": [
                            "authorization_code",
                            "refresh_token",
                            "client_credentials"
                        ],
                        "applicationType": "web",
                        "clientName": "Jans Config Api Client",
                        "logoUri": "",
                        "clientUri": "",
                        "policyUri": "",
                        "tosUri": "",
                        "subjectType": "pairwise",
                        "idTokenSignedResponseAlg": "RS256",
                        "tokenEndpointAuthMethod": "client_secret_basic",
                        "scopes": [
                            "inum=C4F7,ou=scopes,o=jans",
                            "inum=1200.487800,ou=scopes,o=jans",
                            "inum=1200.9CEE5C,ou=scopes,o=jans",
                            "inum=1800.FFE5C0,ou=scopes,o=jans",
                            "inum=1800.472951,ou=scopes,o=jans",
                            "inum=1800.556F45,ou=scopes,o=jans",
                            "inum=1800.77FB4F,ou=scopes,o=jans",
                            "inum=1800.AA8DFE,ou=scopes,o=jans",
                            "inum=1800.CD5B72,ou=scopes,o=jans",
                            "inum=1800.CBCF52,ou=scopes,o=jans",
                            "inum=1800.12284F,ou=scopes,o=jans",
                            "inum=1800.141B26,ou=scopes,o=jans",
                            "inum=1800.A018AC,ou=scopes,o=jans",
                            "inum=1800.6E4456,ou=scopes,o=jans",
                            "inum=1800.55499D,ou=scopes,o=jans",
                            "inum=1800.E730AA,ou=scopes,o=jans",
                            "inum=1800.097318,ou=scopes,o=jans",
                            "inum=1800.04CF24,ou=scopes,o=jans",
                            "inum=1800.F963F9,ou=scopes,o=jans",
                            "inum=1800.31F580,ou=scopes,o=jans",
                            "inum=1800.E512E3,ou=scopes,o=jans",
                            "inum=1800.E65DC6,ou=scopes,o=jans",
                            "inum=1800.3C1F46,ou=scopes,o=jans",
                            "inum=1800.20D48C,ou=scopes,o=jans",
                            "inum=1800.4601AA,ou=scopes,o=jans",
                            "inum=1800.A9B842,ou=scopes,o=jans",
                            "inum=1800.864485,ou=scopes,o=jans",
                            "inum=1800.F0B654,ou=scopes,o=jans",
                            "inum=1800.45F1D7,ou=scopes,o=jans",
                            "inum=1800.B78FA5,ou=scopes,o=jans",
                            "inum=1800.E3D7E0,ou=scopes,o=jans",
                            "inum=1800.E212DC,ou=scopes,o=jans",
                            "inum=1800.94F80F,ou=scopes,o=jans",
                            "inum=1800.9F96F3,ou=scopes,o=jans",
                            "inum=1800.CB50EC,ou=scopes,o=jans",
                            "inum=1800.1CA946,ou=scopes,o=jans",
                            "inum=1800.18231E,ou=scopes,o=jans",
                            "inum=1800.C25D78,ou=scopes,o=jans",
                            "inum=1800.12B340,ou=scopes,o=jans",
                            "inum=1800.7A78C3,ou=scopes,o=jans",
                            "inum=1800.ECB839,ou=scopes,o=jans",
                            "inum=1800.62579C,ou=scopes,o=jans",
                            "inum=1800.29B156,ou=scopes,o=jans",
                            "inum=1800.9DC774,ou=scopes,o=jans",
                            "inum=1800.71BA21,ou=scopes,o=jans",
                            "inum=1800.FC35D2,ou=scopes,o=jans",
                            "inum=1800.F8CA5F,ou=scopes,o=jans",
                            "inum=1800.D92553,ou=scopes,o=jans",
                            "inum=1800.08CB80,ou=scopes,o=jans",
                            "inum=1800.DF434B,ou=scopes,o=jans",
                            "inum=1800.127954,ou=scopes,o=jans",
                            "inum=1800.E7CB8C,ou=scopes,o=jans"
                        ],
                        "trustedClient": false,
                        "persistClientAuthorizations": true,
                        "includeClaimsInIdToken": false,
                        "customAttributes": [
                            {
                                "name": "displayName",
                                "multiValued": false,
                                "values": [
                                    "Jans Config Api Client"
                                ],
                                "value": "Jans Config Api Client",
                                "displayValue": "Jans Config Api Client"
                            }
                        ],
                        "customObjectClasses": [
                            "top"
                        ],
                        "rptAsJwt": false,
                        "accessTokenAsJwt": false,
                        "accessTokenSigningAlg": "RS256",
                        "disabled": false,
                        "attributes": {
                            "runIntrospectionScriptBeforeJwtCreation": false,
                            "keepClientAuthorizationAfterExpiration": false,
                            "allowSpontaneousScopes": false,
                            "backchannelLogoutSessionRequired": false,
                            "parLifetime": 600,
                            "requirePar": false,
                            "jansDefaultPromptLogin": false
                        },
                        "tokenBindingSupported": false,
                        "authenticationMethod": "client_secret_basic",
                        "displayName": "Jans Config Api Client",
                        "baseDn": "inum=1800.768b3d38-a6e8-4be4-93d1-72df33d34fd6,ou=clients,o=jans",
                        "inum": "1800.768b3d38-a6e8-4be4-93d1-72df33d34fd6"
                    }
        "401":
          description: Unauthorized
        "404":
          description: Not Found
        "500":
          description: InternalServerError
      security:
      - oauth2:
        - https://jans.io/oauth/config/openid/clients.write
    post:
      tags:
      - OAuth - OpenID Connect - Clients
      summary: Create new OpenId Connect client
      description: Create new OpenId Connect client
      operationId: post-oauth-openid-client
      requestBody:
        description: OpenID Connect Client object
        content:
          application/json:
            schema:
              $ref: '#/components/schemas/Client'
            examples:
              Request json example:
                description: Request json example
                value: |
                  {
                      "deletable": false,
                      "clientSecret": "test1234",
                      "frontChannelLogoutSessionRequired": false,
                      "redirectUris": [
                          "https://jans.server2/admin-ui",
                          "http://localhost:4100"
                      ],
                      "responseTypes": [
                          "code"
                      ],
                      "grantTypes": [
                          "authorization_code",
                          "refresh_token",
                          "client_credentials"
                      ],
                      "applicationType": "web",
                      "clientName": "",
                      "logoUri": "",
                      "clientUri": "",
                      "policyUri":"",
                      "tosUri": "",
                      "subjectType": "pairwise",
                      "idTokenSignedResponseAlg": "RS256",
                      "tokenEndpointAuthMethod": "client_secret_basic",
                      "scopes": [
                          "inum=C4F7,ou=scopes,o=jans"
                      ],
                      "trustedClient": false,
                      "persistClientAuthorizations": true,
                      "includeClaimsInIdToken": false,
                      "customAttributes": [
                          {
                              "name": "displayName",
                              "multiValued": false,
                              "values": [
                                  "Api Client"
                              ],
                              "value": "Api Client",
                              "displayValue": "Api Client"
                          }
                      ],
                      "customObjectClasses": [
                          "top"
                      ],
                      "rptAsJwt": false,
                      "accessTokenAsJwt": false,
                      "accessTokenSigningAlg": "RS256",
                      "disabled": false,
                      "attributes": {
                          "runIntrospectionScriptBeforeJwtCreation": false,
                          "keepClientAuthorizationAfterExpiration": false,
                          "allowSpontaneousScopes": false,
                          "backchannelLogoutSessionRequired": false,
                          "parLifetime": 600,
                          "requirePar": false,
                          "jansDefaultPromptLogin": false
                      },
                      "tokenBindingSupported": false,
                      "authenticationMethod": "client_secret_basic",
                      "displayName": "Api Client"
                  }
      responses:
        "201":
          description: Created
          content:
            application/json:
              schema:
                $ref: '#/components/schemas/Client'
              examples:
                Response json example:
                  description: Response json example
                  value: |
                    {
                        "dn": "inum=1800.768b3d38-a6e8-4be4-93d1-72df33d34fd6,ou=clients,o=jans",
                        "deletable": false,
                        "clientSecret": "WZMK8thDpvw1xtE0N+SbXA==",
                        "frontChannelLogoutSessionRequired": false,
                        "redirectUris": [
                            "https://jans.server2/admin-ui",
                            "http://localhost:4100"
                        ],
                        "responseTypes": [
                            "code"
                        ],
                        "grantTypes": [
                            "authorization_code",
                            "refresh_token",
                            "client_credentials"
                        ],
                        "applicationType": "web",
                        "clientName": "Jans Config Api Client",
                        "logoUri": "",
                        "clientUri": "",
                        "policyUri": "",
                        "tosUri": "",
                        "subjectType": "pairwise",
                        "idTokenSignedResponseAlg": "RS256",
                        "tokenEndpointAuthMethod": "client_secret_basic",
                        "scopes": [
                            "inum=C4F7,ou=scopes,o=jans",
                            "inum=1200.487800,ou=scopes,o=jans",
                            "inum=1200.9CEE5C,ou=scopes,o=jans",
                            "inum=1800.FFE5C0,ou=scopes,o=jans",
                            "inum=1800.472951,ou=scopes,o=jans",
                            "inum=1800.556F45,ou=scopes,o=jans",
                            "inum=1800.77FB4F,ou=scopes,o=jans",
                            "inum=1800.AA8DFE,ou=scopes,o=jans",
                            "inum=1800.CD5B72,ou=scopes,o=jans",
                            "inum=1800.CBCF52,ou=scopes,o=jans",
                            "inum=1800.12284F,ou=scopes,o=jans",
                            "inum=1800.141B26,ou=scopes,o=jans",
                            "inum=1800.A018AC,ou=scopes,o=jans",
                            "inum=1800.6E4456,ou=scopes,o=jans",
                            "inum=1800.55499D,ou=scopes,o=jans",
                            "inum=1800.E730AA,ou=scopes,o=jans",
                            "inum=1800.097318,ou=scopes,o=jans",
                            "inum=1800.04CF24,ou=scopes,o=jans",
                            "inum=1800.F963F9,ou=scopes,o=jans",
                            "inum=1800.31F580,ou=scopes,o=jans",
                            "inum=1800.E512E3,ou=scopes,o=jans",
                            "inum=1800.E65DC6,ou=scopes,o=jans",
                            "inum=1800.3C1F46,ou=scopes,o=jans",
                            "inum=1800.20D48C,ou=scopes,o=jans",
                            "inum=1800.4601AA,ou=scopes,o=jans",
                            "inum=1800.A9B842,ou=scopes,o=jans",
                            "inum=1800.864485,ou=scopes,o=jans",
                            "inum=1800.F0B654,ou=scopes,o=jans",
                            "inum=1800.45F1D7,ou=scopes,o=jans",
                            "inum=1800.B78FA5,ou=scopes,o=jans",
                            "inum=1800.E3D7E0,ou=scopes,o=jans",
                            "inum=1800.E212DC,ou=scopes,o=jans",
                            "inum=1800.94F80F,ou=scopes,o=jans",
                            "inum=1800.9F96F3,ou=scopes,o=jans",
                            "inum=1800.CB50EC,ou=scopes,o=jans",
                            "inum=1800.1CA946,ou=scopes,o=jans",
                            "inum=1800.18231E,ou=scopes,o=jans",
                            "inum=1800.C25D78,ou=scopes,o=jans",
                            "inum=1800.12B340,ou=scopes,o=jans",
                            "inum=1800.7A78C3,ou=scopes,o=jans",
                            "inum=1800.ECB839,ou=scopes,o=jans",
                            "inum=1800.62579C,ou=scopes,o=jans",
                            "inum=1800.29B156,ou=scopes,o=jans",
                            "inum=1800.9DC774,ou=scopes,o=jans",
                            "inum=1800.71BA21,ou=scopes,o=jans",
                            "inum=1800.FC35D2,ou=scopes,o=jans",
                            "inum=1800.F8CA5F,ou=scopes,o=jans",
                            "inum=1800.D92553,ou=scopes,o=jans",
                            "inum=1800.08CB80,ou=scopes,o=jans",
                            "inum=1800.DF434B,ou=scopes,o=jans",
                            "inum=1800.127954,ou=scopes,o=jans",
                            "inum=1800.E7CB8C,ou=scopes,o=jans"
                        ],
                        "trustedClient": false,
                        "persistClientAuthorizations": true,
                        "includeClaimsInIdToken": false,
                        "customAttributes": [
                            {
                                "name": "displayName",
                                "multiValued": false,
                                "values": [
                                    "Jans Config Api Client"
                                ],
                                "value": "Jans Config Api Client",
                                "displayValue": "Jans Config Api Client"
                            }
                        ],
                        "customObjectClasses": [
                            "top"
                        ],
                        "rptAsJwt": false,
                        "accessTokenAsJwt": false,
                        "accessTokenSigningAlg": "RS256",
                        "disabled": false,
                        "attributes": {
                            "runIntrospectionScriptBeforeJwtCreation": false,
                            "keepClientAuthorizationAfterExpiration": false,
                            "allowSpontaneousScopes": false,
                            "backchannelLogoutSessionRequired": false,
                            "parLifetime": 600,
                            "requirePar": false,
                            "jansDefaultPromptLogin": false
                        },
                        "tokenBindingSupported": false,
                        "authenticationMethod": "client_secret_basic",
                        "displayName": "Jans Config Api Client",
                        "baseDn": "inum=1800.768b3d38-a6e8-4be4-93d1-72df33d34fd6,ou=clients,o=jans",
                        "inum": "1800.768b3d38-a6e8-4be4-93d1-72df33d34fd6"
                    }
        "400":
          description: Bad Request
        "401":
          description: Unauthorized
        "500":
          description: InternalServerError
      security:
      - oauth2:
        - https://jans.io/oauth/config/openid/clients.write
  /api/v1/openid/clients/{inum}:
    get:
      tags:
      - OAuth - OpenID Connect - Clients
      summary: Get OpenId Connect Client by Inum
      description: Get OpenId Connect Client by Inum
      operationId: get-oauth-openid-clients-by-inum
      parameters:
      - name: inum
        in: path
        description: Client identifier
        required: true
        schema:
          type: string
      responses:
        "200":
          description: Ok
          content:
            application/json:
              schema:
                $ref: '#/components/schemas/Client'
              examples:
                Response json example:
                  description: Response json example
                  value: |
                    {
                        "dn": "inum=1800.768b3d38-a6e8-4be4-93d1-72df33d34fd6,ou=clients,o=jans",
                        "deletable": false,
                        "clientSecret": "WZMK8thDpvw1xtE0N+SbXA==",
                        "frontChannelLogoutSessionRequired": false,
                        "redirectUris": [
                            "https://jans.server2/admin-ui",
                            "http://localhost:4100"
                        ],
                        "responseTypes": [
                            "code"
                        ],
                        "grantTypes": [
                            "authorization_code",
                            "refresh_token",
                            "client_credentials"
                        ],
                        "applicationType": "web",
                        "clientName": "Jans Config Api Client",
                        "logoUri": "",
                        "clientUri": "",
                        "policyUri": "",
                        "tosUri": "",
                        "subjectType": "pairwise",
                        "idTokenSignedResponseAlg": "RS256",
                        "tokenEndpointAuthMethod": "client_secret_basic",
                        "scopes": [
                            "inum=C4F7,ou=scopes,o=jans",
                            "inum=1200.487800,ou=scopes,o=jans",
                            "inum=1200.9CEE5C,ou=scopes,o=jans",
                            "inum=1800.FFE5C0,ou=scopes,o=jans",
                            "inum=1800.472951,ou=scopes,o=jans",
                            "inum=1800.556F45,ou=scopes,o=jans",
                            "inum=1800.77FB4F,ou=scopes,o=jans",
                            "inum=1800.AA8DFE,ou=scopes,o=jans",
                            "inum=1800.CD5B72,ou=scopes,o=jans",
                            "inum=1800.CBCF52,ou=scopes,o=jans",
                            "inum=1800.12284F,ou=scopes,o=jans",
                            "inum=1800.141B26,ou=scopes,o=jans",
                            "inum=1800.A018AC,ou=scopes,o=jans",
                            "inum=1800.6E4456,ou=scopes,o=jans",
                            "inum=1800.55499D,ou=scopes,o=jans",
                            "inum=1800.E730AA,ou=scopes,o=jans",
                            "inum=1800.097318,ou=scopes,o=jans",
                            "inum=1800.04CF24,ou=scopes,o=jans",
                            "inum=1800.F963F9,ou=scopes,o=jans",
                            "inum=1800.31F580,ou=scopes,o=jans",
                            "inum=1800.E512E3,ou=scopes,o=jans",
                            "inum=1800.E65DC6,ou=scopes,o=jans",
                            "inum=1800.3C1F46,ou=scopes,o=jans",
                            "inum=1800.20D48C,ou=scopes,o=jans",
                            "inum=1800.4601AA,ou=scopes,o=jans",
                            "inum=1800.A9B842,ou=scopes,o=jans",
                            "inum=1800.864485,ou=scopes,o=jans",
                            "inum=1800.F0B654,ou=scopes,o=jans",
                            "inum=1800.45F1D7,ou=scopes,o=jans",
                            "inum=1800.B78FA5,ou=scopes,o=jans",
                            "inum=1800.E3D7E0,ou=scopes,o=jans",
                            "inum=1800.E212DC,ou=scopes,o=jans",
                            "inum=1800.94F80F,ou=scopes,o=jans",
                            "inum=1800.9F96F3,ou=scopes,o=jans",
                            "inum=1800.CB50EC,ou=scopes,o=jans",
                            "inum=1800.1CA946,ou=scopes,o=jans",
                            "inum=1800.18231E,ou=scopes,o=jans",
                            "inum=1800.C25D78,ou=scopes,o=jans",
                            "inum=1800.12B340,ou=scopes,o=jans",
                            "inum=1800.7A78C3,ou=scopes,o=jans",
                            "inum=1800.ECB839,ou=scopes,o=jans",
                            "inum=1800.62579C,ou=scopes,o=jans",
                            "inum=1800.29B156,ou=scopes,o=jans",
                            "inum=1800.9DC774,ou=scopes,o=jans",
                            "inum=1800.71BA21,ou=scopes,o=jans",
                            "inum=1800.FC35D2,ou=scopes,o=jans",
                            "inum=1800.F8CA5F,ou=scopes,o=jans",
                            "inum=1800.D92553,ou=scopes,o=jans",
                            "inum=1800.08CB80,ou=scopes,o=jans",
                            "inum=1800.DF434B,ou=scopes,o=jans",
                            "inum=1800.127954,ou=scopes,o=jans",
                            "inum=1800.E7CB8C,ou=scopes,o=jans"
                        ],
                        "trustedClient": false,
                        "persistClientAuthorizations": true,
                        "includeClaimsInIdToken": false,
                        "customAttributes": [
                            {
                                "name": "displayName",
                                "multiValued": false,
                                "values": [
                                    "Jans Config Api Client"
                                ],
                                "value": "Jans Config Api Client",
                                "displayValue": "Jans Config Api Client"
                            }
                        ],
                        "customObjectClasses": [
                            "top"
                        ],
                        "rptAsJwt": false,
                        "accessTokenAsJwt": false,
                        "accessTokenSigningAlg": "RS256",
                        "disabled": false,
                        "attributes": {
                            "runIntrospectionScriptBeforeJwtCreation": false,
                            "keepClientAuthorizationAfterExpiration": false,
                            "allowSpontaneousScopes": false,
                            "backchannelLogoutSessionRequired": false,
                            "parLifetime": 600,
                            "requirePar": false,
                            "jansDefaultPromptLogin": false
                        },
                        "tokenBindingSupported": false,
                        "authenticationMethod": "client_secret_basic",
                        "displayName": "Jans Config Api Client",
                        "baseDn": "inum=1800.768b3d38-a6e8-4be4-93d1-72df33d34fd6,ou=clients,o=jans",
                        "inum": "1800.768b3d38-a6e8-4be4-93d1-72df33d34fd6"
                    }
        "401":
          description: Unauthorized
        "500":
          description: InternalServerError
      security:
      - oauth2:
        - https://jans.io/oauth/config/openid/clients.readonly
    delete:
      tags:
      - OAuth - OpenID Connect - Clients
      summary: Delete OpenId Connect client
      description: Delete OpenId Connect client
      operationId: delete-oauth-openid-client-by-inum
      parameters:
      - name: inum
        in: path
        description: Client identifier
        required: true
        schema:
          type: string
      responses:
        "204":
          description: No Content
        "401":
          description: Unauthorized
        "404":
          description: Not Found
        "500":
          description: InternalServerError
      security:
      - oauth2:
        - https://jans.io/oauth/config/openid/clients.delete
    patch:
      tags:
      - OAuth - OpenID Connect - Clients
      summary: Patch OpenId Connect client
      description: Patch OpenId Connect client
      operationId: patch-oauth-openid-client-by-inum
      parameters:
      - name: inum
        in: path
        description: Client identifier
        required: true
        schema:
          type: string
      requestBody:
        description: String representing patch-document.
        content:
          application/json-patch+json:
            schema:
              type: array
              items:
                $ref: '#/components/schemas/JsonPatch'
            examples:
              Request json example:
                description: Request json example
                value: "[{ \"op\": \"replace\", \"path\": \"/responseTypes\", \"value\"\
                  :[\"code\",\"token\"]}] \n"
      responses:
        "200":
          description: Ok
          content:
            application/json:
              schema:
                $ref: '#/components/schemas/Client'
              examples:
                Response json example:
                  description: Response json example
                  value: |
                    {
                        "dn": "inum=1800.768b3d38-a6e8-4be4-93d1-72df33d34fd6,ou=clients,o=jans",
                        "deletable": false,
                        "clientSecret": "WZMK8thDpvw1xtE0N+SbXA==",
                        "frontChannelLogoutSessionRequired": false,
                        "redirectUris": [
                            "https://jans.server2/admin-ui",
                            "http://localhost:4100"
                        ],
                        "responseTypes": [
                            "code"
                        ],
                        "grantTypes": [
                            "authorization_code",
                            "refresh_token",
                            "client_credentials"
                        ],
                        "applicationType": "web",
                        "clientName": "Jans Config Api Client",
                        "logoUri": "",
                        "clientUri": "",
                        "policyUri": "",
                        "tosUri": "",
                        "subjectType": "pairwise",
                        "idTokenSignedResponseAlg": "RS256",
                        "tokenEndpointAuthMethod": "client_secret_basic",
                        "scopes": [
                            "inum=C4F7,ou=scopes,o=jans",
                            "inum=1200.487800,ou=scopes,o=jans",
                            "inum=1200.9CEE5C,ou=scopes,o=jans",
                            "inum=1800.FFE5C0,ou=scopes,o=jans",
                            "inum=1800.472951,ou=scopes,o=jans",
                            "inum=1800.556F45,ou=scopes,o=jans",
                            "inum=1800.77FB4F,ou=scopes,o=jans",
                            "inum=1800.AA8DFE,ou=scopes,o=jans",
                            "inum=1800.CD5B72,ou=scopes,o=jans",
                            "inum=1800.CBCF52,ou=scopes,o=jans",
                            "inum=1800.12284F,ou=scopes,o=jans",
                            "inum=1800.141B26,ou=scopes,o=jans",
                            "inum=1800.A018AC,ou=scopes,o=jans",
                            "inum=1800.6E4456,ou=scopes,o=jans",
                            "inum=1800.55499D,ou=scopes,o=jans",
                            "inum=1800.E730AA,ou=scopes,o=jans",
                            "inum=1800.097318,ou=scopes,o=jans",
                            "inum=1800.04CF24,ou=scopes,o=jans",
                            "inum=1800.F963F9,ou=scopes,o=jans",
                            "inum=1800.31F580,ou=scopes,o=jans",
                            "inum=1800.E512E3,ou=scopes,o=jans",
                            "inum=1800.E65DC6,ou=scopes,o=jans",
                            "inum=1800.3C1F46,ou=scopes,o=jans",
                            "inum=1800.20D48C,ou=scopes,o=jans",
                            "inum=1800.4601AA,ou=scopes,o=jans",
                            "inum=1800.A9B842,ou=scopes,o=jans",
                            "inum=1800.864485,ou=scopes,o=jans",
                            "inum=1800.F0B654,ou=scopes,o=jans",
                            "inum=1800.45F1D7,ou=scopes,o=jans",
                            "inum=1800.B78FA5,ou=scopes,o=jans",
                            "inum=1800.E3D7E0,ou=scopes,o=jans",
                            "inum=1800.E212DC,ou=scopes,o=jans",
                            "inum=1800.94F80F,ou=scopes,o=jans",
                            "inum=1800.9F96F3,ou=scopes,o=jans",
                            "inum=1800.CB50EC,ou=scopes,o=jans",
                            "inum=1800.1CA946,ou=scopes,o=jans",
                            "inum=1800.18231E,ou=scopes,o=jans",
                            "inum=1800.C25D78,ou=scopes,o=jans",
                            "inum=1800.12B340,ou=scopes,o=jans",
                            "inum=1800.7A78C3,ou=scopes,o=jans",
                            "inum=1800.ECB839,ou=scopes,o=jans",
                            "inum=1800.62579C,ou=scopes,o=jans",
                            "inum=1800.29B156,ou=scopes,o=jans",
                            "inum=1800.9DC774,ou=scopes,o=jans",
                            "inum=1800.71BA21,ou=scopes,o=jans",
                            "inum=1800.FC35D2,ou=scopes,o=jans",
                            "inum=1800.F8CA5F,ou=scopes,o=jans",
                            "inum=1800.D92553,ou=scopes,o=jans",
                            "inum=1800.08CB80,ou=scopes,o=jans",
                            "inum=1800.DF434B,ou=scopes,o=jans",
                            "inum=1800.127954,ou=scopes,o=jans",
                            "inum=1800.E7CB8C,ou=scopes,o=jans"
                        ],
                        "trustedClient": false,
                        "persistClientAuthorizations": true,
                        "includeClaimsInIdToken": false,
                        "customAttributes": [
                            {
                                "name": "displayName",
                                "multiValued": false,
                                "values": [
                                    "Jans Config Api Client"
                                ],
                                "value": "Jans Config Api Client",
                                "displayValue": "Jans Config Api Client"
                            }
                        ],
                        "customObjectClasses": [
                            "top"
                        ],
                        "rptAsJwt": false,
                        "accessTokenAsJwt": false,
                        "accessTokenSigningAlg": "RS256",
                        "disabled": false,
                        "attributes": {
                            "runIntrospectionScriptBeforeJwtCreation": false,
                            "keepClientAuthorizationAfterExpiration": false,
                            "allowSpontaneousScopes": false,
                            "backchannelLogoutSessionRequired": false,
                            "parLifetime": 600,
                            "requirePar": false,
                            "jansDefaultPromptLogin": false
                        },
                        "tokenBindingSupported": false,
                        "authenticationMethod": "client_secret_basic",
                        "displayName": "Jans Config Api Client",
                        "baseDn": "inum=1800.768b3d38-a6e8-4be4-93d1-72df33d34fd6,ou=clients,o=jans",
                        "inum": "1800.768b3d38-a6e8-4be4-93d1-72df33d34fd6"
                    }
        "401":
          description: Unauthorized
        "404":
          description: Not Found
        "500":
          description: InternalServerError
      security:
      - oauth2:
        - https://jans.io/oauth/config/openid/clients.write
  /api/v1/api-config:
    get:
      tags:
      - Configuration – Config API
      summary: Gets config-api configuration properties.
      description: Gets config-api configuration properties.
      operationId: get-config-api-properties
      responses:
        "200":
          description: Ok
          content:
            application/json:
              schema:
                $ref: '#/components/schemas/ApiAppConfiguration'
        "401":
          description: Unauthorized
        "500":
          description: InternalServerError
      security:
      - oauth2:
        - https://jans.io/oauth/config/properties.readonly
    patch:
      tags:
      - Configuration – Config API
      summary: Partially modifies config-api configuration properties.
      description: Partially modifies config-api Configuration properties.
      operationId: patch-config-api-properties
      requestBody:
        description: String representing patch-document.
        content:
          application/json-patch+json:
            schema:
              type: array
              items:
                $ref: '#/components/schemas/JsonPatch'
            examples:
              Request json example:
                description: Request json example
                value: ""
      responses:
        "200":
          description: Ok
          content:
            application/json:
              schema:
                $ref: '#/components/schemas/ApiAppConfiguration'
        "401":
          description: Unauthorized
        "500":
          description: InternalServerError
      security:
      - oauth2:
        - https://jans.io/oauth/config/properties.write
  /api/v1/config/smtp:
    get:
      tags:
      - Configuration – SMTP
      summary: Returns SMTP server configuration
      description: Returns SMTP server configuration
      operationId: get-config-smtp
      responses:
        "200":
          description: Ok
          content:
            application/json:
              schema:
                $ref: '#/components/schemas/SmtpConfiguration'
              examples:
                Response json example:
                  description: Response json example
                  value: |
                    {
                        "valid": false,
                        "port": 0,
                        "requires_ssl": false,
                        "trust_host": false,
                        "requires_authentication": false
                    }
        "401":
          description: Unauthorized
        "500":
          description: InternalServerError
      security:
      - oauth2:
        - https://jans.io/oauth/config/smtp.readonly
    put:
      tags:
      - Configuration – SMTP
      summary: Updates SMTP server configuration
      description: Updates SMTP server configuration
      operationId: put-config-smtp
      requestBody:
        description: SmtpConfiguration object
        content:
          application/json:
            schema:
              $ref: '#/components/schemas/SmtpConfiguration'
            examples:
              Request json example:
                description: Request json example
                value: |
                  {
                      "valid": true,
                      "host": "localhost",
                      "port": 260,
                      "requires_ssl": true,
                      "trust_host": true,
                      "from_name": "John",
                      "from_email_address": "john@grow.org",
                      "requires_authentication": true,
                      "user_name": "smtp_user",
                      "password": "password"
                  }
      responses:
        "200":
          description: Ok
          content:
            application/json:
              schema:
                $ref: '#/components/schemas/SmtpConfiguration'
              examples:
                Response json example:
                  description: Response json example
                  value: |
                    {
                        "valid": false,
                        "port": 0,
                        "requires_ssl": false,
                        "trust_host": false,
                        "requires_authentication": false
                    }
        "401":
          description: Unauthorized
        "404":
          description: Not Found
        "500":
          description: InternalServerError
      security:
      - oauth2:
        - https://jans.io/oauth/config/smtp.write
    post:
      tags:
      - Configuration – SMTP
      summary: Adds SMTP server configuration
      description: Adds SMTP server configuration
      operationId: post-config-smtp
      requestBody:
        description: SmtpConfiguration object
        content:
          application/json:
            schema:
              $ref: '#/components/schemas/SmtpConfiguration'
            examples:
              Request json example:
                description: Request json example
                value: |
                  {
                      "valid": true,
                      "host": "localhost",
                      "port": 260,
                      "requires_ssl": true,
                      "trust_host": true,
                      "from_name": "John",
                      "from_email_address": "john@grow.org",
                      "requires_authentication": true,
                      "user_name": "smtp_user",
                      "password": "password"
                  }
      responses:
        "201":
          description: Created
          content:
            application/json:
              schema:
                $ref: '#/components/schemas/SmtpConfiguration'
              examples:
                Response json example:
                  description: Response json example
                  value: |
                    {
                        "valid": false,
                        "port": 0,
                        "requires_ssl": false,
                        "trust_host": false,
                        "requires_authentication": false
                    }
        "401":
          description: Unauthorized
        "500":
          description: InternalServerError
      security:
      - oauth2:
        - https://jans.io/oauth/config/smtp.write
    delete:
      tags:
      - Configuration – SMTP
      summary: Deletes SMTP server configuration
      description: Deletes SMTP server configuration
      operationId: delete-config-smtp
      responses:
        "204":
          description: No Content
        "401":
          description: Unauthorized
        "500":
          description: InternalServerError
      security:
      - oauth2:
        - https://jans.io/oauth/config/smtp.delete
  /api/v1/config/smtp/test:
    post:
      tags:
      - Configuration – SMTP
      summary: Signing Test SMTP server configuration
      description: Signing Test SMTP server configuration
      operationId: test-config-smtp
      requestBody:
        description: SmtpTest object
        content:
          application/json:
            schema:
              $ref: '#/components/schemas/SmtpTest'
            examples:
              Request json example:
                description: Request json example
                value: ""
      responses:
        "200":
          description: Ok
          content:
            application/json:
              schema:
                type: boolean
                description: boolean value true if successful
        "401":
          description: Unauthorized
        "500":
          description: InternalServerError
      security:
      - oauth2:
        - https://jans.io/oauth/config/smtp.write
  /api/v1/config/scripts:
    get:
      tags:
      - Custom Scripts
      summary: Gets a list of custom scripts
      description: Gets a list of custom scripts
      operationId: get-config-scripts
      parameters:
      - name: limit
        in: query
        description: Search size - max size of the results to return
        schema:
          type: integer
          format: int32
          default: 50
      - name: pattern
        in: query
        description: Search pattern
        schema:
          type: string
          default: ""
      - name: startIndex
        in: query
        description: The 1-based index of the first query result
        schema:
          type: integer
          format: int32
          default: 0
      - name: sortBy
        in: query
        description: Attribute whose value will be used to order the returned response
        schema:
          type: string
          default: inum
      - name: sortOrder
        in: query
        description: Order in which the sortBy param is applied. Allowed values are
          "ascending" and "descending"
        schema:
          type: string
          default: ascending
      - name: fieldValuePair
        in: query
        description: Field and value pair for seraching
        schema:
          type: string
          default: ""
        examples:
          Field value example:
            description: Field value example
            value: "adminCanEdit=true,dataType=string"
      responses:
        "200":
          description: Ok
          content:
            application/json:
              schema:
                $ref: '#/components/schemas/PagedResult'
              examples:
                Response json example:
                  description: Response json example
                  value: |
                    {
                        "start": 0,
                        "totalEntriesCount": 37,
                        "entriesCount": 2,
                        "entries": [
                            {
                                "dn": "inum=0300-BA90,ou=scripts,o=jans",
                                "inum": "0300-BA90",
                                "name": "discovery_java_params",
                                "description": "Java Custom Sample Script",
                                "script": "/* Copyright (c) 2022, Gluu\n Author: Yuriy Z\n */\n\nimport io.jans.model.SimpleCustomProperty;\nimport io.jans.model.custom.script.model.CustomScript;\nimport io.jans.model.custom.script.type.discovery.DiscoveryType;\nimport io.jans.service.custom.script.CustomScriptManager;\nimport org.slf4j.Logger;\nimport org.slf4j.LoggerFactory;\nimport org.json.JSONObject;\n\nimport java.util.Map;\n\npublic class Discovery implements DiscoveryType {\n\n    private static final Logger log = LoggerFactory.getLogger(Discovery.class);\n    private static final Logger scriptLogger = LoggerFactory.getLogger(CustomScriptManager.class);\n\n    @Override\n    public boolean init(Map<String, SimpleCustomProperty> configurationAttributes) {\n        log.info(\"Init of Discovery Java custom script\");\n        return true;\n    }\n\n    @Override\n    public boolean init(CustomScript customScript, Map<String, SimpleCustomProperty> configurationAttributes) {\n        log.info(\"Init of Discovery Java custom script\");\n        return true;\n    }\n\n    @Override\n    public boolean destroy(Map<String, SimpleCustomProperty> configurationAttributes) {\n        log.info(\"Destroy of Discovery Java custom script\");\n        return true;\n    }\n\n    @Override\n    public int getApiVersion() {\n        log.info(\"getApiVersion Discovery Java custom script: 11\");\n        return 11;\n    }\n\n    @Override\n    public boolean modifyResponse(Object responseAsJsonObject, Object context) {\n        scriptLogger.info(\"write to script logger\");\n        JSONObject response = (JSONObject) responseAsJsonObject;\n        response.accumulate(\"key_from_java\", \"value_from_script_on_java\");\n        return true;\n    }\n}\n",
                                "scriptType": "discovery",
                                "programmingLanguage": "java",
                                "moduleProperties": [
                                    {
                                        "value1": "location_type",
                                        "value2": "ldap"
                                    }
                                ],
                                "level": 1,
                                "revision": 11,
                                "enabled": true,
                                "modified": false,
                                "internal": false,
                                "locationType": "ldap",
                                "baseDn": "inum=0300-BA90,ou=scripts,o=jans"
                            },
                            {
                                "dn": "inum=031C-4A65,ou=scripts,o=jans",
                                "inum": "031C-4A65",
                                "name": "id_generator",
                                "description": "Sample Id Generator script",
                                "script": "# oxAuth is available under the MIT License (2008). See http://opensource.org/licenses/MIT for full text.\n# Copyright (c) 2016, Janssen\n#\n# Author: Yuriy Movchan\n#\n\nfrom io.jans.model.custom.script.type.id import IdGeneratorType\nfrom io.jans.util import StringHelper, ArrayHelper\nfrom java.util import Arrays, ArrayList\n\nimport java\n\nclass IdGenerator(IdGeneratorType):\n    def __init__(self, currentTimeMillis):\n        self.currentTimeMillis = currentTimeMillis\n\n    def init(self, customScript, configurationAttributes):\n        print \"Id generator. Initialization\"\n        print \"Id generator. Initialized successfully\"\n\n        return True   \n\n    def destroy(self, configurationAttributes):\n        print \"Id generator. Destroy\"\n        print \"Id generator. Destroyed successfully\"\n        return True   \n\n    def getApiVersion(self):\n        return 11\n\n    # Id generator init method\n    #   appId is application Id\n    #   idType is Id Type\n    #   idPrefix is Id Prefix\n    #   user is io.jans.oxtrust.model.JanssenCustomPerson\n    #   configurationAttributes is java.util.Map<String, SimpleCustomProperty>\n    def generateId(self, appId, idType, idPrefix, configurationAttributes):\n        print \"Id generator. Generate Id\"\n        print \"Id generator. Generate Id. AppId: '\", appId, \"', IdType: '\", idType, \"', IdPrefix: '\", idPrefix, \"'\"\n\n        # Return None or empty string to trigger default Id generation method\n        return None\n",
                                "scriptType": "id_generator",
                                "programmingLanguage": "python",
                                "moduleProperties": [
                                    {
                                        "value1": "location_type",
                                        "value2": "ldap"
                                    }
                                ],
                                "level": 100,
                                "revision": 1,
                                "enabled": false,
                                "modified": false,
                                "internal": false,
                                "locationType": "ldap",
                                "baseDn": "inum=031C-4A65,ou=scripts,o=jans"
                            }
                        ]
                    }
        "401":
          description: Unauthorized
        "500":
          description: InternalServerError
      security:
      - oauth2:
        - https://jans.io/oauth/config/scripts.readonly
    put:
      tags:
      - Custom Scripts
      summary: Updates a custom script
      description: Updates a custom script
      operationId: put-config-scripts
      requestBody:
        description: CustomScript object
        content:
          application/json:
            schema:
              $ref: '#/components/schemas/CustomScript'
            examples:
              Request json example:
                description: Request json example
                value: |
                  {
                              "name": "test_application_session_test",
                              "description": "Sample Application Session script",
                              "script": "# oxAuth is available under the MIT License (2008). See http://opensource.org/licenses/MIT for full text.\n# Copyright (c) 2016, Janssen\n#\n# Author: Yuriy Movchan\n#\n\nfrom io.jans.model.custom.script.type.session import ApplicationSessionType\nfrom io.jans.service.cdi.util import CdiUtil\nfrom io.jans.persist import PersistenceEntryManager\nfrom io.jans.as.model.config import StaticConfiguration\nfrom io.jans.as.model.ldap import TokenEntity\nfrom jakarta.faces.application import FacesMessage\nfrom io.jans.jsf2.message import FacesMessages\nfrom io.jans.util import StringHelper, ArrayHelper\nfrom io.jans.as.model.config import Constants\nfrom java.util import Arrays, ArrayList\nfrom io.jans.as.service.external.session import SessionEventType\n\nimport java\n\nclass ApplicationSession(ApplicationSessionType):\n    def __init__(self, currentTimeMillis):\n        self.currentTimeMillis = currentTimeMillis\n\n    def init(self, customScript, configurationAttributes):\n        print \"Application session. Initialization\"\n\n        self.entryManager = CdiUtil.bean(PersistenceEntryManager)\n        self.staticConfiguration = CdiUtil.bean(StaticConfiguration)\n\n        print \"Application session. Initialized successfully\"\n\n        return True   \n\n    def destroy(self, configurationAttributes):\n        print \"Application session. Destroy\"\n        print \"Application session. Destroyed successfully\"\n        return True   \n\n    def getApiVersion(self):\n        return 11\n\n    # Called each time specific session event occurs\n    # event is io.jans.as.service.external.session.SessionEvent\n    def onEvent(self, event):\n        if event.getType() == SessionEventType.AUTHENTICATED:\n            print \"Session is authenticated, session: \" + event.getSessionId().getId()\n        return\n\n    # Application calls it at start session request to allow notify 3rd part systems\n    #   httpRequest is jakarta.servlet.http.HttpServletRequest\n    #   sessionId is io.jans.as.model.common.SessionId\n    #   configurationAttributes is java.util.Map<String, SimpleCustomProperty>\n    def startSession(self, httpRequest, sessionId, configurationAttributes):\n        print \"Application session. Starting external session\"\n\n        user_name = sessionId.getSessionAttributes().get(Constants.AUTHENTICATED_USER)\n\n        first_session = self.isFirstSession(user_name)\n        if not first_session:\n            facesMessages = CdiUtil.bean(FacesMessages)\n            facesMessages.add(FacesMessage.SEVERITY_ERROR, \"Please, end active session first!\")\n            return False\n\n        print \"Application session. External session started successfully\"\n        return True\n\n    # Application calls it at end session request to allow notify 3rd part systems\n    #   httpRequest is jakarta.servlet.http.HttpServletRequest\n    #   sessionId is io.jans.as.model.common.SessionId\n    #   configurationAttributes is java.util.Map<String, SimpleCustomProperty>\n    def endSession(self, httpRequest, sessionId, configurationAttributes):\n        print \"Application session. Starting external session end\"\n\n        print \"Application session. External session ended successfully\"\n        return True\n\n    # Application calls it during /session/active endpoint call to modify response if needed\n    #   jsonArray is org.json.JSONArray\n    #   context is io.jans.as.server.model.common.ExecutionContext\n    def modifyActiveSessionsResponse(self, jsonArray, context):\n        return False\n\n    def isFirstSession(self, user_name):\n        tokenLdap = TokenEntity()\n        tokenLdap.setDn(self.staticConfiguration.getBaseDn().getClients())\n        tokenLdap.setUserId(user_name)\n\n        tokenLdapList = self.entryManager.findEntries(tokenLdap, 1)\n        print \"Application session. isFirstSession. Get result: '%s'\" % tokenLdapList\n\n        if (tokenLdapList != None) and (tokenLdapList.size() > 0):\n            print \"Application session. isFirstSession: False\"\n            return False\n\n        print \"Application session. isFirstSession: True\"\n        return True\n",
                              "scriptType": "application_session",
                              "programmingLanguage": "python",
                              "moduleProperties": [
                                  {
                                      "value1": "location_type",
                                      "value2": "ldap"
                                  }
                              ],
                              "level": 800,
                              "revision": 8,
                              "enabled": false,
                              "modified": false,
                              "internal": false,
                              "locationType": "ldap"
                          }
      responses:
        "200":
          description: Ok
          content:
            application/json:
              schema:
                $ref: '#/components/schemas/CustomScript'
              examples:
                Response json example:
                  description: Response json example
                  value: |
                    {
                        "dn": "inum=4144edf6-af99-451d-be29-f3eb5c0e9143,ou=scripts,o=jans",
                        "inum": "4144edf6-af99-451d-be29-f3eb5c0e9143",
                        "name": "test_application_session_test",
                        "description": "Sample Application Session script",
                        "script": "# oxAuth is available under the MIT License (2008). See http://opensource.org/licenses/MIT for full text.\n# Copyright (c) 2016, Janssen\n#\n# Author: Yuriy Movchan\n#\n\nfrom io.jans.model.custom.script.type.session import ApplicationSessionType\nfrom io.jans.service.cdi.util import CdiUtil\nfrom io.jans.persist import PersistenceEntryManager\nfrom io.jans.as.model.config import StaticConfiguration\nfrom io.jans.as.model.ldap import TokenEntity\nfrom jakarta.faces.application import FacesMessage\nfrom io.jans.jsf2.message import FacesMessages\nfrom io.jans.util import StringHelper, ArrayHelper\nfrom io.jans.as.model.config import Constants\nfrom java.util import Arrays, ArrayList\nfrom io.jans.as.service.external.session import SessionEventType\n\nimport java\n\nclass ApplicationSession(ApplicationSessionType):\n    def __init__(self, currentTimeMillis):\n        self.currentTimeMillis = currentTimeMillis\n\n    def init(self, customScript, configurationAttributes):\n        print \"Application session. Initialization\"\n\n        self.entryManager = CdiUtil.bean(PersistenceEntryManager)\n        self.staticConfiguration = CdiUtil.bean(StaticConfiguration)\n\n        print \"Application session. Initialized successfully\"\n\n        return True   \n\n    def destroy(self, configurationAttributes):\n        print \"Application session. Destroy\"\n        print \"Application session. Destroyed successfully\"\n        return True   \n\n    def getApiVersion(self):\n        return 11\n\n    # Called each time specific session event occurs\n    # event is io.jans.as.service.external.session.SessionEvent\n    def onEvent(self, event):\n        if event.getType() == SessionEventType.AUTHENTICATED:\n            print \"Session is authenticated, session: \" + event.getSessionId().getId()\n        return\n\n    # Application calls it at start session request to allow notify 3rd part systems\n    #   httpRequest is jakarta.servlet.http.HttpServletRequest\n    #   sessionId is io.jans.as.model.common.SessionId\n    #   configurationAttributes is java.util.Map<String, SimpleCustomProperty>\n    def startSession(self, httpRequest, sessionId, configurationAttributes):\n        print \"Application session. Starting external session\"\n\n        user_name = sessionId.getSessionAttributes().get(Constants.AUTHENTICATED_USER)\n\n        first_session = self.isFirstSession(user_name)\n        if not first_session:\n            facesMessages = CdiUtil.bean(FacesMessages)\n            facesMessages.add(FacesMessage.SEVERITY_ERROR, \"Please, end active session first!\")\n            return False\n\n        print \"Application session. External session started successfully\"\n        return True\n\n    # Application calls it at end session request to allow notify 3rd part systems\n    #   httpRequest is jakarta.servlet.http.HttpServletRequest\n    #   sessionId is io.jans.as.model.common.SessionId\n    #   configurationAttributes is java.util.Map<String, SimpleCustomProperty>\n    def endSession(self, httpRequest, sessionId, configurationAttributes):\n        print \"Application session. Starting external session end\"\n\n        print \"Application session. External session ended successfully\"\n        return True\n\n    # Application calls it during /session/active endpoint call to modify response if needed\n    #   jsonArray is org.json.JSONArray\n    #   context is io.jans.as.server.model.common.ExecutionContext\n    def modifyActiveSessionsResponse(self, jsonArray, context):\n        return False\n\n    def isFirstSession(self, user_name):\n        tokenLdap = TokenEntity()\n        tokenLdap.setDn(self.staticConfiguration.getBaseDn().getClients())\n        tokenLdap.setUserId(user_name)\n\n        tokenLdapList = self.entryManager.findEntries(tokenLdap, 1)\n        print \"Application session. isFirstSession. Get result: '%s'\" % tokenLdapList\n\n        if (tokenLdapList != None) and (tokenLdapList.size() > 0):\n            print \"Application session. isFirstSession: False\"\n            return False\n\n        print \"Application session. isFirstSession: True\"\n        return True\n",
                        "scriptType": "application_session",
                        "programmingLanguage": "python",
                        "moduleProperties": [
                            {
                                "value1": "location_type",
                                "value2": "ldap"
                            }
                        ],
                        "level": 800,
                        "revision": 8,
                        "enabled": false,
                        "modified": false,
                        "internal": false,
                        "locationType": "ldap",
                        "baseDn": "inum=4144edf6-af99-451d-be29-f3eb5c0e9143,ou=scripts,o=jans"
                    }
        "401":
          description: Unauthorized
        "404":
          description: Not Found
        "500":
          description: InternalServerError
      security:
      - oauth2:
        - https://jans.io/oauth/config/scripts.write
    post:
      tags:
      - Custom Scripts
      summary: Adds a new custom script
      description: Adds a new custom script
      operationId: post-config-scripts
      parameters:
      - name: addScriptTemplate
        in: query
        description: Boolean flag to indicate if script template is to be added. If
          CustomScript request object has script populated then script template will
          not be added.
        schema:
          type: boolean
          default: false
      requestBody:
        description: CustomScript object
        content:
          application/json:
            schema:
              $ref: '#/components/schemas/CustomScript'
            examples:
              Request json example:
                description: Request json example
                value: |
                  {
                              "name": "test_application_session_test",
                              "description": "Sample Application Session script",
                              "script": "# oxAuth is available under the MIT License (2008). See http://opensource.org/licenses/MIT for full text.\n# Copyright (c) 2016, Janssen\n#\n# Author: Yuriy Movchan\n#\n\nfrom io.jans.model.custom.script.type.session import ApplicationSessionType\nfrom io.jans.service.cdi.util import CdiUtil\nfrom io.jans.persist import PersistenceEntryManager\nfrom io.jans.as.model.config import StaticConfiguration\nfrom io.jans.as.model.ldap import TokenEntity\nfrom jakarta.faces.application import FacesMessage\nfrom io.jans.jsf2.message import FacesMessages\nfrom io.jans.util import StringHelper, ArrayHelper\nfrom io.jans.as.model.config import Constants\nfrom java.util import Arrays, ArrayList\nfrom io.jans.as.service.external.session import SessionEventType\n\nimport java\n\nclass ApplicationSession(ApplicationSessionType):\n    def __init__(self, currentTimeMillis):\n        self.currentTimeMillis = currentTimeMillis\n\n    def init(self, customScript, configurationAttributes):\n        print \"Application session. Initialization\"\n\n        self.entryManager = CdiUtil.bean(PersistenceEntryManager)\n        self.staticConfiguration = CdiUtil.bean(StaticConfiguration)\n\n        print \"Application session. Initialized successfully\"\n\n        return True   \n\n    def destroy(self, configurationAttributes):\n        print \"Application session. Destroy\"\n        print \"Application session. Destroyed successfully\"\n        return True   \n\n    def getApiVersion(self):\n        return 11\n\n    # Called each time specific session event occurs\n    # event is io.jans.as.service.external.session.SessionEvent\n    def onEvent(self, event):\n        if event.getType() == SessionEventType.AUTHENTICATED:\n            print \"Session is authenticated, session: \" + event.getSessionId().getId()\n        return\n\n    # Application calls it at start session request to allow notify 3rd part systems\n    #   httpRequest is jakarta.servlet.http.HttpServletRequest\n    #   sessionId is io.jans.as.model.common.SessionId\n    #   configurationAttributes is java.util.Map<String, SimpleCustomProperty>\n    def startSession(self, httpRequest, sessionId, configurationAttributes):\n        print \"Application session. Starting external session\"\n\n        user_name = sessionId.getSessionAttributes().get(Constants.AUTHENTICATED_USER)\n\n        first_session = self.isFirstSession(user_name)\n        if not first_session:\n            facesMessages = CdiUtil.bean(FacesMessages)\n            facesMessages.add(FacesMessage.SEVERITY_ERROR, \"Please, end active session first!\")\n            return False\n\n        print \"Application session. External session started successfully\"\n        return True\n\n    # Application calls it at end session request to allow notify 3rd part systems\n    #   httpRequest is jakarta.servlet.http.HttpServletRequest\n    #   sessionId is io.jans.as.model.common.SessionId\n    #   configurationAttributes is java.util.Map<String, SimpleCustomProperty>\n    def endSession(self, httpRequest, sessionId, configurationAttributes):\n        print \"Application session. Starting external session end\"\n\n        print \"Application session. External session ended successfully\"\n        return True\n\n    # Application calls it during /session/active endpoint call to modify response if needed\n    #   jsonArray is org.json.JSONArray\n    #   context is io.jans.as.server.model.common.ExecutionContext\n    def modifyActiveSessionsResponse(self, jsonArray, context):\n        return False\n\n    def isFirstSession(self, user_name):\n        tokenLdap = TokenEntity()\n        tokenLdap.setDn(self.staticConfiguration.getBaseDn().getClients())\n        tokenLdap.setUserId(user_name)\n\n        tokenLdapList = self.entryManager.findEntries(tokenLdap, 1)\n        print \"Application session. isFirstSession. Get result: '%s'\" % tokenLdapList\n\n        if (tokenLdapList != None) and (tokenLdapList.size() > 0):\n            print \"Application session. isFirstSession: False\"\n            return False\n\n        print \"Application session. isFirstSession: True\"\n        return True\n",
                              "scriptType": "application_session",
                              "programmingLanguage": "python",
                              "moduleProperties": [
                                  {
                                      "value1": "location_type",
                                      "value2": "ldap"
                                  }
                              ],
                              "level": 800,
                              "revision": 8,
                              "enabled": false,
                              "modified": false,
                              "internal": false,
                              "locationType": "ldap"
                          }
      responses:
        "201":
          description: Created
          content:
            application/json:
              schema:
                $ref: '#/components/schemas/CustomScript'
              examples:
                Response json example:
                  description: Response json example
                  value: |
                    {
                        "dn": "inum=4144edf6-af99-451d-be29-f3eb5c0e9143,ou=scripts,o=jans",
                        "inum": "4144edf6-af99-451d-be29-f3eb5c0e9143",
                        "name": "test_application_session_test",
                        "description": "Sample Application Session script",
                        "script": "# oxAuth is available under the MIT License (2008). See http://opensource.org/licenses/MIT for full text.\n# Copyright (c) 2016, Janssen\n#\n# Author: Yuriy Movchan\n#\n\nfrom io.jans.model.custom.script.type.session import ApplicationSessionType\nfrom io.jans.service.cdi.util import CdiUtil\nfrom io.jans.persist import PersistenceEntryManager\nfrom io.jans.as.model.config import StaticConfiguration\nfrom io.jans.as.model.ldap import TokenEntity\nfrom jakarta.faces.application import FacesMessage\nfrom io.jans.jsf2.message import FacesMessages\nfrom io.jans.util import StringHelper, ArrayHelper\nfrom io.jans.as.model.config import Constants\nfrom java.util import Arrays, ArrayList\nfrom io.jans.as.service.external.session import SessionEventType\n\nimport java\n\nclass ApplicationSession(ApplicationSessionType):\n    def __init__(self, currentTimeMillis):\n        self.currentTimeMillis = currentTimeMillis\n\n    def init(self, customScript, configurationAttributes):\n        print \"Application session. Initialization\"\n\n        self.entryManager = CdiUtil.bean(PersistenceEntryManager)\n        self.staticConfiguration = CdiUtil.bean(StaticConfiguration)\n\n        print \"Application session. Initialized successfully\"\n\n        return True   \n\n    def destroy(self, configurationAttributes):\n        print \"Application session. Destroy\"\n        print \"Application session. Destroyed successfully\"\n        return True   \n\n    def getApiVersion(self):\n        return 11\n\n    # Called each time specific session event occurs\n    # event is io.jans.as.service.external.session.SessionEvent\n    def onEvent(self, event):\n        if event.getType() == SessionEventType.AUTHENTICATED:\n            print \"Session is authenticated, session: \" + event.getSessionId().getId()\n        return\n\n    # Application calls it at start session request to allow notify 3rd part systems\n    #   httpRequest is jakarta.servlet.http.HttpServletRequest\n    #   sessionId is io.jans.as.model.common.SessionId\n    #   configurationAttributes is java.util.Map<String, SimpleCustomProperty>\n    def startSession(self, httpRequest, sessionId, configurationAttributes):\n        print \"Application session. Starting external session\"\n\n        user_name = sessionId.getSessionAttributes().get(Constants.AUTHENTICATED_USER)\n\n        first_session = self.isFirstSession(user_name)\n        if not first_session:\n            facesMessages = CdiUtil.bean(FacesMessages)\n            facesMessages.add(FacesMessage.SEVERITY_ERROR, \"Please, end active session first!\")\n            return False\n\n        print \"Application session. External session started successfully\"\n        return True\n\n    # Application calls it at end session request to allow notify 3rd part systems\n    #   httpRequest is jakarta.servlet.http.HttpServletRequest\n    #   sessionId is io.jans.as.model.common.SessionId\n    #   configurationAttributes is java.util.Map<String, SimpleCustomProperty>\n    def endSession(self, httpRequest, sessionId, configurationAttributes):\n        print \"Application session. Starting external session end\"\n\n        print \"Application session. External session ended successfully\"\n        return True\n\n    # Application calls it during /session/active endpoint call to modify response if needed\n    #   jsonArray is org.json.JSONArray\n    #   context is io.jans.as.server.model.common.ExecutionContext\n    def modifyActiveSessionsResponse(self, jsonArray, context):\n        return False\n\n    def isFirstSession(self, user_name):\n        tokenLdap = TokenEntity()\n        tokenLdap.setDn(self.staticConfiguration.getBaseDn().getClients())\n        tokenLdap.setUserId(user_name)\n\n        tokenLdapList = self.entryManager.findEntries(tokenLdap, 1)\n        print \"Application session. isFirstSession. Get result: '%s'\" % tokenLdapList\n\n        if (tokenLdapList != None) and (tokenLdapList.size() > 0):\n            print \"Application session. isFirstSession: False\"\n            return False\n\n        print \"Application session. isFirstSession: True\"\n        return True\n",
                        "scriptType": "application_session",
                        "programmingLanguage": "python",
                        "moduleProperties": [
                            {
                                "value1": "location_type",
                                "value2": "ldap"
                            }
                        ],
                        "level": 800,
                        "revision": 8,
                        "enabled": false,
                        "modified": false,
                        "internal": false,
                        "locationType": "ldap",
                        "baseDn": "inum=4144edf6-af99-451d-be29-f3eb5c0e9143,ou=scripts,o=jans"
                    }
        "401":
          description: Unauthorized
        "400":
          description: Bad Request
        "500":
          description: InternalServerError
      security:
      - oauth2:
        - https://jans.io/oauth/config/scripts.write
  /api/v1/config/scripts/{inum}:
    delete:
      tags:
      - Custom Scripts
      summary: Deletes a custom script
      description: Deletes a custom script
      operationId: delete-config-scripts-by-inum
      parameters:
      - name: inum
        in: path
        description: Script identifier
        required: true
        schema:
          type: string
      responses:
        "204":
          description: No Content
        "401":
          description: Unauthorized
        "404":
          description: Not Found
        "500":
          description: InternalServerError
      security:
      - oauth2:
        - https://jans.io/oauth/config/scripts.delete
    patch:
      tags:
      - Custom Scripts
      summary: Patches a custom script
      description: Patches a custom script
      operationId: patch-config-scripts-by-inum
      parameters:
      - name: inum
        in: path
        description: Script identifier
        required: true
        schema:
          type: string
      requestBody:
        description: JsonPatch object
        content:
          application/json-patch+json:
            schema:
              type: array
              items:
                $ref: '#/components/schemas/JsonPatch'
            examples:
              Request json example:
                description: Request json example
                value: "[{ \"op\": \"replace\", \"path\": \"/enabled\", \"value\"\
                  :false},{ \"op\": \"replace\", \"path\": \"/revision\", \"value\"\
                  :2}] \n"
      responses:
        "200":
          description: Ok
          content:
            application/json:
              schema:
                $ref: '#/components/schemas/CustomScript'
        "401":
          description: Unauthorized
        "404":
          description: Not Found
        "500":
          description: InternalServerError
      security:
      - oauth2:
        - https://jans.io/oauth/config/scripts.write
  /api/v1/config/scripts/inum/{inum}:
    get:
      tags:
      - Custom Scripts
      summary: Gets a script by Inum
      description: Gets a script by Inum
      operationId: get-config-scripts-by-inum
      parameters:
      - name: inum
        in: path
        description: Script identifier
        required: true
        schema:
          type: string
      responses:
        "200":
          description: Ok
          content:
            application/json:
              schema:
                $ref: '#/components/schemas/CustomScript'
              examples:
                Response json example:
                  description: Response json example
                  value: |
                    {
                        "dn": "inum=0300-BA90,ou=scripts,o=jans",
                        "inum": "0300-BA90",
                        "name": "discovery_java_params",
                        "description": "Java Custom Sample Script",
                        "script": "/* Copyright (c) 2022, Gluu\n Author: Yuriy Z\n */\n\nimport io.jans.model.SimpleCustomProperty;\nimport io.jans.model.custom.script.model.CustomScript;\nimport io.jans.model.custom.script.type.discovery.DiscoveryType;\nimport io.jans.service.custom.script.CustomScriptManager;\nimport org.slf4j.Logger;\nimport org.slf4j.LoggerFactory;\nimport org.json.JSONObject;\n\nimport java.util.Map;\n\npublic class Discovery implements DiscoveryType {\n\n    private static final Logger log = LoggerFactory.getLogger(Discovery.class);\n    private static final Logger scriptLogger = LoggerFactory.getLogger(CustomScriptManager.class);\n\n    @Override\n    public boolean init(Map<String, SimpleCustomProperty> configurationAttributes) {\n        log.info(\"Init of Discovery Java custom script\");\n        return true;\n    }\n\n    @Override\n    public boolean init(CustomScript customScript, Map<String, SimpleCustomProperty> configurationAttributes) {\n        log.info(\"Init of Discovery Java custom script\");\n        return true;\n    }\n\n    @Override\n    public boolean destroy(Map<String, SimpleCustomProperty> configurationAttributes) {\n        log.info(\"Destroy of Discovery Java custom script\");\n        return true;\n    }\n\n    @Override\n    public int getApiVersion() {\n        log.info(\"getApiVersion Discovery Java custom script: 11\");\n        return 11;\n    }\n\n    @Override\n    public boolean modifyResponse(Object responseAsJsonObject, Object context) {\n        scriptLogger.info(\"write to script logger\");\n        JSONObject response = (JSONObject) responseAsJsonObject;\n        response.accumulate(\"key_from_java\", \"value_from_script_on_java\");\n        return true;\n    }\n}\n",
                        "scriptType": "discovery",
                        "programmingLanguage": "java",
                        "moduleProperties": [
                            {
                                "value1": "location_type",
                                "value2": "ldap"
                            }
                        ],
                        "level": 1,
                        "revision": 11,
                        "enabled": true,
                        "modified": false,
                        "internal": false,
                        "locationType": "ldap",
                        "baseDn": "inum=0300-BA90,ou=scripts,o=jans"
                    }
        "401":
          description: Unauthorized
        "404":
          description: Not Found
        "500":
          description: InternalServerError
      security:
      - oauth2:
        - https://jans.io/oauth/config/scripts.readonly
  /api/v1/config/scripts/name/{name}:
    get:
      tags:
      - Custom Scripts
      summary: Fetch custom script by name
      description: Fetch custom script by name
      operationId: get-custom-script-by-name
      parameters:
      - name: name
        in: path
        description: Script name
        required: true
        schema:
          type: string
      responses:
        "200":
          description: CustomScript
          content:
            application/json:
              schema:
                $ref: '#/components/schemas/CustomScript'
              examples:
                Response json example:
                  description: Response json example
                  value: |
                    {
                        "dn": "inum=0300-BA90,ou=scripts,o=jans",
                        "inum": "0300-BA90",
                        "name": "discovery_java_params",
                        "description": "Java Custom Sample Script",
                        "script": "/* Copyright (c) 2022, Gluu\n Author: Yuriy Z\n */\n\nimport io.jans.model.SimpleCustomProperty;\nimport io.jans.model.custom.script.model.CustomScript;\nimport io.jans.model.custom.script.type.discovery.DiscoveryType;\nimport io.jans.service.custom.script.CustomScriptManager;\nimport org.slf4j.Logger;\nimport org.slf4j.LoggerFactory;\nimport org.json.JSONObject;\n\nimport java.util.Map;\n\npublic class Discovery implements DiscoveryType {\n\n    private static final Logger log = LoggerFactory.getLogger(Discovery.class);\n    private static final Logger scriptLogger = LoggerFactory.getLogger(CustomScriptManager.class);\n\n    @Override\n    public boolean init(Map<String, SimpleCustomProperty> configurationAttributes) {\n        log.info(\"Init of Discovery Java custom script\");\n        return true;\n    }\n\n    @Override\n    public boolean init(CustomScript customScript, Map<String, SimpleCustomProperty> configurationAttributes) {\n        log.info(\"Init of Discovery Java custom script\");\n        return true;\n    }\n\n    @Override\n    public boolean destroy(Map<String, SimpleCustomProperty> configurationAttributes) {\n        log.info(\"Destroy of Discovery Java custom script\");\n        return true;\n    }\n\n    @Override\n    public int getApiVersion() {\n        log.info(\"getApiVersion Discovery Java custom script: 11\");\n        return 11;\n    }\n\n    @Override\n    public boolean modifyResponse(Object responseAsJsonObject, Object context) {\n        scriptLogger.info(\"write to script logger\");\n        JSONObject response = (JSONObject) responseAsJsonObject;\n        response.accumulate(\"key_from_java\", \"value_from_script_on_java\");\n        return true;\n    }\n}\n",
                        "scriptType": "discovery",
                        "programmingLanguage": "java",
                        "moduleProperties": [
                            {
                                "value1": "location_type",
                                "value2": "ldap"
                            }
                        ],
                        "level": 1,
                        "revision": 11,
                        "enabled": true,
                        "modified": false,
                        "internal": false,
                        "locationType": "ldap",
                        "baseDn": "inum=0300-BA90,ou=scripts,o=jans"
                    }
        "401":
          description: Unauthorized
        "404":
          description: Not Found
        "500":
          description: InternalServerError
      security:
      - oauth2:
        - https://jans.io/oauth/config/scripts.readonly
  /api/v1/config/scripts/type/{type}:
    get:
      tags:
      - Custom Scripts
      summary: Gets list of scripts by type
      description: Gets list of scripts by type
      operationId: get-config-scripts-by-type
      parameters:
      - name: type
        in: path
        description: Script type
        required: true
        schema:
          type: string
      - name: limit
        in: query
        description: Search size - max size of the results to return
        schema:
          type: integer
          format: int32
          default: 50
      - name: pattern
        in: query
        description: Search pattern
        schema:
          type: string
          default: ""
      - name: startIndex
        in: query
        description: The 1-based index of the first query result
        schema:
          type: integer
          format: int32
          default: 0
      - name: sortBy
        in: query
        description: Attribute whose value will be used to order the returned response
        schema:
          type: string
          default: inum
      - name: sortOrder
        in: query
        description: Order in which the sortBy param is applied. Allowed values are
          "ascending" and "descending"
        schema:
          type: string
          default: ascending
      - name: fieldValuePair
        in: query
        description: Field and value pair for seraching
        schema:
          type: string
          default: ""
        examples:
          Field value example:
            description: Field value example
            value: "adminCanEdit=true,dataType=string"
      responses:
        "200":
          description: Ok
          content:
            application/json:
              schema:
                $ref: '#/components/schemas/PagedResult'
              examples:
                Response json example:
                  description: Response json example
                  value: |
                    {
                        "start": 0,
                        "totalEntriesCount": 1,
                        "entriesCount": 1,
                        "entries": [
                            {
                                "dn": "inum=0300-BA90,ou=scripts,o=jans",
                                "inum": "0300-BA90",
                                "name": "discovery_java_params",
                                "description": "Java Custom Sample Script",
                                "script": "/* Copyright (c) 2022, Gluu\n Author: Yuriy Z\n */\n\nimport io.jans.model.SimpleCustomProperty;\nimport io.jans.model.custom.script.model.CustomScript;\nimport io.jans.model.custom.script.type.discovery.DiscoveryType;\nimport io.jans.service.custom.script.CustomScriptManager;\nimport org.slf4j.Logger;\nimport org.slf4j.LoggerFactory;\nimport org.json.JSONObject;\n\nimport java.util.Map;\n\npublic class Discovery implements DiscoveryType {\n\n    private static final Logger log = LoggerFactory.getLogger(Discovery.class);\n    private static final Logger scriptLogger = LoggerFactory.getLogger(CustomScriptManager.class);\n\n    @Override\n    public boolean init(Map<String, SimpleCustomProperty> configurationAttributes) {\n        log.info(\"Init of Discovery Java custom script\");\n        return true;\n    }\n\n    @Override\n    public boolean init(CustomScript customScript, Map<String, SimpleCustomProperty> configurationAttributes) {\n        log.info(\"Init of Discovery Java custom script\");\n        return true;\n    }\n\n    @Override\n    public boolean destroy(Map<String, SimpleCustomProperty> configurationAttributes) {\n        log.info(\"Destroy of Discovery Java custom script\");\n        return true;\n    }\n\n    @Override\n    public int getApiVersion() {\n        log.info(\"getApiVersion Discovery Java custom script: 11\");\n        return 11;\n    }\n\n    @Override\n    public boolean modifyResponse(Object responseAsJsonObject, Object context) {\n        scriptLogger.info(\"write to script logger\");\n        JSONObject response = (JSONObject) responseAsJsonObject;\n        response.accumulate(\"key_from_java\", \"value_from_script_on_java\");\n        return true;\n    }\n}\n",
                                "scriptType": "discovery",
                                "programmingLanguage": "java",
                                "moduleProperties": [
                                    {
                                        "value1": "location_type",
                                        "value2": "ldap"
                                    }
                                ],
                                "level": 1,
                                "revision": 11,
                                "enabled": true,
                                "modified": false,
                                "internal": false,
                                "locationType": "ldap",
                                "baseDn": "inum=0300-BA90,ou=scripts,o=jans"
                            }
                        ]
                    }
        "401":
          description: Unauthorized
        "404":
          description: Not Found
        "500":
          description: InternalServerError
      security:
      - oauth2:
        - https://jans.io/oauth/config/scripts.readonly
  /api/v1/jans-auth-server/health:
    get:
      tags:
      - Auth Server Health - Check
      summary: Returns auth server health status
      description: Returns auth server health status
      operationId: get-auth-server-health
      responses:
        "200":
          description: Ok
          content:
            application/json:
              schema:
                $ref: '#/components/schemas/JsonNode'
              examples:
                Response json example:
                  description: Response json example
                  value: |
                    {
                        "status": "running",
                        "db_status": "online"
                    }
        "500":
          description: InternalServerError
  /api/v1/config/jwks/{kid}:
    get:
      tags:
      - Configuration – JWK - JSON Web Key (JWK)
      summary: Get a JSON Web Key based on kid
      description: Get a JSON Web Key based on kid
      operationId: get-jwk-by-kid
      parameters:
      - name: kid
        in: path
        description: The unique identifier for the key
        required: true
        schema:
          type: string
      responses:
        "200":
          description: Ok
          content:
            application/json:
              schema:
                $ref: '#/components/schemas/JSONWebKey'
              examples:
                Response json example:
                  description: Response json example
                  value: |
                    {
                        "kid": "1230bfb-276a-44aa-a97d-667b57587108_sig_rs256",
                        "kty": "RSA",
                        "use": "sig",
                        "alg": "RS256",
                        "exp": 1599751946863,
                        "x5c": [
                            "A0GCSqGSIb3DQEBCwUAMCExHzAdBgNVBAMMFm94QXV0aCBDQSBDZXJ0aWZpY2F0ZXMwHhcNMjAwOTA4MTUzMjE3WhcNMjAwOTEwMTUzMjI2WjAhMR8wHQYDVQQDDBZveEF1dGggQ0EgQ2VydGlmaWNhdGVzMIIBIjANBgkqhkiG9w0BAQEFAAOCAQ8AMIIBCgKCAQEAzj1NEHyGk/ywG25py2s/zVVrRggzRO0jE6VOUvqUzsEJwt1aszQ4onFu6vgtjNwq2ZmEFZbw1Jw7dlz4Xrdj12pQlLVuEhyVaTziQp3LvspqxyACHQb8XSKFdKZaa1eBF8PGN5zDN/d+tIrAZYnQS2gH8BoPIuB3Z9AoCLTzifnPvmOwW/e+/Wags/ApZiEfF2Po0InV5NeJAyoIpaGhlwjqqOWXm/GpCASAk9ZD8Ebnmy9RM71zDCgmvq/hPueKnbNTZdQ3TQdzEuSwxbWEHu16v5MbF7QtNzvFSFlllhgwqI2ccEljDbs18j3DUS2B1VTTAr/DLR3SVyCYbKBbRQIDAQABoycwJTAjBgNVHSUEHDAaBggrBgEFBQcDAQYIKwYBBQUHAwIGBFUdJQAwDQYJKoZIhvcNAQELBQADggEBADaqrfVH1FX0FLp99TG9fHOiOMD12vsIPANb9QbIADineFrSvUI3zIX56PpvMT+EApaLPcIYSwG1YziWT1oGDGkfyinofSRGl4JcC63slChUBfjlBZlXTIlc7CJA7CfzO6BW3SvO0GPF0NStCUD9Ou4oOVaIc3XrPzhIAp71cF9iLFnQUK1hiD9NhQUm5v2Nq+sQdjAxSlqigXnc+rB9+V8snCkr9x9q1cysq1ZyCRT55psa53Irqtc50T2PHA6kyzEVW51+yFaZa8z+WMoofr6ndx2DFI7n5+8jFGs9WoP+/zV8E/XK61iy+EdXVjXQYVcArjEzeIahn8QOd/hUcfo="
                        ],
                        "n": "EFZbw1Jw7dlz4Xrdj12pQlLVuEhyVaTziQp3LvspqxyACHQb8XSKFdKZaa1eBF8PGN5zDN_d-tIrAZYnQS2gH8BoPIuB3Z9AoCLTzifnPvmOwW_e-_Wags_ApZiEfF2Po0InV5NeJAyoIpaGhlwjqqOWXm_GpCASAk9ZD8Ebnmy9RM71zDCgmvq_hPueKnbNTZdQ3TQdzEuSwxbWEHu16v5MbF7QtNzvFSFlllhgwqI2ccEljDbs18j3DUS2B1VTTAr_DLR3SVyCYbKBbRQ",
                        "e": "AQAB"
                    }
        "401":
          description: Unauthorized
        "500":
          description: InternalServerError
      security:
      - oauth2:
        - https://jans.io/oauth/config/jwks.readonly
    delete:
      tags:
      - Configuration – JWK - JSON Web Key (JWK)
      summary: Delete a JSON Web Key based on kid
      description: Delete a JSON Web Key based on kid
      operationId: delete-config-jwk-kid
      parameters:
      - name: kid
        in: path
        description: The unique identifier for the key
        required: true
        schema:
          type: string
      responses:
        "204":
          description: No Content
        "401":
          description: Unauthorized
        "406":
          description: Not Acceptable
        "500":
          description: InternalServerError
      security:
      - oauth2:
        - https://jans.io/oauth/config/jwks.delete
    patch:
      tags:
      - Configuration – JWK - JSON Web Key (JWK)
      summary: Patch a specific JSON Web Key based on kid
      description: Patch a specific JSON Web Key based on kid
      operationId: patch-config-jwk-kid
      parameters:
      - name: kid
        in: path
        description: The unique identifier for the key
        required: true
        schema:
          type: string
      requestBody:
        description: JsonPatch object
        content:
          application/json-patch+json:
            schema:
              type: array
              items:
                $ref: '#/components/schemas/JsonPatch'
            examples:
              Request json example:
                description: Request json example
                value: "[\n    { \"op\": \"replace\", \"path\": \"/use\", \"value\"\
                  :\"enc\"},\n    { \"op\": \"replace\", \"path\": \"/e\", \"value\"\
                  :\"Updated_XYZ\"}\n] \n"
      responses:
        "200":
          description: Ok
          content:
            application/json:
              schema:
                $ref: '#/components/schemas/JSONWebKey'
              examples:
                Response json example:
                  description: Response json example
                  value: |
                    {
                        "kid": "1230bfb-276a-44aa-a97d-667b57587108_sig_rs256",
                        "kty": "RSA",
                        "use": "enc",
                        "alg": "RS256",
                        "exp": 1599751946863,
                        "x5c": [
                            "A0GCSqGSIb3DQEBCwUAMCExHzAdBgNVBAMMFm94QXV0aCBDQSBDZXJ0aWZpY2F0ZXMwHhcNMjAwOTA4MTUzMjE3WhcNMjAwOTEwMTUzMjI2WjAhMR8wHQYDVQQDDBZveEF1dGggQ0EgQ2VydGlmaWNhdGVzMIIBIjANBgkqhkiG9w0BAQEFAAOCAQ8AMIIBCgKCAQEAzj1NEHyGk/ywG25py2s/zVVrRggzRO0jE6VOUvqUzsEJwt1aszQ4onFu6vgtjNwq2ZmEFZbw1Jw7dlz4Xrdj12pQlLVuEhyVaTziQp3LvspqxyACHQb8XSKFdKZaa1eBF8PGN5zDN/d+tIrAZYnQS2gH8BoPIuB3Z9AoCLTzifnPvmOwW/e+/Wags/ApZiEfF2Po0InV5NeJAyoIpaGhlwjqqOWXm/GpCASAk9ZD8Ebnmy9RM71zDCgmvq/hPueKnbNTZdQ3TQdzEuSwxbWEHu16v5MbF7QtNzvFSFlllhgwqI2ccEljDbs18j3DUS2B1VTTAr/DLR3SVyCYbKBbRQIDAQABoycwJTAjBgNVHSUEHDAaBggrBgEFBQcDAQYIKwYBBQUHAwIGBFUdJQAwDQYJKoZIhvcNAQELBQADggEBADaqrfVH1FX0FLp99TG9fHOiOMD12vsIPANb9QbIADineFrSvUI3zIX56PpvMT+EApaLPcIYSwG1YziWT1oGDGkfyinofSRGl4JcC63slChUBfjlBZlXTIlc7CJA7CfzO6BW3SvO0GPF0NStCUD9Ou4oOVaIc3XrPzhIAp71cF9iLFnQUK1hiD9NhQUm5v2Nq+sQdjAxSlqigXnc+rB9+V8snCkr9x9q1cysq1ZyCRT55psa53Irqtc50T2PHA6kyzEVW51+yFaZa8z+WMoofr6ndx2DFI7n5+8jFGs9WoP+/zV8E/XK61iy+EdXVjXQYVcArjEzeIahn8QOd/hUcfo="
                        ],
                        "n": "EFZbw1Jw7dlz4Xrdj12pQlLVuEhyVaTziQp3LvspqxyACHQb8XSKFdKZaa1eBF8PGN5zDN_d-tIrAZYnQS2gH8BoPIuB3Z9AoCLTzifnPvmOwW_e-_Wags_ApZiEfF2Po0InV5NeJAyoIpaGhlwjqqOWXm_GpCASAk9ZD8Ebnmy9RM71zDCgmvq_hPueKnbNTZdQ3TQdzEuSwxbWEHu16v5MbF7QtNzvFSFlllhgwqI2ccEljDbs18j3DUS2B1VTTAr_DLR3SVyCYbKBbRQ",
                        "e": "Updated_XYZ"
                    }
        "401":
          description: Unauthorized
        "404":
          description: Not Found
        "500":
          description: InternalServerError
      security:
      - oauth2:
        - https://jans.io/oauth/config/jwks.write
  /api/v1/config/jwks:
    get:
      tags:
      - Configuration – JWK - JSON Web Key (JWK)
      summary: Gets list of JSON Web Key (JWK) used by server
      description: Gets list of JSON Web Key (JWK) used by server
      operationId: get-config-jwks
      responses:
        "200":
          description: Ok
          content:
            application/json:
              schema:
                $ref: '#/components/schemas/WebKeysConfiguration'
              examples:
                Response json example:
                  description: Response json example
                  value: "{\n    \"keys\": [\n        {\n            \"descr\": \"\
                    Signature Key: RSA RSASSA-PKCS1-v1_5 using SHA-256\",\n      \
                    \      \"kty\": \"RSA\",\n            \"e\": \"AQAB\",\n     \
                    \       \"use\": \"sig\",\n            \"kid\": \"abc3a91b-dd1b-47b0-b7e7-aaf2ec3b9d5e_sig_rs256\"\
                    ,\n            \"x5c\": [\n                \"E3+Z7Ie9FVpDIqeBo/xI8/q7CCDxCHTtiTQjGS5j/XV4VcPt7i9mrQsajbndCAmynVw==\"\
                    \n            ],\n            \"name\": \"id_token RS256 Sign\
                    \ Key\",\n            \"exp\": 1666775666429,\n            \"\
                    alg\": \"RS256\",\n            \"n\": \"qzu2jRl6UoTnnUJS6zg7ghavupiUQ3Ux4fAH6H7DCXF-cuOgelBjUj_GLPqz5FeOCnQ\"\
                    \n        },\n\t\t{\n            \"descr\": \"Encryption Key:\
                    \ Elliptic Curve Diffie-Hellman Ephemeral Static key agreement\
                    \ using Concat KDF\",\n            \"kty\": \"EC\",\n        \
                    \    \"use\": \"enc\",\n            \"crv\": \"P-256\",\n    \
                    \        \"kid\": \"0870a2b9-1200-42a2-9b12-e2fa89ce3bd0_enc_ecdh-es\"\
                    ,\n            \"x5c\": [\n                \"tE24Ofz3eFhtBAIhAINgdWN86TOOEAUXUr2ijmaAPBgn7mGoeg4c7FfyZTxn\"\
                    \n            ],\n            \"name\": \"id_token ECDH-ES Encryption\
                    \ Key\",\n            \"x\": \"NBJAtpZ-jWGjaXDFYgt38\",\n    \
                    \        \"y\": \"7n6oS9y5vN2XrTKMKilo\",\n            \"exp\"\
                    : 1666775666429,\n            \"alg\": \"ECDH-ES\"\n        }\n\
                    \    ]\n}\n"
        "401":
          description: Unauthorized
        "500":
          description: InternalServerError
      security:
      - oauth2:
        - https://jans.io/oauth/config/jwks.readonly
    put:
      tags:
      - Configuration – JWK - JSON Web Key (JWK)
      summary: Replaces JSON Web Keys
      description: Replaces JSON Web Keys
      operationId: put-config-jwks
      requestBody:
        description: JSON Web Keys object
        content:
          application/json:
            schema:
              $ref: '#/components/schemas/WebKeysConfiguration'
            examples:
              Request json example:
                description: Request json example
                value: "{\n    \"keys\": [\n        {\n            \"descr\": \"Signature\
                  \ Key: RSA RSASSA-PKCS1-v1_5 using SHA-256\",\n            \"kty\"\
                  : \"RSA\",\n            \"e\": \"AQAB\",\n            \"use\": \"\
                  sig\",\n            \"kid\": \"abc3a91b-dd1b-47b0-b7e7-aaf2ec3b9d5e_sig_rs256\"\
                  ,\n            \"x5c\": [\n                \"E3+Z7Ie9FVpDIqeBo/xI8/q7CCDxCHTtiTQjGS5j/XV4VcPt7i9mrQsajbndCAmynVw==\"\
                  \n            ],\n            \"name\": \"id_token RS256 Sign Key\"\
                  ,\n            \"exp\": 1666775666429,\n            \"alg\": \"\
                  RS256\",\n            \"n\": \"qzu2jRl6UoTnnUJS6zg7ghavupiUQ3Ux4fAH6H7DCXF-cuOgelBjUj_GLPqz5FeOCnQ\"\
                  \n        },\n\t\t{\n            \"descr\": \"Encryption Key: Elliptic\
                  \ Curve Diffie-Hellman Ephemeral Static key agreement using Concat\
                  \ KDF\",\n            \"kty\": \"EC\",\n            \"use\": \"\
                  enc\",\n            \"crv\": \"P-256\",\n            \"kid\": \"\
                  0870a2b9-1200-42a2-9b12-e2fa89ce3bd0_enc_ecdh-es\",\n          \
                  \  \"x5c\": [\n                \"tE24Ofz3eFhtBAIhAINgdWN86TOOEAUXUr2ijmaAPBgn7mGoeg4c7FfyZTxn\"\
                  \n            ],\n            \"name\": \"id_token ECDH-ES Encryption\
                  \ Key\",\n            \"x\": \"NBJAtpZ-jWGjaXDFYgt38\",\n      \
                  \      \"y\": \"7n6oS9y5vN2XrTKMKilo\",\n            \"exp\": 1666775666429,\n\
                  \            \"alg\": \"ECDH-ES\"\n        }\n    ]\n}\n"
      responses:
        "200":
          description: Ok
          content:
            application/json:
              schema:
                $ref: '#/components/schemas/WebKeysConfiguration'
              examples:
                Response json example:
                  description: Response json example
                  value: "{\n    \"keys\": [\n        {\n            \"descr\": \"\
                    Signature Key: RSA RSASSA-PKCS1-v1_5 using SHA-256\",\n      \
                    \      \"kty\": \"RSA\",\n            \"e\": \"AQAB\",\n     \
                    \       \"use\": \"sig\",\n            \"kid\": \"abc3a91b-dd1b-47b0-b7e7-aaf2ec3b9d5e_sig_rs256\"\
                    ,\n            \"x5c\": [\n                \"E3+Z7Ie9FVpDIqeBo/xI8/q7CCDxCHTtiTQjGS5j/XV4VcPt7i9mrQsajbndCAmynVw==\"\
                    \n            ],\n            \"name\": \"id_token RS256 Sign\
                    \ Key\",\n            \"exp\": 1666775666429,\n            \"\
                    alg\": \"RS256\",\n            \"n\": \"qzu2jRl6UoTnnUJS6zg7ghavupiUQ3Ux4fAH6H7DCXF-cuOgelBjUj_GLPqz5FeOCnQ\"\
                    \n        },\n\t\t{\n            \"descr\": \"Encryption Key:\
                    \ Elliptic Curve Diffie-Hellman Ephemeral Static key agreement\
                    \ using Concat KDF\",\n            \"kty\": \"EC\",\n        \
                    \    \"use\": \"enc\",\n            \"crv\": \"P-256\",\n    \
                    \        \"kid\": \"0870a2b9-1200-42a2-9b12-e2fa89ce3bd0_enc_ecdh-es\"\
                    ,\n            \"x5c\": [\n                \"tE24Ofz3eFhtBAIhAINgdWN86TOOEAUXUr2ijmaAPBgn7mGoeg4c7FfyZTxn\"\
                    \n            ],\n            \"name\": \"id_token ECDH-ES Encryption\
                    \ Key\",\n            \"x\": \"NBJAtpZ-jWGjaXDFYgt38\",\n    \
                    \        \"y\": \"7n6oS9y5vN2XrTKMKilo\",\n            \"exp\"\
                    : 1666775666429,\n            \"alg\": \"ECDH-ES\"\n        }\n\
                    \    ]\n}\n"
        "401":
          description: Unauthorized
        "500":
          description: InternalServerError
      security:
      - oauth2:
        - https://jans.io/oauth/config/jwks.write
    patch:
      tags:
      - Configuration – JWK - JSON Web Key (JWK)
      summary: Patches JSON Web Keys
      description: Patches JSON Web Keys
      operationId: patch-config-jwks
      requestBody:
        description: JsonPatch object
        content:
          application/json-patch+json:
            schema:
              type: array
              items:
                $ref: '#/components/schemas/JsonPatch'
            examples:
              Request json example:
                description: Request json example
                value: "[\n\t{ \"op\": \"add\", \"path\": \"/keys/1\", \"value\":{\n\
                  \            \"descr\": \"Test Key\",\n            \"kty\": \"EC\"\
                  ,\n            \"use\": \"enc\",\n            \"crv\": \"P-256\"\
                  ,\n            \"kid\": \"1234a2b9-1200-42a2-9b12-e2fa89ce3bd0_enc_ecdh-es\"\
                  ,\n            \"x5c\": [\n                \"tE24Ofz3eFhtBAIhAINgdWN86TOOEAUXUr2ijmaAPBgn7mGoeg4c7FfyZTxn\"\
                  \n            ],\n            \"name\": \"test-key\",\n        \
                  \    \"x\": \"NBJAtpZ-jWGjaXDFYgt38\",\n            \"y\": \"7n6oS9y5vN2XrTKMKilo\"\
                  ,\n            \"exp\": 1666775666429,\n            \"alg\": \"\
                  ECDH-ES\"\n        }\n\t}\n] \n"
      responses:
        "200":
          description: Ok
          content:
            application/json:
              schema:
                $ref: '#/components/schemas/WebKeysConfiguration'
              examples:
                Response json example:
                  description: Response json example
                  value: "{\n    \"keys\": [\n        {\n            \"descr\": \"\
                    Signature Key: RSA RSASSA-PKCS1-v1_5 using SHA-256\",\n      \
                    \      \"kty\": \"RSA\",\n            \"e\": \"AQAB\",\n     \
                    \       \"use\": \"sig\",\n            \"kid\": \"abc3a91b-dd1b-47b0-b7e7-aaf2ec3b9d5e_sig_rs256\"\
                    ,\n            \"x5c\": [\n                \"E3+Z7Ie9FVpDIqeBo/xI8/q7CCDxCHTtiTQjGS5j/XV4VcPt7i9mrQsajbndCAmynVw==\"\
                    \n            ],\n            \"name\": \"id_token RS256 Sign\
                    \ Key\",\n            \"exp\": 1666775666429,\n            \"\
                    alg\": \"RS256\",\n            \"n\": \"qzu2jRl6UoTnnUJS6zg7ghavupiUQ3Ux4fAH6H7DCXF-cuOgelBjUj_GLPqz5FeOCnQ\"\
                    \n        },\n\t\t{\n            \"descr\": \"Encryption Key:\
                    \ Elliptic Curve Diffie-Hellman Ephemeral Static key agreement\
                    \ using Concat KDF\",\n            \"kty\": \"EC\",\n        \
                    \    \"use\": \"enc\",\n            \"crv\": \"P-256\",\n    \
                    \        \"kid\": \"0870a2b9-1200-42a2-9b12-e2fa89ce3bd0_enc_ecdh-es\"\
                    ,\n            \"x5c\": [\n                \"tE24Ofz3eFhtBAIhAINgdWN86TOOEAUXUr2ijmaAPBgn7mGoeg4c7FfyZTxn\"\
                    \n            ],\n            \"name\": \"id_token ECDH-ES Encryption\
                    \ Key\",\n            \"x\": \"NBJAtpZ-jWGjaXDFYgt38\",\n    \
                    \        \"y\": \"7n6oS9y5vN2XrTKMKilo\",\n            \"exp\"\
                    : 1666775666429,\n            \"alg\": \"ECDH-ES\"\n        }\n\
                    \    ]\n}\n"
        "401":
          description: Unauthorized
        "500":
          description: InternalServerError
      security:
      - oauth2:
        - https://jans.io/oauth/config/jwks.write
  /api/v1/config/jwks/key:
    post:
      tags:
      - Configuration – JWK - JSON Web Key (JWK)
      summary: Configuration – JWK - JSON Web Key (JWK)
      description: Configuration – JWK - JSON Web Key (JWK)
      operationId: post-config-jwks-key
      requestBody:
        description: JSONWebKey object
        content:
          application/json:
            schema:
              $ref: '#/components/schemas/JSONWebKey'
            examples:
              Request json example:
                description: Request json example
                value: |
                  {
                        "kty": "RSA",
                        "e": "AQAB",
                        "use": "sig",
                        "crv": "",
                        "kid": "1230bfb-276a-44aa-a97d-667b57587108_sig_rs256",
                        "x5c": [
                          "A0GCSqGSIb3DQEBCwUAMCExHzAdBgNVBAMMFm94QXV0aCBDQSBDZXJ0aWZpY2F0ZXMwHhcNMjAwOTA4MTUzMjE3WhcNMjAwOTEwMTUzMjI2WjAhMR8wHQYDVQQDDBZveEF1dGggQ0EgQ2VydGlmaWNhdGVzMIIBIjANBgkqhkiG9w0BAQEFAAOCAQ8AMIIBCgKCAQEAzj1NEHyGk/ywG25py2s/zVVrRggzRO0jE6VOUvqUzsEJwt1aszQ4onFu6vgtjNwq2ZmEFZbw1Jw7dlz4Xrdj12pQlLVuEhyVaTziQp3LvspqxyACHQb8XSKFdKZaa1eBF8PGN5zDN/d+tIrAZYnQS2gH8BoPIuB3Z9AoCLTzifnPvmOwW/e+/Wags/ApZiEfF2Po0InV5NeJAyoIpaGhlwjqqOWXm/GpCASAk9ZD8Ebnmy9RM71zDCgmvq/hPueKnbNTZdQ3TQdzEuSwxbWEHu16v5MbF7QtNzvFSFlllhgwqI2ccEljDbs18j3DUS2B1VTTAr/DLR3SVyCYbKBbRQIDAQABoycwJTAjBgNVHSUEHDAaBggrBgEFBQcDAQYIKwYBBQUHAwIGBFUdJQAwDQYJKoZIhvcNAQELBQADggEBADaqrfVH1FX0FLp99TG9fHOiOMD12vsIPANb9QbIADineFrSvUI3zIX56PpvMT+EApaLPcIYSwG1YziWT1oGDGkfyinofSRGl4JcC63slChUBfjlBZlXTIlc7CJA7CfzO6BW3SvO0GPF0NStCUD9Ou4oOVaIc3XrPzhIAp71cF9iLFnQUK1hiD9NhQUm5v2Nq+sQdjAxSlqigXnc+rB9+V8snCkr9x9q1cysq1ZyCRT55psa53Irqtc50T2PHA6kyzEVW51+yFaZa8z+WMoofr6ndx2DFI7n5+8jFGs9WoP+/zV8E/XK61iy+EdXVjXQYVcArjEzeIahn8QOd/hUcfo="
                        ],
                        "exp": 1599751946863,
                        "alg": "RS256",
                        "n": "EFZbw1Jw7dlz4Xrdj12pQlLVuEhyVaTziQp3LvspqxyACHQb8XSKFdKZaa1eBF8PGN5zDN_d-tIrAZYnQS2gH8BoPIuB3Z9AoCLTzifnPvmOwW_e-_Wags_ApZiEfF2Po0InV5NeJAyoIpaGhlwjqqOWXm_GpCASAk9ZD8Ebnmy9RM71zDCgmvq_hPueKnbNTZdQ3TQdzEuSwxbWEHu16v5MbF7QtNzvFSFlllhgwqI2ccEljDbs18j3DUS2B1VTTAr_DLR3SVyCYbKBbRQ"
                      }
      responses:
        "201":
          description: Created
          content:
            application/json:
              schema:
                $ref: '#/components/schemas/JSONWebKey'
              examples:
                Response json example:
                  description: Response json example
                  value: |
                    {
                        "kid": "1230bfb-276a-44aa-a97d-667b57587108_sig_rs256",
                        "kty": "RSA",
                        "use": "sig",
                        "alg": "RS256",
                        "exp": 1599751946863,
                        "x5c": [
                            "A0GCSqGSIb3DQEBCwUAMCExHzAdBgNVBAMMFm94QXV0aCBDQSBDZXJ0aWZpY2F0ZXMwHhcNMjAwOTA4MTUzMjE3WhcNMjAwOTEwMTUzMjI2WjAhMR8wHQYDVQQDDBZveEF1dGggQ0EgQ2VydGlmaWNhdGVzMIIBIjANBgkqhkiG9w0BAQEFAAOCAQ8AMIIBCgKCAQEAzj1NEHyGk/ywG25py2s/zVVrRggzRO0jE6VOUvqUzsEJwt1aszQ4onFu6vgtjNwq2ZmEFZbw1Jw7dlz4Xrdj12pQlLVuEhyVaTziQp3LvspqxyACHQb8XSKFdKZaa1eBF8PGN5zDN/d+tIrAZYnQS2gH8BoPIuB3Z9AoCLTzifnPvmOwW/e+/Wags/ApZiEfF2Po0InV5NeJAyoIpaGhlwjqqOWXm/GpCASAk9ZD8Ebnmy9RM71zDCgmvq/hPueKnbNTZdQ3TQdzEuSwxbWEHu16v5MbF7QtNzvFSFlllhgwqI2ccEljDbs18j3DUS2B1VTTAr/DLR3SVyCYbKBbRQIDAQABoycwJTAjBgNVHSUEHDAaBggrBgEFBQcDAQYIKwYBBQUHAwIGBFUdJQAwDQYJKoZIhvcNAQELBQADggEBADaqrfVH1FX0FLp99TG9fHOiOMD12vsIPANb9QbIADineFrSvUI3zIX56PpvMT+EApaLPcIYSwG1YziWT1oGDGkfyinofSRGl4JcC63slChUBfjlBZlXTIlc7CJA7CfzO6BW3SvO0GPF0NStCUD9Ou4oOVaIc3XrPzhIAp71cF9iLFnQUK1hiD9NhQUm5v2Nq+sQdjAxSlqigXnc+rB9+V8snCkr9x9q1cysq1ZyCRT55psa53Irqtc50T2PHA6kyzEVW51+yFaZa8z+WMoofr6ndx2DFI7n5+8jFGs9WoP+/zV8E/XK61iy+EdXVjXQYVcArjEzeIahn8QOd/hUcfo="
                        ],
                        "n": "EFZbw1Jw7dlz4Xrdj12pQlLVuEhyVaTziQp3LvspqxyACHQb8XSKFdKZaa1eBF8PGN5zDN_d-tIrAZYnQS2gH8BoPIuB3Z9AoCLTzifnPvmOwW_e-_Wags_ApZiEfF2Po0InV5NeJAyoIpaGhlwjqqOWXm_GpCASAk9ZD8Ebnmy9RM71zDCgmvq_hPueKnbNTZdQ3TQdzEuSwxbWEHu16v5MbF7QtNzvFSFlllhgwqI2ccEljDbs18j3DUS2B1VTTAr_DLR3SVyCYbKBbRQ",
                        "e": "AQAB"
                    }
        "401":
          description: Unauthorized
        "406":
          description: Not Acceptable
        "500":
          description: InternalServerError
      security:
      - oauth2:
        - https://jans.io/oauth/config/jwks.write
  /api/v1/config/database/ldap:
    get:
      tags:
      - Database - LDAP configuration
      summary: Gets list of existing LDAP configurations.
      description: Gets list of existing LDAP configurations.
      operationId: get-config-database-ldap
      responses:
        "200":
          description: Ok
          content:
            application/json:
              schema:
                type: array
                items:
                  $ref: '#/components/schemas/GluuLdapConfiguration'
              examples:
                Response json example:
                  description: Response json example
                  value: |
                    [
                        {
                            "configId": "auth_ldap_server",
                            "bindDN": "cn=directory manager",
                            "bindPassword": "password==",
                            "servers": [
                                "jans.server:1636"
                            ],
                            "maxConnections": 1000,
                            "useSSL": true,
                            "baseDNs": [
                                "ou=people,o=jans"
                            ],
                            "primaryKey": "uid",
                            "localPrimaryKey": "uid",
                            "useAnonymousBind": false,
                            "enabled": false,
                            "version": 0,
                            "level": 0
                        }
                    ]
        "401":
          description: Unauthorized
        "500":
          description: InternalServerError
      security:
      - oauth2:
        - https://jans.io/oauth/config/database/ldap.readonly
    put:
      tags:
      - Database - LDAP configuration
      summary: Updates LDAP configuration
      description: Updates LDAP configuration
      operationId: put-config-database-ldap
      requestBody:
        description: GluuLdapConfiguration object
        content:
          application/json:
            schema:
              $ref: '#/components/schemas/GluuLdapConfiguration'
            examples:
              Request json example:
                description: Request json example
                value: |
                  {
                      "configId": "auth_ldap_server",
                      "bindDN": "cn=directory manager",
                      "bindPassword": "axby+nlegh9DhpQ==",
                      "servers": [
                          "jans.server2:1636"
                      ],
                      "maxConnections": 1000,
                      "useSSL": true,
                      "baseDNs": [
                          "ou=people,o=jans"
                      ],
                      "primaryKey": "uid",
                      "localPrimaryKey": "uid",
                      "useAnonymousBind": false,
                      "enabled": false,
                      "version": 0,
                      "level": 0
                  }
      responses:
        "200":
          description: Ok
          content:
            application/json:
              schema:
                $ref: '#/components/schemas/GluuLdapConfiguration'
              examples:
                Response json example:
                  description: Response json example
                  value: |
                    {
                        "configId": "auth_ldap_server",
                        "bindDN": "cn=directory manager",
                        "bindPassword": "axby+nlegh9DhpQ==",
                        "servers": [
                            "jans.server2:1636"
                        ],
                        "maxConnections": 1000,
                        "useSSL": true,
                        "baseDNs": [
                            "ou=people,o=jans"
                        ],
                        "primaryKey": "uid",
                        "localPrimaryKey": "uid",
                        "useAnonymousBind": false,
                        "enabled": false,
                        "version": 0,
                        "level": 0
                    }
        "401":
          description: Unauthorized
        "404":
          description: Not Found
        "500":
          description: InternalServerError
      security:
      - oauth2:
        - https://jans.io/oauth/config/database/ldap.write
    post:
      tags:
      - Database - LDAP configuration
      summary: Adds a new LDAP configuration
      description: Adds a new LDAP configuration
      operationId: post-config-database-ldap
      requestBody:
        description: GluuLdapConfiguration object
        content:
          application/json:
            schema:
              $ref: '#/components/schemas/GluuLdapConfiguration'
            examples:
              Request json example:
                description: Request json example
                value: |
                  {
                      "configId": "auth_ldap_server",
                      "bindDN": "cn=directory manager",
                      "bindPassword": "axby+nlegh9DhpQ==",
                      "servers": [
                          "jans.server2:1636"
                      ],
                      "maxConnections": 1000,
                      "useSSL": true,
                      "baseDNs": [
                          "ou=people,o=jans"
                      ],
                      "primaryKey": "uid",
                      "localPrimaryKey": "uid",
                      "useAnonymousBind": false,
                      "enabled": false,
                      "version": 0,
                      "level": 0
                  }
      responses:
        "201":
          description: Created
          content:
            application/json:
              schema:
                $ref: '#/components/schemas/GluuLdapConfiguration'
              examples:
                Response json example:
                  description: Response json example
                  value: |
                    {
                        "configId": "auth_ldap_server",
                        "bindDN": "cn=directory manager",
                        "bindPassword": "axby+nlegh9DhpQ==",
                        "servers": [
                            "jans.server2:1636"
                        ],
                        "maxConnections": 1000,
                        "useSSL": true,
                        "baseDNs": [
                            "ou=people,o=jans"
                        ],
                        "primaryKey": "uid",
                        "localPrimaryKey": "uid",
                        "useAnonymousBind": false,
                        "enabled": false,
                        "version": 0,
                        "level": 0
                    }
        "401":
          description: Unauthorized
        "406":
          description: Not Acceptable
        "500":
          description: InternalServerError
      security:
      - oauth2:
        - https://jans.io/oauth/config/database/ldap.write
  /api/v1/config/database/ldap/{name}:
    get:
      tags:
      - Database - LDAP configuration
      summary: Gets an LDAP configuration by name.
      description: Gets an LDAP configuration by name.
      operationId: get-config-database-ldap-by-name
      parameters:
      - name: name
        in: path
        description: Name of LDAP configuration
        required: true
        schema:
          type: string
      responses:
        "200":
          description: Ok
          content:
            application/json:
              schema:
                $ref: '#/components/schemas/GluuLdapConfiguration'
              examples:
                Response json example:
                  description: Response json example
                  value: |
                    {
                        "configId": "auth_ldap_server",
                        "bindDN": "cn=directory manager",
                        "bindPassword": "axby+nlegh9DhpQ==",
                        "servers": [
                            "jans.server2:1636"
                        ],
                        "maxConnections": 1000,
                        "useSSL": true,
                        "baseDNs": [
                            "ou=people,o=jans"
                        ],
                        "primaryKey": "uid",
                        "localPrimaryKey": "uid",
                        "useAnonymousBind": false,
                        "enabled": false,
                        "version": 0,
                        "level": 0
                    }
        "401":
          description: Unauthorized
        "500":
          description: InternalServerError
      security:
      - oauth2:
        - https://jans.io/oauth/config/database/ldap.readonly
    delete:
      tags:
      - Database - LDAP configuration
      summary: Deletes an LDAP configuration
      description: Deletes an LDAP configuration
      operationId: delete-config-database-ldap-by-name
      parameters:
      - name: name
        in: path
        required: true
        schema:
          type: string
      responses:
        "204":
          description: No Content
          content:
            application/json:
              schema:
                $ref: '#/components/schemas/GluuLdapConfiguration'
        "401":
          description: Unauthorized
        "404":
          description: Not Found
        "500":
          description: InternalServerError
      security:
      - oauth2:
        - https://jans.io/oauth/config/database/ldap.delete
    patch:
      tags:
      - Database - LDAP configuration
      summary: Patches a LDAP configuration by name
      description: Patches a LDAP configuration by name
      operationId: patch-config-database-ldap-by-name
      parameters:
      - name: name
        in: path
        description: Name of LDAP configuration
        required: true
        schema:
          type: string
      requestBody:
        description: JsonPatch object
        content:
          application/json-patch+json:
            schema:
              type: array
              items:
                $ref: '#/components/schemas/JsonPatch'
            examples:
              Request json example:
                description: Request json example
                value: example/auth/database/ldap/ldap-patch
      responses:
        "200":
          description: Ok
          content:
            application/json:
              schema:
                $ref: '#/components/schemas/GluuLdapConfiguration'
              examples:
                Response json example:
                  description: Response json example
                  value: |
                    {
                        "configId": "auth_ldap_server",
                        "bindDN": "cn=directory manager",
                        "bindPassword": "axby+nlegh9DhpQ==",
                        "servers": [
                            "jans.server2:1636"
                        ],
                        "maxConnections": 1000,
                        "useSSL": true,
                        "baseDNs": [
                            "ou=people,o=jans"
                        ],
                        "primaryKey": "uid",
                        "localPrimaryKey": "uid",
                        "useAnonymousBind": false,
                        "enabled": false,
                        "version": 0,
                        "level": 0
                    }
        "401":
          description: Unauthorized
        "404":
          description: Not Found
        "500":
          description: InternalServerError
      security:
      - oauth2:
        - https://jans.io/oauth/config/database/ldap.write
  /api/v1/config/database/ldap/test:
    post:
      tags:
      - Database - LDAP configuration
      summary: Tests an LDAP configuration
      description: Tests an LDAP configuration
      operationId: post-config-database-ldap-test
      requestBody:
        description: GluuLdapConfiguration object
        content:
          application/json:
            schema:
              $ref: '#/components/schemas/GluuLdapConfiguration'
            examples:
              Request json example:
                description: Request json example
                value: "[{ \"op\": \"replace\", \"path\": \"/maxConnections\", \"\
                  value\":800}] \n"
      responses:
        "200":
          description: Ok
          content:
            application/json:
              schema:
                type: boolean
                description: boolean value true if successful
        "401":
          description: Unauthorized
        "500":
          description: InternalServerError
      security:
      - oauth2:
        - https://jans.io/oauth/config/database/ldap.readonly
  /api/v1/logging:
    get:
      tags:
      - Configuration – Logging
      summary: Returns Jans Authorization Server logging settings
      description: Returns Jans Authorization Server logging settings
      operationId: get-config-logging
      responses:
        "200":
          description: Ok
          content:
            application/json:
              schema:
                $ref: '#/components/schemas/Logging'
              examples:
                Response json example:
                  description: Response json example
                  value: |
                    {
                        "loggingLevel": "TRACE",
                        "loggingLayout": "text",
                        "httpLoggingEnabled": false,
                        "disableJdkLogger": true,
                        "enabledOAuthAuditLogging": false
                    }
        "401":
          description: Unauthorized
        "500":
          description: InternalServerError
      security:
      - oauth2:
        - https://jans.io/oauth/config/logging.readonly
    put:
      tags:
      - Configuration – Logging
      summary: Updates Jans Authorization Server logging settings
      description: Updates Jans Authorization Server logging settings
      operationId: put-config-logging
      requestBody:
        description: Logging object
        content:
          application/json:
            schema:
              $ref: '#/components/schemas/Logging'
            examples:
              Request json example:
                description: Request json example
                value: |
                  {
                      "loggingLevel": "TRACE",
                      "loggingLayout": "text",
                      "httpLoggingEnabled": false,
                      "disableJdkLogger": true,
                      "enabledOAuthAuditLogging": false
                  }
      responses:
        "200":
          description: Ok
          content:
            application/json:
              schema:
                $ref: '#/components/schemas/Logging'
              examples:
                Response json example:
                  description: Response json example
                  value: |
                    {
                        "loggingLevel": "TRACE",
                        "loggingLayout": "text",
                        "httpLoggingEnabled": false,
                        "disableJdkLogger": true,
                        "enabledOAuthAuditLogging": false
                    }
        "401":
          description: Unauthorized
        "500":
          description: InternalServerError
      security:
      - oauth2:
        - https://jans.io/oauth/config/logging.write
  /api/v1/org:
    get:
      tags:
      - Organization Configuration
      summary: Retrieves organization configuration
      description: Retrieves organization configuration
      operationId: get-organization-config
      responses:
        "200":
          description: Ok
          content:
            application/json:
              schema:
                $ref: '#/components/schemas/GluuOrganization'
              examples:
                Response json example:
                  description: Response json example
                  value: |
                    {
                        "dn": "o=jans",
                        "displayName": "Jans Server",
                        "description": "Welcome to oxTrust!",
                        "organization": "jans",
                        "managerGroup": "inum=60B7,ou=groups,o=jans",
                        "themeColor": "166309",
                        "shortName": "Jans Server",
                        "organizationTitle": "Gluu",
                        "baseDn": "o=jans"
                    }
        "401":
          description: Unauthorized
        "500":
          description: InternalServerError
      security:
      - oauth2:
        - https://jans.io/oauth/config/organization.readonly
    patch:
      tags:
      - Organization Configuration
      summary: Patch organization configuration
      description: Patch organization configuration
      operationId: patch-organization-config
      requestBody:
        description: String representing JsonPatch request.
        content:
          application/json-patch+json:
            schema:
              type: array
              items:
                $ref: '#/components/schemas/JsonPatch'
            examples:
              Request json example:
                description: Request json example
                value: "[\n    { \"op\": \"add\", \"path\": \"/customMessages\", \"\
                  value\": [\"customMessages1\",\"customMessages2\"] },\n    { \"\
                  op\": \"add\", \"path\": \"/jsFaviconPath\", \"value\": \"/opt/jans/jetty/jans-auth/custom/static\"\
                  \ }\n] \n"
      responses:
        "200":
          description: Ok
          content:
            application/json:
              schema:
                $ref: '#/components/schemas/GluuOrganization'
              examples:
                Response json example:
                  description: Response json example
                  value: |
                    {
                        "dn": "o=jans",
                        "displayName": "Jans Server",
                        "description": "Welcome to oxTrust!",
                        "organization": "jans",
                        "managerGroup": "inum=60B7,ou=groups,o=jans",
                        "themeColor": "166309",
                        "shortName": "Jans Server",
                        "customMessages": [
                            "customMessages1",
                            "customMessages2"
                        ],
                        "jsFaviconPath": "/opt/jans/jetty/jans-auth/custom/static",
                        "organizationTitle": "Gluu",
                        "baseDn": "o=jans"
                    }
        "401":
          description: Unauthorized
        "500":
          description: InternalServerError
      security:
      - oauth2:
        - https://jans.io/oauth/config/organization.write
  /api/v1/plugin:
    get:
      tags:
      - Plugins
      summary: Gets list of Plugins
      description: Gets list of Plugins
      operationId: get-plugins
      responses:
        "200":
          description: Ok
          content:
            application/json:
              schema:
                type: array
                items:
                  $ref: '#/components/schemas/PluginConf'
              examples:
                Response example:
                  description: Response example
                  value: |
                    [
                        {
                            "name": "fido2",
                            "description": "fido2 plugin"
                        },
                        {
                            "name": "scim",
                            "description": "scim plugin"
                        },
                        {
                            "name": "user-management",
                            "description": "user-management plugin"
                        }
                    ]
        "401":
          description: Unauthorized
        "500":
          description: InternalServerError
      security:
      - oauth2:
        - https://jans.io/oauth/config/plugin.readonly
  /api/v1/plugin/{pluginName}:
    get:
      tags:
      - Plugins
      summary: Get plugin by name
      description: Get plugin by name
      operationId: get-plugin-by-name
      parameters:
      - name: pluginName
        in: path
        description: Plugin name
        required: true
        schema:
          type: string
      responses:
        "200":
          description: Ok
          content:
            application/json:
              schema:
                type: boolean
        "401":
          description: Unauthorized
        "500":
          description: InternalServerError
      security:
      - oauth2:
        - https://jans.io/oauth/config/plugin.readonly
  /api/v1/scopes:
    get:
      tags:
      - OAuth - Scopes
      summary: Gets list of Scopes
      description: Gets list of Scopes
      operationId: get-oauth-scopes
      parameters:
      - name: type
        in: query
        description: Scope type
        schema:
          type: string
          default: ""
      - name: limit
        in: query
        description: Search size - max size of the results to return
        schema:
          type: integer
          format: int32
          default: 50
      - name: pattern
        in: query
        description: Search pattern
        schema:
          type: string
          default: ""
      - name: startIndex
        in: query
        description: The 1-based index of the first query result
        schema:
          type: integer
          format: int32
          default: 0
      - name: sortBy
        in: query
        description: Attribute whose value will be used to order the returned response
        schema:
          type: string
          default: inum
      - name: sortOrder
        in: query
        description: Order in which the sortBy param is applied. Allowed values are
          "ascending" and "descending"
        schema:
          type: string
          default: ascending
      - name: withAssociatedClients
        in: query
        description: Boolean fag to indicate if clients associated with the scope
          are to be returned
        schema:
          type: boolean
          default: false
      - name: fieldValuePair
        in: query
        description: Field and value pair for seraching
        schema:
          type: string
          default: ""
        examples:
          Field value example:
            description: Field value example
            value: "scopeType=spontaneous,defaultScope=true"
      responses:
        "200":
          description: Ok
          content:
            application/json:
              schema:
                $ref: '#/components/schemas/PagedResult'
              examples:
                Response json example:
                  description: Response json example
                  value: |
                    {
                        "start": 0,
                        "totalEntriesCount": 79,
                        "entriesCount": 2,
                        "entries": [
                            {
                                "dn": "inum=F0C4,ou=scopes,o=jans",
                                "inum": "F0C4",
                                "displayName": "authenticate_openid_connect",
                                "id": "openid",
                                "description": "Authenticate using OpenID Connect.",
                                "scopeType": "openid",
                                "defaultScope": true,
                                "attributes": {
                                    "showInConfigurationEndpoint": true
                                },
                                "creationDate": "2022-10-27T20:51:17",
                                "umaType": false,
                                "baseDn": "inum=F0C4,ou=scopes,o=jans"
                            },
                            {
                                "dn": "inum=43F1,ou=scopes,o=jans",
                                "inum": "43F1",
                                "displayName": "view_profile",
                                "id": "profile",
                                "description": "View your basic profile info.",
                                "scopeType": "openid",
                                "claims": [
                                    "inum=2B29,ou=attributes,o=jans",
                                    "inum=0C85,ou=attributes,o=jans",
                                    "inum=B4B0,ou=attributes,o=jans",
                                    "inum=A0E8,ou=attributes,o=jans",
                                    "inum=5EC6,ou=attributes,o=jans",
                                    "inum=B52A,ou=attributes,o=jans",
                                    "inum=64A0,ou=attributes,o=jans",
                                    "inum=EC3A,ou=attributes,o=jans",
                                    "inum=3B47,ou=attributes,o=jans",
                                    "inum=3692,ou=attributes,o=jans",
                                    "inum=98FC,ou=attributes,o=jans",
                                    "inum=A901,ou=attributes,o=jans",
                                    "inum=36D9,ou=attributes,o=jans",
                                    "inum=BE64,ou=attributes,o=jans",
                                    "inum=6493,ou=attributes,o=jans",
                                    "inum=4CF1,ou=attributes,o=jans",
                                    "inum=29DA,ou=attributes,o=jans"
                                ],
                                "defaultScope": true,
                                "attributes": {
                                    "showInConfigurationEndpoint": true
                                },
                                "creationDate": "2022-10-27T20:51:17",
                                "umaType": false,
                                "baseDn": "inum=43F1,ou=scopes,o=jans"
                            }
                        ]
                    }
        "401":
          description: Unauthorized
        "500":
          description: InternalServerError
      security:
      - oauth2:
        - https://jans.io/oauth/config/scopes.readonly
    put:
      tags:
      - OAuth - Scopes
      summary: Update Scope
      description: Update Scope
      operationId: put-oauth-scopes
      requestBody:
        description: Scope object
        content:
          application/json:
            schema:
              $ref: '#/components/schemas/Scope'
            examples:
              Request json example:
                description: Request json example
                value: |
                  {
                      "dn": "inum=9c4c6027-86b8-4afc-a68f-6b50579e6d21,ou=scopes,o=jans",
                      "inum": "9c4c6027-86b8-4afc-a68f-6b50579e6d21",
                      "displayName": "Test Display Scope 5",
                      "id": "Scope5",
                      "iconUrl": "http://google.com",
                      "description": "TEST Description for Scope 5",
                      "scopeType": "spontaneous",
                      "defaultScope": false,
                      "umaAuthorizationPolicies": [
                          "inum=2DAF-F9A5,ou=scripts,o=jans",
                          "inum=2DAF-F995,ou=scripts,o=jans"
                      ],
                      "attributes": {
                          "showInConfigurationEndpoint": true
                      },
                      "creatorId": "2000.99b53b02-dfa1-42cd-aaef-b940d58bb03f",
                      "creatorType": "user",
                      "creationDate": "2022-10-27T21:09:45",
                      "umaType": false,
                      "baseDn": "inum=9c4c6027-86b8-4afc-a68f-6b50579e6d21,ou=scopes,o=jans"
                  }
      responses:
        "200":
          description: Ok
          content:
            application/json:
              schema:
                $ref: '#/components/schemas/Scope'
              examples:
                Response json example:
                  description: Response json example
                  value: |
                    {
                        "dn": "inum=9c4c6027-86b8-4afc-a68f-6b50579e6d21,ou=scopes,o=jans",
                        "inum": "9c4c6027-86b8-4afc-a68f-6b50579e6d21",
                        "displayName": "Test Display Scope 5",
                        "id": "Scope5",
                        "iconUrl": "http://google.com",
                        "description": "TEST Description for Scope 5",
                        "scopeType": "spontaneous",
                        "defaultScope": false,
                        "umaAuthorizationPolicies": [
                            "inum=2DAF-F9A5,ou=scripts,o=jans",
                            "inum=2DAF-F995,ou=scripts,o=jans"
                        ],
                        "attributes": {
                            "showInConfigurationEndpoint": true
                        },
                        "creatorId": "2000.99b53b02-dfa1-42cd-aaef-b940d58bb03f",
                        "creatorType": "user",
                        "creationDate": "2022-10-27T21:09:45",
                        "umaType": false,
                        "baseDn": "inum=9c4c6027-86b8-4afc-a68f-6b50579e6d21,ou=scopes,o=jans"
                    }
        "401":
          description: Unauthorized
        "404":
          description: Not Found
        "500":
          description: InternalServerError
      security:
      - oauth2:
        - https://jans.io/oauth/config/scopes.write
    post:
      tags:
      - OAuth - Scopes
      summary: Create Scope
      description: Create Scope
      operationId: post-oauth-scopes
      requestBody:
        description: Scope object
        content:
          application/json:
            schema:
              $ref: '#/components/schemas/Scope'
            examples:
              Request json example:
                description: Request json example
                value: |
                  {
                      "claims": [],
                      "dynamicScopeScripts": [],
                      "defaultScope": false,
                      "attributes": {
                          "spontaneousClientScopes": [],
                          "showInConfigurationEndpoint": true
                      },
                      "id": "Scope5",
                      "displayName": "Test Display Scope 5",
                      "description": "TEST Description for Scope 5",
                      "scopeType": "spontaneous",
                      "iconUrl": "http://google.com",
                      "umaAuthorizationPolicies": [
                          "inum=2DAF-F9A5,ou=scripts,o=jans",
                          "inum=2DAF-F995,ou=scripts,o=jans"
                      ],
                      "creatorType": "user",
                      "creatorId": "2000.99b53b02-dfa1-42cd-aaef-b940d58bb03f"
                  }
      responses:
        "201":
          description: Created
          content:
            application/json:
              schema:
                $ref: '#/components/schemas/Scope'
              examples:
                Response json example:
                  description: Response json example
                  value: |
                    {
                        "dn": "inum=9c4c6027-86b8-4afc-a68f-6b50579e6d21,ou=scopes,o=jans",
                        "inum": "9c4c6027-86b8-4afc-a68f-6b50579e6d21",
                        "displayName": "Test Display Scope 5",
                        "id": "Scope5",
                        "iconUrl": "http://google.com",
                        "description": "TEST Description for Scope 5",
                        "scopeType": "spontaneous",
                        "defaultScope": false,
                        "umaAuthorizationPolicies": [
                            "inum=2DAF-F9A5,ou=scripts,o=jans",
                            "inum=2DAF-F995,ou=scripts,o=jans"
                        ],
                        "attributes": {
                            "showInConfigurationEndpoint": true
                        },
                        "creatorId": "2000.99b53b02-dfa1-42cd-aaef-b940d58bb03f",
                        "creatorType": "user",
                        "creationDate": "2022-10-27T21:09:45",
                        "umaType": false,
                        "baseDn": "inum=9c4c6027-86b8-4afc-a68f-6b50579e6d21,ou=scopes,o=jans"
                    }
        "401":
          description: Unauthorized
        "500":
          description: InternalServerError
      security:
      - oauth2:
        - https://jans.io/oauth/config/scopes.write
  /api/v1/scopes/{inum}:
    get:
      tags:
      - OAuth - Scopes
      summary: Get Scope by Inum
      description: Get Scope by Inum
      operationId: get-oauth-scopes-by-inum
      parameters:
      - name: inum
        in: path
        description: Scope identifier
        required: true
        schema:
          type: string
      - name: withAssociatedClients
        in: query
        schema:
          type: boolean
          default: false
      responses:
        "200":
          description: Ok
          content:
            application/json:
              schema:
                $ref: '#/components/schemas/CustomScope'
              examples:
                Response json example:
                  description: Response json example
                  value: |
                    {
                        "dn": "inum=764C,ou=scopes,o=jans",
                        "inum": "764C",
                        "displayName": "view_email_address",
                        "id": "email",
                        "description": "View your email address.",
                        "scopeType": "openid",
                        "claims": [
                            "inum=8F88,ou=attributes,o=jans",
                            "inum=CAE3,ou=attributes,o=jans"
                        ],
                        "defaultScope": true,
                        "attributes": {
                            "showInConfigurationEndpoint": true
                        },
                        "creationDate": "2022-10-27T20:58:29",
                        "clients": [
                            {
                                "dn": "inum=2000.7810d591-69d3-458c-9309-4268085fe71c,ou=clients,o=jans",
                                "deletable": false,
                                "clientSecret": "ec0mQbx1udmSEs6flUXquA==",
                                "frontChannelLogoutUri": "http://localhost:4100/logout",
                                "frontChannelLogoutSessionRequired": false,
                                "redirectUris": [
                                    "https://jans.server2/admin",
                                    "http://localhost:4100"
                                ],
                                "responseTypes": [
                                    "code"
                                ],
                                "grantTypes": [
                                    "authorization_code",
                                    "refresh_token",
                                    "client_credentials",
                                    "urn:ietf:params:oauth:grant-type:device_code"
                                ],
                                "applicationType": "web",
                                "clientName": {
                                    "values": {
                                        "": "Jans Role Based Client"
                                    },
                                    "value": "Jans Role Based Client",
                                    "languageTags": [
                                        ""
                                    ]
                                },
                                "logoUri": {},
                                "clientUri": {},
                                "policyUri": {},
                                "tosUri": {},
                                "subjectType": "pairwise",
                                "idTokenSignedResponseAlg": "RS256",
                                "userInfoSignedResponseAlg": "RS256",
                                "tokenEndpointAuthMethod": "client_secret_basic",
                                "postLogoutRedirectUris": [
                                    "http://localhost:4100",
                                    "https://jans.server2/admin"
                                ],
                                "scopes": [
                                    "inum=C4F7,ou=scopes,o=jans",
                                    "inum=C4F6,ou=scopes,o=jans",
                                    "inum=43F1,ou=scopes,o=jans",
                                    "inum=764C,ou=scopes,o=jans",
                                    "inum=F0C4,ou=scopes,o=jans"
                                ],
                                "trustedClient": false,
                                "persistClientAuthorizations": true,
                                "includeClaimsInIdToken": false,
                                "accessTokenLifetime": 2592000,
                                "customAttributes": [
                                    {
                                        "name": "displayName",
                                        "multiValued": false,
                                        "values": [
                                            "Jans Role Based Client"
                                        ],
                                        "value": "Jans Role Based Client",
                                        "displayValue": "Jans Role Based Client"
                                    }
                                ],
                                "customObjectClasses": [
                                    "top"
                                ],
                                "rptAsJwt": false,
                                "accessTokenAsJwt": true,
                                "accessTokenSigningAlg": "RS256",
                                "disabled": false,
                                "attributes": {
                                    "runIntrospectionScriptBeforeJwtCreation": true,
                                    "keepClientAuthorizationAfterExpiration": false,
                                    "allowSpontaneousScopes": false,
                                    "backchannelLogoutSessionRequired": false,
                                    "introspectionScripts": [
                                        "inum=A44E-4F3D,ou=scripts,o=jans"
                                    ],
                                    "parLifetime": 600,
                                    "requirePar": false,
                                    "jansDefaultPromptLogin": false
                                },
                                "tokenBindingSupported": false,
                                "authenticationMethod": "client_secret_basic",
                                "displayName": "Jans Role Based Client",
                                "baseDn": "inum=2000.7810d591-69d3-458c-9309-4268085fe71c,ou=clients,o=jans",
                                "inum": "2000.7810d591-69d3-458c-9309-4268085fe71c"
                            },
                            {
                                "dn": "inum=FF81-2D39,ou=clients,o=jans",
                                "clientSecret": "n7/ZG1jOL6RMR/USOmTAsg==",
                                "frontChannelLogoutSessionRequired": false,
                                "redirectUris": [
                                    "https://jans.server2/jans-auth-rp/home.htm",
                                    "https://client.example.com/cb",
                                    "https://client.example.com/cb1",
                                    "https://client.example.com/cb2"
                                ],
                                "claimRedirectUris": [
                                    "https://jans.server2/jans-auth/restv1/uma/gather_claims"
                                ],
                                "responseTypes": [
                                    "token",
                                    "code",
                                    "id_token"
                                ],
                                "grantTypes": [
                                    "authorization_code",
                                    "implicit",
                                    "refresh_token",
                                    "client_credentials"
                                ],
                                "applicationType": "web",
                                "clientName": {
                                    "values": {
                                        "": "Jans Test Client (don't remove)"
                                    },
                                    "value": "Jans Test Client (don't remove)",
                                    "languageTags": [
                                        ""
                                    ]
                                },
                                "logoUri": {},
                                "clientUri": {},
                                "policyUri": {},
                                "tosUri": {},
                                "subjectType": "public",
                                "idTokenSignedResponseAlg": "RS256",
                                "tokenEndpointAuthMethod": "client_secret_basic",
                                "scopes": [
                                    "inum=F0C4,ou=scopes,o=jans",
                                    "inum=10B2,ou=scopes,o=jans",
                                    "inum=764C,ou=scopes,o=jans",
                                    "inum=43F1,ou=scopes,o=jans",
                                    "inum=341A,ou=scopes,o=jans",
                                    "inum=6D99,ou=scopes,o=jans"
                                ],
                                "trustedClient": true,
                                "persistClientAuthorizations": false,
                                "includeClaimsInIdToken": false,
                                "customAttributes": [
                                    {
                                        "name": "displayName",
                                        "multiValued": false,
                                        "values": [
                                            "Jans Test Client (don't remove)"
                                        ],
                                        "value": "Jans Test Client (don't remove)",
                                        "displayValue": "Jans Test Client (don't remove)"
                                    }
                                ],
                                "customObjectClasses": [
                                    "top"
                                ],
                                "rptAsJwt": false,
                                "accessTokenAsJwt": false,
                                "disabled": false,
                                "attributes": {
                                    "runIntrospectionScriptBeforeJwtCreation": false,
                                    "keepClientAuthorizationAfterExpiration": false,
                                    "allowSpontaneousScopes": false,
                                    "backchannelLogoutSessionRequired": false,
                                    "parLifetime": 600,
                                    "requirePar": false,
                                    "jansDefaultPromptLogin": false
                                },
                                "tokenBindingSupported": false,
                                "authenticationMethod": "client_secret_basic",
                                "displayName": "Jans Test Client (don't remove)",
                                "baseDn": "inum=FF81-2D39,ou=clients,o=jans",
                                "inum": "FF81-2D39"
                            },
                            {
                                "dn": "inum=b3c1d295-42e5-425e-b021-7b2fd3206437,ou=clients,o=jans",
                                "deletable": false,
                                "clientSecret": "5LIyGKo7kTLfWxBi0wSVAbxpB98Q70/Fr2NWMHnpEOiWHLFAQXwqNQ==",
                                "frontChannelLogoutSessionRequired": false,
                                "redirectUris": [
                                    "https://abc,com"
                                ],
                                "responseTypes": [
                                    "code"
                                ],
                                "grantTypes": [
                                    "refresh_token",
                                    "authorization_code"
                                ],
                                "applicationType": "web",
                                "clientName": {
                                    "values": {
                                        "": "test1234"
                                    },
                                    "value": "test1234",
                                    "languageTags": [
                                        ""
                                    ]
                                },
                                "logoUri": {},
                                "clientUri": {},
                                "policyUri": {},
                                "tosUri": {},
                                "subjectType": "public",
                                "tokenEndpointAuthMethod": "client_secret_basic",
                                "scopes": [
                                    "inum=764C,ou=scopes,o=jans",
                                    "inum=43F1,ou=scopes,o=jans",
                                    "inum=C17A,ou=scopes,o=jans"
                                ],
                                "trustedClient": false,
                                "persistClientAuthorizations": false,
                                "includeClaimsInIdToken": false,
                                "customAttributes": [
                                    {
                                        "name": "displayName",
                                        "multiValued": false,
                                        "values": [
                                            "test1234"
                                        ],
                                        "value": "test1234",
                                        "displayValue": "test1234"
                                    }
                                ],
                                "customObjectClasses": [
                                    "top",
                                    "jansClntCustomAttributes"
                                ],
                                "rptAsJwt": false,
                                "accessTokenAsJwt": false,
                                "disabled": false,
                                "attributes": {
                                    "runIntrospectionScriptBeforeJwtCreation": false,
                                    "keepClientAuthorizationAfterExpiration": false,
                                    "allowSpontaneousScopes": false,
                                    "backchannelLogoutSessionRequired": false,
                                    "parLifetime": 600,
                                    "requirePar": false,
                                    "jansDefaultPromptLogin": false
                                },
                                "backchannelUserCodeParameter": false,
                                "description": "test1234",
                                "tokenBindingSupported": false,
                                "authenticationMethod": "client_secret_basic",
                                "displayName": "test1234",
                                "baseDn": "inum=b3c1d295-42e5-425e-b021-7b2fd3206437,ou=clients,o=jans",
                                "inum": "b3c1d295-42e5-425e-b021-7b2fd3206437"
                            },
                            {
                                "dn": "inum=1bb91a73-6899-440f-ac27-c04429671522,ou=clients,o=jans",
                                "deletable": false,
                                "clientSecret": "Xi1+z0Ey8UDbtxsRYL3HAeneTCIEndWVeWEzS4dB2Is0iyupSjXr1w==",
                                "frontChannelLogoutSessionRequired": false,
                                "redirectUris": [
                                    "https://abc,com"
                                ],
                                "responseTypes": [
                                    "code"
                                ],
                                "grantTypes": [
                                    "refresh_token",
                                    "authorization_code"
                                ],
                                "applicationType": "web",
                                "clientName": {
                                    "values": {
                                        "": "test12345"
                                    },
                                    "value": "test12345",
                                    "languageTags": [
                                        ""
                                    ]
                                },
                                "logoUri": {},
                                "clientUri": {},
                                "policyUri": {},
                                "tosUri": {},
                                "subjectType": "public",
                                "tokenEndpointAuthMethod": "client_secret_basic",
                                "scopes": [
                                    "inum=764C,ou=scopes,o=jans",
                                    "inum=43F1,ou=scopes,o=jans",
                                    "inum=C17A,ou=scopes,o=jans"
                                ],
                                "trustedClient": false,
                                "persistClientAuthorizations": false,
                                "includeClaimsInIdToken": false,
                                "customAttributes": [
                                    {
                                        "name": "displayName",
                                        "multiValued": false,
                                        "values": [
                                            "test12345"
                                        ],
                                        "value": "test12345",
                                        "displayValue": "test12345"
                                    }
                                ],
                                "customObjectClasses": [
                                    "top",
                                    "jansClntCustomAttributes"
                                ],
                                "rptAsJwt": false,
                                "accessTokenAsJwt": false,
                                "disabled": false,
                                "attributes": {
                                    "runIntrospectionScriptBeforeJwtCreation": false,
                                    "keepClientAuthorizationAfterExpiration": false,
                                    "allowSpontaneousScopes": false,
                                    "backchannelLogoutSessionRequired": false,
                                    "parLifetime": 600,
                                    "requirePar": false,
                                    "jansDefaultPromptLogin": false
                                },
                                "backchannelUserCodeParameter": false,
                                "description": "test12345",
                                "tokenBindingSupported": false,
                                "authenticationMethod": "client_secret_basic",
                                "displayName": "test12345",
                                "baseDn": "inum=1bb91a73-6899-440f-ac27-c04429671522,ou=clients,o=jans",
                                "inum": "1bb91a73-6899-440f-ac27-c04429671522"
                            }
                        ],
                        "umaType": false,
                        "baseDn": "inum=764C,ou=scopes,o=jans"
                    }
        "401":
          description: Unauthorized
        "404":
          description: Not Found
        "500":
          description: InternalServerError
      security:
      - oauth2:
        - https://jans.io/oauth/config/scopes.readonly
    delete:
      tags:
      - OAuth - Scopes
      summary: Delete Scope
      description: Delete Scope
      operationId: delete-oauth-scopes-by-inum
      parameters:
      - name: inum
        in: path
        description: Scope identifier
        required: true
        schema:
          type: string
      responses:
        "204":
          description: No Content
        "401":
          description: Unauthorized
        "404":
          description: Not Found
        "500":
          description: InternalServerError
      security:
      - oauth2:
        - https://jans.io/oauth/config/scopes.delete
    patch:
      tags:
      - OAuth - Scopes
      summary: Patch Scope
      description: Patch Scope
      operationId: patch-oauth-scopes-by-id
      parameters:
      - name: inum
        in: path
        description: Scope identifier
        required: true
        schema:
          type: string
      requestBody:
        description: String representing patch-document.
        content:
          application/json-patch+json:
            schema:
              type: array
              items:
                $ref: '#/components/schemas/JsonPatch'
            examples:
              Request json example:
                description: Request json example
                value: |2

                  [{ "op": "replace", "path": "/umaAuthorizationPolicies", "value": ["inum=2DAF-F995,ou=scripts,o=jans"] }]
      responses:
        "200":
          description: Ok
          content:
            application/json:
              schema:
                $ref: '#/components/schemas/Scope'
              examples:
                Response json example:
                  description: Response json example
                  value: |
                    {
                        "dn": "inum=9c4c6027-86b8-4afc-a68f-6b50579e6d21,ou=scopes,o=jans",
                        "inum": "9c4c6027-86b8-4afc-a68f-6b50579e6d21",
                        "displayName": "Test Display Scope 5",
                        "id": "Scope5",
                        "iconUrl": "http://google.com",
                        "description": "TEST Description for Scope 5",
                        "scopeType": "spontaneous",
                        "defaultScope": false,
                        "umaAuthorizationPolicies": [
                            "inum=2DAF-F9A5,ou=scripts,o=jans",
                            "inum=2DAF-F995,ou=scripts,o=jans"
                        ],
                        "attributes": {
                            "showInConfigurationEndpoint": true
                        },
                        "creatorId": "2000.99b53b02-dfa1-42cd-aaef-b940d58bb03f",
                        "creatorType": "user",
                        "creationDate": "2022-10-27T21:09:45",
                        "umaType": false,
                        "baseDn": "inum=9c4c6027-86b8-4afc-a68f-6b50579e6d21,ou=scopes,o=jans"
                    }
        "401":
          description: Unauthorized
        "404":
          description: Not Found
        "500":
          description: InternalServerError
      security:
      - oauth2:
        - https://jans.io/oauth/config/scopes.write
  /api/v1/scopes/creator/{creatorId}:
    get:
      tags:
      - OAuth - Scopes
      summary: Get Scope by creatorId
      description: Get Scope by creatorId
      operationId: get-scope-by-creator
      parameters:
      - name: creatorId
        in: path
        description: Id of the scope creator. If creator is client then client_id
          if user then user_id
        required: true
        schema:
          type: string
      responses:
        "200":
          description: Ok
          content:
            application/json:
              schema:
                type: array
                items:
                  $ref: '#/components/schemas/CustomScope'
              examples:
                Response json example:
                  description: Response json example
                  value: |
                    {
                        "dn": "inum=764C,ou=scopes,o=jans",
                        "inum": "764C",
                        "displayName": "view_email_address",
                        "id": "email",
                        "description": "View your email address.",
                        "scopeType": "openid",
                        "claims": [
                            "inum=8F88,ou=attributes,o=jans",
                            "inum=CAE3,ou=attributes,o=jans"
                        ],
                        "defaultScope": true,
                        "attributes": {
                            "showInConfigurationEndpoint": true
                        },
                        "creationDate": "2022-10-27T20:58:29",
                        "clients": [
                            {
                                "dn": "inum=2000.7810d591-69d3-458c-9309-4268085fe71c,ou=clients,o=jans",
                                "deletable": false,
                                "clientSecret": "ec0mQbx1udmSEs6flUXquA==",
                                "frontChannelLogoutUri": "http://localhost:4100/logout",
                                "frontChannelLogoutSessionRequired": false,
                                "redirectUris": [
                                    "https://jans.server2/admin",
                                    "http://localhost:4100"
                                ],
                                "responseTypes": [
                                    "code"
                                ],
                                "grantTypes": [
                                    "authorization_code",
                                    "refresh_token",
                                    "client_credentials",
                                    "urn:ietf:params:oauth:grant-type:device_code"
                                ],
                                "applicationType": "web",
                                "clientName": {
                                    "values": {
                                        "": "Jans Role Based Client"
                                    },
                                    "value": "Jans Role Based Client",
                                    "languageTags": [
                                        ""
                                    ]
                                },
                                "logoUri": {},
                                "clientUri": {},
                                "policyUri": {},
                                "tosUri": {},
                                "subjectType": "pairwise",
                                "idTokenSignedResponseAlg": "RS256",
                                "userInfoSignedResponseAlg": "RS256",
                                "tokenEndpointAuthMethod": "client_secret_basic",
                                "postLogoutRedirectUris": [
                                    "http://localhost:4100",
                                    "https://jans.server2/admin"
                                ],
                                "scopes": [
                                    "inum=C4F7,ou=scopes,o=jans",
                                    "inum=C4F6,ou=scopes,o=jans",
                                    "inum=43F1,ou=scopes,o=jans",
                                    "inum=764C,ou=scopes,o=jans",
                                    "inum=F0C4,ou=scopes,o=jans"
                                ],
                                "trustedClient": false,
                                "persistClientAuthorizations": true,
                                "includeClaimsInIdToken": false,
                                "accessTokenLifetime": 2592000,
                                "customAttributes": [
                                    {
                                        "name": "displayName",
                                        "multiValued": false,
                                        "values": [
                                            "Jans Role Based Client"
                                        ],
                                        "value": "Jans Role Based Client",
                                        "displayValue": "Jans Role Based Client"
                                    }
                                ],
                                "customObjectClasses": [
                                    "top"
                                ],
                                "rptAsJwt": false,
                                "accessTokenAsJwt": true,
                                "accessTokenSigningAlg": "RS256",
                                "disabled": false,
                                "attributes": {
                                    "runIntrospectionScriptBeforeJwtCreation": true,
                                    "keepClientAuthorizationAfterExpiration": false,
                                    "allowSpontaneousScopes": false,
                                    "backchannelLogoutSessionRequired": false,
                                    "introspectionScripts": [
                                        "inum=A44E-4F3D,ou=scripts,o=jans"
                                    ],
                                    "parLifetime": 600,
                                    "requirePar": false,
                                    "jansDefaultPromptLogin": false
                                },
                                "tokenBindingSupported": false,
                                "authenticationMethod": "client_secret_basic",
                                "displayName": "Jans Role Based Client",
                                "baseDn": "inum=2000.7810d591-69d3-458c-9309-4268085fe71c,ou=clients,o=jans",
                                "inum": "2000.7810d591-69d3-458c-9309-4268085fe71c"
                            },
                            {
                                "dn": "inum=FF81-2D39,ou=clients,o=jans",
                                "clientSecret": "n7/ZG1jOL6RMR/USOmTAsg==",
                                "frontChannelLogoutSessionRequired": false,
                                "redirectUris": [
                                    "https://jans.server2/jans-auth-rp/home.htm",
                                    "https://client.example.com/cb",
                                    "https://client.example.com/cb1",
                                    "https://client.example.com/cb2"
                                ],
                                "claimRedirectUris": [
                                    "https://jans.server2/jans-auth/restv1/uma/gather_claims"
                                ],
                                "responseTypes": [
                                    "token",
                                    "code",
                                    "id_token"
                                ],
                                "grantTypes": [
                                    "authorization_code",
                                    "implicit",
                                    "refresh_token",
                                    "client_credentials"
                                ],
                                "applicationType": "web",
                                "clientName": {
                                    "values": {
                                        "": "Jans Test Client (don't remove)"
                                    },
                                    "value": "Jans Test Client (don't remove)",
                                    "languageTags": [
                                        ""
                                    ]
                                },
                                "logoUri": {},
                                "clientUri": {},
                                "policyUri": {},
                                "tosUri": {},
                                "subjectType": "public",
                                "idTokenSignedResponseAlg": "RS256",
                                "tokenEndpointAuthMethod": "client_secret_basic",
                                "scopes": [
                                    "inum=F0C4,ou=scopes,o=jans",
                                    "inum=10B2,ou=scopes,o=jans",
                                    "inum=764C,ou=scopes,o=jans",
                                    "inum=43F1,ou=scopes,o=jans",
                                    "inum=341A,ou=scopes,o=jans",
                                    "inum=6D99,ou=scopes,o=jans"
                                ],
                                "trustedClient": true,
                                "persistClientAuthorizations": false,
                                "includeClaimsInIdToken": false,
                                "customAttributes": [
                                    {
                                        "name": "displayName",
                                        "multiValued": false,
                                        "values": [
                                            "Jans Test Client (don't remove)"
                                        ],
                                        "value": "Jans Test Client (don't remove)",
                                        "displayValue": "Jans Test Client (don't remove)"
                                    }
                                ],
                                "customObjectClasses": [
                                    "top"
                                ],
                                "rptAsJwt": false,
                                "accessTokenAsJwt": false,
                                "disabled": false,
                                "attributes": {
                                    "runIntrospectionScriptBeforeJwtCreation": false,
                                    "keepClientAuthorizationAfterExpiration": false,
                                    "allowSpontaneousScopes": false,
                                    "backchannelLogoutSessionRequired": false,
                                    "parLifetime": 600,
                                    "requirePar": false,
                                    "jansDefaultPromptLogin": false
                                },
                                "tokenBindingSupported": false,
                                "authenticationMethod": "client_secret_basic",
                                "displayName": "Jans Test Client (don't remove)",
                                "baseDn": "inum=FF81-2D39,ou=clients,o=jans",
                                "inum": "FF81-2D39"
                            },
                            {
                                "dn": "inum=b3c1d295-42e5-425e-b021-7b2fd3206437,ou=clients,o=jans",
                                "deletable": false,
                                "clientSecret": "5LIyGKo7kTLfWxBi0wSVAbxpB98Q70/Fr2NWMHnpEOiWHLFAQXwqNQ==",
                                "frontChannelLogoutSessionRequired": false,
                                "redirectUris": [
                                    "https://abc,com"
                                ],
                                "responseTypes": [
                                    "code"
                                ],
                                "grantTypes": [
                                    "refresh_token",
                                    "authorization_code"
                                ],
                                "applicationType": "web",
                                "clientName": {
                                    "values": {
                                        "": "test1234"
                                    },
                                    "value": "test1234",
                                    "languageTags": [
                                        ""
                                    ]
                                },
                                "logoUri": {},
                                "clientUri": {},
                                "policyUri": {},
                                "tosUri": {},
                                "subjectType": "public",
                                "tokenEndpointAuthMethod": "client_secret_basic",
                                "scopes": [
                                    "inum=764C,ou=scopes,o=jans",
                                    "inum=43F1,ou=scopes,o=jans",
                                    "inum=C17A,ou=scopes,o=jans"
                                ],
                                "trustedClient": false,
                                "persistClientAuthorizations": false,
                                "includeClaimsInIdToken": false,
                                "customAttributes": [
                                    {
                                        "name": "displayName",
                                        "multiValued": false,
                                        "values": [
                                            "test1234"
                                        ],
                                        "value": "test1234",
                                        "displayValue": "test1234"
                                    }
                                ],
                                "customObjectClasses": [
                                    "top",
                                    "jansClntCustomAttributes"
                                ],
                                "rptAsJwt": false,
                                "accessTokenAsJwt": false,
                                "disabled": false,
                                "attributes": {
                                    "runIntrospectionScriptBeforeJwtCreation": false,
                                    "keepClientAuthorizationAfterExpiration": false,
                                    "allowSpontaneousScopes": false,
                                    "backchannelLogoutSessionRequired": false,
                                    "parLifetime": 600,
                                    "requirePar": false,
                                    "jansDefaultPromptLogin": false
                                },
                                "backchannelUserCodeParameter": false,
                                "description": "test1234",
                                "tokenBindingSupported": false,
                                "authenticationMethod": "client_secret_basic",
                                "displayName": "test1234",
                                "baseDn": "inum=b3c1d295-42e5-425e-b021-7b2fd3206437,ou=clients,o=jans",
                                "inum": "b3c1d295-42e5-425e-b021-7b2fd3206437"
                            },
                            {
                                "dn": "inum=1bb91a73-6899-440f-ac27-c04429671522,ou=clients,o=jans",
                                "deletable": false,
                                "clientSecret": "Xi1+z0Ey8UDbtxsRYL3HAeneTCIEndWVeWEzS4dB2Is0iyupSjXr1w==",
                                "frontChannelLogoutSessionRequired": false,
                                "redirectUris": [
                                    "https://abc,com"
                                ],
                                "responseTypes": [
                                    "code"
                                ],
                                "grantTypes": [
                                    "refresh_token",
                                    "authorization_code"
                                ],
                                "applicationType": "web",
                                "clientName": {
                                    "values": {
                                        "": "test12345"
                                    },
                                    "value": "test12345",
                                    "languageTags": [
                                        ""
                                    ]
                                },
                                "logoUri": {},
                                "clientUri": {},
                                "policyUri": {},
                                "tosUri": {},
                                "subjectType": "public",
                                "tokenEndpointAuthMethod": "client_secret_basic",
                                "scopes": [
                                    "inum=764C,ou=scopes,o=jans",
                                    "inum=43F1,ou=scopes,o=jans",
                                    "inum=C17A,ou=scopes,o=jans"
                                ],
                                "trustedClient": false,
                                "persistClientAuthorizations": false,
                                "includeClaimsInIdToken": false,
                                "customAttributes": [
                                    {
                                        "name": "displayName",
                                        "multiValued": false,
                                        "values": [
                                            "test12345"
                                        ],
                                        "value": "test12345",
                                        "displayValue": "test12345"
                                    }
                                ],
                                "customObjectClasses": [
                                    "top",
                                    "jansClntCustomAttributes"
                                ],
                                "rptAsJwt": false,
                                "accessTokenAsJwt": false,
                                "disabled": false,
                                "attributes": {
                                    "runIntrospectionScriptBeforeJwtCreation": false,
                                    "keepClientAuthorizationAfterExpiration": false,
                                    "allowSpontaneousScopes": false,
                                    "backchannelLogoutSessionRequired": false,
                                    "parLifetime": 600,
                                    "requirePar": false,
                                    "jansDefaultPromptLogin": false
                                },
                                "backchannelUserCodeParameter": false,
                                "description": "test12345",
                                "tokenBindingSupported": false,
                                "authenticationMethod": "client_secret_basic",
                                "displayName": "test12345",
                                "baseDn": "inum=1bb91a73-6899-440f-ac27-c04429671522,ou=clients,o=jans",
                                "inum": "1bb91a73-6899-440f-ac27-c04429671522"
                            }
                        ],
                        "umaType": false,
                        "baseDn": "inum=764C,ou=scopes,o=jans"
                    }
        "401":
          description: Unauthorized
        "500":
          description: InternalServerError
      security:
      - oauth2:
        - https://jans.io/oauth/config/scopes.readonly
  /api/v1/scopes/type/{type}:
    get:
      tags:
      - OAuth - Scopes
      summary: Get Scope by type
      description: Get Scope by type
      operationId: get-scope-by-type
      parameters:
      - name: type
        in: path
        description: Type of the scope
        required: true
        schema:
          type: string
      responses:
        "200":
          description: Ok
          content:
            application/json:
              schema:
                type: array
                items:
                  $ref: '#/components/schemas/CustomScope'
              examples:
                Response json example:
                  description: Response json example
                  value: |
                    {
                        "dn": "inum=764C,ou=scopes,o=jans",
                        "inum": "764C",
                        "displayName": "view_email_address",
                        "id": "email",
                        "description": "View your email address.",
                        "scopeType": "openid",
                        "claims": [
                            "inum=8F88,ou=attributes,o=jans",
                            "inum=CAE3,ou=attributes,o=jans"
                        ],
                        "defaultScope": true,
                        "attributes": {
                            "showInConfigurationEndpoint": true
                        },
                        "creationDate": "2022-10-27T20:58:29",
                        "clients": [
                            {
                                "dn": "inum=2000.7810d591-69d3-458c-9309-4268085fe71c,ou=clients,o=jans",
                                "deletable": false,
                                "clientSecret": "ec0mQbx1udmSEs6flUXquA==",
                                "frontChannelLogoutUri": "http://localhost:4100/logout",
                                "frontChannelLogoutSessionRequired": false,
                                "redirectUris": [
                                    "https://jans.server2/admin",
                                    "http://localhost:4100"
                                ],
                                "responseTypes": [
                                    "code"
                                ],
                                "grantTypes": [
                                    "authorization_code",
                                    "refresh_token",
                                    "client_credentials",
                                    "urn:ietf:params:oauth:grant-type:device_code"
                                ],
                                "applicationType": "web",
                                "clientName": {
                                    "values": {
                                        "": "Jans Role Based Client"
                                    },
                                    "value": "Jans Role Based Client",
                                    "languageTags": [
                                        ""
                                    ]
                                },
                                "logoUri": {},
                                "clientUri": {},
                                "policyUri": {},
                                "tosUri": {},
                                "subjectType": "pairwise",
                                "idTokenSignedResponseAlg": "RS256",
                                "userInfoSignedResponseAlg": "RS256",
                                "tokenEndpointAuthMethod": "client_secret_basic",
                                "postLogoutRedirectUris": [
                                    "http://localhost:4100",
                                    "https://jans.server2/admin"
                                ],
                                "scopes": [
                                    "inum=C4F7,ou=scopes,o=jans",
                                    "inum=C4F6,ou=scopes,o=jans",
                                    "inum=43F1,ou=scopes,o=jans",
                                    "inum=764C,ou=scopes,o=jans",
                                    "inum=F0C4,ou=scopes,o=jans"
                                ],
                                "trustedClient": false,
                                "persistClientAuthorizations": true,
                                "includeClaimsInIdToken": false,
                                "accessTokenLifetime": 2592000,
                                "customAttributes": [
                                    {
                                        "name": "displayName",
                                        "multiValued": false,
                                        "values": [
                                            "Jans Role Based Client"
                                        ],
                                        "value": "Jans Role Based Client",
                                        "displayValue": "Jans Role Based Client"
                                    }
                                ],
                                "customObjectClasses": [
                                    "top"
                                ],
                                "rptAsJwt": false,
                                "accessTokenAsJwt": true,
                                "accessTokenSigningAlg": "RS256",
                                "disabled": false,
                                "attributes": {
                                    "runIntrospectionScriptBeforeJwtCreation": true,
                                    "keepClientAuthorizationAfterExpiration": false,
                                    "allowSpontaneousScopes": false,
                                    "backchannelLogoutSessionRequired": false,
                                    "introspectionScripts": [
                                        "inum=A44E-4F3D,ou=scripts,o=jans"
                                    ],
                                    "parLifetime": 600,
                                    "requirePar": false,
                                    "jansDefaultPromptLogin": false
                                },
                                "tokenBindingSupported": false,
                                "authenticationMethod": "client_secret_basic",
                                "displayName": "Jans Role Based Client",
                                "baseDn": "inum=2000.7810d591-69d3-458c-9309-4268085fe71c,ou=clients,o=jans",
                                "inum": "2000.7810d591-69d3-458c-9309-4268085fe71c"
                            },
                            {
                                "dn": "inum=FF81-2D39,ou=clients,o=jans",
                                "clientSecret": "n7/ZG1jOL6RMR/USOmTAsg==",
                                "frontChannelLogoutSessionRequired": false,
                                "redirectUris": [
                                    "https://jans.server2/jans-auth-rp/home.htm",
                                    "https://client.example.com/cb",
                                    "https://client.example.com/cb1",
                                    "https://client.example.com/cb2"
                                ],
                                "claimRedirectUris": [
                                    "https://jans.server2/jans-auth/restv1/uma/gather_claims"
                                ],
                                "responseTypes": [
                                    "token",
                                    "code",
                                    "id_token"
                                ],
                                "grantTypes": [
                                    "authorization_code",
                                    "implicit",
                                    "refresh_token",
                                    "client_credentials"
                                ],
                                "applicationType": "web",
                                "clientName": {
                                    "values": {
                                        "": "Jans Test Client (don't remove)"
                                    },
                                    "value": "Jans Test Client (don't remove)",
                                    "languageTags": [
                                        ""
                                    ]
                                },
                                "logoUri": {},
                                "clientUri": {},
                                "policyUri": {},
                                "tosUri": {},
                                "subjectType": "public",
                                "idTokenSignedResponseAlg": "RS256",
                                "tokenEndpointAuthMethod": "client_secret_basic",
                                "scopes": [
                                    "inum=F0C4,ou=scopes,o=jans",
                                    "inum=10B2,ou=scopes,o=jans",
                                    "inum=764C,ou=scopes,o=jans",
                                    "inum=43F1,ou=scopes,o=jans",
                                    "inum=341A,ou=scopes,o=jans",
                                    "inum=6D99,ou=scopes,o=jans"
                                ],
                                "trustedClient": true,
                                "persistClientAuthorizations": false,
                                "includeClaimsInIdToken": false,
                                "customAttributes": [
                                    {
                                        "name": "displayName",
                                        "multiValued": false,
                                        "values": [
                                            "Jans Test Client (don't remove)"
                                        ],
                                        "value": "Jans Test Client (don't remove)",
                                        "displayValue": "Jans Test Client (don't remove)"
                                    }
                                ],
                                "customObjectClasses": [
                                    "top"
                                ],
                                "rptAsJwt": false,
                                "accessTokenAsJwt": false,
                                "disabled": false,
                                "attributes": {
                                    "runIntrospectionScriptBeforeJwtCreation": false,
                                    "keepClientAuthorizationAfterExpiration": false,
                                    "allowSpontaneousScopes": false,
                                    "backchannelLogoutSessionRequired": false,
                                    "parLifetime": 600,
                                    "requirePar": false,
                                    "jansDefaultPromptLogin": false
                                },
                                "tokenBindingSupported": false,
                                "authenticationMethod": "client_secret_basic",
                                "displayName": "Jans Test Client (don't remove)",
                                "baseDn": "inum=FF81-2D39,ou=clients,o=jans",
                                "inum": "FF81-2D39"
                            },
                            {
                                "dn": "inum=b3c1d295-42e5-425e-b021-7b2fd3206437,ou=clients,o=jans",
                                "deletable": false,
                                "clientSecret": "5LIyGKo7kTLfWxBi0wSVAbxpB98Q70/Fr2NWMHnpEOiWHLFAQXwqNQ==",
                                "frontChannelLogoutSessionRequired": false,
                                "redirectUris": [
                                    "https://abc,com"
                                ],
                                "responseTypes": [
                                    "code"
                                ],
                                "grantTypes": [
                                    "refresh_token",
                                    "authorization_code"
                                ],
                                "applicationType": "web",
                                "clientName": {
                                    "values": {
                                        "": "test1234"
                                    },
                                    "value": "test1234",
                                    "languageTags": [
                                        ""
                                    ]
                                },
                                "logoUri": {},
                                "clientUri": {},
                                "policyUri": {},
                                "tosUri": {},
                                "subjectType": "public",
                                "tokenEndpointAuthMethod": "client_secret_basic",
                                "scopes": [
                                    "inum=764C,ou=scopes,o=jans",
                                    "inum=43F1,ou=scopes,o=jans",
                                    "inum=C17A,ou=scopes,o=jans"
                                ],
                                "trustedClient": false,
                                "persistClientAuthorizations": false,
                                "includeClaimsInIdToken": false,
                                "customAttributes": [
                                    {
                                        "name": "displayName",
                                        "multiValued": false,
                                        "values": [
                                            "test1234"
                                        ],
                                        "value": "test1234",
                                        "displayValue": "test1234"
                                    }
                                ],
                                "customObjectClasses": [
                                    "top",
                                    "jansClntCustomAttributes"
                                ],
                                "rptAsJwt": false,
                                "accessTokenAsJwt": false,
                                "disabled": false,
                                "attributes": {
                                    "runIntrospectionScriptBeforeJwtCreation": false,
                                    "keepClientAuthorizationAfterExpiration": false,
                                    "allowSpontaneousScopes": false,
                                    "backchannelLogoutSessionRequired": false,
                                    "parLifetime": 600,
                                    "requirePar": false,
                                    "jansDefaultPromptLogin": false
                                },
                                "backchannelUserCodeParameter": false,
                                "description": "test1234",
                                "tokenBindingSupported": false,
                                "authenticationMethod": "client_secret_basic",
                                "displayName": "test1234",
                                "baseDn": "inum=b3c1d295-42e5-425e-b021-7b2fd3206437,ou=clients,o=jans",
                                "inum": "b3c1d295-42e5-425e-b021-7b2fd3206437"
                            },
                            {
                                "dn": "inum=1bb91a73-6899-440f-ac27-c04429671522,ou=clients,o=jans",
                                "deletable": false,
                                "clientSecret": "Xi1+z0Ey8UDbtxsRYL3HAeneTCIEndWVeWEzS4dB2Is0iyupSjXr1w==",
                                "frontChannelLogoutSessionRequired": false,
                                "redirectUris": [
                                    "https://abc,com"
                                ],
                                "responseTypes": [
                                    "code"
                                ],
                                "grantTypes": [
                                    "refresh_token",
                                    "authorization_code"
                                ],
                                "applicationType": "web",
                                "clientName": {
                                    "values": {
                                        "": "test12345"
                                    },
                                    "value": "test12345",
                                    "languageTags": [
                                        ""
                                    ]
                                },
                                "logoUri": {},
                                "clientUri": {},
                                "policyUri": {},
                                "tosUri": {},
                                "subjectType": "public",
                                "tokenEndpointAuthMethod": "client_secret_basic",
                                "scopes": [
                                    "inum=764C,ou=scopes,o=jans",
                                    "inum=43F1,ou=scopes,o=jans",
                                    "inum=C17A,ou=scopes,o=jans"
                                ],
                                "trustedClient": false,
                                "persistClientAuthorizations": false,
                                "includeClaimsInIdToken": false,
                                "customAttributes": [
                                    {
                                        "name": "displayName",
                                        "multiValued": false,
                                        "values": [
                                            "test12345"
                                        ],
                                        "value": "test12345",
                                        "displayValue": "test12345"
                                    }
                                ],
                                "customObjectClasses": [
                                    "top",
                                    "jansClntCustomAttributes"
                                ],
                                "rptAsJwt": false,
                                "accessTokenAsJwt": false,
                                "disabled": false,
                                "attributes": {
                                    "runIntrospectionScriptBeforeJwtCreation": false,
                                    "keepClientAuthorizationAfterExpiration": false,
                                    "allowSpontaneousScopes": false,
                                    "backchannelLogoutSessionRequired": false,
                                    "parLifetime": 600,
                                    "requirePar": false,
                                    "jansDefaultPromptLogin": false
                                },
                                "backchannelUserCodeParameter": false,
                                "description": "test12345",
                                "tokenBindingSupported": false,
                                "authenticationMethod": "client_secret_basic",
                                "displayName": "test12345",
                                "baseDn": "inum=1bb91a73-6899-440f-ac27-c04429671522,ou=clients,o=jans",
                                "inum": "1bb91a73-6899-440f-ac27-c04429671522"
                            }
                        ],
                        "umaType": false,
                        "baseDn": "inum=764C,ou=scopes,o=jans"
                    }
        "401":
          description: Unauthorized
        "404":
          description: Not Found
        "500":
          description: InternalServerError
      security:
      - oauth2:
        - https://jans.io/oauth/config/scopes.readonly
  /api/v1/jans-auth-server/session:
    get:
      tags:
      - Auth - Session Management
      summary: Returns current session
      description: Returns current session
      operationId: get-sessions
      responses:
        "200":
          description: Ok
          content:
            application/json:
              schema:
                type: array
                items:
                  $ref: '#/components/schemas/SessionId'
        "401":
          description: Unauthorized
        "500":
          description: InternalServerError
      security:
      - oauth2:
        - https://jans.io/oauth/jans-auth-server/session.readonly
        - revoke_session
  /api/v1/jans-auth-server/session/{userDn}:
    post:
      tags:
      - Auth - Session Management
      summary: Revoke all sessions by userDn
      description: Revoke all sessions by userDn
      operationId: revoke-user-session
      parameters:
      - name: userDn
        in: path
        description: User domain name
        required: true
        schema:
          type: string
      responses:
        "200":
          description: Ok
        "401":
          description: Unauthorized
        "404":
          description: Not Found
        "500":
          description: InternalServerError
      security:
      - oauth2:
        - https://jans.io/oauth/jans-auth-server/session.delete
        - revoke_session
  /api/v1/stat:
    get:
      tags:
      - Statistics - User
      summary: Provides server with basic statistic
      description: Provides server with basic statistic
      operationId: get-stat
      parameters:
      - name: Authorization
        in: header
        description: Authorization code
        schema:
          type: string
      - name: month
        in: query
        description: Month for which the stat report is to be fetched. The parameter
          is mandatory if start_month and end_month parameters are not present.
        schema:
          type: string
        example: 202012
      - name: start_month
        in: query
        description: Start-Month for which the stat report is to be fetched
        schema:
          type: string
      - name: end_month
        in: query
        description: End-Month for which the stat report is to be fetched
        schema:
          type: string
      - name: format
        in: query
        description: Report format
        schema:
          type: string
      responses:
        "200":
          description: Stats
          content:
            application/json:
              schema:
                type: array
                items:
                  $ref: '#/components/schemas/JsonNode'
        "401":
          description: Unauthorized
        "500":
          description: InternalServerError
      security:
      - oauth2:
        - https://jans.io/oauth/config/stats.readonly
        - jans_stat
  /api/v1/uma/resources:
    get:
      tags:
      - OAuth - UMA Resources
      summary: Gets list of UMA resources
      description: Gets list of UMA resources
      operationId: get-oauth-uma-resources
      parameters:
      - name: limit
        in: query
        description: Search size - max size of the results to return
        schema:
          type: integer
          format: int32
          default: 50
      - name: pattern
        in: query
        description: Search pattern
        schema:
          type: string
          default: ""
      - name: startIndex
        in: query
        description: The 1-based index of the first query result
        schema:
          type: integer
          format: int32
          default: 0
      - name: sortBy
        in: query
        description: Attribute whose value will be used to order the returned response
        schema:
          type: string
          default: inum
      - name: sortOrder
        in: query
        description: Order in which the sortBy param is applied. Allowed values are
          "ascending" and "descending"
        schema:
          type: string
          default: ascending
      - name: fieldValuePair
        in: query
        description: Field and value pair for seraching
        schema:
          type: string
          default: ""
        examples:
          Field value example:
            description: Field value example
            value: deletable=true
      responses:
        "200":
          description: Ok
          content:
            application/json:
              schema:
                $ref: '#/components/schemas/PagedResult'
              examples:
                Response json example:
                  description: Response json example
                  value: |
                    {
                        "start": 0,
                        "totalEntriesCount": 3,
                        "entriesCount": 3,
                        "entries": [
                            {
                                "dn": "jansId=55d70ecd-8572-43dd-895f-ecfaf09bf513,ou=resources,ou=uma,o=jans",
                                "id": "55d70ecd-8572-43dd-895f-ecfaf09bf513",
                                "name": "config-api-resource",
                                "iconUri": "https://config-api.com",
                                "scopes": [
                                    "inum=ab47c599-d188-44b6-a32a-91e6b173856a,ou=scopes,o=jans"
                                ],
                                "clients": [
                                    "inum=1800.e9131b86-f39f-421c-9dde-b7f90c21a2fe,ou=clients,o=jans"
                                ],
                                "description": "Uma resource config api",
                                "deletable": false
                            },
                            {
                                "dn": "jansId=4754f784-e80f-4a36-a014-173bd3e6fb6f,ou=resources,ou=uma,o=jans",
                                "id": "4754f784-e80f-4a36-a014-173bd3e6fb6f",
                                "name": "uma-resource-1",
                                "iconUri": "https://config-api.com",
                                "scopes": [
                                    "inum=ab47c599-d188-44b6-a32a-91e6b173856a,ou=scopes,o=jans"
                                ],
                                "clients": [
                                    "inum=1800.768b3d38-a6e8-4be4-93d1-72df33d34fd6,ou=clients,o=jans",
                                    "inum=1201.1d010784-b5bf-4813-8f49-cfea00f50498,ou=clients,o=jans"
                                ],
                                "description": "Uma resource one",
                                "deletable": false
                            },
                            {
                                "dn": "jansId=b0e7e1d7-ab67-45ec-be16-4466da70e63b,ou=resources,ou=uma,o=jans",
                                "id": "b0e7e1d7-ab67-45ec-be16-4466da70e63b",
                                "name": "uma-resource-2",
                                "iconUri": "https://config-api.com",
                                "scopes": [
                                    "inum=ab47c599-d188-44b6-a32a-91e6b173856a,ou=scopes,o=jans"
                                ],
                                "clients": [
                                    "inum=1800.768b3d38-a6e8-4be4-93d1-72df33d34fd6,ou=clients,o=jans",
                                    "inum=1201.1d010784-b5bf-4813-8f49-cfea00f50498,ou=clients,o=jans"
                                ],
                                "description": "Uma resource two",
                                "deletable": false
                            }
                        ]
                    }
        "401":
          description: Unauthorized
        "500":
          description: InternalServerError
      security:
      - oauth2:
        - https://jans.io/oauth/config/uma/resources.readonly
    put:
      tags:
      - OAuth - UMA Resources
      summary: Updates an UMA resource
      description: Updates an UMA resource
      operationId: put-oauth-uma-resources
      requestBody:
        description: UmaResource object
        content:
          application/json:
            schema:
              $ref: '#/components/schemas/UmaResource'
            examples:
              Request json example:
                description: Request json example
                value: |
                  {
                      "dn": "jansId=55d70ecd-8572-43dd-895f-ecfaf09bf513,ou=resources,ou=uma,o=jans",
                      "id": "55d70ecd-8572-43dd-895f-ecfaf09bf513",
                      "name": "config-api-resource",
                      "iconUri": "https://config-api.com",
                      "scopes": [
                          "inum=ab47c599-d188-44b6-a32a-91e6b173856a,ou=scopes,o=jans"
                      ],
                      "clients": [
                          "inum=1800.e9131b86-f39f-421c-9dde-b7f90c21a2fe,ou=clients,o=jans"
                      ],
                      "description": "Uma resource config api",
                      "deletable": false
                  }
      responses:
        "200":
          description: UmaResource
          content:
            application/json:
              schema:
                $ref: '#/components/schemas/UmaResource'
              examples:
                Response json example:
                  description: Response json example
                  value: |
                    {
                        "dn": "jansId=55d70ecd-8572-43dd-895f-ecfaf09bf513,ou=resources,ou=uma,o=jans",
                        "id": "55d70ecd-8572-43dd-895f-ecfaf09bf513",
                        "name": "config-api-resource",
                        "iconUri": "https://config-api.com",
                        "scopes": [
                            "inum=ab47c599-d188-44b6-a32a-91e6b173856a,ou=scopes,o=jans"
                        ],
                        "clients": [
                            "inum=1800.e9131b86-f39f-421c-9dde-b7f90c21a2fe,ou=clients,o=jans"
                        ],
                        "description": "Uma resource config api",
                        "deletable": false
                    }
        "401":
          description: Unauthorized
        "404":
          description: Not Found
        "500":
          description: InternalServerError
      security:
      - oauth2:
        - https://jans.io/oauth/config/uma/resources.write
    post:
      tags:
      - OAuth - UMA Resources
      summary: Creates an UMA resource
      description: Creates an UMA resource
      operationId: post-oauth-uma-resources
      requestBody:
        description: UmaResource object
        content:
          application/json:
            schema:
              $ref: '#/components/schemas/UmaResource'
            examples:
              Request json example:
                description: Request json example
                value: |2
                   {
                          "name": "config-api-resource",
                          "iconUri": "https://config-api.com",
                          "clients": [
                              "inum=1800.e9131b86-f39f-421c-9dde-b7f90c21a2fe,ou=clients,o=jans"
                          ],
                          "scopes":[
                              "inum=ab47c599-d188-44b6-a32a-91e6b173856a,ou=scopes,o=jans"
                          ],
                          "description": "Uma resource config api",
                          "deletable": false
                      }
      responses:
        "201":
          description: Created
          content:
            application/json:
              schema:
                $ref: '#/components/schemas/UmaResource'
              examples:
                Response json example:
                  description: Response json example
                  value: |
                    {
                        "dn": "jansId=55d70ecd-8572-43dd-895f-ecfaf09bf513,ou=resources,ou=uma,o=jans",
                        "id": "55d70ecd-8572-43dd-895f-ecfaf09bf513",
                        "name": "config-api-resource",
                        "iconUri": "https://config-api.com",
                        "scopes": [
                            "inum=ab47c599-d188-44b6-a32a-91e6b173856a,ou=scopes,o=jans"
                        ],
                        "clients": [
                            "inum=1800.e9131b86-f39f-421c-9dde-b7f90c21a2fe,ou=clients,o=jans"
                        ],
                        "description": "Uma resource config api",
                        "deletable": false
                    }
        "401":
          description: Unauthorized
        "500":
          description: InternalServerError
      security:
      - oauth2:
        - https://jans.io/oauth/config/uma/resources.write
  /api/v1/uma/resources/{id}:
    get:
      tags:
      - OAuth - UMA Resources
      summary: Gets an UMA resource by ID
      description: Gets an UMA resource by ID
      operationId: get-oauth-uma-resources-by-id
      parameters:
      - name: id
        in: path
        description: Resource description ID
        required: true
        schema:
          type: string
      responses:
        "200":
          description: Ok
          content:
            application/json:
              schema:
                $ref: '#/components/schemas/UmaResource'
              examples:
                Response json example:
                  description: Response json example
                  value: |
                    {
                        "dn": "jansId=55d70ecd-8572-43dd-895f-ecfaf09bf513,ou=resources,ou=uma,o=jans",
                        "id": "55d70ecd-8572-43dd-895f-ecfaf09bf513",
                        "name": "config-api-resource",
                        "iconUri": "https://config-api.com",
                        "scopes": [
                            "inum=ab47c599-d188-44b6-a32a-91e6b173856a,ou=scopes,o=jans"
                        ],
                        "clients": [
                            "inum=1800.e9131b86-f39f-421c-9dde-b7f90c21a2fe,ou=clients,o=jans"
                        ],
                        "description": "Uma resource config api",
                        "deletable": false
                    }
        "401":
          description: Unauthorized
        "404":
          description: Not Found
        "500":
          description: InternalServerError
      security:
      - oauth2:
        - https://jans.io/oauth/config/uma/resources.readonly
    delete:
      tags:
      - OAuth - UMA Resources
      summary: Deletes an UMA resource
      description: Deletes an UMA resource
      operationId: delete-oauth-uma-resources-by-id
      parameters:
      - name: id
        in: path
        description: Resource description ID
        required: true
        schema:
          type: string
      responses:
        "204":
          description: No Content
        "401":
          description: Unauthorized
        "404":
          description: Not Found
        "500":
          description: InternalServerError
      security:
      - oauth2:
        - https://jans.io/oauth/config/uma/resources.delete
    patch:
      tags:
      - OAuth - UMA Resources
      summary: Patch UMA resource
      description: Patch UMA resource
      operationId: patch-oauth-uma-resources-by-id
      parameters:
      - name: id
        in: path
        description: Resource description ID
        required: true
        schema:
          type: string
      requestBody:
        description: String representing patch-document.
        content:
          application/json-patch+json:
            schema:
              type: array
              items:
                $ref: '#/components/schemas/JsonPatch'
            examples:
              Request json example:
                description: Request json example
                value: example/uma/resources/uma-resources-patch
      responses:
        "200":
          description: Ok
          content:
            application/json:
              schema:
                $ref: '#/components/schemas/UmaResource'
              examples:
                Response json example:
                  description: Response json example
                  value: |
                    {
                        "dn": "jansId=55d70ecd-8572-43dd-895f-ecfaf09bf513,ou=resources,ou=uma,o=jans",
                        "id": "55d70ecd-8572-43dd-895f-ecfaf09bf513",
                        "name": "config-api-resource",
                        "iconUri": "https://config-api.com",
                        "scopes": [
                            "inum=ab47c599-d188-44b6-a32a-91e6b173856a,ou=scopes,o=jans"
                        ],
                        "clients": [
                            "inum=1800.e9131b86-f39f-421c-9dde-b7f90c21a2fe,ou=clients,o=jans"
                        ],
                        "description": "Uma resource config api",
                        "deletable": false
                    }
        "401":
          description: Unauthorized
        "404":
          description: Not Found
        "500":
          description: InternalServerError
      security:
      - oauth2:
        - https://jans.io/oauth/config/uma/resources.write
  /api/v1/uma/resources/clientId/{clientId}:
    get:
      tags:
      - OAuth - UMA Resources
      summary: Fetch uma resources by client id
      description: Fetch uma resources by client id
      operationId: get-oauth-uma-resources-by-clientid
      parameters:
      - name: clientId
        in: path
        description: Client ID
        required: true
        schema:
          type: string
      responses:
        "200":
          description: Ok
          content:
            application/json:
              schema:
                type: array
                items:
                  $ref: '#/components/schemas/UmaResource'
              examples:
                Response json example:
                  description: Response json example
                  value: |
                    [
                        {
                            "dn": "jansId=b0e7e1d7-ab67-45ec-be16-4466da70e63b,ou=resources,ou=uma,o=jans",
                            "id": "b0e7e1d7-ab67-45ec-be16-4466da70e63b",
                            "name": "uma-resource-2",
                            "iconUri": "https://config-api.com",
                            "scopes": [
                                "inum=ab47c599-d188-44b6-a32a-91e6b173856a,ou=scopes,o=jans"
                            ],
                            "clients": [
                                "inum=1800.768b3d38-a6e8-4be4-93d1-72df33d34fd6,ou=clients,o=jans",
                                "inum=1201.1d010784-b5bf-4813-8f49-cfea00f50498,ou=clients,o=jans"
                            ],
                            "description": "Uma resource two",
                            "deletable": false
                        },
                        {
                            "dn": "jansId=4754f784-e80f-4a36-a014-173bd3e6fb6f,ou=resources,ou=uma,o=jans",
                            "id": "4754f784-e80f-4a36-a014-173bd3e6fb6f",
                            "name": "uma-resource-1",
                            "iconUri": "https://config-api.com",
                            "scopes": [
                                "inum=ab47c599-d188-44b6-a32a-91e6b173856a,ou=scopes,o=jans"
                            ],
                            "clients": [
                                "inum=1800.768b3d38-a6e8-4be4-93d1-72df33d34fd6,ou=clients,o=jans",
                                "inum=1201.1d010784-b5bf-4813-8f49-cfea00f50498,ou=clients,o=jans"
                            ],
                            "description": "Uma resource one",
                            "deletable": false
                        }
                    ]
        "401":
          description: Unauthorized
        "500":
          description: InternalServerError
      security:
      - oauth2:
        - https://jans.io/oauth/config/uma/resources.readonly
components:
  schemas:
    HealthStatus:
      type: object
      properties:
        status:
          type: string
        checks:
          type: array
          items:
            $ref: '#/components/schemas/Status'
    Status:
      type: object
      properties:
        name:
          type: string
        status:
          type: string
        error:
          type: string
    FacterData:
      type: object
      properties:
        memoryfree:
          type: string
        swapfree:
          type: string
        hostname:
          type: string
        ipaddress:
          type: string
        uptime:
          type: string
        free_disk_space:
          type: string
        load_average:
          type: string
    StatsData:
      type: object
      properties:
        dbType:
          type: string
        lastUpdate:
          type: string
          format: date-time
        facterData:
          $ref: '#/components/schemas/FacterData'
    AuthenticationMethod:
      type: object
      properties:
        defaultAcr:
          type: string
    Deployment:
      type: object
      properties:
        dn:
          type: string
        id:
          type: string
        createdAt:
          type: string
          format: date-time
        taskActive:
          type: boolean
        finishedAt:
          type: string
          format: date-time
        assets:
          type: string
        details:
          $ref: '#/components/schemas/DeploymentDetails'
        baseDn:
          type: string
    DeploymentDetails:
      type: object
      properties:
        folders:
          type: array
          items:
            type: string
        libs:
          type: array
          items:
            type: string
        error:
          type: string
        flowsError:
          type: object
          additionalProperties:
            type: string
        projectMetadata:
          $ref: '#/components/schemas/ProjectMetadata'
    ProjectMetadata:
      type: object
      properties:
        projectName:
          type: string
        author:
          type: string
        type:
          type: string
        description:
          type: string
        version:
          type: string
        configs:
          type: object
          additionalProperties:
            type: object
        noDirectLaunch:
          type: array
          items:
            type: string
    PagedResult:
      type: object
      properties:
        start:
          type: integer
          format: int32
        totalEntriesCount:
          type: integer
          format: int32
        entriesCount:
          type: integer
          format: int32
        entries:
          type: array
          items:
            type: object
    AttributeValidation:
      type: object
      properties:
        minLength:
          type: integer
          format: int32
        maxLength:
          type: integer
          format: int32
        regexp:
          type: string
    GluuAttribute:
      required:
      - dataType
      - description
      - displayName
      - editType
      - name
      - viewType
      type: object
      properties:
        dn:
          type: string
        selected:
          type: boolean
        inum:
          type: string
        sourceAttribute:
          type: string
        nameIdType:
          type: string
        name:
          maxLength: 30
          minLength: 1
          pattern: "^[a-zA-Z0-9_]+$"
          type: string
        displayName:
          maxLength: 60
          minLength: 0
          type: string
        description:
          maxLength: 4000
          minLength: 0
          type: string
        origin:
          type: string
        dataType:
          type: string
          enum:
          - string
          - numeric
          - boolean
          - binary
          - certificate
          - generalizedTime
          - json
        editType:
          type: array
          items:
            type: string
            enum:
            - admin
            - owner
            - manager
            - user
            - whitePages
        viewType:
          type: array
          items:
            type: string
            enum:
            - admin
            - owner
            - manager
            - user
            - whitePages
        usageType:
          type: array
          items:
            type: string
            enum:
            - openid
        claimName:
          type: string
        seeAlso:
          type: string
        status:
          type: string
          enum:
          - active
          - inactive
          - expired
          - register
        saml1Uri:
          type: string
        saml2Uri:
          type: string
        urn:
          type: string
        scimCustomAttr:
          type: boolean
        oxMultiValuedAttribute:
          type: boolean
        jansHideOnDiscovery:
          type: boolean
        custom:
          type: boolean
        requred:
          type: boolean
        attributeValidation:
          $ref: '#/components/schemas/AttributeValidation'
        tooltip:
          type: string
<<<<<<< HEAD
        whitePagesCanView:
          type: boolean
        userCanAccess:
=======
        userCanEdit:
>>>>>>> 412f753f
          type: boolean
        userCanView:
          type: boolean
        adminCanAccess:
          type: boolean
<<<<<<< HEAD
        userCanEdit:
=======
        adminCanEdit:
          type: boolean
        adminCanView:
          type: boolean
        userCanAccess:
          type: boolean
        whitePagesCanView:
>>>>>>> 412f753f
          type: boolean
        adminCanView:
          type: boolean
        adminCanEdit:
          type: boolean
        baseDn:
          type: string
    PatchRequest:
      type: object
      properties:
        op:
          type: string
        path:
          type: string
        value:
          type: string
    AppConfiguration:
      type: object
      properties:
        issuer:
          type: string
        baseEndpoint:
          type: string
        authorizationEndpoint:
          type: string
        tokenEndpoint:
          type: string
        tokenRevocationEndpoint:
          type: string
        userInfoEndpoint:
          type: string
        clientInfoEndpoint:
          type: string
        checkSessionIFrame:
          type: string
        endSessionEndpoint:
          type: string
        jwksUri:
          type: string
        registrationEndpoint:
          type: string
        openIdDiscoveryEndpoint:
          type: string
        openIdConfigurationEndpoint:
          type: string
        idGenerationEndpoint:
          type: string
        introspectionEndpoint:
          type: string
        parEndpoint:
          type: string
        requirePar:
          type: boolean
        deviceAuthzEndpoint:
          type: string
        mtlsAuthorizationEndpoint:
          type: string
        mtlsTokenEndpoint:
          type: string
        mtlsTokenRevocationEndpoint:
          type: string
        mtlsUserInfoEndpoint:
          type: string
        mtlsClientInfoEndpoint:
          type: string
        mtlsCheckSessionIFrame:
          type: string
        mtlsEndSessionEndpoint:
          type: string
        mtlsJwksUri:
          type: string
        mtlsRegistrationEndpoint:
          type: string
        mtlsIdGenerationEndpoint:
          type: string
        mtlsIntrospectionEndpoint:
          type: string
        mtlsParEndpoint:
          type: string
        mtlsDeviceAuthzEndpoint:
          type: string
        requireRequestObjectEncryption:
          type: boolean
        requirePkce:
          type: boolean
        allowAllValueForRevokeEndpoint:
          type: boolean
        sectorIdentifierCacheLifetimeInMinutes:
          type: integer
          format: int32
        umaConfigurationEndpoint:
          type: string
        umaRptAsJwt:
          type: boolean
        umaRptLifetime:
          type: integer
          format: int32
        umaTicketLifetime:
          type: integer
          format: int32
        umaPctLifetime:
          type: integer
          format: int32
        umaResourceLifetime:
          type: integer
          format: int32
        umaAddScopesAutomatically:
          type: boolean
        umaValidateClaimToken:
          type: boolean
        umaGrantAccessIfNoPolicies:
          type: boolean
        umaRestrictResourceToAssociatedClient:
          type: boolean
        statTimerIntervalInSeconds:
          type: integer
          format: int32
        statAuthorizationScope:
          type: string
        allowSpontaneousScopes:
          type: boolean
        spontaneousScopeLifetime:
          type: integer
          format: int32
        openidSubAttribute:
          type: string
        publicSubjectIdentifierPerClientEnabled:
          type: boolean
        subjectIdentifiersPerClientSupported:
          type: array
          items:
            type: string
        responseTypesSupported:
          uniqueItems: true
          type: array
          items:
            uniqueItems: true
            type: array
            items:
              type: string
              enum:
              - code
              - token
              - id_token
        responseModesSupported:
          uniqueItems: true
          type: array
          items:
            type: string
            enum:
            - query
            - fragment
            - form_post
            - query.jwt
            - fragment.jwt
            - form_post.jwt
            - jwt
        grantTypesSupported:
          uniqueItems: true
          type: array
          items:
            type: string
            enum:
            - none
            - authorization_code
            - implicit
            - password
            - client_credentials
            - refresh_token
            - urn:ietf:params:oauth:grant-type:uma-ticket
            - urn:ietf:params:oauth:grant-type:token-exchange
            - urn:openid:params:grant-type:ciba
            - urn:ietf:params:oauth:grant-type:device_code
        subjectTypesSupported:
          type: array
          items:
            type: string
        defaultSubjectType:
          type: string
        authorizationSigningAlgValuesSupported:
          type: array
          items:
            type: string
        authorizationEncryptionAlgValuesSupported:
          type: array
          items:
            type: string
        authorizationEncryptionEncValuesSupported:
          type: array
          items:
            type: string
        userInfoSigningAlgValuesSupported:
          type: array
          items:
            type: string
        userInfoEncryptionAlgValuesSupported:
          type: array
          items:
            type: string
        userInfoEncryptionEncValuesSupported:
          type: array
          items:
            type: string
        idTokenSigningAlgValuesSupported:
          type: array
          items:
            type: string
        idTokenEncryptionAlgValuesSupported:
          type: array
          items:
            type: string
        idTokenEncryptionEncValuesSupported:
          type: array
          items:
            type: string
        accessTokenSigningAlgValuesSupported:
          type: array
          items:
            type: string
        forceSignedRequestObject:
          type: boolean
        requestObjectSigningAlgValuesSupported:
          type: array
          items:
            type: string
        requestObjectEncryptionAlgValuesSupported:
          type: array
          items:
            type: string
        requestObjectEncryptionEncValuesSupported:
          type: array
          items:
            type: string
        tokenEndpointAuthMethodsSupported:
          type: array
          items:
            type: string
        tokenEndpointAuthSigningAlgValuesSupported:
          type: array
          items:
            type: string
        dynamicRegistrationCustomAttributes:
          type: array
          items:
            type: string
        dynamicRegistrationDefaultCustomAttributes:
          $ref: '#/components/schemas/JsonNode'
        displayValuesSupported:
          type: array
          items:
            type: string
        claimTypesSupported:
          type: array
          items:
            type: string
        jwksAlgorithmsSupported:
          type: array
          items:
            type: string
        serviceDocumentation:
          type: string
        claimsLocalesSupported:
          type: array
          items:
            type: string
        idTokenTokenBindingCnfValuesSupported:
          type: array
          items:
            type: string
        uiLocalesSupported:
          type: array
          items:
            type: string
        claimsParameterSupported:
          type: boolean
        requestParameterSupported:
          type: boolean
        requestUriParameterSupported:
          type: boolean
        requestUriHashVerificationEnabled:
          type: boolean
        requireRequestUriRegistration:
          type: boolean
        requestUriBlockList:
          type: array
          items:
            type: string
        opPolicyUri:
          type: string
        opTosUri:
          type: string
        authorizationCodeLifetime:
          type: integer
          format: int32
        refreshTokenLifetime:
          type: integer
          format: int32
        idTokenLifetime:
          type: integer
          format: int32
        idTokenFilterClaimsBasedOnAccessToken:
          type: boolean
        accessTokenLifetime:
          type: integer
          format: int32
        cleanServiceInterval:
          type: integer
          format: int32
        cleanServiceBatchChunkSize:
          type: integer
          format: int32
        keyRegenerationEnabled:
          type: boolean
        keyRegenerationInterval:
          type: integer
          format: int32
        defaultSignatureAlgorithm:
          type: string
        jansOpenIdConnectVersion:
          type: string
        jansId:
          type: string
        dynamicRegistrationExpirationTime:
          type: integer
          format: int32
        dynamicRegistrationPersistClientAuthorizations:
          type: boolean
        trustedClientEnabled:
          type: boolean
        skipAuthorizationForOpenIdScopeAndPairwiseId:
          type: boolean
        dynamicRegistrationScopesParamEnabled:
          type: boolean
        dynamicRegistrationPasswordGrantTypeEnabled:
          type: boolean
        dynamicRegistrationAllowedPasswordGrantScopes:
          type: array
          items:
            type: string
        dynamicRegistrationCustomObjectClass:
          type: string
        personCustomObjectClassList:
          type: array
          items:
            type: string
        persistIdToken:
          type: boolean
        persistRefreshToken:
          type: boolean
        allowPostLogoutRedirectWithoutValidation:
          type: boolean
        invalidateSessionCookiesAfterAuthorizationFlow:
          type: boolean
        returnClientSecretOnRead:
          type: boolean
        rotateClientRegistrationAccessTokenOnUsage:
          type: boolean
        rejectJwtWithNoneAlg:
          type: boolean
        expirationNotificatorEnabled:
          type: boolean
        useNestedJwtDuringEncryption:
          type: boolean
        expirationNotificatorMapSizeLimit:
          type: integer
          format: int32
        expirationNotificatorIntervalInSeconds:
          type: integer
          format: int32
        redirectUrisRegexEnabled:
          type: boolean
        useHighestLevelScriptIfAcrScriptNotFound:
          type: boolean
        authenticationFiltersEnabled:
          type: boolean
        clientAuthenticationFiltersEnabled:
          type: boolean
        clientRegDefaultToCodeFlowWithRefresh:
          type: boolean
        grantTypesAndResponseTypesAutofixEnabled:
          type: boolean
        authenticationFilters:
          type: array
          items:
            $ref: '#/components/schemas/AuthenticationFilter'
        clientAuthenticationFilters:
          type: array
          items:
            $ref: '#/components/schemas/ClientAuthenticationFilter'
        corsConfigurationFilters:
          type: array
          items:
            $ref: '#/components/schemas/CorsConfigurationFilter'
        sessionIdUnusedLifetime:
          type: integer
          format: int32
        sessionIdUnauthenticatedUnusedLifetime:
          type: integer
          format: int32
        sessionIdPersistOnPromptNone:
          type: boolean
        sessionIdRequestParameterEnabled:
          type: boolean
        changeSessionIdOnAuthentication:
          type: boolean
        sessionIdPersistInCache:
          type: boolean
        includeSidInResponse:
          type: boolean
        disablePromptLogin:
          type: boolean
        disablePromptConsent:
          type: boolean
        sessionIdLifetime:
          type: integer
          format: int32
        serverSessionIdLifetime:
          type: integer
          format: int32
        activeSessionAuthorizationScope:
          type: string
        configurationUpdateInterval:
          type: integer
          format: int32
        logNotFoundEntityAsError:
          type: boolean
        enableClientGrantTypeUpdate:
          type: boolean
        dynamicGrantTypeDefault:
          uniqueItems: true
          type: array
          items:
            type: string
            enum:
            - none
            - authorization_code
            - implicit
            - password
            - client_credentials
            - refresh_token
            - urn:ietf:params:oauth:grant-type:uma-ticket
            - urn:ietf:params:oauth:grant-type:token-exchange
            - urn:openid:params:grant-type:ciba
            - urn:ietf:params:oauth:grant-type:device_code
        cssLocation:
          type: string
        jsLocation:
          type: string
        imgLocation:
          type: string
        metricReporterInterval:
          type: integer
          format: int32
        metricReporterKeepDataDays:
          type: integer
          format: int32
        pairwiseIdType:
          type: string
        pairwiseCalculationKey:
          type: string
        pairwiseCalculationSalt:
          type: string
        shareSubjectIdBetweenClientsWithSameSectorId:
          type: boolean
        webKeysStorage:
          type: string
          enum:
          - keystore
          - pkcs11
        dnName:
          type: string
        keyStoreFile:
          type: string
        keyStoreSecret:
          type: string
        keySelectionStrategy:
          type: string
          enum:
          - OLDER
          - NEWER
          - FIRST
        keyAlgsAllowedForGeneration:
          type: array
          items:
            type: string
        keySignWithSameKeyButDiffAlg:
          type: boolean
        staticKid:
          type: string
        staticDecryptionKid:
          type: string
        jansElevenTestModeToken:
          type: string
        jansElevenGenerateKeyEndpoint:
          type: string
        jansElevenSignEndpoint:
          type: string
        jansElevenVerifySignatureEndpoint:
          type: string
        jansElevenDeleteKeyEndpoint:
          type: string
        introspectionAccessTokenMustHaveUmaProtectionScope:
          type: boolean
        introspectionAccessTokenMustHaveIntrospectionScope:
          type: boolean
        introspectionSkipAuthorization:
          type: boolean
        endSessionWithAccessToken:
          type: boolean
        cookieDomain:
          type: string
        enabledOAuthAuditLogging:
          type: boolean
        jmsBrokerURISet:
          uniqueItems: true
          type: array
          items:
            type: string
        jmsUserName:
          type: string
        jmsPassword:
          type: string
        externalUriWhiteList:
          type: array
          items:
            type: string
        clientWhiteList:
          type: array
          items:
            type: string
        clientBlackList:
          type: array
          items:
            type: string
        legacyIdTokenClaims:
          type: boolean
        customHeadersWithAuthorizationResponse:
          type: boolean
        frontChannelLogoutSessionSupported:
          type: boolean
        loggingLevel:
          type: string
        loggingLayout:
          type: string
        updateUserLastLogonTime:
          type: boolean
        updateClientAccessTime:
          type: boolean
        logClientIdOnClientAuthentication:
          type: boolean
        logClientNameOnClientAuthentication:
          type: boolean
        disableJdkLogger:
          type: boolean
        authorizationRequestCustomAllowedParameters:
          uniqueItems: true
          type: array
          items:
            $ref: '#/components/schemas/AuthorizationRequestCustomParameter'
        openidScopeBackwardCompatibility:
          type: boolean
        disableU2fEndpoint:
          type: boolean
        rotateDeviceSecret:
          type: boolean
        returnDeviceSecretFromAuthzEndpoint:
          type: boolean
        dcrForbidExpirationTimeInRequest:
          type: boolean
        dcrSignatureValidationEnabled:
          type: boolean
        dcrSignatureValidationSharedSecret:
          type: string
        dcrSignatureValidationSoftwareStatementJwksURIClaim:
          type: string
        dcrSignatureValidationSoftwareStatementJwksClaim:
          type: string
        dcrSignatureValidationJwks:
          type: string
        dcrSignatureValidationJwksUri:
          type: string
        dcrAuthorizationWithClientCredentials:
          type: boolean
        dcrAuthorizationWithMTLS:
          type: boolean
        trustedSsaIssuers:
          type: array
          items:
            type: string
        useLocalCache:
          type: boolean
        fapiCompatibility:
          type: boolean
        forceIdTokenHintPrecense:
          type: boolean
        rejectEndSessionIfIdTokenExpired:
          type: boolean
        allowEndSessionWithUnmatchedSid:
          type: boolean
        forceOfflineAccessScopeToEnableRefreshToken:
          type: boolean
        errorReasonEnabled:
          type: boolean
        removeRefreshTokensForClientOnLogout:
          type: boolean
        skipRefreshTokenDuringRefreshing:
          type: boolean
        refreshTokenExtendLifetimeOnRotation:
          type: boolean
        allowBlankValuesInDiscoveryResponse:
          type: boolean
        checkUserPresenceOnRefreshToken:
          type: boolean
        consentGatheringScriptBackwardCompatibility:
          type: boolean
        introspectionScriptBackwardCompatibility:
          type: boolean
        introspectionResponseScopesBackwardCompatibility:
          type: boolean
        softwareStatementValidationType:
          type: string
        softwareStatementValidationClaimName:
          type: string
        authenticationProtectionConfiguration:
          $ref: '#/components/schemas/AuthenticationProtectionConfiguration'
        errorHandlingMethod:
          type: string
          enum:
          - internal
          - remote
        disableAuthnForMaxAgeZero:
          type: boolean
        keepAuthenticatorAttributesOnAcrChange:
          type: boolean
        deviceAuthzRequestExpiresIn:
          type: integer
          format: int32
        deviceAuthzTokenPollInterval:
          type: integer
          format: int32
        deviceAuthzResponseTypeToProcessAuthz:
          type: string
        deviceAuthzAcr:
          type: string
        backchannelClientId:
          type: string
        backchannelRedirectUri:
          type: string
        backchannelAuthenticationEndpoint:
          type: string
        backchannelDeviceRegistrationEndpoint:
          type: string
        backchannelTokenDeliveryModesSupported:
          type: array
          items:
            type: string
        backchannelAuthenticationRequestSigningAlgValuesSupported:
          type: array
          items:
            type: string
        backchannelUserCodeParameterSupported:
          type: boolean
        backchannelBindingMessagePattern:
          type: string
        backchannelAuthenticationResponseExpiresIn:
          type: integer
          format: int32
        backchannelAuthenticationResponseInterval:
          type: integer
          format: int32
        backchannelLoginHintClaims:
          type: array
          items:
            type: string
        cibaEndUserNotificationConfig:
          $ref: '#/components/schemas/CIBAEndUserNotificationConfig'
        backchannelRequestsProcessorJobIntervalSec:
          type: integer
          format: int32
        backchannelRequestsProcessorJobChunkSize:
          type: integer
          format: int32
        cibaGrantLifeExtraTimeSec:
          type: integer
          format: int32
        cibaMaxExpirationTimeAllowedSec:
          type: integer
          format: int32
        dpopSigningAlgValuesSupported:
          type: array
          items:
            type: string
        dpopTimeframe:
          type: integer
          format: int32
        dpopJtiCacheTime:
          type: integer
          format: int32
        allowIdTokenWithoutImplicitGrantType:
          type: boolean
        discoveryCacheLifetimeInMinutes:
          type: integer
          format: int32
        discoveryAllowedKeys:
          type: array
          items:
            type: string
        discoveryDenyKeys:
          type: array
          items:
            type: string
        featureFlags:
          type: array
          items:
            type: string
        httpLoggingEnabled:
          type: boolean
        httpLoggingExcludePaths:
          uniqueItems: true
          type: array
          items:
            type: string
        externalLoggerConfiguration:
          type: string
        agamaConfiguration:
          $ref: '#/components/schemas/EngineConfig'
        dcrSsaValidationConfigs:
          type: array
          items:
            $ref: '#/components/schemas/SsaValidationConfig'
        ssaConfiguration:
          $ref: '#/components/schemas/SsaConfiguration'
        blockWebviewAuthorizationEnabled:
          type: boolean
        dateFormatterPatterns:
          type: object
          additionalProperties:
            type: string
        httpLoggingResponseBodyContent:
          type: boolean
        fapi:
          type: boolean
        allResponseTypesSupported:
          uniqueItems: true
          type: array
          items:
            type: string
            enum:
            - code
            - token
            - id_token
    AuthenticationFilter:
      required:
      - baseDn
      - filter
      type: object
      properties:
        filter:
          type: string
        bind:
          type: boolean
        bindPasswordAttribute:
          type: string
          xml:
            name: bind-password-attribute
        baseDn:
          type: string
          xml:
            name: base-dn
    AuthenticationProtectionConfiguration:
      type: object
      properties:
        attemptExpiration:
          type: integer
          format: int32
        maximumAllowedAttemptsWithoutDelay:
          type: integer
          format: int32
        delayTime:
          type: integer
          format: int32
        bruteForceProtectionEnabled:
          type: boolean
    AuthorizationRequestCustomParameter:
      type: object
      properties:
        paramName:
          type: string
        returnInResponse:
          type: boolean
    CIBAEndUserNotificationConfig:
      type: object
      properties:
        apiKey:
          type: string
        authDomain:
          type: string
        databaseURL:
          type: string
        projectId:
          type: string
        storageBucket:
          type: string
        messagingSenderId:
          type: string
        appId:
          type: string
        notificationUrl:
          type: string
        notificationKey:
          type: string
        publicVapidKey:
          type: string
    ClientAuthenticationFilter:
      required:
      - baseDn
      - filter
      type: object
      properties:
        filter:
          type: string
        bind:
          type: boolean
        bindPasswordAttribute:
          type: string
          xml:
            name: bind-password-attribute
        baseDn:
          type: string
          xml:
            name: base-dn
    CorsConfigurationFilter:
      type: object
      properties:
        filterName:
          type: string
        corsEnabled:
          type: boolean
        corsAllowedOrigins:
          type: string
        corsAllowedMethods:
          type: string
        corsAllowedHeaders:
          type: string
        corsExposedHeaders:
          type: string
        corsSupportCredentials:
          type: boolean
        corsLoggingEnabled:
          type: boolean
        corsPreflightMaxAge:
          type: integer
          format: int32
        corsRequestDecorate:
          type: boolean
    EngineConfig:
      type: object
      properties:
        enabled:
          type: boolean
        rootDir:
          type: string
        templatesPath:
          type: string
        scriptsPath:
          type: string
        serializerType:
          type: string
          enum:
          - KRYO
          - FST
        maxItemsLoggedInCollections:
          type: integer
          format: int32
        disableTCHV:
          type: boolean
        pageMismatchErrorPage:
          type: string
        interruptionErrorPage:
          type: string
        crashErrorPage:
          type: string
        finishedFlowPage:
          type: string
        bridgeScriptPage:
          type: string
        defaultResponseHeaders:
          type: object
          additionalProperties:
            type: string
    JsonNode:
      type: object
    SsaConfiguration:
      type: object
      properties:
        ssaEndpoint:
          type: string
        ssaCustomAttributes:
          type: array
          items:
            type: string
        ssaSigningAlg:
          type: string
        ssaExpirationInDays:
          type: integer
          format: int32
    SsaValidationConfig:
      type: object
      properties:
        id:
          type: string
        type:
          type: string
          enum:
          - NONE
          - SSA
          - DCR
        displayName:
          type: string
        description:
          type: string
        scopes:
          type: array
          items:
            type: string
        allowedClaims:
          type: array
          items:
            type: string
        jwks:
          type: string
        jwksUri:
          type: string
        issuers:
          type: array
          items:
            type: string
        configurationEndpoint:
          type: string
        configurationEndpointClaim:
          type: string
        sharedSecret:
          type: string
    PersistenceConfiguration:
      type: object
      properties:
        persistenceType:
          type: string
    JsonPatch:
      type: object
    CacheConfiguration:
      type: object
      properties:
        cacheProviderType:
          type: string
          enum:
          - IN_MEMORY
          - MEMCACHED
          - REDIS
          - NATIVE_PERSISTENCE
        memcachedConfiguration:
          $ref: '#/components/schemas/MemcachedConfiguration'
        inMemoryConfiguration:
          $ref: '#/components/schemas/InMemoryConfiguration'
        redisConfiguration:
          $ref: '#/components/schemas/RedisConfiguration'
        nativePersistenceConfiguration:
          $ref: '#/components/schemas/NativePersistenceConfiguration'
    InMemoryConfiguration:
      type: object
      properties:
        defaultPutExpiration:
          type: integer
          format: int32
    MemcachedConfiguration:
      type: object
      properties:
        servers:
          type: string
        maxOperationQueueLength:
          type: integer
          format: int32
        bufferSize:
          type: integer
          format: int32
        defaultPutExpiration:
          type: integer
          format: int32
        connectionFactoryType:
          type: string
          enum:
          - DEFAULT
          - BINARY
    NativePersistenceConfiguration:
      type: object
      properties:
        defaultPutExpiration:
          type: integer
          format: int32
        defaultCleanupBatchSize:
          type: integer
          format: int32
        deleteExpiredOnGetRequest:
          type: boolean
        disableAttemptUpdateBeforeInsert:
          type: boolean
    RedisConfiguration:
      type: object
      properties:
        redisProviderType:
          type: string
          enum:
          - STANDALONE
          - CLUSTER
          - SHARDED
          - SENTINEL
        servers:
          type: string
        defaultPutExpiration:
          type: integer
          format: int32
        sentinelMasterGroupName:
          type: string
        password:
          type: string
        useSSL:
          type: boolean
        sslTrustStoreFilePath:
          type: string
        sslTrustStorePassword:
          type: string
        sslKeyStoreFilePath:
          type: string
        sslKeyStorePassword:
          type: string
        maxIdleConnections:
          type: integer
          format: int32
        maxTotalConnections:
          type: integer
          format: int32
        connectionTimeout:
          type: integer
          format: int32
        soTimeout:
          type: integer
          format: int32
        maxRetryAttempts:
          type: integer
          format: int32
    ClientAuth:
      type: object
      properties:
        clientAuths:
          type: object
          additionalProperties:
            uniqueItems: true
            type: array
            items:
              $ref: '#/components/schemas/Scope'
    Scope:
      type: object
      properties:
        dn:
          type: string
        expirationDate:
          type: string
          format: date-time
        deletable:
          type: boolean
        inum:
          type: string
        displayName:
          type: string
        id:
          type: string
        iconUrl:
          type: string
        description:
          type: string
        scopeType:
          type: string
          enum:
          - openid
          - dynamic
          - uma
          - spontaneous
          - oauth
        claims:
          type: array
          items:
            type: string
        defaultScope:
          type: boolean
        groupClaims:
          type: boolean
        dynamicScopeScripts:
          type: array
          items:
            type: string
        umaAuthorizationPolicies:
          type: array
          items:
            type: string
        attributes:
          $ref: '#/components/schemas/ScopeAttributes'
        creatorId:
          type: string
        creatorType:
          type: string
          enum:
          - none
          - client
          - user
          - auto
        creationDate:
          type: string
          format: date-time
        creatorAttributes:
          type: object
          additionalProperties:
            type: string
        umaType:
          type: boolean
        baseDn:
          type: string
    ScopeAttributes:
      type: object
      properties:
        spontaneousClientScopes:
          type: array
          items:
            type: string
        showInConfigurationEndpoint:
          type: boolean
    Client:
      type: object
      properties:
        dn:
          type: string
        expirationDate:
          type: string
          format: date-time
        deletable:
          type: boolean
        clientSecret:
          type: string
        frontChannelLogoutUri:
          type: string
        frontChannelLogoutSessionRequired:
          type: boolean
        registrationAccessToken:
          type: string
        clientIdIssuedAt:
          type: string
          format: date-time
        clientSecretExpiresAt:
          type: string
          format: date-time
        redirectUris:
          type: array
          items:
            type: string
        claimRedirectUris:
          type: array
          items:
            type: string
        responseTypes:
          type: array
          items:
            type: string
            enum:
            - code
            - token
            - id_token
        grantTypes:
          type: array
          items:
            type: string
            enum:
            - none
            - authorization_code
            - implicit
            - password
            - client_credentials
            - refresh_token
            - urn:ietf:params:oauth:grant-type:uma-ticket
            - urn:ietf:params:oauth:grant-type:token-exchange
            - urn:openid:params:grant-type:ciba
            - urn:ietf:params:oauth:grant-type:device_code
        applicationType:
          type: string
          enum:
          - native
          - web
        contacts:
          type: array
          items:
            type: string
        idTokenTokenBindingCnf:
          type: string
        clientName:
          type: string
        logoUri:
          type: string
        clientUri:
          type: string
        policyUri:
          type: string
        tosUri:
          type: string
        clientNameLocalized:
          $ref: '#/components/schemas/LocalizedString'
        logoUriLocalized:
          $ref: '#/components/schemas/LocalizedString'
        clientUriLocalized:
          $ref: '#/components/schemas/LocalizedString'
        policyUriLocalized:
          $ref: '#/components/schemas/LocalizedString'
        tosUriLocalized:
          $ref: '#/components/schemas/LocalizedString'
        jwksUri:
          type: string
        jwks:
          type: string
        sectorIdentifierUri:
          type: string
        subjectType:
          type: string
          enum:
          - pairwise
          - public
        idTokenSignedResponseAlg:
          type: string
        idTokenEncryptedResponseAlg:
          type: string
        idTokenEncryptedResponseEnc:
          type: string
        userInfoSignedResponseAlg:
          type: string
        userInfoEncryptedResponseAlg:
          type: string
        userInfoEncryptedResponseEnc:
          type: string
        requestObjectSigningAlg:
          type: string
        requestObjectEncryptionAlg:
          type: string
        requestObjectEncryptionEnc:
          type: string
        tokenEndpointAuthMethod:
          type: string
        tokenEndpointAuthSigningAlg:
          type: string
        defaultMaxAge:
          type: integer
          format: int32
        defaultAcrValues:
          type: array
          items:
            type: string
        initiateLoginUri:
          type: string
        postLogoutRedirectUris:
          type: array
          items:
            type: string
        requestUris:
          type: array
          items:
            type: string
        scopes:
          type: array
          items:
            type: string
        claims:
          type: array
          items:
            type: string
        trustedClient:
          type: boolean
        lastAccessTime:
          type: string
          format: date-time
        lastLogonTime:
          type: string
          format: date-time
        persistClientAuthorizations:
          type: boolean
        includeClaimsInIdToken:
          type: boolean
        refreshTokenLifetime:
          type: integer
          format: int32
        accessTokenLifetime:
          type: integer
          format: int32
        customAttributes:
          type: array
          items:
            $ref: '#/components/schemas/CustomObjectAttribute'
        customObjectClasses:
          type: array
          items:
            type: string
        rptAsJwt:
          type: boolean
        accessTokenAsJwt:
          type: boolean
        accessTokenSigningAlg:
          type: string
        disabled:
          type: boolean
        authorizedOrigins:
          type: array
          items:
            type: string
        softwareId:
          type: string
        softwareVersion:
          type: string
        softwareStatement:
          type: string
        attributes:
          $ref: '#/components/schemas/ClientAttributes'
        backchannelTokenDeliveryMode:
          type: string
          enum:
          - poll
          - ping
          - push
        backchannelClientNotificationEndpoint:
          type: string
        backchannelAuthenticationRequestSigningAlg:
          type: string
          enum:
          - RS256
          - RS384
          - RS512
          - ES256
          - ES384
          - ES512
          - PS256
          - PS384
          - PS512
        backchannelUserCodeParameter:
          type: boolean
        description:
          type: string
        organization:
          type: string
        groups:
          type: array
          items:
            type: string
        ttl:
          type: integer
          format: int32
        authenticationMethod:
          type: string
          enum:
          - client_secret_basic
          - client_secret_post
          - client_secret_jwt
          - private_key_jwt
          - access_token
          - tls_client_auth
          - self_signed_tls_client_auth
          - none
        displayName:
          type: string
        baseDn:
          type: string
        inum:
          type: string
    ClientAttributes:
      type: object
      properties:
        tlsClientAuthSubjectDn:
          type: string
        runIntrospectionScriptBeforeJwtCreation:
          type: boolean
        keepClientAuthorizationAfterExpiration:
          type: boolean
        allowSpontaneousScopes:
          type: boolean
        spontaneousScopes:
          type: array
          items:
            type: string
        spontaneousScopeScriptDns:
          type: array
          items:
            type: string
        updateTokenScriptDns:
          type: array
          items:
            type: string
        backchannelLogoutUri:
          type: array
          items:
            type: string
        backchannelLogoutSessionRequired:
          type: boolean
        additionalAudience:
          type: array
          items:
            type: string
        postAuthnScripts:
          type: array
          items:
            type: string
        consentGatheringScripts:
          type: array
          items:
            type: string
        introspectionScripts:
          type: array
          items:
            type: string
        rptClaimsScripts:
          type: array
          items:
            type: string
        ropcScripts:
          type: array
          items:
            type: string
        parLifetime:
          type: integer
          format: int32
        requirePar:
          type: boolean
        jansAuthSignedRespAlg:
          type: string
        jansAuthEncRespAlg:
          type: string
        jansAuthEncRespEnc:
          type: string
        jansSubAttr:
          type: string
        redirectUrisRegex:
          type: string
        jansAuthorizedAcr:
          type: array
          items:
            type: string
        jansDefaultPromptLogin:
          type: boolean
        idTokenLifetime:
          type: integer
          format: int32
        allowOfflineAccessWithoutConsent:
          type: boolean
        minimumAcrLevel:
          type: integer
          format: int32
        minimumAcrLevelAutoresolve:
          type: boolean
        additionalTokenEndpointAuthMethods:
          type: array
          items:
            type: string
        minimumAcrPriorityList:
          type: array
          items:
            type: string
        requestedLifetime:
          type: integer
          format: int32
    CustomObjectAttribute:
      type: object
      properties:
        name:
          type: string
        multiValued:
          type: boolean
        values:
          type: array
          items:
            type: object
        displayValue:
          type: string
        value:
          type: object
    LocalizedString:
      type: object
      properties:
        values:
          type: object
          additionalProperties:
            type: string
    AgamaConfiguration:
      type: object
      properties:
        mandatoryAttributes:
          type: array
          items:
            type: string
        optionalAttributes:
          type: array
          items:
            type: string
    ApiAppConfiguration:
      type: object
      properties:
        configOauthEnabled:
          type: boolean
        apiApprovedIssuer:
          type: array
          items:
            type: string
        apiProtectionType:
          type: string
        apiClientId:
          type: string
        apiClientPassword:
          type: string
        endpointInjectionEnabled:
          type: boolean
        authIssuerUrl:
          type: string
        authOpenidConfigurationUrl:
          type: string
        authOpenidIntrospectionUrl:
          type: string
        authOpenidTokenUrl:
          type: string
        authOpenidRevokeUrl:
          type: string
        smallryeHealthRootPath:
          type: string
        exclusiveAuthScopes:
          type: array
          items:
            type: string
        corsConfigurationFilters:
          type: array
          items:
            $ref: '#/components/schemas/CorsConfigurationFilter'
        loggingLevel:
          type: string
        loggingLayout:
          type: string
        externalLoggerConfiguration:
          type: string
        disableJdkLogger:
          type: boolean
        maxCount:
          type: integer
          format: int32
        userExclusionAttributes:
          type: array
          items:
            type: string
        userMandatoryAttributes:
          type: array
          items:
            type: string
        agamaConfiguration:
          $ref: '#/components/schemas/AgamaConfiguration'
        auditLogConf:
          $ref: '#/components/schemas/AuditLogConf'
        dataFormatConversionConf:
          $ref: '#/components/schemas/DataFormatConversionConf'
        plugins:
          type: array
          items:
            $ref: '#/components/schemas/PluginConf'
    AuditLogConf:
      type: object
      properties:
        enabled:
          type: boolean
        ignoreHttpMethod:
          type: array
          items:
            type: string
        headerAttributes:
          type: array
          items:
            type: string
    DataFormatConversionConf:
      type: object
      properties:
        enabled:
          type: boolean
        ignoreHttpMethod:
          type: array
          items:
            type: string
    PluginConf:
      type: object
      properties:
        name:
          type: string
        description:
          type: string
        className:
          type: string
    SmtpConfiguration:
      type: object
      properties:
        valid:
          type: boolean
        host:
          type: string
        port:
          type: integer
          format: int32
        connect_protection:
          type: string
          enum:
          - None
          - StartTls
          - SslTls
        trust_host:
          type: boolean
        from_name:
          type: string
        from_email_address:
          type: string
        requires_authentication:
          type: boolean
        smtp_authentication_account_username:
          type: string
        smtp_authentication_account_password:
          type: string
        key_store:
          type: string
        key_store_password:
          type: string
        key_store_alias:
          type: string
        signing_algorithm:
          type: string
    SmtpTest:
      type: object
      properties:
        sign:
          type: boolean
        subject:
          type: string
        message:
          type: string
    CustomScript:
      type: object
      properties:
        dn:
          type: string
        inum:
          type: string
        name:
          maxLength: 60
          minLength: 2
          pattern: "^[a-zA-Z0-9_\\-\\:\\/\\.]+$"
          type: string
        aliases:
          type: array
          items:
            type: string
        description:
          type: string
        script:
          type: string
        scriptType:
          type: string
          enum:
          - person_authentication
          - introspection
          - resource_owner_password_credentials
          - application_session
          - cache_refresh
          - client_registration
          - id_generator
          - uma_rpt_policy
          - uma_rpt_claims
          - uma_claims_gathering
          - consent_gathering
          - dynamic_scope
          - spontaneous_scope
          - end_session
          - post_authn
          - select_account
          - scim
          - ciba_end_user_notification
          - revoke_token
          - persistence_extension
          - idp
          - discovery
          - update_token
          - config_api_auth
          - modify_ssa_response
          - fido2_interception
        programmingLanguage:
          type: string
          enum:
          - python
          - java
        moduleProperties:
          type: array
          items:
            $ref: '#/components/schemas/SimpleCustomProperty'
        configurationProperties:
          type: array
          items:
            $ref: '#/components/schemas/SimpleExtendedCustomProperty'
        level:
          type: integer
          format: int32
        revision:
          type: integer
          format: int64
        enabled:
          type: boolean
        scriptError:
          $ref: '#/components/schemas/ScriptError'
        modified:
          type: boolean
        internal:
          type: boolean
        locationType:
          type: string
          enum:
          - ldap
          - db
          - file
        locationPath:
          type: string
        baseDn:
          type: string
    ScriptError:
      type: object
      properties:
        raisedAt:
          type: string
          format: date-time
        stackTrace:
          type: string
    SimpleCustomProperty:
      type: object
      properties:
        value1:
          type: string
        value2:
          type: string
        description:
          type: string
    SimpleExtendedCustomProperty:
      type: object
      properties:
        value1:
          type: string
        value2:
          type: string
        hide:
          type: boolean
        description:
          type: string
    JSONWebKey:
      type: object
      properties:
        name:
          type: string
        descr:
          type: string
        kid:
          type: string
        kty:
          type: string
          enum:
          - EC
          - RSA
          - OKP
          - oct
        use:
          type: string
          enum:
          - sig
          - enc
        alg:
          type: string
          enum:
          - RS256
          - RS384
          - RS512
          - ES256
          - ES256K
          - ES384
          - ES512
          - PS256
          - PS384
          - PS512
          - EdDSA
          - RSA1_5
          - RSA-OAEP
          - RSA-OAEP-256
          - ECDH-ES
          - ECDH-ES+A128KW
          - ECDH-ES+A192KW
          - ECDH-ES+A256KW
          - A128KW
          - A192KW
          - A256KW
          - A128GCMKW
          - A192GCMKW
          - A256GCMKW
          - PBES2-HS256+A128KW
          - PBES2-HS384+A192KW
          - PBES2-HS512+A256KW
          - dir
        exp:
          type: integer
          format: int64
        crv:
          type: string
          enum:
          - P-256
          - P-256K
          - P-384
          - P-521
          - Ed25519
          - Ed448
        x5c:
          type: array
          items:
            type: string
        "n":
          type: string
        e:
          type: string
        x:
          type: string
        "y":
          type: string
        key_ops_type:
          type: array
          items:
            type: string
            enum:
            - "KeyOps{value='connect'} CONNECT"
            - "KeyOps{value='ssa'} SSA"
            - "KeyOps{value='all'} ALL"
    WebKeysConfiguration:
      type: object
      properties:
        keys:
          type: array
          items:
            $ref: '#/components/schemas/JSONWebKey'
    GluuLdapConfiguration:
      type: object
      properties:
        configId:
          type: string
        bindDN:
          type: string
        bindPassword:
          type: string
        servers:
          type: array
          items:
            type: string
        maxConnections:
          type: integer
          format: int32
        useSSL:
          type: boolean
        baseDNs:
          type: array
          items:
            type: string
        primaryKey:
          type: string
        localPrimaryKey:
          type: string
        useAnonymousBind:
          type: boolean
        enabled:
          type: boolean
        version:
          type: integer
          format: int32
        level:
          type: integer
          format: int32
    Logging:
      type: object
      properties:
        loggingLevel:
          type: string
        loggingLayout:
          type: string
        httpLoggingEnabled:
          type: boolean
        disableJdkLogger:
          type: boolean
        enabledOAuthAuditLogging:
          type: boolean
        externalLoggerConfiguration:
          type: string
        httpLoggingExcludePaths:
          uniqueItems: true
          type: array
          items:
            type: string
    GluuOrganization:
      required:
      - description
      - displayName
      type: object
      properties:
        dn:
          type: string
        displayName:
          maxLength: 60
          minLength: 0
          type: string
        description:
          maxLength: 60
          minLength: 0
          type: string
        member:
          type: string
        countryName:
          type: string
        organization:
          type: string
        status:
          type: string
          enum:
          - active
          - inactive
          - expired
          - register
        managerGroup:
          type: string
        themeColor:
          type: string
        shortName:
          type: string
        customMessages:
          type: array
          items:
            type: string
        title:
          type: string
        jsLogoPath:
          type: string
        jsFaviconPath:
          type: string
        baseDn:
          type: string
    CustomScope:
      type: object
      properties:
        dn:
          type: string
        expirationDate:
          type: string
          format: date-time
        deletable:
          type: boolean
        inum:
          type: string
        displayName:
          type: string
        id:
          type: string
        iconUrl:
          type: string
        description:
          type: string
        scopeType:
          type: string
          enum:
          - openid
          - dynamic
          - uma
          - spontaneous
          - oauth
        claims:
          type: array
          items:
            type: string
        defaultScope:
          type: boolean
        groupClaims:
          type: boolean
        dynamicScopeScripts:
          type: array
          items:
            type: string
        umaAuthorizationPolicies:
          type: array
          items:
            type: string
        attributes:
          $ref: '#/components/schemas/ScopeAttributes'
        creatorId:
          type: string
        creatorType:
          type: string
          enum:
          - none
          - client
          - user
          - auto
        creationDate:
          type: string
          format: date-time
        creatorAttributes:
          type: object
          additionalProperties:
            type: string
        clients:
          type: array
          items:
            $ref: '#/components/schemas/Client'
        umaType:
          type: boolean
        baseDn:
          type: string
    SessionId:
      type: object
      properties:
        dn:
          type: string
        id:
          type: string
        outsideSid:
          type: string
        lastUsedAt:
          type: string
          format: date-time
        userDn:
          type: string
        authenticationTime:
          type: string
          format: date-time
        state:
          type: string
          enum:
          - unauthenticated
          - authenticated
        sessionState:
          type: string
        permissionGranted:
          type: boolean
        permissionGrantedMap:
          $ref: '#/components/schemas/SessionIdAccessMap'
        sessionAttributes:
          type: object
          additionalProperties:
            type: string
        deviceSecrets:
          type: array
          items:
            type: string
        expirationDate:
          type: string
          format: date-time
        deletable:
          type: boolean
        creationDate:
          type: string
          format: date-time
        persisted:
          type: boolean
        user:
          $ref: '#/components/schemas/User'
        ttl:
          type: integer
          format: int32
        opbrowserState:
          type: string
    SessionIdAccessMap:
      type: object
      properties:
        permissionGranted:
          type: object
          additionalProperties:
            type: boolean
          xml:
            name: map
    User:
      type: object
      properties:
        dn:
          type: string
        userId:
          type: string
        updatedAt:
          type: string
          format: date-time
        createdAt:
          type: string
          format: date-time
        oxAuthPersistentJwt:
          type: array
          items:
            type: string
        customAttributes:
          type: array
          items:
            $ref: '#/components/schemas/CustomObjectAttribute'
        customObjectClasses:
          type: array
          items:
            type: string
        status:
          type: string
        baseDn:
          type: string
    UmaResource:
      required:
      - name
      type: object
      properties:
        dn:
          type: string
        inum:
          type: string
        id:
          type: string
        name:
          type: string
        iconUri:
          type: string
        scopes:
          type: array
          items:
            type: string
        scopeExpression:
          type: string
        clients:
          type: array
          items:
            type: string
        resources:
          type: array
          items:
            type: string
        creator:
          type: string
        description:
          type: string
        type:
          type: string
        creationDate:
          type: string
          format: date-time
        expirationDate:
          type: string
          format: date-time
        deletable:
          type: boolean
        ttl:
          type: integer
          format: int32
  securitySchemes:
    oauth2:
      type: oauth2
      flows:
        clientCredentials:
          tokenUrl: "https://{op-hostname}/.../token"
          scopes:
            https://jans.io/oauth/jans-auth-server/config/properties.readonly: View
              Auth Server properties related information
            https://jans.io/oauth/jans-auth-server/config/properties.write: Manage
              Auth Server properties related information
            https://jans.io/oauth/config/attributes.readonly: View attribute related
              information
            https://jans.io/oauth/config/attributes.write: Manage attribute related
              information
            https://jans.io/oauth/config/attributes.delete: Delete attribute related
              information
            https://jans.io/oauth/config/acrs.readonly: View ACRS related information
            https://jans.io/oauth/config/acrs.write: Manage ACRS related information
            https://jans.io/oauth/config/database/ldap.readonly: View LDAP database
              related information
            https://jans.io/oauth/config/database/ldap.write: Manage LDAP database
              related information
            https://jans.io/oauth/config/database/ldap.delete: Delete LDAP database
              related information
            https://jans.io/oauth/config/scripts.readonly: View cache scripts information
            https://jans.io/oauth/config/scripts.write: Manage scripts related information
            https://jans.io/oauth/config/scripts.delete: Delete scripts related information
            https://jans.io/oauth/config/cache.readonly: View cache related information
            https://jans.io/oauth/config/cache.write: Manage cache related information
            https://jans.io/oauth/config/smtp.readonly: View SMTP related information
            https://jans.io/oauth/config/smtp.write: Manage SMTP related information
            https://jans.io/oauth/config/smtp.delete: Delete SMTP related information
            https://jans.io/oauth/config/logging.readonly: View logging related information
            https://jans.io/oauth/config/logging.write: Manage logging related information
            https://jans.io/oauth/config/jwks.readonly: View JWKS related information
            https://jans.io/oauth/config/jwks.write: Manage JWKS related information
            https://jans.io/oauth/config/jwks.delete: Delete JWKS related information
            https://jans.io/oauth/config/openid/clients.readonly: View clients related
              information
            https://jans.io/oauth/config/openid/clients.write: Manage clients related
              information
            https://jans.io/oauth/config/openid/clients.delete: Delete clients related
              information
            https://jans.io/oauth/config/scopes.readonly: View scope related information
            https://jans.io/oauth/config/scopes.write: Manage scope related information
            https://jans.io/oauth/config/scopes.delete: Delete scope related information
            https://jans.io/oauth/config/uma/resources.readonly: View UMA Resource
              related information
            https://jans.io/oauth/config/uma/resources.write: Manage UMA Resource
              related information
            https://jans.io/oauth/config/uma/resources.delete: Delete UMA Resource
              related information
            https://jans.io/oauth/config/stats.readonly: View server with basic statistic
            https://jans.io/oauth/config/organization.readonly: View organization
              configuration information
            https://jans.io/oauth/config/organization.write: Manage organization configuration
              information
            https://jans.io/oauth/config/agama.readonly: View Agama Flow related information
            https://jans.io/oauth/config/agama.write: Manage Agama Flow related information
            https://jans.io/oauth/config/agama.delete: Delete Agama Flow related information
            https://jans.io/oauth/jans-auth-server/session.readonly: View Session
              related information
            https://jans.io/oauth/jans-auth-server/session.delete: Delete Session
              information
            https://jans.io/oauth/config/read-all: Admin read scope
            https://jans.io/oauth/config/write-all: Admin write scope
            https://jans.io/oauth/config/delete-all: Admin delete scope
            https://jans.io/oauth/config/openid-read: View OpenID functionality
            https://jans.io/oauth/config/openid/openid-write: Manage OpenID functionality
            https://jans.io/oauth/config/openid/openid-delete: Delete OpenID functionality
            https://jans.io/oauth/config/uma-read: View UMA functionality
            https://jans.io/oauth/config/uma-write: Manage UMA functionality
            https://jans.io/oauth/config/uma-delete: Delete UMA functionality
            https://jans.io/oauth/config/plugin.readonly: View Plugin information
            https://jans.io/oauth/config/properties.readonly: View Config-API related
              configuration properties
            https://jans.io/oauth/config/properties.write: Manage Config-API related
              configuration properties
            https://jans.io/oauth/client/authorizations.readonly: View ClientAuthorizations
            https://jans.io/oauth/client/authorizations.delete: Revoke ClientAuthorizations<|MERGE_RESOLUTION|>--- conflicted
+++ resolved
@@ -7450,33 +7450,19 @@
           $ref: '#/components/schemas/AttributeValidation'
         tooltip:
           type: string
-<<<<<<< HEAD
+        userCanEdit:
+          type: boolean
+        userCanView:
+          type: boolean
+        adminCanAccess:
+          type: boolean
+        adminCanEdit:
+          type: boolean
+        adminCanView:
+          type: boolean
+        userCanAccess:
+          type: boolean
         whitePagesCanView:
-          type: boolean
-        userCanAccess:
-=======
-        userCanEdit:
->>>>>>> 412f753f
-          type: boolean
-        userCanView:
-          type: boolean
-        adminCanAccess:
-          type: boolean
-<<<<<<< HEAD
-        userCanEdit:
-=======
-        adminCanEdit:
-          type: boolean
-        adminCanView:
-          type: boolean
-        userCanAccess:
-          type: boolean
-        whitePagesCanView:
->>>>>>> 412f753f
-          type: boolean
-        adminCanView:
-          type: boolean
-        adminCanEdit:
           type: boolean
         baseDn:
           type: string

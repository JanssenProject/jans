--- conflicted
+++ resolved
@@ -7458,15 +7458,7 @@
           $ref: '#/components/schemas/AttributeValidation'
         tooltip:
           type: string
-<<<<<<< HEAD
-        whitePagesCanView:
-          type: boolean
-        adminCanAccess:
-          type: boolean
-        userCanEdit:
-=======
         adminCanView:
->>>>>>> 7b8bae6c
           type: boolean
         userCanView:
           type: boolean

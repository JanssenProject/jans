openapi: 3.0.1
info:
  title: Jans Config API
  contact:
    name: Contact
    url: https://github.com/JanssenProject/jans/discussions
  license:
    name: License
    url: https://github.com/JanssenProject/jans/blob/main/LICENSE
  version: OAS Version
servers:
- url: https://jans.local.io
  description: The Jans server
tags:
- name: Attribute
- name: Default Authentication Method
- name: Cache Configuration
- name: Cache Configuration – Memcached
- name: Cache Configuration – Redis
- name: Cache Configuration – in-Memory
- name: Cache Configuration – Native-Persistence
- name: Configuration – Properties
- name: Configuration – SMTP
- name: Configuration – Logging
- name: Configuration – JWK - JSON Web Key (JWK)
- name: Custom Scripts
- name: Database - LDAP configuration
- name: OAuth - OpenID Connect - Clients
- name: OAuth - UMA Resources
- name: OAuth - Scopes
- name: Agama - Configuration
- name: Agama
- name: Statistics - User
- name: Health - Check
- name: Server Stats
- name: Auth - Session Management
- name: Organization Configuration
- name: Auth Server Health - Check
- name: Plugins
- name: Configuration – Config API
- name: Client Authorization
paths:
  /api/v1/health:
    get:
      tags:
      - Health - Check
      summary: Returns application health status
      description: Returns application health status
      operationId: get-config-health
      responses:
        "200":
          description: Ok
          content:
            application/json:
              schema:
                type: array
                items:
                  $ref: '#/components/schemas/HealthStatus'
        "500":
          description: InternalServerError
  /api/v1/health/live:
    get:
      tags:
      - Health - Check
      summary: Returns application liveness status
      description: Returns application liveness status
      operationId: get-config-health-live
      responses:
        "200":
          description: Ok
          content:
            application/json:
              schema:
                $ref: '#/components/schemas/Status'
        "500":
          description: InternalServerError
  /api/v1/health/ready:
    get:
      tags:
      - Health - Check
      summary: Returns application readiness status
      description: Returns application readiness status
      operationId: get-config-health-ready
      responses:
        "200":
          description: Ok
          content:
            application/json:
              schema:
                $ref: '#/components/schemas/Status'
        "500":
          description: InternalServerError
  /api/v1/health/server-stat:
    get:
      tags:
      - Health - Check
      summary: Returns application server status
      description: Returns application server status
      operationId: get-server-stat
      responses:
        "200":
          description: Ok
          content:
            application/json:
              schema:
                $ref: '#/components/schemas/StatsData'
        "500":
          description: InternalServerError
  /api/v1/acrs:
    get:
      tags:
      - Default Authentication Method
      summary: Gets default authentication method.
      description: Gets default authentication method.
      operationId: get-acrs
      responses:
        "200":
          description: Ok
          content:
            application/json:
              schema:
                $ref: '#/components/schemas/AuthenticationMethod'
              examples:
                Response example:
                  description: Response example
                  value: |
                    {
                      "defaultAcr": "basic"
                    }
        "401":
          description: Unauthorized
        "500":
          description: InternalServerError
      security:
      - oauth2:
        - https://jans.io/oauth/config/acrs.readonly
        - https://jans.io/oauth/config/acrs.write
        - https://jans.io/oauth/config/read-all
    put:
      tags:
      - Default Authentication Method
      summary: Updates default authentication method.
      description: Updates default authentication method.
      operationId: put-acrs
      requestBody:
        description: String representing patch-document.
        content:
          application/json:
            schema:
              $ref: '#/components/schemas/AuthenticationMethod'
            examples:
              Request json example:
                description: Request json example
                value: |
                  {
                    "defaultAcr": "basic"
                  }
      responses:
        "200":
          description: Ok
          content:
            application/json:
              schema:
                $ref: '#/components/schemas/AuthenticationMethod'
        "400":
          description: Bad Request
        "401":
          description: Unauthorized
        "500":
          description: InternalServerError
      security:
      - oauth2:
        - https://jans.io/oauth/config/acrs.write
        - https://jans.io/oauth/config/write-all
  /api/v1/agama-deployment/{name}:
    get:
      tags:
      - Agama
      summary: Fetches deployed Agama project based on name.
      description: Fetches deployed Agama project based on name.
      operationId: get-agama-prj-by-name
      parameters:
      - name: name
        in: path
        description: Agama project name
        required: true
        schema:
          type: string
      responses:
        "200":
          description: Agama project
          content:
            application/json:
              schema:
                $ref: '#/components/schemas/Deployment'
              examples:
                Response json example:
                  description: Response json example
                  value: ""
        "204":
          description: No Content
        "401":
          description: Unauthorized
        "404":
          description: Not Found
        "500":
          description: InternalServerError
      security:
      - oauth2:
        - https://jans.io/oauth/config/agama.readonly
    post:
      tags:
      - Agama
      summary: Deploy an Agama project.
      description: Deploy an Agama project.
      operationId: post-agama-prj
      parameters:
      - name: name
        in: path
        description: Agama project name
        required: true
        schema:
          type: string
      - name: autoconfigure
        in: query
        schema:
          type: string
      requestBody:
        content:
          application/zip:
            schema:
              type: array
              items:
                type: string
                format: byte
      responses:
        "202":
          description: Agama project accepted
          content:
            application/zip:
              schema:
                type: string
              examples:
                Response json example:
                  description: Response json example
                  value: ""
        "400":
          description: Bad Request
        "401":
          description: Unauthorized
        "409":
          description: Conflict
        "500":
          description: InternalServerError
      security:
      - oauth2:
        - https://jans.io/oauth/config/agama.write
    delete:
      tags:
      - Agama
      summary: Delete a deployed Agama project.
      description: Delete a deployed Agama project.
      operationId: delete-agama-prj
      parameters:
      - name: name
        in: path
        description: Agama project name
        required: true
        schema:
          type: string
      responses:
        "204":
          description: No Content
        "401":
          description: Unauthorized
        "404":
          description: Not Found
        "409":
          description: Conflict
        "500":
          description: InternalServerError
      security:
      - oauth2:
        - https://jans.io/oauth/config/agama.delete
  /api/v1/agama-deployment/configs/{name}:
    get:
      tags:
      - Agama
      summary: Retrieve the list of configs based on name.
      description: Retrieve the list of configs based on name.
      operationId: get-agama-prj-configs
      parameters:
      - name: name
        in: path
        description: Agama project name
        required: true
        schema:
          type: string
      responses:
        "200":
          description: Agama projects configs
          content:
            application/json:
              schema:
                type: string
              examples:
                Response json example:
                  description: Response json example
                  value: ""
        "401":
          description: Unauthorized
        "500":
          description: InternalServerError
      security:
      - oauth2:
        - https://jans.io/oauth/config/agama.readonly
    put:
      tags:
      - Agama
      summary: Update an Agama project.
      description: Update an Agama project.
      operationId: put-agama-prj
      parameters:
      - name: name
        in: path
        description: Agama project name
        required: true
        schema:
          type: string
      requestBody:
        content:
          application/json:
            schema:
              type: object
              additionalProperties:
                type: object
                additionalProperties:
                  type: object
      responses:
        "202":
          description: Agama project accepted
          content:
            application/json:
              schema:
                type: string
              examples:
                Response json example:
                  description: Response json example
                  value: ""
        "400":
          description: Bad Request
        "401":
          description: Unauthorized
        "409":
          description: Conflict
        "500":
          description: InternalServerError
      security:
      - oauth2:
        - https://jans.io/oauth/config/agama.write
  /api/v1/agama-deployment:
    get:
      tags:
      - Agama
      summary: Retrieve the list of projects deployed currently.
      description: Retrieve the list of projects deployed currently.
      operationId: get-agama-prj
      parameters:
      - name: start
        in: query
        schema:
          type: integer
          format: int32
      - name: count
        in: query
        schema:
          type: integer
          format: int32
      responses:
        "200":
          description: Agama projects
          content:
            application/json:
              schema:
                $ref: '#/components/schemas/PagedResult'
              examples:
                Response json example:
                  description: Response json example
                  value: ""
        "401":
          description: Unauthorized
        "500":
          description: InternalServerError
      security:
      - oauth2:
        - https://jans.io/oauth/config/agama.readonly
  /api/v1/agama/syntax-check/{qname}:
    post:
      tags:
      - Agama - Configuration
      summary: Determine if the text passed is valid Agama code
      description: Determine if the text passed is valid Agama code
      operationId: agama-syntax-check
      parameters:
      - name: qname
        in: path
        description: Agama Flow name
        required: true
        schema:
          type: string
      requestBody:
        content:
          text/plain:
            schema:
              type: string
      responses:
        "200":
          description: Agama Syntax Check message
          content:
            application/json:
              schema:
                type: string
        "401":
          description: Unauthorized
        "500":
          description: InternalServerError
      security:
      - oauth2:
        - https://jans.io/oauth/config/agama.readonly
        - https://jans.io/oauth/config/agama.write
        - https://jans.io/oauth/config/read-all
  /api/v1/attributes:
    get:
      tags:
      - Attribute
      summary: Gets a list of Jans attributes.
      description: Gets a list of Jans attributes.
      operationId: get-attributes
      parameters:
      - name: limit
        in: query
        description: Search size - max size of the results to return
        schema:
          type: integer
          format: int32
          default: 50
      - name: pattern
        in: query
        description: Search pattern
        schema:
          type: string
          default: ""
      - name: status
        in: query
        description: Status of the attribute
        schema:
          type: string
          default: all
      - name: startIndex
        in: query
        description: The 1-based index of the first query result
        schema:
          type: integer
          format: int32
          default: 0
      - name: sortBy
        in: query
        description: Attribute whose value will be used to order the returned response
        schema:
          type: string
          default: inum
      - name: sortOrder
        in: query
        description: Order in which the sortBy param is applied. Allowed values are
          "ascending" and "descending"
        schema:
          type: string
          default: ascending
      - name: fieldValuePair
        in: query
        description: Field and value pair for seraching
        schema:
          type: string
          default: ""
        examples:
          Field value example:
            description: Field value example
            value: "adminCanEdit=true,dataType=string"
      responses:
        "200":
          description: Ok
          content:
            application/json:
              schema:
                $ref: '#/components/schemas/PagedResult'
              examples:
                Response example:
                  description: Response example
                  value: |
                    {
                        "start": 0,
                        "totalEntriesCount": 78,
                        "entriesCount": 2,
                        "entries": [
                            {
                                "dn": "inum=08E2,ou=attributes,o=jans",
                                "selected": false,
                                "inum": "08E2",
                                "name": "departmentNumber",
                                "displayName": "Department",
                                "description": "Organizational Department",
                                "origin": "jansCustomPerson",
                                "dataType": "string",
                                "editType": [
                                    "admin"
                                ],
                                "viewType": [
                                    "user",
                                    "admin"
                                ],
                                "claimName": "department_number",
                                "status": "inactive",
                                "saml1Uri": "urn:mace:dir:attribute-def:departmentNumber",
                                "saml2Uri": "urn:oid:2.16.840.1.113730.3.1.2",
                                "urn": "urn:mace:dir:attribute-def:departmentNumber",
                                "oxMultiValuedAttribute": false,
                                "custom": false,
                                "requred": false,
                                "whitePagesCanView": false,
                                "adminCanEdit": true,
                                "userCanView": true,
                                "userCanEdit": false,
                                "adminCanAccess": true,
                                "adminCanView": true,
                                "userCanAccess": true,
                                "baseDn": "inum=08E2,ou=attributes,o=jans"
                            },
                            {
                                "dn": "inum=0C18,ou=attributes,o=jans",
                                "selected": false,
                                "inum": "0C18",
                                "name": "telephoneNumber",
                                "displayName": "Home Telephone Number",
                                "description": "Home Telephone Number",
                                "origin": "jansCustomPerson",
                                "dataType": "string",
                                "editType": [
                                    "user",
                                    "admin"
                                ],
                                "viewType": [
                                    "user",
                                    "admin"
                                ],
                                "claimName": "phone_number",
                                "status": "inactive",
                                "saml1Uri": "urn:mace:dir:attribute-def:telephoneNumber",
                                "saml2Uri": "urn:oid:2.5.4.20",
                                "urn": "urn:mace:dir:attribute-def:phone_number",
                                "oxMultiValuedAttribute": false,
                                "custom": false,
                                "requred": false,
                                "whitePagesCanView": false,
                                "adminCanEdit": true,
                                "userCanView": true,
                                "userCanEdit": true,
                                "adminCanAccess": true,
                                "adminCanView": true,
                                "userCanAccess": true,
                                "baseDn": "inum=0C18,ou=attributes,o=jans"
                            }
                    }
        "401":
          description: Unauthorized
        "500":
          description: InternalServerError
      security:
      - oauth2:
        - https://jans.io/oauth/config/attributes.readonly
    put:
      tags:
      - Attribute
      summary: Updates an existing attribute
      description: Updates an existing attribute
      operationId: put-attributes
      requestBody:
        description: JansAttribute object
        content:
          application/json:
            schema:
              $ref: '#/components/schemas/JansAttribute'
            examples:
              Request example:
                description: Request example
                value: |
                  {
                      "adminCanAccess": true,
                      "adminCanEdit": true,
                      "adminCanView": true,
                      "custom": false,
                      "dataType": "string",
                      "description": "QAAdded Attribute",
                      "displayName": "QAAdded Attribute",
                      "editType": [
                          "admin",
                          "user"
                      ],
                      "name": "qaattribute",
                      "origin": "jansPerson",
                      "jansMultivaluedAttr": false,
                      "requred": false,
                      "status": "active",
                      "urn": "urn:mace:dir:attribute-def:qaattribute",
                      "userCanAccess": true,
                      "userCanEdit": true,
                      "userCanView": true,
                      "viewType": [
                          "admin",
                          "user"
                      ],
                      "whitePagesCanView": false
                  }
      responses:
        "200":
          description: Ok
          content:
            application/json:
              schema:
                $ref: '#/components/schemas/JansAttribute'
              examples:
                Response example:
                  description: Response example
                  value: |
                    {
                        "adminCanAccess": true,
                        "adminCanEdit": true,
                        "adminCanView": true,
                        "custom": false,
                        "dataType": "string",
                        "description": "QAAdded Attribute",
                        "displayName": "QAAdded Attribute",
                        "editType": [
                            "admin",
                            "user"
                        ],
                        "name": "qaattribute",
                        "origin": "jansPerson",
                        "jansMultivaluedAttr": false,
                        "requred": false,
                        "status": "active",
                        "urn": "urn:mace:dir:attribute-def:qaattribute",
                        "userCanAccess": true,
                        "userCanEdit": true,
                        "userCanView": true,
                        "viewType": [
                            "admin",
                            "user"
                        ],
                        "whitePagesCanView": false
                    }
        "401":
          description: Unauthorized
        "500":
          description: InternalServerError
      security:
      - oauth2:
        - https://jans.io/oauth/config/attributes.write
    post:
      tags:
      - Attribute
      summary: Adds a new attribute
      description: Adds a new attribute
      operationId: post-attributes
      requestBody:
        description: JansAttribute object
        content:
          application/json:
            schema:
              $ref: '#/components/schemas/JansAttribute'
            examples:
              Request example:
                description: Request example
                value: |
                  {
                      "adminCanAccess": true,
                      "adminCanEdit": true,
                      "adminCanView": true,
                      "custom": false,
                      "dataType": "string",
                      "description": "QAAdded Attribute",
                      "displayName": "QAAdded Attribute",
                      "editType": [
                          "admin",
                          "user"
                      ],
                      "name": "qaattribute",
                      "origin": "jansPerson",
                      "jansMultivaluedAttr": false,
                      "requred": false,
                      "status": "active",
                      "urn": "urn:mace:dir:attribute-def:qaattribute",
                      "userCanAccess": true,
                      "userCanEdit": true,
                      "userCanView": true,
                      "viewType": [
                          "admin",
                          "user"
                      ],
                      "whitePagesCanView": false
                  }
      responses:
        "201":
          description: Created
          content:
            application/json:
              schema:
                $ref: '#/components/schemas/JansAttribute'
              examples:
                Response example:
                  description: Response example
                  value: |
                    {
                        "adminCanAccess": true,
                        "adminCanEdit": true,
                        "adminCanView": true,
                        "custom": false,
                        "dataType": "string",
                        "description": "QAAdded Attribute",
                        "displayName": "QAAdded Attribute",
                        "editType": [
                            "admin",
                            "user"
                        ],
                        "name": "qaattribute",
                        "origin": "jansPerson",
                        "jansMultivaluedAttr": false,
                        "requred": false,
                        "status": "active",
                        "urn": "urn:mace:dir:attribute-def:qaattribute",
                        "userCanAccess": true,
                        "userCanEdit": true,
                        "userCanView": true,
                        "viewType": [
                            "admin",
                            "user"
                        ],
                        "whitePagesCanView": false
                    }
        "401":
          description: Unauthorized
        "500":
          description: InternalServerError
      security:
      - oauth2:
        - https://jans.io/oauth/config/attributes.write
  /api/v1/attributes/{inum}:
    get:
      tags:
      - Attribute
      summary: Gets an attribute based on inum
      description: Gets an attribute based on inum
      operationId: get-attributes-by-inum
      parameters:
      - name: inum
        in: path
        description: Attribute Id
        required: true
        schema:
          type: string
      responses:
        "200":
          description: Ok
          content:
            application/json:
              schema:
                $ref: '#/components/schemas/JansAttribute'
              examples:
                Response example:
                  description: Response example
                  value: |
                    {
                        "dn": "inum=08E2,ou=attributes,o=jans",
                        "selected": false,
                        "inum": "08E2",
                        "name": "departmentNumber",
                        "displayName": "Department",
                        "description": "Organizational Department",
                        "origin": "jansCustomPerson",
                        "dataType": "string",
                        "editType": [
                            "admin"
                        ],
                        "viewType": [
                            "user",
                            "admin"
                        ],
                        "claimName": "department_number",
                        "status": "inactive",
                        "saml1Uri": "urn:mace:dir:attribute-def:departmentNumber",
                        "saml2Uri": "urn:oid:2.16.840.1.113730.3.1.2",
                        "urn": "urn:mace:dir:attribute-def:departmentNumber",
                        "oxMultiValuedAttribute": false,
                        "custom": false,
                        "requred": false,
                        "whitePagesCanView": false,
                        "adminCanEdit": true,
                        "userCanView": true,
                        "userCanEdit": false,
                        "adminCanAccess": true,
                        "adminCanView": true,
                        "userCanAccess": true,
                        "baseDn": "inum=08E2,ou=attributes,o=jans"
                    }
        "401":
          description: Unauthorized
        "500":
          description: InternalServerError
      security:
      - oauth2:
        - https://jans.io/oauth/config/attributes.readonly
    delete:
      tags:
      - Attribute
      summary: Deletes an attribute based on inum
      description: Deletes an attribute based on inum
      operationId: delete-attributes-by-inum
      parameters:
      - name: inum
        in: path
        description: Attribute Id
        required: true
        schema:
          type: string
      responses:
        "204":
          description: No Content
        "401":
          description: Unauthorized
        "404":
          description: Not Found
        "500":
          description: InternalServerError
      security:
      - oauth2:
        - https://jans.io/oauth/config/attributes.delete
    patch:
      tags:
      - Attribute
      summary: Partially modify a JansAttribute
      description: Partially modify a JansAttribute
      operationId: patch-attributes-by-inum
      parameters:
      - name: inum
        in: path
        description: Attribute Id
        required: true
        schema:
          type: string
      requestBody:
        description: String representing patch-document.
        content:
          application/json-patch+json:
            schema:
              type: array
              items:
                $ref: '#/components/schemas/PatchRequest'
            examples:
              Patch request example:
                description: Patch request example
                value: |
                  [ {op:replace, path: displayName, value: "CustomAttribute" } ]
      responses:
        "200":
          description: Updated JansAttribute
          content:
            application/json:
              schema:
                $ref: '#/components/schemas/JansAttribute'
              examples:
                Response example:
                  description: Response example
                  value: |
                    {
                        "adminCanAccess": true,
                        "adminCanEdit": true,
                        "adminCanView": true,
                        "custom": false,
                        "dataType": "string",
                        "description": "QAAdded Attribute",
                        "displayName": "QAAdded Attribute",
                        "editType": [
                            "admin",
                            "user"
                        ],
                        "name": "qaattribute",
                        "origin": "jansPerson",
                        "jansMultivaluedAttr": false,
                        "requred": false,
                        "status": "active",
                        "urn": "urn:mace:dir:attribute-def:qaattribute",
                        "userCanAccess": true,
                        "userCanEdit": true,
                        "userCanView": true,
                        "viewType": [
                            "admin",
                            "user"
                        ],
                        "whitePagesCanView": false
                    }
        "401":
          description: Unauthorized
        "404":
          description: Not Found
        "500":
          description: InternalServerError
      security:
      - oauth2:
        - https://jans.io/oauth/config/attributes.write
  /api/v1/jans-auth-server/config:
    get:
      tags:
      - Configuration – Properties
      summary: Gets all Jans authorization server configuration properties.
      description: Gets all Jans authorization server configuration properties.
      operationId: get-properties
      responses:
        "200":
          description: Ok
          content:
            application/json:
              schema:
                $ref: '#/components/schemas/AppConfiguration'
        "401":
          description: Unauthorized
        "500":
          description: InternalServerError
      security:
      - oauth2:
        - https://jans.io/oauth/jans-auth-server/config/properties.readonly
    patch:
      tags:
      - Configuration – Properties
      summary: Partially modifies Jans authorization server Application configuration
        properties.
      description: Partially modifies Jans authorization server AppConfiguration properties.
      operationId: patch-properties
      requestBody:
        description: String representing patch-document.
        content:
          application/json-patch+json:
            schema:
              type: array
              items:
                $ref: '#/components/schemas/JsonPatch'
            examples:
              Request json example:
                description: Request json example
                value: |
                  [
                  {"op":"add","path":"/authenticationFilters","value":[{}]},
                  {"op":"replace","path":"/useNestedJwtDuringEncryption","value":"true"},
                  {"op":"add","path":"/loggingLevel","value":"TRACE"}
                  ]
      responses:
        "200":
          description: Ok
          content:
            application/json:
              schema:
                $ref: '#/components/schemas/AppConfiguration'
        "401":
          description: Unauthorized
        "500":
          description: InternalServerError
      security:
      - oauth2:
        - https://jans.io/oauth/jans-auth-server/config/properties.write
  /api/v1/jans-auth-server/config/feature-flags:
    get:
      tags:
      - Configuration – Properties
      summary: Returns feature flags type configured for Jans authorization server.
      description: Returns feature flags type configured for Jans authorization server.
      operationId: get-feature-flag-type
      responses:
        "200":
          description: Ok
          content:
            application/json:
              schema:
                type: array
                items:
                  type: string
        "401":
          description: Unauthorized
        "500":
          description: InternalServerError
      security:
      - oauth2:
        - https://jans.io/oauth/jans-auth-server/config/properties.readonly
  /api/v1/jans-auth-server/config/persistence:
    get:
      tags:
      - Configuration – Properties
      summary: Returns persistence type configured for Jans authorization server.
      description: Returns persistence type configured for Jans authorization server.
      operationId: get-properties-persistence
      responses:
        "200":
          description: Jans Authorization Server persistence type
          content:
            application/json:
              schema:
                $ref: '#/components/schemas/PersistenceConfiguration'
              examples:
                Response json example:
                  description: Response json example
                  value: |
                    {
                        "persistenceType": "ldap"
                    }
        "401":
          description: Unauthorized
        "500":
          description: InternalServerError
      security:
      - oauth2:
        - https://jans.io/oauth/jans-auth-server/config/properties.readonly
  /api/v1/config/cache:
    get:
      tags:
      - Cache Configuration
      summary: Returns cache configuration.
      description: Returns cache configuration.
      operationId: get-config-cache
      responses:
        "200":
          description: Cache configuration details
          content:
            application/json:
              schema:
                $ref: '#/components/schemas/CacheConfiguration'
              examples:
                Response json example:
                  description: Response json example
                  value: |
                    {
                        "cacheProviderType": "NATIVE_PERSISTENCE",
                        "memcachedConfiguration": {
                            "servers": "localhost:11211",
                            "maxOperationQueueLength": 100000,
                            "bufferSize": 32768,
                            "defaultPutExpiration": 60,
                            "connectionFactoryType": "DEFAULT"
                        },
                        "inMemoryConfiguration": {
                            "defaultPutExpiration": 60
                        },
                        "redisConfiguration": {
                            "redisProviderType": "STANDALONE",
                            "servers": "localhost:6379",
                            "defaultPutExpiration": 60,
                            "useSSL": false,
                            "maxIdleConnections": 10,
                            "maxTotalConnections": 500,
                            "connectionTimeout": 3000,
                            "soTimeout": 3000,
                            "maxRetryAttempts": 5
                        },
                        "nativePersistenceConfiguration": {
                            "defaultPutExpiration": 60,
                            "defaultCleanupBatchSize": 10000,
                            "deleteExpiredOnGetRequest": false,
                            "disableAttemptUpdateBeforeInsert": false
                        }
                    }
        "401":
          description: Unauthorized
        "500":
          description: InternalServerError
      security:
      - oauth2:
        - https://jans.io/oauth/config/cache.readonly
    patch:
      tags:
      - Cache Configuration
      summary: Patch cache configuration.
      description: Patch cache configuration
      operationId: patch-config-cache
      requestBody:
        description: String representing patch-document.
        content:
          application/json-patch+json:
            schema:
              type: array
              items:
                $ref: '#/components/schemas/JsonPatch'
            examples:
              Request json example:
                description: Request json example
                value: "[{ \"op\": \"replace\", \"path\": \"/memcachedConfiguration\"\
                  , \"value\": {\n        \"servers\": \"localhost:11211\",\n    \
                  \    \"maxOperationQueueLength\": 100000,\n        \"bufferSize\"\
                  : 32768,\n        \"defaultPutExpiration\":80,\n        \"connectionFactoryType\"\
                  : \"DEFAULT\"\n    }}] \n"
      responses:
        "200":
          description: Cache configuration details
          content:
            application/json:
              schema:
                $ref: '#/components/schemas/CacheConfiguration'
              examples:
                Response json example:
                  description: Response json example
                  value: |
                    {
                        "cacheProviderType": "NATIVE_PERSISTENCE",
                        "memcachedConfiguration": {
                            "servers": "localhost:11211",
                            "maxOperationQueueLength": 100000,
                            "bufferSize": 32768,
                            "defaultPutExpiration": 60,
                            "connectionFactoryType": "DEFAULT"
                        },
                        "inMemoryConfiguration": {
                            "defaultPutExpiration": 60
                        },
                        "redisConfiguration": {
                            "redisProviderType": "STANDALONE",
                            "servers": "localhost:6379",
                            "defaultPutExpiration": 60,
                            "useSSL": false,
                            "maxIdleConnections": 10,
                            "maxTotalConnections": 500,
                            "connectionTimeout": 3000,
                            "soTimeout": 3000,
                            "maxRetryAttempts": 5
                        },
                        "nativePersistenceConfiguration": {
                            "defaultPutExpiration": 60,
                            "defaultCleanupBatchSize": 10000,
                            "deleteExpiredOnGetRequest": false,
                            "disableAttemptUpdateBeforeInsert": false
                        }
                    }
        "401":
          description: Unauthorized
        "500":
          description: InternalServerError
      security:
      - oauth2:
        - https://jans.io/oauth/config/cache.write
  /api/v1/config/cache/in-memory:
    get:
      tags:
      - Cache Configuration – in-Memory
      summary: Returns in-Memory cache configuration.
      description: Returns in-Memory cache configuration.
      operationId: get-config-cache-in-memory
      responses:
        "200":
          description: In-Memory configuration details
          content:
            application/json:
              schema:
                $ref: '#/components/schemas/InMemoryConfiguration'
              examples:
                Response json example:
                  description: Response json example
                  value: |
                    {
                        "defaultPutExpiration": 60
                    }
        "401":
          description: Unauthorized
        "500":
          description: InternalServerError
      security:
      - oauth2:
        - https://jans.io/oauth/config/cache.readonly
    put:
      tags:
      - Cache Configuration – in-Memory
      summary: Updates in-Memory cache configuration.
      description: Updates in-Memory cache configuration
      operationId: put-config-cache-in-memory
      requestBody:
        description: inMemoryConfiguration object
        content:
          application/json:
            schema:
              $ref: '#/components/schemas/InMemoryConfiguration'
            examples:
              Request json example:
                description: Request json example
                value: |
                  {
                      "defaultPutExpiration": 60
                  }
      responses:
        "200":
          description: In-Memory cache configuration details
          content:
            application/json:
              schema:
                $ref: '#/components/schemas/InMemoryConfiguration'
              examples:
                Response json example:
                  description: Response json example
                  value: |
                    {
                        "defaultPutExpiration": 60
                    }
        "401":
          description: Unauthorized
        "500":
          description: InternalServerError
      security:
      - oauth2:
        - https://jans.io/oauth/config/cache.write
    patch:
      tags:
      - Cache Configuration – in-Memory
      summary: Patch In-Memory cache configuration.
      description: Patch In-Memory cache configuration
      operationId: patch-config-cache-in-memory
      requestBody:
        description: String representing patch-document.
        content:
          application/json-patch+json:
            schema:
              type: array
              items:
                $ref: '#/components/schemas/JsonPatch'
            examples:
              Request json example:
                description: Request json example
                value: "[{ \"op\": \"replace\", \"path\": \"/defaultPutExpiration\"\
                  , \"value\":80}] \n"
      responses:
        "200":
          description: In-Memory cache configuration details
          content:
            application/json:
              schema:
                $ref: '#/components/schemas/InMemoryConfiguration'
              examples:
                Response json example:
                  description: Response json example
                  value: |
                    {
                        "defaultPutExpiration": 60
                    }
        "401":
          description: Unauthorized
        "500":
          description: InternalServerError
      security:
      - oauth2:
        - https://jans.io/oauth/config/cache.write
  /api/v1/config/cache/memcached:
    get:
      tags:
      - Cache Configuration – Memcached
      summary: Returns memcached cache configuration.
      description: Returns memcached cache configuration.
      operationId: get-config-cache-memcached
      responses:
        "200":
          description: Memcached configuration details
          content:
            application/json:
              schema:
                $ref: '#/components/schemas/MemcachedConfiguration'
              examples:
                Response json example:
                  description: Response json example
                  value: |
                    {
                        "servers": "localhost:11211",
                        "maxOperationQueueLength": 100000,
                        "bufferSize": 32768,
                        "defaultPutExpiration": 80,
                        "connectionFactoryType": "DEFAULT"
                    }
        "401":
          description: Unauthorized
        "500":
          description: InternalServerError
      security:
      - oauth2:
        - https://jans.io/oauth/config/cache.readonly
    put:
      tags:
      - Cache Configuration – Memcached
      summary: Updates memcached cache configuration.
      description: Updates memcached cache configuration
      operationId: put-config-cache-memcached
      requestBody:
        description: Memcached Configuration object
        content:
          application/json:
            schema:
              $ref: '#/components/schemas/MemcachedConfiguration'
            examples:
              Request json example:
                description: Request json example
                value: |
                  {
                      "servers": "localhost:11211",
                      "maxOperationQueueLength": 100000,
                      "bufferSize": 32768,
                      "defaultPutExpiration": 80,
                      "connectionFactoryType": "DEFAULT"
                  }
      responses:
        "200":
          description: Native persistence cache configuration details
          content:
            application/json:
              schema:
                $ref: '#/components/schemas/MemcachedConfiguration'
              examples:
                Response json example:
                  description: Response json example
                  value: |
                    {
                        "servers": "localhost:11211",
                        "maxOperationQueueLength": 100000,
                        "bufferSize": 32768,
                        "defaultPutExpiration": 80,
                        "connectionFactoryType": "DEFAULT"
                    }
        "401":
          description: Unauthorized
        "404":
          description: Not Found
        "500":
          description: InternalServerError
      security:
      - oauth2:
        - https://jans.io/oauth/config/cache.write
    patch:
      tags:
      - Cache Configuration – Memcached
      summary: Patch memcached cache configuration.
      description: Patch memcached cache configuration
      operationId: patch-config-cache-memcached
      requestBody:
        description: String representing patch-document.
        content:
          application/json-patch+json:
            schema:
              type: array
              items:
                $ref: '#/components/schemas/JsonPatch'
            examples:
              Request json example:
                description: Request json example
                value: "[{ \"op\": \"replace\", \"path\": \"/maxOperationQueueLength\"\
                  , \"value\":10001}] \n"
      responses:
        "200":
          description: Memcached cache configuration details
          content:
            application/json:
              schema:
                $ref: '#/components/schemas/MemcachedConfiguration'
              examples:
                Response json example:
                  description: Response json example
                  value: |
                    {
                        "servers": "localhost:11211",
                        "maxOperationQueueLength": 100000,
                        "bufferSize": 32768,
                        "defaultPutExpiration": 80,
                        "connectionFactoryType": "DEFAULT"
                    }
        "401":
          description: Unauthorized
        "500":
          description: InternalServerError
      security:
      - oauth2:
        - https://jans.io/oauth/config/cache.write
  /api/v1/config/cache/native-persistence:
    get:
      tags:
      - Cache Configuration – Native-Persistence
      summary: Returns native persistence cache configuration.
      description: Returns native persistence cache configuration.
      operationId: get-config-cache-native-persistence
      responses:
        "200":
          description: Native persistence configuration details
          content:
            application/json:
              schema:
                $ref: '#/components/schemas/NativePersistenceConfiguration'
              examples:
                Response json example:
                  description: Response json example
                  value: |
                    {
                        "defaultPutExpiration": 60,
                        "defaultCleanupBatchSize": 10000,
                        "deleteExpiredOnGetRequest": false,
                        "disableAttemptUpdateBeforeInsert": false
                    }
        "401":
          description: Unauthorized
        "500":
          description: InternalServerError
      security:
      - oauth2:
        - https://jans.io/oauth/config/cache.readonly
    put:
      tags:
      - Cache Configuration – Native-Persistence
      summary: Updates native persistence cache configuration.
      description: Updates native persistence cache configuration
      operationId: put-config-cache-native-persistence
      requestBody:
        description: NativePersistenceConfiguration object
        content:
          application/json:
            schema:
              $ref: '#/components/schemas/NativePersistenceConfiguration'
            examples:
              Request json example:
                description: Request json example
                value: |
                  {
                      "defaultPutExpiration": 60,
                      "defaultCleanupBatchSize": 10000,
                      "deleteExpiredOnGetRequest": false,
                      "disableAttemptUpdateBeforeInsert": false
                  }
      responses:
        "200":
          description: Native persistence cache configuration details
          content:
            application/json:
              schema:
                $ref: '#/components/schemas/NativePersistenceConfiguration'
              examples:
                Response json example:
                  description: Response json example
                  value: |
                    {
                        "defaultPutExpiration": 60,
                        "defaultCleanupBatchSize": 10000,
                        "deleteExpiredOnGetRequest": false,
                        "disableAttemptUpdateBeforeInsert": false
                    }
        "401":
          description: Unauthorized
        "500":
          description: InternalServerError
      security:
      - oauth2:
        - https://jans.io/oauth/config/cache.write
    patch:
      tags:
      - Cache Configuration – Native-Persistence
      summary: Patch native persistence cache configuration.
      description: Patch native persistence cache configuration
      operationId: patch-config-cache-native-persistence
      requestBody:
        description: String representing patch-document.
        content:
          application/json-patch+json:
            schema:
              type: array
              items:
                $ref: '#/components/schemas/JsonPatch'
            examples:
              Request json example:
                description: Request json example
                value: "[{ \"op\": \"replace\", \"path\": \"/defaultCleanupBatchSize\"\
                  , \"value\":10001}] \n"
      responses:
        "200":
          description: Native persistence cache configuration details
          content:
            application/json:
              schema:
                $ref: '#/components/schemas/NativePersistenceConfiguration'
              examples:
                Response json example:
                  description: Response json example
                  value: |
                    {
                        "defaultPutExpiration": 60,
                        "defaultCleanupBatchSize": 10000,
                        "deleteExpiredOnGetRequest": false,
                        "disableAttemptUpdateBeforeInsert": false
                    }
        "401":
          description: Unauthorized
        "500":
          description: InternalServerError
      security:
      - oauth2:
        - https://jans.io/oauth/config/cache.write
  /api/v1/config/cache/redis:
    get:
      tags:
      - Cache Configuration – Redis
      summary: Returns Redis cache configuration.
      description: Returns Redis cache configuration
      operationId: get-config-cache-redis
      responses:
        "200":
          description: Redis cache configuration details
          content:
            application/json:
              schema:
                $ref: '#/components/schemas/RedisConfiguration'
              examples:
                Response json example:
                  description: Response json example
                  value: |
                    {
                        "redisProviderType": "STANDALONE",
                        "servers": "localhost:6379",
                        "defaultPutExpiration": 60,
                        "useSSL": false,
                        "maxIdleConnections": 10,
                        "maxTotalConnections": 500,
                        "connectionTimeout": 3000,
                        "soTimeout": 3000,
                        "maxRetryAttempts": 5
                    }
        "401":
          description: Unauthorized
        "500":
          description: InternalServerError
      security:
      - oauth2:
        - https://jans.io/oauth/config/cache.readonly
    put:
      tags:
      - Cache Configuration – Redis
      summary: Updates Redis cache configuration.
      description: Updates Redis cache configuration
      operationId: put-config-cache-redis
      requestBody:
        description: RedisConfiguration object
        content:
          application/json:
            schema:
              $ref: '#/components/schemas/RedisConfiguration'
            examples:
              Request json example:
                description: Request json example
                value: |
                  {
                      "redisProviderType": "STANDALONE",
                      "servers": "localhost:6379",
                      "defaultPutExpiration": 60,
                      "useSSL": false,
                      "maxIdleConnections": 10,
                      "maxTotalConnections": 500,
                      "connectionTimeout": 3000,
                      "soTimeout": 3000,
                      "maxRetryAttempts": 5
                  }
      responses:
        "200":
          description: Redis cache configuration details
          content:
            application/json:
              schema:
                $ref: '#/components/schemas/RedisConfiguration'
              examples:
                Response json example:
                  description: Response json example
                  value: |
                    {
                        "redisProviderType": "STANDALONE",
                        "servers": "localhost:6379",
                        "defaultPutExpiration": 60,
                        "useSSL": false,
                        "maxIdleConnections": 10,
                        "maxTotalConnections": 500,
                        "connectionTimeout": 3000,
                        "soTimeout": 3000,
                        "maxRetryAttempts": 5
                    }
        "401":
          description: Unauthorized
        "500":
          description: InternalServerError
      security:
      - oauth2:
        - https://jans.io/oauth/config/cache.write
    patch:
      tags:
      - Cache Configuration – Redis
      summary: Patch Redis cache configuration.
      description: Patch Redis cache configuration
      operationId: patch-config-cache-redis
      requestBody:
        description: String representing patch-document.
        content:
          application/json-patch+json:
            schema:
              type: array
              items:
                $ref: '#/components/schemas/JsonPatch'
            examples:
              Request json example:
                description: Request json example
                value: "[{ \"op\": \"replace\", \"path\": \"/defaultPutExpiration\"\
                  , \"value\":80}] \n"
      responses:
        "200":
          description: Redis cache configuration details
          content:
            application/json:
              schema:
                $ref: '#/components/schemas/RedisConfiguration'
              examples:
                Response json example:
                  description: Response json example
                  value: |
                    {
                        "redisProviderType": "STANDALONE",
                        "servers": "localhost:6379",
                        "defaultPutExpiration": 60,
                        "useSSL": false,
                        "maxIdleConnections": 10,
                        "maxTotalConnections": 500,
                        "connectionTimeout": 3000,
                        "soTimeout": 3000,
                        "maxRetryAttempts": 5
                    }
        "401":
          description: Unauthorized
        "500":
          description: InternalServerError
      security:
      - oauth2:
        - https://jans.io/oauth/config/cache.write
  /api/v1/clients/authorizations/{userId}/{clientId}/{username}:
    delete:
      tags:
      - Client Authorization
      summary: Revoke client authorization
      description: Revoke client authorizations
      operationId: delete-client-authorization
      parameters:
      - name: userId
        in: path
        description: User identifier
        required: true
        schema:
          type: string
      - name: clientId
        in: path
        description: Client identifier
        required: true
        schema:
          type: string
      - name: username
        in: path
        description: User name
        required: true
        schema:
          type: string
      responses:
        "204":
          description: No Content
        "401":
          description: Unauthorized
        "404":
          description: Not Found
        "500":
          description: InternalServerError
      security:
      - oauth2:
        - https://jans.io/oauth/client/authorizations.delete
  /api/v1/clients/authorizations/{userId}:
    get:
      tags:
      - Client Authorization
      summary: Gets list of client authorization
      description: Gets list of client authorizations
      operationId: get-client-authorization
      parameters:
      - name: userId
        in: path
        description: User identifier
        required: true
        schema:
          type: string
      responses:
        "200":
          description: Ok
          content:
            application/json:
              schema:
                $ref: '#/components/schemas/ClientAuth'
              examples:
                Response json example:
                  description: Response json example
                  value: |
                    {
                        "DeletableEntity{expirationDate=null, deletable=false} BaseEntry [dn=inum=3000.1e5c4db0-e01e-4e8c-9360-28cb6f0a8026,ou=clients,o=jans]": [
                            {
                                "dn": "inum=10B2,ou=scopes,o=jans",
                                "inum": "10B2",
                                "displayName": "view_username",
                                "id": "user_name",
                                "description": "View your local username in the Janssen Server.",
                                "scopeType": "openid",
                                "claims": [
                                    "inum=42E0,ou=attributes,o=jans"
                                ],
                                "defaultScope": false,
                                "attributes": {
                                    "showInConfigurationEndpoint": true
                                },
                                "creationDate": "2023-03-31T12:03:39",
                                "umaType": false,
                                "baseDn": "inum=10B2,ou=scopes,o=jans"
                            },
                            {
                                "dn": "inum=43F1,ou=scopes,o=jans",
                                "inum": "43F1",
                                "displayName": "view_profile",
                                "id": "profile",
                                "description": "View your basic profile info.",
                                "scopeType": "openid",
                                "claims": [
                                    "inum=2B29,ou=attributes,o=jans",
                                    "inum=0C85,ou=attributes,o=jans",
                                    "inum=B4B0,ou=attributes,o=jans",
                                    "inum=A0E8,ou=attributes,o=jans",
                                    "inum=5EC6,ou=attributes,o=jans",
                                    "inum=B52A,ou=attributes,o=jans",
                                    "inum=64A0,ou=attributes,o=jans",
                                    "inum=EC3A,ou=attributes,o=jans",
                                    "inum=3B47,ou=attributes,o=jans",
                                    "inum=3692,ou=attributes,o=jans",
                                    "inum=98FC,ou=attributes,o=jans",
                                    "inum=A901,ou=attributes,o=jans",
                                    "inum=36D9,ou=attributes,o=jans",
                                    "inum=BE64,ou=attributes,o=jans",
                                    "inum=6493,ou=attributes,o=jans",
                                    "inum=4CF1,ou=attributes,o=jans",
                                    "inum=29DA,ou=attributes,o=jans"
                                ],
                                "defaultScope": false,
                                "attributes": {
                                    "showInConfigurationEndpoint": true
                                },
                                "creationDate": "2023-03-31T12:03:39",
                                "umaType": false,
                                "baseDn": "inum=43F1,ou=scopes,o=jans"
                            },
                            {
                                "dn": "inum=F0C4,ou=scopes,o=jans",
                                "inum": "F0C4",
                                "displayName": "authenticate_openid_connect",
                                "id": "openid",
                                "description": "Authenticate using OpenID Connect.",
                                "scopeType": "openid",
                                "defaultScope": true,
                                "attributes": {
                                    "showInConfigurationEndpoint": true
                                },
                                "creationDate": "2023-03-31T12:03:39",
                                "umaType": false,
                                "baseDn": "inum=F0C4,ou=scopes,o=jans"
                            },
                            {
                                "dn": "inum=341A,ou=scopes,o=jans",
                                "inum": "341A",
                                "displayName": "view_client",
                                "id": "clientinfo",
                                "description": "View the client info.",
                                "scopeType": "openid",
                                "claims": [
                                    "inum=2B29,ou=attributes,o=jans",
                                    "inum=29DA,ou=attributes,o=jans"
                                ],
                                "defaultScope": false,
                                "attributes": {
                                    "showInConfigurationEndpoint": true
                                },
                                "creationDate": "2023-03-31T12:03:39",
                                "umaType": false,
                                "baseDn": "inum=341A,ou=scopes,o=jans"
                            }
                        ]
                    }
        "401":
          description: Unauthorized
        "500":
          description: InternalServerError
      security:
      - oauth2:
        - https://jans.io/oauth/client/authorizations.readonly
  /api/v1/openid/clients:
    get:
      tags:
      - OAuth - OpenID Connect - Clients
      summary: Gets list of OpenID Connect clients
      description: Gets list of OpenID Connect clients
      operationId: get-oauth-openid-clients
      parameters:
      - name: limit
        in: query
        description: Search size - max size of the results to return
        schema:
          type: integer
          format: int32
          default: 50
      - name: pattern
        in: query
        description: Search pattern
        schema:
          type: string
          default: ""
      - name: startIndex
        in: query
        description: The 1-based index of the first query result
        schema:
          type: integer
          format: int32
          default: 0
      - name: sortBy
        in: query
        description: Attribute whose value will be used to order the returned response
        schema:
          type: string
          default: inum
      - name: sortOrder
        in: query
        description: Order in which the sortBy param is applied. Allowed values are
          "ascending" and "descending"
        schema:
          type: string
          default: ascending
      - name: fieldValuePair
        in: query
        description: Field and value pair for seraching
        schema:
          type: string
          default: ""
        examples:
          Field value example:
            description: Field value example
            value: "applicationType=web,persistClientAuthorizations=true"
      responses:
        "200":
          description: Ok
          content:
            application/json:
              schema:
                $ref: '#/components/schemas/PagedResult'
              examples:
                Response json example:
                  description: Response json example
                  value: |
                    {
                        "start": 0,
                        "totalEntriesCount": 9,
                        "entriesCount": 9,
                        "entries": [
                            {
                                "dn": "inum=1800.768b3d38-a6e8-4be4-93d1-72df33d34fd6,ou=clients,o=jans",
                                "deletable": false,
                                "clientSecret": "vA2TTjAOTfQY",
                                "frontChannelLogoutSessionRequired": false,
                                "redirectUris": [
                                    "https://jans.server2/admin-ui",
                                    "http://localhost:4100"
                                ],
                                "responseTypes": [
                                    "code"
                                ],
                                "grantTypes": [
                                    "authorization_code",
                                    "refresh_token",
                                    "client_credentials"
                                ],
                                "applicationType": "web",
                                "clientName": "Jans Config Api Client",
                                "logoUri": "",
                                "clientUri": "",
                                "policyUri": "",
                                "tosUri": "",
                                "subjectType": "pairwise",
                                "idTokenSignedResponseAlg": "RS256",
                                "tokenEndpointAuthMethod": "client_secret_basic",
                                "scopes": [
                                    "inum=C4F7,ou=scopes,o=jans",
                                    "inum=1200.487800,ou=scopes,o=jans",
                                    "inum=1200.9CEE5C,ou=scopes,o=jans",
                                    "inum=1800.FFE5C0,ou=scopes,o=jans",
                                    "inum=1800.472951,ou=scopes,o=jans",
                                    "inum=1800.556F45,ou=scopes,o=jans",
                                    "inum=1800.77FB4F,ou=scopes,o=jans",
                                    "inum=1800.AA8DFE,ou=scopes,o=jans",
                                    "inum=1800.CD5B72,ou=scopes,o=jans",
                                    "inum=1800.CBCF52,ou=scopes,o=jans",
                                    "inum=1800.12284F,ou=scopes,o=jans",
                                    "inum=1800.141B26,ou=scopes,o=jans",
                                    "inum=1800.A018AC,ou=scopes,o=jans",
                                    "inum=1800.6E4456,ou=scopes,o=jans",
                                    "inum=1800.55499D,ou=scopes,o=jans",
                                    "inum=1800.E730AA,ou=scopes,o=jans",
                                    "inum=1800.097318,ou=scopes,o=jans",
                                    "inum=1800.04CF24,ou=scopes,o=jans",
                                    "inum=1800.F963F9,ou=scopes,o=jans",
                                    "inum=1800.31F580,ou=scopes,o=jans",
                                    "inum=1800.E512E3,ou=scopes,o=jans",
                                    "inum=1800.E65DC6,ou=scopes,o=jans",
                                    "inum=1800.3C1F46,ou=scopes,o=jans",
                                    "inum=1800.20D48C,ou=scopes,o=jans",
                                    "inum=1800.4601AA,ou=scopes,o=jans",
                                    "inum=1800.A9B842,ou=scopes,o=jans",
                                    "inum=1800.864485,ou=scopes,o=jans",
                                    "inum=1800.F0B654,ou=scopes,o=jans",
                                    "inum=1800.45F1D7,ou=scopes,o=jans",
                                    "inum=1800.B78FA5,ou=scopes,o=jans",
                                    "inum=1800.E3D7E0,ou=scopes,o=jans",
                                    "inum=1800.E212DC,ou=scopes,o=jans",
                                    "inum=1800.94F80F,ou=scopes,o=jans",
                                    "inum=1800.9F96F3,ou=scopes,o=jans",
                                    "inum=1800.CB50EC,ou=scopes,o=jans",
                                    "inum=1800.1CA946,ou=scopes,o=jans",
                                    "inum=1800.18231E,ou=scopes,o=jans",
                                    "inum=1800.C25D78,ou=scopes,o=jans",
                                    "inum=1800.12B340,ou=scopes,o=jans",
                                    "inum=1800.7A78C3,ou=scopes,o=jans",
                                    "inum=1800.ECB839,ou=scopes,o=jans",
                                    "inum=1800.62579C,ou=scopes,o=jans",
                                    "inum=1800.29B156,ou=scopes,o=jans",
                                    "inum=1800.9DC774,ou=scopes,o=jans",
                                    "inum=1800.71BA21,ou=scopes,o=jans",
                                    "inum=1800.FC35D2,ou=scopes,o=jans",
                                    "inum=1800.F8CA5F,ou=scopes,o=jans",
                                    "inum=1800.D92553,ou=scopes,o=jans",
                                    "inum=1800.08CB80,ou=scopes,o=jans",
                                    "inum=1800.DF434B,ou=scopes,o=jans",
                                    "inum=1800.127954,ou=scopes,o=jans",
                                    "inum=1800.E7CB8C,ou=scopes,o=jans"
                                ],
                                "trustedClient": false,
                                "persistClientAuthorizations": true,
                                "includeClaimsInIdToken": false,
                                "customAttributes": [
                                    {
                                        "name": "displayName",
                                        "multiValued": false,
                                        "values": [
                                            "Jans Config Api Client"
                                        ],
                                        "value": "Jans Config Api Client",
                                        "displayValue": "Jans Config Api Client"
                                    }
                                ],
                                "customObjectClasses": [
                                    "top"
                                ],
                                "rptAsJwt": false,
                                "accessTokenAsJwt": false,
                                "accessTokenSigningAlg": "RS256",
                                "disabled": false,
                                "attributes": {
                                    "runIntrospectionScriptBeforeJwtCreation": false,
                                    "keepClientAuthorizationAfterExpiration": false,
                                    "allowSpontaneousScopes": false,
                                    "backchannelLogoutSessionRequired": false,
                                    "parLifetime": 600,
                                    "requirePar": false,
                                    "jansDefaultPromptLogin": false
                                },
                                "tokenBindingSupported": false,
                                "authenticationMethod": "client_secret_basic",
                                "displayName": "Jans Config Api Client",
                                "baseDn": "inum=1800.768b3d38-a6e8-4be4-93d1-72df33d34fd6,ou=clients,o=jans",
                                "inum": "1800.768b3d38-a6e8-4be4-93d1-72df33d34fd6"
                            },
                            {
                                "dn": "inum=1802.db19d013-bb63-42c4-8ce9-79a4aa58aa7b,ou=clients,o=jans",
                                "deletable": false,
                                "clientSecret": "dpus42KsYjda",
                                "frontChannelLogoutSessionRequired": false,
                                "responseTypes": [
                                    "code"
                                ],
                                "grantTypes": [
                                    "authorization_code",
                                    "client_credentials",
                                    "refresh_token"
                                ],
                                "applicationType": "web",
                                "clientName": "Jans Config Api Client",
                                "logoUri": "",
                                "clientUri": "",
                                "policyUri": "",
                                "tosUri": "",
                                "subjectType": "pairwise",
                                "idTokenSignedResponseAlg": "RS256",
                                "tokenEndpointAuthMethod": "client_secret_basic",
                                "scopes": [
                                    "inum=1800.FFE5C0,ou=scopes,o=jans",
                                    "inum=1800.472951,ou=scopes,o=jans",
                                    "inum=1800.556F45,ou=scopes,o=jans",
                                    "inum=1800.77FB4F,ou=scopes,o=jans",
                                    "inum=1800.AA8DFE,ou=scopes,o=jans",
                                    "inum=1800.CD5B72,ou=scopes,o=jans",
                                    "inum=1800.CBCF52,ou=scopes,o=jans",
                                    "inum=1800.12284F,ou=scopes,o=jans",
                                    "inum=1800.141B26,ou=scopes,o=jans",
                                    "inum=1800.A018AC,ou=scopes,o=jans",
                                    "inum=1800.6E4456,ou=scopes,o=jans",
                                    "inum=1800.55499D,ou=scopes,o=jans",
                                    "inum=1800.E730AA,ou=scopes,o=jans",
                                    "inum=1800.097318,ou=scopes,o=jans",
                                    "inum=1800.04CF24,ou=scopes,o=jans",
                                    "inum=1800.F963F9,ou=scopes,o=jans",
                                    "inum=1800.31F580,ou=scopes,o=jans",
                                    "inum=1800.E512E3,ou=scopes,o=jans",
                                    "inum=1800.E65DC6,ou=scopes,o=jans",
                                    "inum=1800.3C1F46,ou=scopes,o=jans",
                                    "inum=1800.20D48C,ou=scopes,o=jans",
                                    "inum=1800.4601AA,ou=scopes,o=jans",
                                    "inum=1800.A9B842,ou=scopes,o=jans",
                                    "inum=1800.864485,ou=scopes,o=jans",
                                    "inum=1800.F0B654,ou=scopes,o=jans",
                                    "inum=1800.45F1D7,ou=scopes,o=jans",
                                    "inum=1800.B78FA5,ou=scopes,o=jans",
                                    "inum=1800.E3D7E0,ou=scopes,o=jans",
                                    "inum=1800.E212DC,ou=scopes,o=jans",
                                    "inum=1800.94F80F,ou=scopes,o=jans",
                                    "inum=1800.9F96F3,ou=scopes,o=jans",
                                    "inum=1800.CB50EC,ou=scopes,o=jans",
                                    "inum=1800.1CA946,ou=scopes,o=jans",
                                    "inum=1800.18231E,ou=scopes,o=jans",
                                    "inum=1800.C25D78,ou=scopes,o=jans",
                                    "inum=1800.12B340,ou=scopes,o=jans",
                                    "inum=1800.7A78C3,ou=scopes,o=jans",
                                    "inum=1800.ECB839,ou=scopes,o=jans",
                                    "inum=1800.62579C,ou=scopes,o=jans",
                                    "inum=1800.29B156,ou=scopes,o=jans",
                                    "inum=1800.9DC774,ou=scopes,o=jans",
                                    "inum=1800.71BA21,ou=scopes,o=jans",
                                    "inum=1800.FC35D2,ou=scopes,o=jans",
                                    "inum=1800.F8CA5F,ou=scopes,o=jans",
                                    "inum=1800.D92553,ou=scopes,o=jans",
                                    "inum=1800.08CB80,ou=scopes,o=jans",
                                    "inum=1800.DF434B,ou=scopes,o=jans",
                                    "inum=1800.127954,ou=scopes,o=jans",
                                    "inum=1800.E7CB8C,ou=scopes,o=jans",
                                    "inum=C4F7,ou=scopes,o=jans"
                                ],
                                "trustedClient": false,
                                "persistClientAuthorizations": true,
                                "includeClaimsInIdToken": false,
                                "customAttributes": [
                                    {
                                        "name": "displayName",
                                        "multiValued": false,
                                        "values": [
                                            "Jans Config Api Client"
                                        ],
                                        "value": "Jans Config Api Client",
                                        "displayValue": "Jans Config Api Client"
                                    }
                                ],
                                "customObjectClasses": [
                                    "top"
                                ],
                                "rptAsJwt": false,
                                "accessTokenAsJwt": false,
                                "accessTokenSigningAlg": "RS256",
                                "disabled": false,
                                "attributes": {
                                    "runIntrospectionScriptBeforeJwtCreation": false,
                                    "keepClientAuthorizationAfterExpiration": false,
                                    "allowSpontaneousScopes": false,
                                    "backchannelLogoutSessionRequired": false,
                                    "parLifetime": 600,
                                    "requirePar": false,
                                    "jansDefaultPromptLogin": false
                                },
                                "tokenBindingSupported": false,
                                "authenticationMethod": "client_secret_basic",
                                "displayName": "Jans Config Api Client",
                                "baseDn": "inum=1802.db19d013-bb63-42c4-8ce9-79a4aa58aa7b,ou=clients,o=jans",
                                "inum": "1802.db19d013-bb63-42c4-8ce9-79a4aa58aa7b"
                            },
                            {
                                "dn": "inum=1201.1d010784-b5bf-4813-8f49-cfea00f50498,ou=clients,o=jans",
                                "clientSecret": "3r2aX1TUEEyX",
                                "frontChannelLogoutSessionRequired": false,
                                "redirectUris": [
                                    "https://jans.server2/.well-known/scim-configuration"
                                ],
                                "grantTypes": [
                                    "client_credentials"
                                ],
                                "applicationType": "native",
                                "clientName": "SCIM client",
                                "logoUri": "",
                                "clientUri": "",
                                "policyUri": "",
                                "tosUri": "",
                                "subjectType": "pairwise",
                                "tokenEndpointAuthMethod": "client_secret_basic",
                                "scopes": [
                                    "inum=1200.487800,ou=scopes,o=jans",
                                    "inum=1200.9CEE5C,ou=scopes,o=jans",
                                    "inum=1200.B6AE14,ou=scopes,o=jans",
                                    "inum=1200.2F4765,ou=scopes,o=jans",
                                    "inum=1200.5BFEE9,ou=scopes,o=jans",
                                    "inum=1200.E05ED3,ou=scopes,o=jans",
                                    "inum=1200.37F617,ou=scopes,o=jans",
                                    "inum=1200.585BE3,ou=scopes,o=jans",
                                    "inum=1200.CFB1B5,ou=scopes,o=jans",
                                    "inum=1200.B29D76,ou=scopes,o=jans"
                                ],
                                "trustedClient": false,
                                "persistClientAuthorizations": false,
                                "includeClaimsInIdToken": false,
                                "customAttributes": [
                                    {
                                        "name": "displayName",
                                        "multiValued": false,
                                        "values": [
                                            "SCIM client"
                                        ],
                                        "value": "SCIM client",
                                        "displayValue": "SCIM client"
                                    }
                                ],
                                "customObjectClasses": [
                                    "top"
                                ],
                                "rptAsJwt": false,
                                "accessTokenAsJwt": false,
                                "accessTokenSigningAlg": "RS256",
                                "disabled": false,
                                "attributes": {
                                    "runIntrospectionScriptBeforeJwtCreation": false,
                                    "keepClientAuthorizationAfterExpiration": false,
                                    "allowSpontaneousScopes": false,
                                    "backchannelLogoutSessionRequired": false,
                                    "parLifetime": 600,
                                    "requirePar": false,
                                    "jansDefaultPromptLogin": false
                                },
                                "tokenBindingSupported": false,
                                "authenticationMethod": "client_secret_basic",
                                "displayName": "SCIM client",
                                "baseDn": "inum=1201.1d010784-b5bf-4813-8f49-cfea00f50498,ou=clients,o=jans",
                                "inum": "1201.1d010784-b5bf-4813-8f49-cfea00f50498"
                            },
                            {
                                "dn": "inum=2000.7810d591-69d3-458c-9309-4268085fe71c,ou=clients,o=jans",
                                "deletable": false,
                                "clientSecret": "M7plxxzCRxDN",
                                "frontChannelLogoutUri": "http://localhost:4100/logout",
                                "frontChannelLogoutSessionRequired": false,
                                "redirectUris": [
                                    "https://jans.server2/admin",
                                    "http://localhost:4100"
                                ],
                                "responseTypes": [
                                    "code"
                                ],
                                "grantTypes": [
                                    "authorization_code",
                                    "refresh_token",
                                    "client_credentials",
                                    "urn:ietf:params:oauth:grant-type:device_code"
                                ],
                                "applicationType": "web",
                                "clientName": "Jans Role Based Client",
                                "logoUri": "",
                                "clientUri": "",
                                "policyUri": "",
                                "tosUri": "",
                                "subjectType": "pairwise",
                                "idTokenSignedResponseAlg": "RS256",
                                "userInfoSignedResponseAlg": "RS256",
                                "tokenEndpointAuthMethod": "client_secret_basic",
                                "postLogoutRedirectUris": [
                                    "http://localhost:4100",
                                    "https://jans.server2/admin"
                                ],
                                "scopes": [
                                    "inum=C4F7,ou=scopes,o=jans",
                                    "inum=C4F6,ou=scopes,o=jans",
                                    "inum=43F1,ou=scopes,o=jans",
                                    "inum=764C,ou=scopes,o=jans",
                                    "inum=F0C4,ou=scopes,o=jans"
                                ],
                                "trustedClient": false,
                                "persistClientAuthorizations": true,
                                "includeClaimsInIdToken": false,
                                "accessTokenLifetime": 2592000,
                                "customAttributes": [
                                    {
                                        "name": "displayName",
                                        "multiValued": false,
                                        "values": [
                                            "Jans Role Based Client"
                                        ],
                                        "value": "Jans Role Based Client",
                                        "displayValue": "Jans Role Based Client"
                                    }
                                ],
                                "customObjectClasses": [
                                    "top"
                                ],
                                "rptAsJwt": false,
                                "accessTokenAsJwt": true,
                                "accessTokenSigningAlg": "RS256",
                                "disabled": false,
                                "attributes": {
                                    "runIntrospectionScriptBeforeJwtCreation": true,
                                    "keepClientAuthorizationAfterExpiration": false,
                                    "allowSpontaneousScopes": false,
                                    "backchannelLogoutSessionRequired": false,
                                    "introspectionScripts": [
                                        "inum=A44E-4F3D,ou=scripts,o=jans"
                                    ],
                                    "parLifetime": 600,
                                    "requirePar": false,
                                    "jansDefaultPromptLogin": false
                                },
                                "tokenBindingSupported": false,
                                "authenticationMethod": "client_secret_basic",
                                "displayName": "Jans Role Based Client",
                                "baseDn": "inum=2000.7810d591-69d3-458c-9309-4268085fe71c,ou=clients,o=jans",
                                "inum": "2000.7810d591-69d3-458c-9309-4268085fe71c"
                            },
                            {
                                "dn": "inum=FF81-2D39,ou=clients,o=jans",
                                "clientSecret": "FF81-2D39-jans",
                                "frontChannelLogoutSessionRequired": false,
                                "redirectUris": [
                                    "https://jans.server2/jans-auth-rp/home.htm",
                                    "https://client.example.com/cb",
                                    "https://client.example.com/cb1",
                                    "https://client.example.com/cb2"
                                ],
                                "claimRedirectUris": [
                                    "https://jans.server2/jans-auth/restv1/uma/gather_claims"
                                ],
                                "responseTypes": [
                                    "token",
                                    "code",
                                    "id_token"
                                ],
                                "grantTypes": [
                                    "authorization_code",
                                    "implicit",
                                    "refresh_token",
                                    "client_credentials"
                                ],
                                "applicationType": "web",
                                "clientName": "Jans Test Client (don't remove)",
                                "logoUri": "",
                                "clientUri": "",
                                "policyUri": "",
                                "tosUri": "",
                                "subjectType": "public",
                                "idTokenSignedResponseAlg": "RS256",
                                "tokenEndpointAuthMethod": "client_secret_basic",
                                "scopes": [
                                    "inum=F0C4,ou=scopes,o=jans",
                                    "inum=10B2,ou=scopes,o=jans",
                                    "inum=764C,ou=scopes,o=jans",
                                    "inum=43F1,ou=scopes,o=jans",
                                    "inum=341A,ou=scopes,o=jans",
                                    "inum=6D99,ou=scopes,o=jans"
                                ],
                                "trustedClient": true,
                                "persistClientAuthorizations": false,
                                "includeClaimsInIdToken": false,
                                "customAttributes": [
                                    {
                                        "name": "displayName",
                                        "multiValued": false,
                                        "values": [
                                            "Jans Test Client (don't remove)"
                                        ],
                                        "value": "Jans Test Client (don't remove)",
                                        "displayValue": "Jans Test Client (don't remove)"
                                    }
                                ],
                                "customObjectClasses": [
                                    "top"
                                ],
                                "rptAsJwt": false,
                                "accessTokenAsJwt": false,
                                "disabled": false,
                                "attributes": {
                                    "runIntrospectionScriptBeforeJwtCreation": false,
                                    "keepClientAuthorizationAfterExpiration": false,
                                    "allowSpontaneousScopes": false,
                                    "backchannelLogoutSessionRequired": false,
                                    "parLifetime": 600,
                                    "requirePar": false,
                                    "jansDefaultPromptLogin": false
                                },
                                "tokenBindingSupported": false,
                                "authenticationMethod": "client_secret_basic",
                                "displayName": "Jans Test Client (don't remove)",
                                "baseDn": "inum=FF81-2D39,ou=clients,o=jans",
                                "inum": "FF81-2D39"
                            },
                            {
                                "dn": "inum=AB77-1A2B,ou=clients,o=jans",
                                "clientSecret": "AB77-1A2B-jans",
                                "frontChannelLogoutSessionRequired": false,
                                "redirectUris": [
                                    "https://client.example.com/cb"
                                ],
                                "claimRedirectUris": [
                                    "https://jans.server2/jans-auth/restv1/uma/gather_claims"
                                ],
                                "responseTypes": [
                                    "code",
                                    "id_token"
                                ],
                                "grantTypes": [
                                    "authorization_code",
                                    "implicit",
                                    "refresh_token",
                                    "client_credentials"
                                ],
                                "applicationType": "web",
                                "clientName": "Jans Test Resource Server Client (don't remove)",
                                "logoUri": "",
                                "clientUri": "",
                                "policyUri": "",
                                "tosUri": "",
                                "subjectType": "public",
                                "idTokenSignedResponseAlg": "RS256",
                                "tokenEndpointAuthMethod": "client_secret_basic",
                                "scopes": [
                                    "inum=6D99,ou=scopes,o=jans",
                                    "inum=7D90,ou=scopes,o=jans"
                                ],
                                "trustedClient": true,
                                "persistClientAuthorizations": false,
                                "includeClaimsInIdToken": false,
                                "customAttributes": [
                                    {
                                        "name": "displayName",
                                        "multiValued": false,
                                        "values": [
                                            "Jans Test Resource Server Client (don't remove)"
                                        ],
                                        "value": "Jans Test Resource Server Client (don't remove)",
                                        "displayValue": "Jans Test Resource Server Client (don't remove)"
                                    }
                                ],
                                "customObjectClasses": [
                                    "top"
                                ],
                                "rptAsJwt": false,
                                "accessTokenAsJwt": false,
                                "disabled": false,
                                "attributes": {
                                    "runIntrospectionScriptBeforeJwtCreation": false,
                                    "keepClientAuthorizationAfterExpiration": false,
                                    "allowSpontaneousScopes": false,
                                    "backchannelLogoutSessionRequired": false,
                                    "parLifetime": 600,
                                    "requirePar": false,
                                    "jansDefaultPromptLogin": false
                                },
                                "tokenBindingSupported": false,
                                "authenticationMethod": "client_secret_basic",
                                "displayName": "Jans Test Resource Server Client (don't remove)",
                                "baseDn": "inum=AB77-1A2B,ou=clients,o=jans",
                                "inum": "AB77-1A2B"
                            },
                            {
                                "dn": "inum=3E20,ou=clients,o=jans",
                                "clientSecret": "3E20-jans",
                                "frontChannelLogoutSessionRequired": false,
                                "redirectUris": [
                                    "https://client.example.com/cb"
                                ],
                                "responseTypes": [
                                    "code",
                                    "id_token"
                                ],
                                "grantTypes": [
                                    "authorization_code",
                                    "implicit",
                                    "refresh_token",
                                    "client_credentials"
                                ],
                                "applicationType": "web",
                                "clientName": "Jans Test Requesting Party Client (don't remove)",
                                "logoUri": "",
                                "clientUri": "",
                                "policyUri": "",
                                "tosUri": "",
                                "subjectType": "public",
                                "idTokenSignedResponseAlg": "RS256",
                                "tokenEndpointAuthMethod": "client_secret_basic",
                                "trustedClient": true,
                                "persistClientAuthorizations": false,
                                "includeClaimsInIdToken": false,
                                "customAttributes": [
                                    {
                                        "name": "displayName",
                                        "multiValued": false,
                                        "values": [
                                            "Jans Test Requesting Party Client (don't remove)"
                                        ],
                                        "value": "Jans Test Requesting Party Client (don't remove)",
                                        "displayValue": "Jans Test Requesting Party Client (don't remove)"
                                    }
                                ],
                                "customObjectClasses": [
                                    "top"
                                ],
                                "rptAsJwt": false,
                                "accessTokenAsJwt": false,
                                "disabled": false,
                                "attributes": {
                                    "runIntrospectionScriptBeforeJwtCreation": false,
                                    "keepClientAuthorizationAfterExpiration": false,
                                    "allowSpontaneousScopes": false,
                                    "backchannelLogoutSessionRequired": false,
                                    "parLifetime": 600,
                                    "requirePar": false,
                                    "jansDefaultPromptLogin": false
                                },
                                "tokenBindingSupported": false,
                                "authenticationMethod": "client_secret_basic",
                                "displayName": "Jans Test Requesting Party Client (don't remove)",
                                "baseDn": "inum=3E20,ou=clients,o=jans",
                                "inum": "3E20"
                            },
                            {
                                "dn": "inum=b3c1d295-42e5-425e-b021-7b2fd3206437,ou=clients,o=jans",
                                "deletable": false,
                                "clientSecret": "be8af842-28c7-4894-b942-15df1325bc9b",
                                "frontChannelLogoutSessionRequired": false,
                                "redirectUris": [
                                    "https://abc,com"
                                ],
                                "responseTypes": [
                                    "code"
                                ],
                                "grantTypes": [
                                    "refresh_token",
                                    "authorization_code"
                                ],
                                "applicationType": "web",
                                "clientName": "test1234",
                                "logoUri": "",
                                "clientUri": "",
                                "policyUri": "",
                                "tosUri": "",
                                "subjectType": "public",
                                "tokenEndpointAuthMethod": "client_secret_basic",
                                "scopes": [
                                    "inum=764C,ou=scopes,o=jans",
                                    "inum=43F1,ou=scopes,o=jans",
                                    "inum=C17A,ou=scopes,o=jans"
                                ],
                                "trustedClient": false,
                                "persistClientAuthorizations": false,
                                "includeClaimsInIdToken": false,
                                "customAttributes": [
                                    {
                                        "name": "displayName",
                                        "multiValued": false,
                                        "values": [
                                            "test1234"
                                        ],
                                        "value": "test1234",
                                        "displayValue": "test1234"
                                    }
                                ],
                                "customObjectClasses": [
                                    "top",
                                    "jansClntCustomAttributes"
                                ],
                                "rptAsJwt": false,
                                "accessTokenAsJwt": false,
                                "disabled": false,
                                "attributes": {
                                    "runIntrospectionScriptBeforeJwtCreation": false,
                                    "keepClientAuthorizationAfterExpiration": false,
                                    "allowSpontaneousScopes": false,
                                    "backchannelLogoutSessionRequired": false,
                                    "parLifetime": 600,
                                    "requirePar": false,
                                    "jansDefaultPromptLogin": false
                                },
                                "backchannelUserCodeParameter": false,
                                "description": "test1234",
                                "tokenBindingSupported": false,
                                "authenticationMethod": "client_secret_basic",
                                "displayName": "test1234",
                                "baseDn": "inum=b3c1d295-42e5-425e-b021-7b2fd3206437,ou=clients,o=jans",
                                "inum": "b3c1d295-42e5-425e-b021-7b2fd3206437"
                            },
                            {
                                "dn": "inum=1bb91a73-6899-440f-ac27-c04429671522,ou=clients,o=jans",
                                "deletable": false,
                                "clientSecret": "745950bb-4e07-4d3b-ae7d-82d03ee070cd",
                                "frontChannelLogoutSessionRequired": false,
                                "redirectUris": [
                                    "https://abc,com"
                                ],
                                "responseTypes": [
                                    "code"
                                ],
                                "grantTypes": [
                                    "refresh_token",
                                    "authorization_code"
                                ],
                                "applicationType": "web",
                                "clientName": "test12345",
                                "logoUri": "",
                                "clientUri": "",
                                "policyUri": "",
                                "tosUri": "",
                                "subjectType": "public",
                                "tokenEndpointAuthMethod": "client_secret_basic",
                                "scopes": [
                                    "inum=764C,ou=scopes,o=jans",
                                    "inum=43F1,ou=scopes,o=jans",
                                    "inum=C17A,ou=scopes,o=jans"
                                ],
                                "trustedClient": false,
                                "persistClientAuthorizations": false,
                                "includeClaimsInIdToken": false,
                                "customAttributes": [
                                    {
                                        "name": "displayName",
                                        "multiValued": false,
                                        "values": [
                                            "test12345"
                                        ],
                                        "value": "test12345",
                                        "displayValue": "test12345"
                                    }
                                ],
                                "customObjectClasses": [
                                    "top",
                                    "jansClntCustomAttributes"
                                ],
                                "rptAsJwt": false,
                                "accessTokenAsJwt": false,
                                "disabled": false,
                                "attributes": {
                                    "runIntrospectionScriptBeforeJwtCreation": false,
                                    "keepClientAuthorizationAfterExpiration": false,
                                    "allowSpontaneousScopes": false,
                                    "backchannelLogoutSessionRequired": false,
                                    "parLifetime": 600,
                                    "requirePar": false,
                                    "jansDefaultPromptLogin": false
                                },
                                "backchannelUserCodeParameter": false,
                                "description": "test12345",
                                "tokenBindingSupported": false,
                                "authenticationMethod": "client_secret_basic",
                                "displayName": "test12345",
                                "baseDn": "inum=1bb91a73-6899-440f-ac27-c04429671522,ou=clients,o=jans",
                                "inum": "1bb91a73-6899-440f-ac27-c04429671522"
                            }
                        ]
                    }
        "401":
          description: Unauthorized
        "500":
          description: InternalServerError
      security:
      - oauth2:
        - https://jans.io/oauth/config/openid/clients.readonly
    put:
      tags:
      - OAuth - OpenID Connect - Clients
      summary: Update OpenId Connect client
      description: Update OpenId Connect client
      operationId: put-oauth-openid-client
      requestBody:
        description: OpenID Connect Client object
        content:
          application/json:
            schema:
              $ref: '#/components/schemas/Client'
            examples:
              Request json example:
                description: Request json example
                value: |
                  {
                      "dn": "inum=f8c1a111-0919-47e8-a4d4-f7c18f73a644,ou=clients,o=jans",
                      "baseDn": "inum=f8c1a111-0919-47e8-a4d4-f7c18f73a644,ou=clients,o=jans",
                      "inum": "f8c1a111-0919-47e8-a4d4-f7c18f73a644",
                      "deletable": false,
                      "clientSecret": "test1234",
                      "frontChannelLogoutSessionRequired": false,
                      "redirectUris": [
                          "https://jans.server2/admin-ui",
                          "http://localhost:4100"
                      ],
                      "responseTypes": [
                          "code"
                      ],
                      "grantTypes": [
                          "authorization_code",
                          "refresh_token",
                          "client_credentials"
                      ],
                      "applicationType": "web",
                      "clientName": "",
                      "logoUri": "",
                      "clientUri": "",
                      "policyUri":"",
                      "tosUri": "",
                      "subjectType": "pairwise",
                      "idTokenSignedResponseAlg": "RS256",
                      "tokenEndpointAuthMethod": "client_secret_basic",
                      "scopes": [
                          "inum=C4F7,ou=scopes,o=jans"
                      ],
                      "trustedClient": false,
                      "persistClientAuthorizations": true,
                      "includeClaimsInIdToken": false,
                      "customAttributes": [
                          {
                              "name": "displayName",
                              "multiValued": false,
                              "values": [
                                  "Api Client"
                              ],
                              "value": "Api Client",
                              "displayValue": "Api Client"
                          }
                      ],
                      "customObjectClasses": [
                          "top"
                      ],
                      "rptAsJwt": false,
                      "accessTokenAsJwt": false,
                      "accessTokenSigningAlg": "RS256",
                      "disabled": false,
                      "attributes": {
                          "runIntrospectionScriptBeforeJwtCreation": false,
                          "keepClientAuthorizationAfterExpiration": false,
                          "allowSpontaneousScopes": false,
                          "backchannelLogoutSessionRequired": false,
                          "parLifetime": 600,
                          "requirePar": false,
                          "jansDefaultPromptLogin": false
                      },
                      "tokenBindingSupported": false,
                      "authenticationMethod": "client_secret_basic",
                      "displayName": "Api Client"
                  }
      responses:
        "200":
          description: Ok
          content:
            application/json:
              schema:
                $ref: '#/components/schemas/Client'
              examples:
                Response json example:
                  description: Response json example
                  value: |
                    {
                        "dn": "inum=1800.768b3d38-a6e8-4be4-93d1-72df33d34fd6,ou=clients,o=jans",
                        "deletable": false,
                        "clientSecret": "WZMK8thDpvw1xtE0N+SbXA==",
                        "frontChannelLogoutSessionRequired": false,
                        "redirectUris": [
                            "https://jans.server2/admin-ui",
                            "http://localhost:4100"
                        ],
                        "responseTypes": [
                            "code"
                        ],
                        "grantTypes": [
                            "authorization_code",
                            "refresh_token",
                            "client_credentials"
                        ],
                        "applicationType": "web",
                        "clientName": "Jans Config Api Client",
                        "logoUri": "",
                        "clientUri": "",
                        "policyUri": "",
                        "tosUri": "",
                        "subjectType": "pairwise",
                        "idTokenSignedResponseAlg": "RS256",
                        "tokenEndpointAuthMethod": "client_secret_basic",
                        "scopes": [
                            "inum=C4F7,ou=scopes,o=jans",
                            "inum=1200.487800,ou=scopes,o=jans",
                            "inum=1200.9CEE5C,ou=scopes,o=jans",
                            "inum=1800.FFE5C0,ou=scopes,o=jans",
                            "inum=1800.472951,ou=scopes,o=jans",
                            "inum=1800.556F45,ou=scopes,o=jans",
                            "inum=1800.77FB4F,ou=scopes,o=jans",
                            "inum=1800.AA8DFE,ou=scopes,o=jans",
                            "inum=1800.CD5B72,ou=scopes,o=jans",
                            "inum=1800.CBCF52,ou=scopes,o=jans",
                            "inum=1800.12284F,ou=scopes,o=jans",
                            "inum=1800.141B26,ou=scopes,o=jans",
                            "inum=1800.A018AC,ou=scopes,o=jans",
                            "inum=1800.6E4456,ou=scopes,o=jans",
                            "inum=1800.55499D,ou=scopes,o=jans",
                            "inum=1800.E730AA,ou=scopes,o=jans",
                            "inum=1800.097318,ou=scopes,o=jans",
                            "inum=1800.04CF24,ou=scopes,o=jans",
                            "inum=1800.F963F9,ou=scopes,o=jans",
                            "inum=1800.31F580,ou=scopes,o=jans",
                            "inum=1800.E512E3,ou=scopes,o=jans",
                            "inum=1800.E65DC6,ou=scopes,o=jans",
                            "inum=1800.3C1F46,ou=scopes,o=jans",
                            "inum=1800.20D48C,ou=scopes,o=jans",
                            "inum=1800.4601AA,ou=scopes,o=jans",
                            "inum=1800.A9B842,ou=scopes,o=jans",
                            "inum=1800.864485,ou=scopes,o=jans",
                            "inum=1800.F0B654,ou=scopes,o=jans",
                            "inum=1800.45F1D7,ou=scopes,o=jans",
                            "inum=1800.B78FA5,ou=scopes,o=jans",
                            "inum=1800.E3D7E0,ou=scopes,o=jans",
                            "inum=1800.E212DC,ou=scopes,o=jans",
                            "inum=1800.94F80F,ou=scopes,o=jans",
                            "inum=1800.9F96F3,ou=scopes,o=jans",
                            "inum=1800.CB50EC,ou=scopes,o=jans",
                            "inum=1800.1CA946,ou=scopes,o=jans",
                            "inum=1800.18231E,ou=scopes,o=jans",
                            "inum=1800.C25D78,ou=scopes,o=jans",
                            "inum=1800.12B340,ou=scopes,o=jans",
                            "inum=1800.7A78C3,ou=scopes,o=jans",
                            "inum=1800.ECB839,ou=scopes,o=jans",
                            "inum=1800.62579C,ou=scopes,o=jans",
                            "inum=1800.29B156,ou=scopes,o=jans",
                            "inum=1800.9DC774,ou=scopes,o=jans",
                            "inum=1800.71BA21,ou=scopes,o=jans",
                            "inum=1800.FC35D2,ou=scopes,o=jans",
                            "inum=1800.F8CA5F,ou=scopes,o=jans",
                            "inum=1800.D92553,ou=scopes,o=jans",
                            "inum=1800.08CB80,ou=scopes,o=jans",
                            "inum=1800.DF434B,ou=scopes,o=jans",
                            "inum=1800.127954,ou=scopes,o=jans",
                            "inum=1800.E7CB8C,ou=scopes,o=jans"
                        ],
                        "trustedClient": false,
                        "persistClientAuthorizations": true,
                        "includeClaimsInIdToken": false,
                        "customAttributes": [
                            {
                                "name": "displayName",
                                "multiValued": false,
                                "values": [
                                    "Jans Config Api Client"
                                ],
                                "value": "Jans Config Api Client",
                                "displayValue": "Jans Config Api Client"
                            }
                        ],
                        "customObjectClasses": [
                            "top"
                        ],
                        "rptAsJwt": false,
                        "accessTokenAsJwt": false,
                        "accessTokenSigningAlg": "RS256",
                        "disabled": false,
                        "attributes": {
                            "runIntrospectionScriptBeforeJwtCreation": false,
                            "keepClientAuthorizationAfterExpiration": false,
                            "allowSpontaneousScopes": false,
                            "backchannelLogoutSessionRequired": false,
                            "parLifetime": 600,
                            "requirePar": false,
                            "jansDefaultPromptLogin": false
                        },
                        "tokenBindingSupported": false,
                        "authenticationMethod": "client_secret_basic",
                        "displayName": "Jans Config Api Client",
                        "baseDn": "inum=1800.768b3d38-a6e8-4be4-93d1-72df33d34fd6,ou=clients,o=jans",
                        "inum": "1800.768b3d38-a6e8-4be4-93d1-72df33d34fd6"
                    }
        "401":
          description: Unauthorized
        "404":
          description: Not Found
        "500":
          description: InternalServerError
      security:
      - oauth2:
        - https://jans.io/oauth/config/openid/clients.write
    post:
      tags:
      - OAuth - OpenID Connect - Clients
      summary: Create new OpenId Connect client
      description: Create new OpenId Connect client
      operationId: post-oauth-openid-client
      requestBody:
        description: OpenID Connect Client object
        content:
          application/json:
            schema:
              $ref: '#/components/schemas/Client'
            examples:
              Request json example:
                description: Request json example
                value: |
                  {
                      "deletable": false,
                      "clientSecret": "test1234",
                      "frontChannelLogoutSessionRequired": false,
                      "redirectUris": [
                          "https://jans.server2/admin-ui",
                          "http://localhost:4100"
                      ],
                      "responseTypes": [
                          "code"
                      ],
                      "grantTypes": [
                          "authorization_code",
                          "refresh_token",
                          "client_credentials"
                      ],
                      "applicationType": "web",
                      "clientName": "",
                      "logoUri": "",
                      "clientUri": "",
                      "policyUri":"",
                      "tosUri": "",
                      "subjectType": "pairwise",
                      "idTokenSignedResponseAlg": "RS256",
                      "tokenEndpointAuthMethod": "client_secret_basic",
                      "scopes": [
                          "inum=C4F7,ou=scopes,o=jans"
                      ],
                      "trustedClient": false,
                      "persistClientAuthorizations": true,
                      "includeClaimsInIdToken": false,
                      "customAttributes": [
                          {
                              "name": "displayName",
                              "multiValued": false,
                              "values": [
                                  "Api Client"
                              ],
                              "value": "Api Client",
                              "displayValue": "Api Client"
                          }
                      ],
                      "customObjectClasses": [
                          "top"
                      ],
                      "rptAsJwt": false,
                      "accessTokenAsJwt": false,
                      "accessTokenSigningAlg": "RS256",
                      "disabled": false,
                      "attributes": {
                          "runIntrospectionScriptBeforeJwtCreation": false,
                          "keepClientAuthorizationAfterExpiration": false,
                          "allowSpontaneousScopes": false,
                          "backchannelLogoutSessionRequired": false,
                          "parLifetime": 600,
                          "requirePar": false,
                          "jansDefaultPromptLogin": false
                      },
                      "tokenBindingSupported": false,
                      "authenticationMethod": "client_secret_basic",
                      "displayName": "Api Client"
                  }
      responses:
        "201":
          description: Created
          content:
            application/json:
              schema:
                $ref: '#/components/schemas/Client'
              examples:
                Response json example:
                  description: Response json example
                  value: |
                    {
                        "dn": "inum=1800.768b3d38-a6e8-4be4-93d1-72df33d34fd6,ou=clients,o=jans",
                        "deletable": false,
                        "clientSecret": "WZMK8thDpvw1xtE0N+SbXA==",
                        "frontChannelLogoutSessionRequired": false,
                        "redirectUris": [
                            "https://jans.server2/admin-ui",
                            "http://localhost:4100"
                        ],
                        "responseTypes": [
                            "code"
                        ],
                        "grantTypes": [
                            "authorization_code",
                            "refresh_token",
                            "client_credentials"
                        ],
                        "applicationType": "web",
                        "clientName": "Jans Config Api Client",
                        "logoUri": "",
                        "clientUri": "",
                        "policyUri": "",
                        "tosUri": "",
                        "subjectType": "pairwise",
                        "idTokenSignedResponseAlg": "RS256",
                        "tokenEndpointAuthMethod": "client_secret_basic",
                        "scopes": [
                            "inum=C4F7,ou=scopes,o=jans",
                            "inum=1200.487800,ou=scopes,o=jans",
                            "inum=1200.9CEE5C,ou=scopes,o=jans",
                            "inum=1800.FFE5C0,ou=scopes,o=jans",
                            "inum=1800.472951,ou=scopes,o=jans",
                            "inum=1800.556F45,ou=scopes,o=jans",
                            "inum=1800.77FB4F,ou=scopes,o=jans",
                            "inum=1800.AA8DFE,ou=scopes,o=jans",
                            "inum=1800.CD5B72,ou=scopes,o=jans",
                            "inum=1800.CBCF52,ou=scopes,o=jans",
                            "inum=1800.12284F,ou=scopes,o=jans",
                            "inum=1800.141B26,ou=scopes,o=jans",
                            "inum=1800.A018AC,ou=scopes,o=jans",
                            "inum=1800.6E4456,ou=scopes,o=jans",
                            "inum=1800.55499D,ou=scopes,o=jans",
                            "inum=1800.E730AA,ou=scopes,o=jans",
                            "inum=1800.097318,ou=scopes,o=jans",
                            "inum=1800.04CF24,ou=scopes,o=jans",
                            "inum=1800.F963F9,ou=scopes,o=jans",
                            "inum=1800.31F580,ou=scopes,o=jans",
                            "inum=1800.E512E3,ou=scopes,o=jans",
                            "inum=1800.E65DC6,ou=scopes,o=jans",
                            "inum=1800.3C1F46,ou=scopes,o=jans",
                            "inum=1800.20D48C,ou=scopes,o=jans",
                            "inum=1800.4601AA,ou=scopes,o=jans",
                            "inum=1800.A9B842,ou=scopes,o=jans",
                            "inum=1800.864485,ou=scopes,o=jans",
                            "inum=1800.F0B654,ou=scopes,o=jans",
                            "inum=1800.45F1D7,ou=scopes,o=jans",
                            "inum=1800.B78FA5,ou=scopes,o=jans",
                            "inum=1800.E3D7E0,ou=scopes,o=jans",
                            "inum=1800.E212DC,ou=scopes,o=jans",
                            "inum=1800.94F80F,ou=scopes,o=jans",
                            "inum=1800.9F96F3,ou=scopes,o=jans",
                            "inum=1800.CB50EC,ou=scopes,o=jans",
                            "inum=1800.1CA946,ou=scopes,o=jans",
                            "inum=1800.18231E,ou=scopes,o=jans",
                            "inum=1800.C25D78,ou=scopes,o=jans",
                            "inum=1800.12B340,ou=scopes,o=jans",
                            "inum=1800.7A78C3,ou=scopes,o=jans",
                            "inum=1800.ECB839,ou=scopes,o=jans",
                            "inum=1800.62579C,ou=scopes,o=jans",
                            "inum=1800.29B156,ou=scopes,o=jans",
                            "inum=1800.9DC774,ou=scopes,o=jans",
                            "inum=1800.71BA21,ou=scopes,o=jans",
                            "inum=1800.FC35D2,ou=scopes,o=jans",
                            "inum=1800.F8CA5F,ou=scopes,o=jans",
                            "inum=1800.D92553,ou=scopes,o=jans",
                            "inum=1800.08CB80,ou=scopes,o=jans",
                            "inum=1800.DF434B,ou=scopes,o=jans",
                            "inum=1800.127954,ou=scopes,o=jans",
                            "inum=1800.E7CB8C,ou=scopes,o=jans"
                        ],
                        "trustedClient": false,
                        "persistClientAuthorizations": true,
                        "includeClaimsInIdToken": false,
                        "customAttributes": [
                            {
                                "name": "displayName",
                                "multiValued": false,
                                "values": [
                                    "Jans Config Api Client"
                                ],
                                "value": "Jans Config Api Client",
                                "displayValue": "Jans Config Api Client"
                            }
                        ],
                        "customObjectClasses": [
                            "top"
                        ],
                        "rptAsJwt": false,
                        "accessTokenAsJwt": false,
                        "accessTokenSigningAlg": "RS256",
                        "disabled": false,
                        "attributes": {
                            "runIntrospectionScriptBeforeJwtCreation": false,
                            "keepClientAuthorizationAfterExpiration": false,
                            "allowSpontaneousScopes": false,
                            "backchannelLogoutSessionRequired": false,
                            "parLifetime": 600,
                            "requirePar": false,
                            "jansDefaultPromptLogin": false
                        },
                        "tokenBindingSupported": false,
                        "authenticationMethod": "client_secret_basic",
                        "displayName": "Jans Config Api Client",
                        "baseDn": "inum=1800.768b3d38-a6e8-4be4-93d1-72df33d34fd6,ou=clients,o=jans",
                        "inum": "1800.768b3d38-a6e8-4be4-93d1-72df33d34fd6"
                    }
        "400":
          description: Bad Request
        "401":
          description: Unauthorized
        "500":
          description: InternalServerError
      security:
      - oauth2:
        - https://jans.io/oauth/config/openid/clients.write
  /api/v1/openid/clients/{inum}:
    get:
      tags:
      - OAuth - OpenID Connect - Clients
      summary: Get OpenId Connect Client by Inum
      description: Get OpenId Connect Client by Inum
      operationId: get-oauth-openid-clients-by-inum
      parameters:
      - name: inum
        in: path
        description: Client identifier
        required: true
        schema:
          type: string
      responses:
        "200":
          description: Ok
          content:
            application/json:
              schema:
                $ref: '#/components/schemas/Client'
              examples:
                Response json example:
                  description: Response json example
                  value: |
                    {
                        "dn": "inum=1800.768b3d38-a6e8-4be4-93d1-72df33d34fd6,ou=clients,o=jans",
                        "deletable": false,
                        "clientSecret": "WZMK8thDpvw1xtE0N+SbXA==",
                        "frontChannelLogoutSessionRequired": false,
                        "redirectUris": [
                            "https://jans.server2/admin-ui",
                            "http://localhost:4100"
                        ],
                        "responseTypes": [
                            "code"
                        ],
                        "grantTypes": [
                            "authorization_code",
                            "refresh_token",
                            "client_credentials"
                        ],
                        "applicationType": "web",
                        "clientName": "Jans Config Api Client",
                        "logoUri": "",
                        "clientUri": "",
                        "policyUri": "",
                        "tosUri": "",
                        "subjectType": "pairwise",
                        "idTokenSignedResponseAlg": "RS256",
                        "tokenEndpointAuthMethod": "client_secret_basic",
                        "scopes": [
                            "inum=C4F7,ou=scopes,o=jans",
                            "inum=1200.487800,ou=scopes,o=jans",
                            "inum=1200.9CEE5C,ou=scopes,o=jans",
                            "inum=1800.FFE5C0,ou=scopes,o=jans",
                            "inum=1800.472951,ou=scopes,o=jans",
                            "inum=1800.556F45,ou=scopes,o=jans",
                            "inum=1800.77FB4F,ou=scopes,o=jans",
                            "inum=1800.AA8DFE,ou=scopes,o=jans",
                            "inum=1800.CD5B72,ou=scopes,o=jans",
                            "inum=1800.CBCF52,ou=scopes,o=jans",
                            "inum=1800.12284F,ou=scopes,o=jans",
                            "inum=1800.141B26,ou=scopes,o=jans",
                            "inum=1800.A018AC,ou=scopes,o=jans",
                            "inum=1800.6E4456,ou=scopes,o=jans",
                            "inum=1800.55499D,ou=scopes,o=jans",
                            "inum=1800.E730AA,ou=scopes,o=jans",
                            "inum=1800.097318,ou=scopes,o=jans",
                            "inum=1800.04CF24,ou=scopes,o=jans",
                            "inum=1800.F963F9,ou=scopes,o=jans",
                            "inum=1800.31F580,ou=scopes,o=jans",
                            "inum=1800.E512E3,ou=scopes,o=jans",
                            "inum=1800.E65DC6,ou=scopes,o=jans",
                            "inum=1800.3C1F46,ou=scopes,o=jans",
                            "inum=1800.20D48C,ou=scopes,o=jans",
                            "inum=1800.4601AA,ou=scopes,o=jans",
                            "inum=1800.A9B842,ou=scopes,o=jans",
                            "inum=1800.864485,ou=scopes,o=jans",
                            "inum=1800.F0B654,ou=scopes,o=jans",
                            "inum=1800.45F1D7,ou=scopes,o=jans",
                            "inum=1800.B78FA5,ou=scopes,o=jans",
                            "inum=1800.E3D7E0,ou=scopes,o=jans",
                            "inum=1800.E212DC,ou=scopes,o=jans",
                            "inum=1800.94F80F,ou=scopes,o=jans",
                            "inum=1800.9F96F3,ou=scopes,o=jans",
                            "inum=1800.CB50EC,ou=scopes,o=jans",
                            "inum=1800.1CA946,ou=scopes,o=jans",
                            "inum=1800.18231E,ou=scopes,o=jans",
                            "inum=1800.C25D78,ou=scopes,o=jans",
                            "inum=1800.12B340,ou=scopes,o=jans",
                            "inum=1800.7A78C3,ou=scopes,o=jans",
                            "inum=1800.ECB839,ou=scopes,o=jans",
                            "inum=1800.62579C,ou=scopes,o=jans",
                            "inum=1800.29B156,ou=scopes,o=jans",
                            "inum=1800.9DC774,ou=scopes,o=jans",
                            "inum=1800.71BA21,ou=scopes,o=jans",
                            "inum=1800.FC35D2,ou=scopes,o=jans",
                            "inum=1800.F8CA5F,ou=scopes,o=jans",
                            "inum=1800.D92553,ou=scopes,o=jans",
                            "inum=1800.08CB80,ou=scopes,o=jans",
                            "inum=1800.DF434B,ou=scopes,o=jans",
                            "inum=1800.127954,ou=scopes,o=jans",
                            "inum=1800.E7CB8C,ou=scopes,o=jans"
                        ],
                        "trustedClient": false,
                        "persistClientAuthorizations": true,
                        "includeClaimsInIdToken": false,
                        "customAttributes": [
                            {
                                "name": "displayName",
                                "multiValued": false,
                                "values": [
                                    "Jans Config Api Client"
                                ],
                                "value": "Jans Config Api Client",
                                "displayValue": "Jans Config Api Client"
                            }
                        ],
                        "customObjectClasses": [
                            "top"
                        ],
                        "rptAsJwt": false,
                        "accessTokenAsJwt": false,
                        "accessTokenSigningAlg": "RS256",
                        "disabled": false,
                        "attributes": {
                            "runIntrospectionScriptBeforeJwtCreation": false,
                            "keepClientAuthorizationAfterExpiration": false,
                            "allowSpontaneousScopes": false,
                            "backchannelLogoutSessionRequired": false,
                            "parLifetime": 600,
                            "requirePar": false,
                            "jansDefaultPromptLogin": false
                        },
                        "tokenBindingSupported": false,
                        "authenticationMethod": "client_secret_basic",
                        "displayName": "Jans Config Api Client",
                        "baseDn": "inum=1800.768b3d38-a6e8-4be4-93d1-72df33d34fd6,ou=clients,o=jans",
                        "inum": "1800.768b3d38-a6e8-4be4-93d1-72df33d34fd6"
                    }
        "401":
          description: Unauthorized
        "500":
          description: InternalServerError
      security:
      - oauth2:
        - https://jans.io/oauth/config/openid/clients.readonly
    delete:
      tags:
      - OAuth - OpenID Connect - Clients
      summary: Delete OpenId Connect client
      description: Delete OpenId Connect client
      operationId: delete-oauth-openid-client-by-inum
      parameters:
      - name: inum
        in: path
        description: Client identifier
        required: true
        schema:
          type: string
      responses:
        "204":
          description: No Content
        "401":
          description: Unauthorized
        "404":
          description: Not Found
        "500":
          description: InternalServerError
      security:
      - oauth2:
        - https://jans.io/oauth/config/openid/clients.delete
    patch:
      tags:
      - OAuth - OpenID Connect - Clients
      summary: Patch OpenId Connect client
      description: Patch OpenId Connect client
      operationId: patch-oauth-openid-client-by-inum
      parameters:
      - name: inum
        in: path
        description: Client identifier
        required: true
        schema:
          type: string
      requestBody:
        description: String representing patch-document.
        content:
          application/json-patch+json:
            schema:
              type: array
              items:
                $ref: '#/components/schemas/JsonPatch'
            examples:
              Request json example:
                description: Request json example
                value: "[{ \"op\": \"replace\", \"path\": \"/responseTypes\", \"value\"\
                  :[\"code\",\"token\"]}] \n"
      responses:
        "200":
          description: Ok
          content:
            application/json:
              schema:
                $ref: '#/components/schemas/Client'
              examples:
                Response json example:
                  description: Response json example
                  value: |
                    {
                        "dn": "inum=1800.768b3d38-a6e8-4be4-93d1-72df33d34fd6,ou=clients,o=jans",
                        "deletable": false,
                        "clientSecret": "WZMK8thDpvw1xtE0N+SbXA==",
                        "frontChannelLogoutSessionRequired": false,
                        "redirectUris": [
                            "https://jans.server2/admin-ui",
                            "http://localhost:4100"
                        ],
                        "responseTypes": [
                            "code"
                        ],
                        "grantTypes": [
                            "authorization_code",
                            "refresh_token",
                            "client_credentials"
                        ],
                        "applicationType": "web",
                        "clientName": "Jans Config Api Client",
                        "logoUri": "",
                        "clientUri": "",
                        "policyUri": "",
                        "tosUri": "",
                        "subjectType": "pairwise",
                        "idTokenSignedResponseAlg": "RS256",
                        "tokenEndpointAuthMethod": "client_secret_basic",
                        "scopes": [
                            "inum=C4F7,ou=scopes,o=jans",
                            "inum=1200.487800,ou=scopes,o=jans",
                            "inum=1200.9CEE5C,ou=scopes,o=jans",
                            "inum=1800.FFE5C0,ou=scopes,o=jans",
                            "inum=1800.472951,ou=scopes,o=jans",
                            "inum=1800.556F45,ou=scopes,o=jans",
                            "inum=1800.77FB4F,ou=scopes,o=jans",
                            "inum=1800.AA8DFE,ou=scopes,o=jans",
                            "inum=1800.CD5B72,ou=scopes,o=jans",
                            "inum=1800.CBCF52,ou=scopes,o=jans",
                            "inum=1800.12284F,ou=scopes,o=jans",
                            "inum=1800.141B26,ou=scopes,o=jans",
                            "inum=1800.A018AC,ou=scopes,o=jans",
                            "inum=1800.6E4456,ou=scopes,o=jans",
                            "inum=1800.55499D,ou=scopes,o=jans",
                            "inum=1800.E730AA,ou=scopes,o=jans",
                            "inum=1800.097318,ou=scopes,o=jans",
                            "inum=1800.04CF24,ou=scopes,o=jans",
                            "inum=1800.F963F9,ou=scopes,o=jans",
                            "inum=1800.31F580,ou=scopes,o=jans",
                            "inum=1800.E512E3,ou=scopes,o=jans",
                            "inum=1800.E65DC6,ou=scopes,o=jans",
                            "inum=1800.3C1F46,ou=scopes,o=jans",
                            "inum=1800.20D48C,ou=scopes,o=jans",
                            "inum=1800.4601AA,ou=scopes,o=jans",
                            "inum=1800.A9B842,ou=scopes,o=jans",
                            "inum=1800.864485,ou=scopes,o=jans",
                            "inum=1800.F0B654,ou=scopes,o=jans",
                            "inum=1800.45F1D7,ou=scopes,o=jans",
                            "inum=1800.B78FA5,ou=scopes,o=jans",
                            "inum=1800.E3D7E0,ou=scopes,o=jans",
                            "inum=1800.E212DC,ou=scopes,o=jans",
                            "inum=1800.94F80F,ou=scopes,o=jans",
                            "inum=1800.9F96F3,ou=scopes,o=jans",
                            "inum=1800.CB50EC,ou=scopes,o=jans",
                            "inum=1800.1CA946,ou=scopes,o=jans",
                            "inum=1800.18231E,ou=scopes,o=jans",
                            "inum=1800.C25D78,ou=scopes,o=jans",
                            "inum=1800.12B340,ou=scopes,o=jans",
                            "inum=1800.7A78C3,ou=scopes,o=jans",
                            "inum=1800.ECB839,ou=scopes,o=jans",
                            "inum=1800.62579C,ou=scopes,o=jans",
                            "inum=1800.29B156,ou=scopes,o=jans",
                            "inum=1800.9DC774,ou=scopes,o=jans",
                            "inum=1800.71BA21,ou=scopes,o=jans",
                            "inum=1800.FC35D2,ou=scopes,o=jans",
                            "inum=1800.F8CA5F,ou=scopes,o=jans",
                            "inum=1800.D92553,ou=scopes,o=jans",
                            "inum=1800.08CB80,ou=scopes,o=jans",
                            "inum=1800.DF434B,ou=scopes,o=jans",
                            "inum=1800.127954,ou=scopes,o=jans",
                            "inum=1800.E7CB8C,ou=scopes,o=jans"
                        ],
                        "trustedClient": false,
                        "persistClientAuthorizations": true,
                        "includeClaimsInIdToken": false,
                        "customAttributes": [
                            {
                                "name": "displayName",
                                "multiValued": false,
                                "values": [
                                    "Jans Config Api Client"
                                ],
                                "value": "Jans Config Api Client",
                                "displayValue": "Jans Config Api Client"
                            }
                        ],
                        "customObjectClasses": [
                            "top"
                        ],
                        "rptAsJwt": false,
                        "accessTokenAsJwt": false,
                        "accessTokenSigningAlg": "RS256",
                        "disabled": false,
                        "attributes": {
                            "runIntrospectionScriptBeforeJwtCreation": false,
                            "keepClientAuthorizationAfterExpiration": false,
                            "allowSpontaneousScopes": false,
                            "backchannelLogoutSessionRequired": false,
                            "parLifetime": 600,
                            "requirePar": false,
                            "jansDefaultPromptLogin": false
                        },
                        "tokenBindingSupported": false,
                        "authenticationMethod": "client_secret_basic",
                        "displayName": "Jans Config Api Client",
                        "baseDn": "inum=1800.768b3d38-a6e8-4be4-93d1-72df33d34fd6,ou=clients,o=jans",
                        "inum": "1800.768b3d38-a6e8-4be4-93d1-72df33d34fd6"
                    }
        "401":
          description: Unauthorized
        "404":
          description: Not Found
        "500":
          description: InternalServerError
      security:
      - oauth2:
        - https://jans.io/oauth/config/openid/clients.write
  /api/v1/api-config:
    get:
      tags:
      - Configuration – Config API
      summary: Gets config-api configuration properties.
      description: Gets config-api configuration properties.
      operationId: get-config-api-properties
      responses:
        "200":
          description: Ok
          content:
            application/json:
              schema:
                $ref: '#/components/schemas/ApiAppConfiguration'
        "401":
          description: Unauthorized
        "500":
          description: InternalServerError
      security:
      - oauth2:
        - https://jans.io/oauth/config/properties.readonly
    patch:
      tags:
      - Configuration – Config API
      summary: Partially modifies config-api configuration properties.
      description: Partially modifies config-api Configuration properties.
      operationId: patch-config-api-properties
      requestBody:
        description: String representing patch-document.
        content:
          application/json-patch+json:
            schema:
              type: array
              items:
                $ref: '#/components/schemas/JsonPatch'
            examples:
              Request json example:
                description: Request json example
                value: ""
      responses:
        "200":
          description: Ok
          content:
            application/json:
              schema:
                $ref: '#/components/schemas/ApiAppConfiguration'
        "401":
          description: Unauthorized
        "500":
          description: InternalServerError
      security:
      - oauth2:
        - https://jans.io/oauth/config/properties.write
  /api/v1/config/smtp:
    get:
      tags:
      - Configuration – SMTP
      summary: Returns SMTP server configuration
      description: Returns SMTP server configuration
      operationId: get-config-smtp
      responses:
        "200":
          description: Ok
          content:
            application/json:
              schema:
                $ref: '#/components/schemas/SmtpConfiguration'
              examples:
                Response json example:
                  description: Response json example
                  value: |
                    {
                        "valid": false,
                        "port": 0,
                        "requires_ssl": false,
                        "trust_host": false,
                        "requires_authentication": false
                    }
        "401":
          description: Unauthorized
        "500":
          description: InternalServerError
      security:
      - oauth2:
        - https://jans.io/oauth/config/smtp.readonly
    put:
      tags:
      - Configuration – SMTP
      summary: Updates SMTP server configuration
      description: Updates SMTP server configuration
      operationId: put-config-smtp
      requestBody:
        description: SmtpConfiguration object
        content:
          application/json:
            schema:
              $ref: '#/components/schemas/SmtpConfiguration'
            examples:
              Request json example:
                description: Request json example
                value: |
                  {
                      "valid": true,
                      "host": "localhost",
                      "port": 260,
                      "requires_ssl": true,
                      "trust_host": true,
                      "from_name": "John",
                      "from_email_address": "john@grow.org",
                      "requires_authentication": true,
                      "user_name": "smtp_user",
                      "password": "password"
                  }
      responses:
        "200":
          description: Ok
          content:
            application/json:
              schema:
                $ref: '#/components/schemas/SmtpConfiguration'
              examples:
                Response json example:
                  description: Response json example
                  value: |
                    {
                        "valid": false,
                        "port": 0,
                        "requires_ssl": false,
                        "trust_host": false,
                        "requires_authentication": false
                    }
        "401":
          description: Unauthorized
        "404":
          description: Not Found
        "500":
          description: InternalServerError
      security:
      - oauth2:
        - https://jans.io/oauth/config/smtp.write
    post:
      tags:
      - Configuration – SMTP
      summary: Adds SMTP server configuration
      description: Adds SMTP server configuration
      operationId: post-config-smtp
      requestBody:
        description: SmtpConfiguration object
        content:
          application/json:
            schema:
              $ref: '#/components/schemas/SmtpConfiguration'
            examples:
              Request json example:
                description: Request json example
                value: |
                  {
                      "valid": true,
                      "host": "localhost",
                      "port": 260,
                      "requires_ssl": true,
                      "trust_host": true,
                      "from_name": "John",
                      "from_email_address": "john@grow.org",
                      "requires_authentication": true,
                      "user_name": "smtp_user",
                      "password": "password"
                  }
      responses:
        "201":
          description: Created
          content:
            application/json:
              schema:
                $ref: '#/components/schemas/SmtpConfiguration'
              examples:
                Response json example:
                  description: Response json example
                  value: |
                    {
                        "valid": false,
                        "port": 0,
                        "requires_ssl": false,
                        "trust_host": false,
                        "requires_authentication": false
                    }
        "401":
          description: Unauthorized
        "500":
          description: InternalServerError
      security:
      - oauth2:
        - https://jans.io/oauth/config/smtp.write
    delete:
      tags:
      - Configuration – SMTP
      summary: Deletes SMTP server configuration
      description: Deletes SMTP server configuration
      operationId: delete-config-smtp
      responses:
        "204":
          description: No Content
        "401":
          description: Unauthorized
        "500":
          description: InternalServerError
      security:
      - oauth2:
        - https://jans.io/oauth/config/smtp.delete
  /api/v1/config/smtp/test:
    post:
      tags:
      - Configuration – SMTP
      summary: Signing Test SMTP server configuration
      description: Signing Test SMTP server configuration
      operationId: test-config-smtp
      requestBody:
        description: SmtpTest object
        content:
          application/json:
            schema:
              $ref: '#/components/schemas/SmtpTest'
            examples:
              Request json example:
                description: Request json example
                value: ""
      responses:
        "200":
          description: Ok
          content:
            application/json:
              schema:
                type: boolean
                description: boolean value true if successful
        "401":
          description: Unauthorized
        "500":
          description: InternalServerError
      security:
      - oauth2:
        - https://jans.io/oauth/config/smtp.write
  /api/v1/config/scripts:
    get:
      tags:
      - Custom Scripts
      summary: Gets a list of custom scripts
      description: Gets a list of custom scripts
      operationId: get-config-scripts
      parameters:
      - name: limit
        in: query
        description: Search size - max size of the results to return
        schema:
          type: integer
          format: int32
          default: 50
      - name: pattern
        in: query
        description: Search pattern
        schema:
          type: string
          default: ""
      - name: startIndex
        in: query
        description: The 1-based index of the first query result
        schema:
          type: integer
          format: int32
          default: 0
      - name: sortBy
        in: query
        description: Attribute whose value will be used to order the returned response
        schema:
          type: string
          default: inum
      - name: sortOrder
        in: query
        description: Order in which the sortBy param is applied. Allowed values are
          "ascending" and "descending"
        schema:
          type: string
          default: ascending
      - name: fieldValuePair
        in: query
        description: Field and value pair for seraching
        schema:
          type: string
          default: ""
        examples:
          Field value example:
            description: Field value example
            value: "adminCanEdit=true,dataType=string"
      responses:
        "200":
          description: Ok
          content:
            application/json:
              schema:
                $ref: '#/components/schemas/PagedResult'
              examples:
                Response json example:
                  description: Response json example
                  value: |
                    {
                        "start": 0,
                        "totalEntriesCount": 37,
                        "entriesCount": 2,
                        "entries": [
                            {
                                "dn": "inum=0300-BA90,ou=scripts,o=jans",
                                "inum": "0300-BA90",
                                "name": "discovery_java_params",
                                "description": "Java Custom Sample Script",
                                "script": "/* Copyright (c) 2022, Gluu\n Author: Yuriy Z\n */\n\nimport io.jans.model.SimpleCustomProperty;\nimport io.jans.model.custom.script.model.CustomScript;\nimport io.jans.model.custom.script.type.discovery.DiscoveryType;\nimport io.jans.service.custom.script.CustomScriptManager;\nimport org.slf4j.Logger;\nimport org.slf4j.LoggerFactory;\nimport org.json.JSONObject;\n\nimport java.util.Map;\n\npublic class Discovery implements DiscoveryType {\n\n    private static final Logger log = LoggerFactory.getLogger(Discovery.class);\n    private static final Logger scriptLogger = LoggerFactory.getLogger(CustomScriptManager.class);\n\n    @Override\n    public boolean init(Map<String, SimpleCustomProperty> configurationAttributes) {\n        log.info(\"Init of Discovery Java custom script\");\n        return true;\n    }\n\n    @Override\n    public boolean init(CustomScript customScript, Map<String, SimpleCustomProperty> configurationAttributes) {\n        log.info(\"Init of Discovery Java custom script\");\n        return true;\n    }\n\n    @Override\n    public boolean destroy(Map<String, SimpleCustomProperty> configurationAttributes) {\n        log.info(\"Destroy of Discovery Java custom script\");\n        return true;\n    }\n\n    @Override\n    public int getApiVersion() {\n        log.info(\"getApiVersion Discovery Java custom script: 11\");\n        return 11;\n    }\n\n    @Override\n    public boolean modifyResponse(Object responseAsJsonObject, Object context) {\n        scriptLogger.info(\"write to script logger\");\n        JSONObject response = (JSONObject) responseAsJsonObject;\n        response.accumulate(\"key_from_java\", \"value_from_script_on_java\");\n        return true;\n    }\n}\n",
                                "scriptType": "discovery",
                                "programmingLanguage": "java",
                                "moduleProperties": [
                                    {
                                        "value1": "location_type",
                                        "value2": "ldap"
                                    }
                                ],
                                "level": 1,
                                "revision": 11,
                                "enabled": true,
                                "modified": false,
                                "internal": false,
                                "locationType": "ldap",
                                "baseDn": "inum=0300-BA90,ou=scripts,o=jans"
                            },
                            {
                                "dn": "inum=031C-4A65,ou=scripts,o=jans",
                                "inum": "031C-4A65",
                                "name": "id_generator",
                                "description": "Sample Id Generator script",
                                "script": "# oxAuth is available under the MIT License (2008). See http://opensource.org/licenses/MIT for full text.\n# Copyright (c) 2016, Janssen\n#\n# Author: Yuriy Movchan\n#\n\nfrom io.jans.model.custom.script.type.id import IdGeneratorType\nfrom io.jans.util import StringHelper, ArrayHelper\nfrom java.util import Arrays, ArrayList\n\nimport java\n\nclass IdGenerator(IdGeneratorType):\n    def __init__(self, currentTimeMillis):\n        self.currentTimeMillis = currentTimeMillis\n\n    def init(self, customScript, configurationAttributes):\n        print \"Id generator. Initialization\"\n        print \"Id generator. Initialized successfully\"\n\n        return True   \n\n    def destroy(self, configurationAttributes):\n        print \"Id generator. Destroy\"\n        print \"Id generator. Destroyed successfully\"\n        return True   \n\n    def getApiVersion(self):\n        return 11\n\n    # Id generator init method\n    #   appId is application Id\n    #   idType is Id Type\n    #   idPrefix is Id Prefix\n    #   user is io.jans.oxtrust.model.JanssenCustomPerson\n    #   configurationAttributes is java.util.Map<String, SimpleCustomProperty>\n    def generateId(self, appId, idType, idPrefix, configurationAttributes):\n        print \"Id generator. Generate Id\"\n        print \"Id generator. Generate Id. AppId: '\", appId, \"', IdType: '\", idType, \"', IdPrefix: '\", idPrefix, \"'\"\n\n        # Return None or empty string to trigger default Id generation method\n        return None\n",
                                "scriptType": "id_generator",
                                "programmingLanguage": "python",
                                "moduleProperties": [
                                    {
                                        "value1": "location_type",
                                        "value2": "ldap"
                                    }
                                ],
                                "level": 100,
                                "revision": 1,
                                "enabled": false,
                                "modified": false,
                                "internal": false,
                                "locationType": "ldap",
                                "baseDn": "inum=031C-4A65,ou=scripts,o=jans"
                            }
                        ]
                    }
        "401":
          description: Unauthorized
        "500":
          description: InternalServerError
      security:
      - oauth2:
        - https://jans.io/oauth/config/scripts.readonly
    put:
      tags:
      - Custom Scripts
      summary: Updates a custom script
      description: Updates a custom script
      operationId: put-config-scripts
      requestBody:
        description: CustomScript object
        content:
          application/json:
            schema:
              $ref: '#/components/schemas/CustomScript'
            examples:
              Request json example:
                description: Request json example
                value: |
                  {
                              "name": "test_application_session_test",
                              "description": "Sample Application Session script",
                              "script": "# oxAuth is available under the MIT License (2008). See http://opensource.org/licenses/MIT for full text.\n# Copyright (c) 2016, Janssen\n#\n# Author: Yuriy Movchan\n#\n\nfrom io.jans.model.custom.script.type.session import ApplicationSessionType\nfrom io.jans.service.cdi.util import CdiUtil\nfrom io.jans.persist import PersistenceEntryManager\nfrom io.jans.as.model.config import StaticConfiguration\nfrom io.jans.as.model.ldap import TokenEntity\nfrom jakarta.faces.application import FacesMessage\nfrom io.jans.jsf2.message import FacesMessages\nfrom io.jans.util import StringHelper, ArrayHelper\nfrom io.jans.as.model.config import Constants\nfrom java.util import Arrays, ArrayList\nfrom io.jans.as.service.external.session import SessionEventType\n\nimport java\n\nclass ApplicationSession(ApplicationSessionType):\n    def __init__(self, currentTimeMillis):\n        self.currentTimeMillis = currentTimeMillis\n\n    def init(self, customScript, configurationAttributes):\n        print \"Application session. Initialization\"\n\n        self.entryManager = CdiUtil.bean(PersistenceEntryManager)\n        self.staticConfiguration = CdiUtil.bean(StaticConfiguration)\n\n        print \"Application session. Initialized successfully\"\n\n        return True   \n\n    def destroy(self, configurationAttributes):\n        print \"Application session. Destroy\"\n        print \"Application session. Destroyed successfully\"\n        return True   \n\n    def getApiVersion(self):\n        return 11\n\n    # Called each time specific session event occurs\n    # event is io.jans.as.service.external.session.SessionEvent\n    def onEvent(self, event):\n        if event.getType() == SessionEventType.AUTHENTICATED:\n            print \"Session is authenticated, session: \" + event.getSessionId().getId()\n        return\n\n    # Application calls it at start session request to allow notify 3rd part systems\n    #   httpRequest is jakarta.servlet.http.HttpServletRequest\n    #   sessionId is io.jans.as.model.common.SessionId\n    #   configurationAttributes is java.util.Map<String, SimpleCustomProperty>\n    def startSession(self, httpRequest, sessionId, configurationAttributes):\n        print \"Application session. Starting external session\"\n\n        user_name = sessionId.getSessionAttributes().get(Constants.AUTHENTICATED_USER)\n\n        first_session = self.isFirstSession(user_name)\n        if not first_session:\n            facesMessages = CdiUtil.bean(FacesMessages)\n            facesMessages.add(FacesMessage.SEVERITY_ERROR, \"Please, end active session first!\")\n            return False\n\n        print \"Application session. External session started successfully\"\n        return True\n\n    # Application calls it at end session request to allow notify 3rd part systems\n    #   httpRequest is jakarta.servlet.http.HttpServletRequest\n    #   sessionId is io.jans.as.model.common.SessionId\n    #   configurationAttributes is java.util.Map<String, SimpleCustomProperty>\n    def endSession(self, httpRequest, sessionId, configurationAttributes):\n        print \"Application session. Starting external session end\"\n\n        print \"Application session. External session ended successfully\"\n        return True\n\n    # Application calls it during /session/active endpoint call to modify response if needed\n    #   jsonArray is org.json.JSONArray\n    #   context is io.jans.as.server.model.common.ExecutionContext\n    def modifyActiveSessionsResponse(self, jsonArray, context):\n        return False\n\n    def isFirstSession(self, user_name):\n        tokenLdap = TokenEntity()\n        tokenLdap.setDn(self.staticConfiguration.getBaseDn().getClients())\n        tokenLdap.setUserId(user_name)\n\n        tokenLdapList = self.entryManager.findEntries(tokenLdap, 1)\n        print \"Application session. isFirstSession. Get result: '%s'\" % tokenLdapList\n\n        if (tokenLdapList != None) and (tokenLdapList.size() > 0):\n            print \"Application session. isFirstSession: False\"\n            return False\n\n        print \"Application session. isFirstSession: True\"\n        return True\n",
                              "scriptType": "application_session",
                              "programmingLanguage": "python",
                              "moduleProperties": [
                                  {
                                      "value1": "location_type",
                                      "value2": "ldap"
                                  }
                              ],
                              "level": 800,
                              "revision": 8,
                              "enabled": false,
                              "modified": false,
                              "internal": false,
                              "locationType": "ldap"
                          }
      responses:
        "200":
          description: Ok
          content:
            application/json:
              schema:
                $ref: '#/components/schemas/CustomScript'
              examples:
                Response json example:
                  description: Response json example
                  value: |
                    {
                        "dn": "inum=4144edf6-af99-451d-be29-f3eb5c0e9143,ou=scripts,o=jans",
                        "inum": "4144edf6-af99-451d-be29-f3eb5c0e9143",
                        "name": "test_application_session_test",
                        "description": "Sample Application Session script",
                        "script": "# oxAuth is available under the MIT License (2008). See http://opensource.org/licenses/MIT for full text.\n# Copyright (c) 2016, Janssen\n#\n# Author: Yuriy Movchan\n#\n\nfrom io.jans.model.custom.script.type.session import ApplicationSessionType\nfrom io.jans.service.cdi.util import CdiUtil\nfrom io.jans.persist import PersistenceEntryManager\nfrom io.jans.as.model.config import StaticConfiguration\nfrom io.jans.as.model.ldap import TokenEntity\nfrom jakarta.faces.application import FacesMessage\nfrom io.jans.jsf2.message import FacesMessages\nfrom io.jans.util import StringHelper, ArrayHelper\nfrom io.jans.as.model.config import Constants\nfrom java.util import Arrays, ArrayList\nfrom io.jans.as.service.external.session import SessionEventType\n\nimport java\n\nclass ApplicationSession(ApplicationSessionType):\n    def __init__(self, currentTimeMillis):\n        self.currentTimeMillis = currentTimeMillis\n\n    def init(self, customScript, configurationAttributes):\n        print \"Application session. Initialization\"\n\n        self.entryManager = CdiUtil.bean(PersistenceEntryManager)\n        self.staticConfiguration = CdiUtil.bean(StaticConfiguration)\n\n        print \"Application session. Initialized successfully\"\n\n        return True   \n\n    def destroy(self, configurationAttributes):\n        print \"Application session. Destroy\"\n        print \"Application session. Destroyed successfully\"\n        return True   \n\n    def getApiVersion(self):\n        return 11\n\n    # Called each time specific session event occurs\n    # event is io.jans.as.service.external.session.SessionEvent\n    def onEvent(self, event):\n        if event.getType() == SessionEventType.AUTHENTICATED:\n            print \"Session is authenticated, session: \" + event.getSessionId().getId()\n        return\n\n    # Application calls it at start session request to allow notify 3rd part systems\n    #   httpRequest is jakarta.servlet.http.HttpServletRequest\n    #   sessionId is io.jans.as.model.common.SessionId\n    #   configurationAttributes is java.util.Map<String, SimpleCustomProperty>\n    def startSession(self, httpRequest, sessionId, configurationAttributes):\n        print \"Application session. Starting external session\"\n\n        user_name = sessionId.getSessionAttributes().get(Constants.AUTHENTICATED_USER)\n\n        first_session = self.isFirstSession(user_name)\n        if not first_session:\n            facesMessages = CdiUtil.bean(FacesMessages)\n            facesMessages.add(FacesMessage.SEVERITY_ERROR, \"Please, end active session first!\")\n            return False\n\n        print \"Application session. External session started successfully\"\n        return True\n\n    # Application calls it at end session request to allow notify 3rd part systems\n    #   httpRequest is jakarta.servlet.http.HttpServletRequest\n    #   sessionId is io.jans.as.model.common.SessionId\n    #   configurationAttributes is java.util.Map<String, SimpleCustomProperty>\n    def endSession(self, httpRequest, sessionId, configurationAttributes):\n        print \"Application session. Starting external session end\"\n\n        print \"Application session. External session ended successfully\"\n        return True\n\n    # Application calls it during /session/active endpoint call to modify response if needed\n    #   jsonArray is org.json.JSONArray\n    #   context is io.jans.as.server.model.common.ExecutionContext\n    def modifyActiveSessionsResponse(self, jsonArray, context):\n        return False\n\n    def isFirstSession(self, user_name):\n        tokenLdap = TokenEntity()\n        tokenLdap.setDn(self.staticConfiguration.getBaseDn().getClients())\n        tokenLdap.setUserId(user_name)\n\n        tokenLdapList = self.entryManager.findEntries(tokenLdap, 1)\n        print \"Application session. isFirstSession. Get result: '%s'\" % tokenLdapList\n\n        if (tokenLdapList != None) and (tokenLdapList.size() > 0):\n            print \"Application session. isFirstSession: False\"\n            return False\n\n        print \"Application session. isFirstSession: True\"\n        return True\n",
                        "scriptType": "application_session",
                        "programmingLanguage": "python",
                        "moduleProperties": [
                            {
                                "value1": "location_type",
                                "value2": "ldap"
                            }
                        ],
                        "level": 800,
                        "revision": 8,
                        "enabled": false,
                        "modified": false,
                        "internal": false,
                        "locationType": "ldap",
                        "baseDn": "inum=4144edf6-af99-451d-be29-f3eb5c0e9143,ou=scripts,o=jans"
                    }
        "401":
          description: Unauthorized
        "404":
          description: Not Found
        "500":
          description: InternalServerError
      security:
      - oauth2:
        - https://jans.io/oauth/config/scripts.write
    post:
      tags:
      - Custom Scripts
      summary: Adds a new custom script
      description: Adds a new custom script
      operationId: post-config-scripts
      parameters:
      - name: addScriptTemplate
        in: query
        description: Boolean flag to indicate if script template is to be added. If
          CustomScript request object has script populated then script template will
          not be added.
        schema:
          type: boolean
          default: false
      requestBody:
        description: CustomScript object
        content:
          application/json:
            schema:
              $ref: '#/components/schemas/CustomScript'
            examples:
              Request json example:
                description: Request json example
                value: |
                  {
                              "name": "test_application_session_test",
                              "description": "Sample Application Session script",
                              "script": "# oxAuth is available under the MIT License (2008). See http://opensource.org/licenses/MIT for full text.\n# Copyright (c) 2016, Janssen\n#\n# Author: Yuriy Movchan\n#\n\nfrom io.jans.model.custom.script.type.session import ApplicationSessionType\nfrom io.jans.service.cdi.util import CdiUtil\nfrom io.jans.persist import PersistenceEntryManager\nfrom io.jans.as.model.config import StaticConfiguration\nfrom io.jans.as.model.ldap import TokenEntity\nfrom jakarta.faces.application import FacesMessage\nfrom io.jans.jsf2.message import FacesMessages\nfrom io.jans.util import StringHelper, ArrayHelper\nfrom io.jans.as.model.config import Constants\nfrom java.util import Arrays, ArrayList\nfrom io.jans.as.service.external.session import SessionEventType\n\nimport java\n\nclass ApplicationSession(ApplicationSessionType):\n    def __init__(self, currentTimeMillis):\n        self.currentTimeMillis = currentTimeMillis\n\n    def init(self, customScript, configurationAttributes):\n        print \"Application session. Initialization\"\n\n        self.entryManager = CdiUtil.bean(PersistenceEntryManager)\n        self.staticConfiguration = CdiUtil.bean(StaticConfiguration)\n\n        print \"Application session. Initialized successfully\"\n\n        return True   \n\n    def destroy(self, configurationAttributes):\n        print \"Application session. Destroy\"\n        print \"Application session. Destroyed successfully\"\n        return True   \n\n    def getApiVersion(self):\n        return 11\n\n    # Called each time specific session event occurs\n    # event is io.jans.as.service.external.session.SessionEvent\n    def onEvent(self, event):\n        if event.getType() == SessionEventType.AUTHENTICATED:\n            print \"Session is authenticated, session: \" + event.getSessionId().getId()\n        return\n\n    # Application calls it at start session request to allow notify 3rd part systems\n    #   httpRequest is jakarta.servlet.http.HttpServletRequest\n    #   sessionId is io.jans.as.model.common.SessionId\n    #   configurationAttributes is java.util.Map<String, SimpleCustomProperty>\n    def startSession(self, httpRequest, sessionId, configurationAttributes):\n        print \"Application session. Starting external session\"\n\n        user_name = sessionId.getSessionAttributes().get(Constants.AUTHENTICATED_USER)\n\n        first_session = self.isFirstSession(user_name)\n        if not first_session:\n            facesMessages = CdiUtil.bean(FacesMessages)\n            facesMessages.add(FacesMessage.SEVERITY_ERROR, \"Please, end active session first!\")\n            return False\n\n        print \"Application session. External session started successfully\"\n        return True\n\n    # Application calls it at end session request to allow notify 3rd part systems\n    #   httpRequest is jakarta.servlet.http.HttpServletRequest\n    #   sessionId is io.jans.as.model.common.SessionId\n    #   configurationAttributes is java.util.Map<String, SimpleCustomProperty>\n    def endSession(self, httpRequest, sessionId, configurationAttributes):\n        print \"Application session. Starting external session end\"\n\n        print \"Application session. External session ended successfully\"\n        return True\n\n    # Application calls it during /session/active endpoint call to modify response if needed\n    #   jsonArray is org.json.JSONArray\n    #   context is io.jans.as.server.model.common.ExecutionContext\n    def modifyActiveSessionsResponse(self, jsonArray, context):\n        return False\n\n    def isFirstSession(self, user_name):\n        tokenLdap = TokenEntity()\n        tokenLdap.setDn(self.staticConfiguration.getBaseDn().getClients())\n        tokenLdap.setUserId(user_name)\n\n        tokenLdapList = self.entryManager.findEntries(tokenLdap, 1)\n        print \"Application session. isFirstSession. Get result: '%s'\" % tokenLdapList\n\n        if (tokenLdapList != None) and (tokenLdapList.size() > 0):\n            print \"Application session. isFirstSession: False\"\n            return False\n\n        print \"Application session. isFirstSession: True\"\n        return True\n",
                              "scriptType": "application_session",
                              "programmingLanguage": "python",
                              "moduleProperties": [
                                  {
                                      "value1": "location_type",
                                      "value2": "ldap"
                                  }
                              ],
                              "level": 800,
                              "revision": 8,
                              "enabled": false,
                              "modified": false,
                              "internal": false,
                              "locationType": "ldap"
                          }
      responses:
        "201":
          description: Created
          content:
            application/json:
              schema:
                $ref: '#/components/schemas/CustomScript'
              examples:
                Response json example:
                  description: Response json example
                  value: |
                    {
                        "dn": "inum=4144edf6-af99-451d-be29-f3eb5c0e9143,ou=scripts,o=jans",
                        "inum": "4144edf6-af99-451d-be29-f3eb5c0e9143",
                        "name": "test_application_session_test",
                        "description": "Sample Application Session script",
                        "script": "# oxAuth is available under the MIT License (2008). See http://opensource.org/licenses/MIT for full text.\n# Copyright (c) 2016, Janssen\n#\n# Author: Yuriy Movchan\n#\n\nfrom io.jans.model.custom.script.type.session import ApplicationSessionType\nfrom io.jans.service.cdi.util import CdiUtil\nfrom io.jans.persist import PersistenceEntryManager\nfrom io.jans.as.model.config import StaticConfiguration\nfrom io.jans.as.model.ldap import TokenEntity\nfrom jakarta.faces.application import FacesMessage\nfrom io.jans.jsf2.message import FacesMessages\nfrom io.jans.util import StringHelper, ArrayHelper\nfrom io.jans.as.model.config import Constants\nfrom java.util import Arrays, ArrayList\nfrom io.jans.as.service.external.session import SessionEventType\n\nimport java\n\nclass ApplicationSession(ApplicationSessionType):\n    def __init__(self, currentTimeMillis):\n        self.currentTimeMillis = currentTimeMillis\n\n    def init(self, customScript, configurationAttributes):\n        print \"Application session. Initialization\"\n\n        self.entryManager = CdiUtil.bean(PersistenceEntryManager)\n        self.staticConfiguration = CdiUtil.bean(StaticConfiguration)\n\n        print \"Application session. Initialized successfully\"\n\n        return True   \n\n    def destroy(self, configurationAttributes):\n        print \"Application session. Destroy\"\n        print \"Application session. Destroyed successfully\"\n        return True   \n\n    def getApiVersion(self):\n        return 11\n\n    # Called each time specific session event occurs\n    # event is io.jans.as.service.external.session.SessionEvent\n    def onEvent(self, event):\n        if event.getType() == SessionEventType.AUTHENTICATED:\n            print \"Session is authenticated, session: \" + event.getSessionId().getId()\n        return\n\n    # Application calls it at start session request to allow notify 3rd part systems\n    #   httpRequest is jakarta.servlet.http.HttpServletRequest\n    #   sessionId is io.jans.as.model.common.SessionId\n    #   configurationAttributes is java.util.Map<String, SimpleCustomProperty>\n    def startSession(self, httpRequest, sessionId, configurationAttributes):\n        print \"Application session. Starting external session\"\n\n        user_name = sessionId.getSessionAttributes().get(Constants.AUTHENTICATED_USER)\n\n        first_session = self.isFirstSession(user_name)\n        if not first_session:\n            facesMessages = CdiUtil.bean(FacesMessages)\n            facesMessages.add(FacesMessage.SEVERITY_ERROR, \"Please, end active session first!\")\n            return False\n\n        print \"Application session. External session started successfully\"\n        return True\n\n    # Application calls it at end session request to allow notify 3rd part systems\n    #   httpRequest is jakarta.servlet.http.HttpServletRequest\n    #   sessionId is io.jans.as.model.common.SessionId\n    #   configurationAttributes is java.util.Map<String, SimpleCustomProperty>\n    def endSession(self, httpRequest, sessionId, configurationAttributes):\n        print \"Application session. Starting external session end\"\n\n        print \"Application session. External session ended successfully\"\n        return True\n\n    # Application calls it during /session/active endpoint call to modify response if needed\n    #   jsonArray is org.json.JSONArray\n    #   context is io.jans.as.server.model.common.ExecutionContext\n    def modifyActiveSessionsResponse(self, jsonArray, context):\n        return False\n\n    def isFirstSession(self, user_name):\n        tokenLdap = TokenEntity()\n        tokenLdap.setDn(self.staticConfiguration.getBaseDn().getClients())\n        tokenLdap.setUserId(user_name)\n\n        tokenLdapList = self.entryManager.findEntries(tokenLdap, 1)\n        print \"Application session. isFirstSession. Get result: '%s'\" % tokenLdapList\n\n        if (tokenLdapList != None) and (tokenLdapList.size() > 0):\n            print \"Application session. isFirstSession: False\"\n            return False\n\n        print \"Application session. isFirstSession: True\"\n        return True\n",
                        "scriptType": "application_session",
                        "programmingLanguage": "python",
                        "moduleProperties": [
                            {
                                "value1": "location_type",
                                "value2": "ldap"
                            }
                        ],
                        "level": 800,
                        "revision": 8,
                        "enabled": false,
                        "modified": false,
                        "internal": false,
                        "locationType": "ldap",
                        "baseDn": "inum=4144edf6-af99-451d-be29-f3eb5c0e9143,ou=scripts,o=jans"
                    }
        "401":
          description: Unauthorized
        "400":
          description: Bad Request
        "500":
          description: InternalServerError
      security:
      - oauth2:
        - https://jans.io/oauth/config/scripts.write
  /api/v1/config/scripts/{inum}:
    delete:
      tags:
      - Custom Scripts
      summary: Deletes a custom script
      description: Deletes a custom script
      operationId: delete-config-scripts-by-inum
      parameters:
      - name: inum
        in: path
        description: Script identifier
        required: true
        schema:
          type: string
      responses:
        "204":
          description: No Content
        "401":
          description: Unauthorized
        "404":
          description: Not Found
        "500":
          description: InternalServerError
      security:
      - oauth2:
        - https://jans.io/oauth/config/scripts.delete
    patch:
      tags:
      - Custom Scripts
      summary: Patches a custom script
      description: Patches a custom script
      operationId: patch-config-scripts-by-inum
      parameters:
      - name: inum
        in: path
        description: Script identifier
        required: true
        schema:
          type: string
      requestBody:
        description: JsonPatch object
        content:
          application/json-patch+json:
            schema:
              type: array
              items:
                $ref: '#/components/schemas/JsonPatch'
            examples:
              Request json example:
                description: Request json example
                value: "[{ \"op\": \"replace\", \"path\": \"/enabled\", \"value\"\
                  :false},{ \"op\": \"replace\", \"path\": \"/revision\", \"value\"\
                  :2}] \n"
      responses:
        "200":
          description: Ok
          content:
            application/json:
              schema:
                $ref: '#/components/schemas/CustomScript'
        "401":
          description: Unauthorized
        "404":
          description: Not Found
        "500":
          description: InternalServerError
      security:
      - oauth2:
        - https://jans.io/oauth/config/scripts.write
  /api/v1/config/scripts/inum/{inum}:
    get:
      tags:
      - Custom Scripts
      summary: Gets a script by Inum
      description: Gets a script by Inum
      operationId: get-config-scripts-by-inum
      parameters:
      - name: inum
        in: path
        description: Script identifier
        required: true
        schema:
          type: string
      responses:
        "200":
          description: Ok
          content:
            application/json:
              schema:
                $ref: '#/components/schemas/CustomScript'
              examples:
                Response json example:
                  description: Response json example
                  value: |
                    {
                        "dn": "inum=0300-BA90,ou=scripts,o=jans",
                        "inum": "0300-BA90",
                        "name": "discovery_java_params",
                        "description": "Java Custom Sample Script",
                        "script": "/* Copyright (c) 2022, Gluu\n Author: Yuriy Z\n */\n\nimport io.jans.model.SimpleCustomProperty;\nimport io.jans.model.custom.script.model.CustomScript;\nimport io.jans.model.custom.script.type.discovery.DiscoveryType;\nimport io.jans.service.custom.script.CustomScriptManager;\nimport org.slf4j.Logger;\nimport org.slf4j.LoggerFactory;\nimport org.json.JSONObject;\n\nimport java.util.Map;\n\npublic class Discovery implements DiscoveryType {\n\n    private static final Logger log = LoggerFactory.getLogger(Discovery.class);\n    private static final Logger scriptLogger = LoggerFactory.getLogger(CustomScriptManager.class);\n\n    @Override\n    public boolean init(Map<String, SimpleCustomProperty> configurationAttributes) {\n        log.info(\"Init of Discovery Java custom script\");\n        return true;\n    }\n\n    @Override\n    public boolean init(CustomScript customScript, Map<String, SimpleCustomProperty> configurationAttributes) {\n        log.info(\"Init of Discovery Java custom script\");\n        return true;\n    }\n\n    @Override\n    public boolean destroy(Map<String, SimpleCustomProperty> configurationAttributes) {\n        log.info(\"Destroy of Discovery Java custom script\");\n        return true;\n    }\n\n    @Override\n    public int getApiVersion() {\n        log.info(\"getApiVersion Discovery Java custom script: 11\");\n        return 11;\n    }\n\n    @Override\n    public boolean modifyResponse(Object responseAsJsonObject, Object context) {\n        scriptLogger.info(\"write to script logger\");\n        JSONObject response = (JSONObject) responseAsJsonObject;\n        response.accumulate(\"key_from_java\", \"value_from_script_on_java\");\n        return true;\n    }\n}\n",
                        "scriptType": "discovery",
                        "programmingLanguage": "java",
                        "moduleProperties": [
                            {
                                "value1": "location_type",
                                "value2": "ldap"
                            }
                        ],
                        "level": 1,
                        "revision": 11,
                        "enabled": true,
                        "modified": false,
                        "internal": false,
                        "locationType": "ldap",
                        "baseDn": "inum=0300-BA90,ou=scripts,o=jans"
                    }
        "401":
          description: Unauthorized
        "404":
          description: Not Found
        "500":
          description: InternalServerError
      security:
      - oauth2:
        - https://jans.io/oauth/config/scripts.readonly
  /api/v1/config/scripts/name/{name}:
    get:
      tags:
      - Custom Scripts
      summary: Fetch custom script by name
      description: Fetch custom script by name
      operationId: get-custom-script-by-name
      parameters:
      - name: name
        in: path
        description: Script name
        required: true
        schema:
          type: string
      responses:
        "200":
          description: CustomScript
          content:
            application/json:
              schema:
                $ref: '#/components/schemas/CustomScript'
              examples:
                Response json example:
                  description: Response json example
                  value: |
                    {
                        "dn": "inum=0300-BA90,ou=scripts,o=jans",
                        "inum": "0300-BA90",
                        "name": "discovery_java_params",
                        "description": "Java Custom Sample Script",
                        "script": "/* Copyright (c) 2022, Gluu\n Author: Yuriy Z\n */\n\nimport io.jans.model.SimpleCustomProperty;\nimport io.jans.model.custom.script.model.CustomScript;\nimport io.jans.model.custom.script.type.discovery.DiscoveryType;\nimport io.jans.service.custom.script.CustomScriptManager;\nimport org.slf4j.Logger;\nimport org.slf4j.LoggerFactory;\nimport org.json.JSONObject;\n\nimport java.util.Map;\n\npublic class Discovery implements DiscoveryType {\n\n    private static final Logger log = LoggerFactory.getLogger(Discovery.class);\n    private static final Logger scriptLogger = LoggerFactory.getLogger(CustomScriptManager.class);\n\n    @Override\n    public boolean init(Map<String, SimpleCustomProperty> configurationAttributes) {\n        log.info(\"Init of Discovery Java custom script\");\n        return true;\n    }\n\n    @Override\n    public boolean init(CustomScript customScript, Map<String, SimpleCustomProperty> configurationAttributes) {\n        log.info(\"Init of Discovery Java custom script\");\n        return true;\n    }\n\n    @Override\n    public boolean destroy(Map<String, SimpleCustomProperty> configurationAttributes) {\n        log.info(\"Destroy of Discovery Java custom script\");\n        return true;\n    }\n\n    @Override\n    public int getApiVersion() {\n        log.info(\"getApiVersion Discovery Java custom script: 11\");\n        return 11;\n    }\n\n    @Override\n    public boolean modifyResponse(Object responseAsJsonObject, Object context) {\n        scriptLogger.info(\"write to script logger\");\n        JSONObject response = (JSONObject) responseAsJsonObject;\n        response.accumulate(\"key_from_java\", \"value_from_script_on_java\");\n        return true;\n    }\n}\n",
                        "scriptType": "discovery",
                        "programmingLanguage": "java",
                        "moduleProperties": [
                            {
                                "value1": "location_type",
                                "value2": "ldap"
                            }
                        ],
                        "level": 1,
                        "revision": 11,
                        "enabled": true,
                        "modified": false,
                        "internal": false,
                        "locationType": "ldap",
                        "baseDn": "inum=0300-BA90,ou=scripts,o=jans"
                    }
        "401":
          description: Unauthorized
        "404":
          description: Not Found
        "500":
          description: InternalServerError
      security:
      - oauth2:
        - https://jans.io/oauth/config/scripts.readonly
  /api/v1/config/scripts/types:
    get:
      tags:
      - Custom Scripts
      summary: Fetch custom script types
      description: Fetch custom script types
      operationId: get-custom-script-type
      responses:
        "200":
          description: Ok
          content:
            application/json:
              schema:
                type: array
                items:
                  type: string
                  enum:
                  - person_authentication
                  - authorization_challenge
                  - introspection
                  - resource_owner_password_credentials
                  - application_session
                  - cache_refresh
                  - client_registration
                  - id_generator
                  - uma_rpt_policy
                  - uma_rpt_claims
                  - uma_claims_gathering
                  - consent_gathering
                  - dynamic_scope
                  - spontaneous_scope
                  - end_session
                  - post_authn
                  - select_account
                  - scim
                  - ciba_end_user_notification
                  - revoke_token
                  - persistence_extension
                  - idp
                  - discovery
                  - update_token
                  - config_api_auth
                  - modify_ssa_response
                  - fido2_extension
              examples:
                Response json example:
                  description: Response json example
                  value: |
                    [
                        "discovery",
                        "consent_gathering",
                        "ciba_end_user_notification",
                        "id_generator",
                        "idp",
                        "introspection",
                        "persistence_extension",
                        "cache_refresh",
                        "uma_rpt_policy",
                        "update_token",
                        "scim",
                        "end_session",
                        "config_api_auth",
                        "uma_claims_gathering",
                        "person_authentication",
                        "resource_owner_password_credentials",
                        "authorization_challenge",
                        "client_registration",
                        "dynamic_scope",
                        "application_session"
                    ]
        "401":
          description: Unauthorized
        "404":
          description: Not Found
        "500":
          description: InternalServerError
      security:
      - oauth2:
        - https://jans.io/oauth/config/scripts.readonly
  /api/v1/config/scripts/script-types:
    get:
      tags:
      - Custom Scripts
      summary: Fetch custom script types
      description: Fetch custom script types
      operationId: get-custom-script-types
      responses:
        "200":
          description: Ok
          content:
            application/json:
              schema:
                type: array
                items:
                  type: string
              examples:
                Response json example:
                  description: Response json example
                  value: |
                    [
                        "discovery",
                        "consent_gathering",
                        "ciba_end_user_notification",
                        "id_generator",
                        "idp",
                        "introspection",
                        "persistence_extension",
                        "cache_refresh",
                        "uma_rpt_policy",
                        "update_token",
                        "scim",
                        "end_session",
                        "config_api_auth",
                        "uma_claims_gathering",
                        "person_authentication",
                        "resource_owner_password_credentials",
                        "authorization_challenge",
                        "client_registration",
                        "dynamic_scope",
                        "application_session"
                    ]
        "401":
          description: Unauthorized
        "404":
          description: Not Found
        "500":
          description: InternalServerError
      security:
      - oauth2:
        - https://jans.io/oauth/config/scripts.readonly
  /api/v1/config/scripts/type/{type}:
    get:
      tags:
      - Custom Scripts
      summary: Gets list of scripts by type
      description: Gets list of scripts by type
      operationId: get-config-scripts-by-type
      parameters:
      - name: type
        in: path
        description: Script type
        required: true
        schema:
          type: string
      - name: limit
        in: query
        description: Search size - max size of the results to return
        schema:
          type: integer
          format: int32
          default: 50
      - name: pattern
        in: query
        description: Search pattern
        schema:
          type: string
          default: ""
      - name: startIndex
        in: query
        description: The 1-based index of the first query result
        schema:
          type: integer
          format: int32
          default: 0
      - name: sortBy
        in: query
        description: Attribute whose value will be used to order the returned response
        schema:
          type: string
          default: inum
      - name: sortOrder
        in: query
        description: Order in which the sortBy param is applied. Allowed values are
          "ascending" and "descending"
        schema:
          type: string
          default: ascending
      - name: fieldValuePair
        in: query
        description: Field and value pair for seraching
        schema:
          type: string
          default: ""
        examples:
          Field value example:
            description: Field value example
            value: "adminCanEdit=true,dataType=string"
      responses:
        "200":
          description: Ok
          content:
            application/json:
              schema:
                $ref: '#/components/schemas/PagedResult'
              examples:
                Response json example:
                  description: Response json example
                  value: |
                    {
                        "start": 0,
                        "totalEntriesCount": 1,
                        "entriesCount": 1,
                        "entries": [
                            {
                                "dn": "inum=0300-BA90,ou=scripts,o=jans",
                                "inum": "0300-BA90",
                                "name": "discovery_java_params",
                                "description": "Java Custom Sample Script",
                                "script": "/* Copyright (c) 2022, Gluu\n Author: Yuriy Z\n */\n\nimport io.jans.model.SimpleCustomProperty;\nimport io.jans.model.custom.script.model.CustomScript;\nimport io.jans.model.custom.script.type.discovery.DiscoveryType;\nimport io.jans.service.custom.script.CustomScriptManager;\nimport org.slf4j.Logger;\nimport org.slf4j.LoggerFactory;\nimport org.json.JSONObject;\n\nimport java.util.Map;\n\npublic class Discovery implements DiscoveryType {\n\n    private static final Logger log = LoggerFactory.getLogger(Discovery.class);\n    private static final Logger scriptLogger = LoggerFactory.getLogger(CustomScriptManager.class);\n\n    @Override\n    public boolean init(Map<String, SimpleCustomProperty> configurationAttributes) {\n        log.info(\"Init of Discovery Java custom script\");\n        return true;\n    }\n\n    @Override\n    public boolean init(CustomScript customScript, Map<String, SimpleCustomProperty> configurationAttributes) {\n        log.info(\"Init of Discovery Java custom script\");\n        return true;\n    }\n\n    @Override\n    public boolean destroy(Map<String, SimpleCustomProperty> configurationAttributes) {\n        log.info(\"Destroy of Discovery Java custom script\");\n        return true;\n    }\n\n    @Override\n    public int getApiVersion() {\n        log.info(\"getApiVersion Discovery Java custom script: 11\");\n        return 11;\n    }\n\n    @Override\n    public boolean modifyResponse(Object responseAsJsonObject, Object context) {\n        scriptLogger.info(\"write to script logger\");\n        JSONObject response = (JSONObject) responseAsJsonObject;\n        response.accumulate(\"key_from_java\", \"value_from_script_on_java\");\n        return true;\n    }\n}\n",
                                "scriptType": "discovery",
                                "programmingLanguage": "java",
                                "moduleProperties": [
                                    {
                                        "value1": "location_type",
                                        "value2": "ldap"
                                    }
                                ],
                                "level": 1,
                                "revision": 11,
                                "enabled": true,
                                "modified": false,
                                "internal": false,
                                "locationType": "ldap",
                                "baseDn": "inum=0300-BA90,ou=scripts,o=jans"
                            }
                        ]
                    }
        "401":
          description: Unauthorized
        "404":
          description: Not Found
        "500":
          description: InternalServerError
      security:
      - oauth2:
        - https://jans.io/oauth/config/scripts.readonly
  /api/v1/jans-auth-server/health:
    get:
      tags:
      - Auth Server Health - Check
      summary: Returns auth server health status
      description: Returns auth server health status
      operationId: get-auth-server-health
      responses:
        "200":
          description: Ok
          content:
            application/json:
              schema:
                $ref: '#/components/schemas/JsonNode'
              examples:
                Response json example:
                  description: Response json example
                  value: |
                    {
                        "status": "running",
                        "db_status": "online"
                    }
        "500":
          description: InternalServerError
  /api/v1/config/jwks/{kid}:
    get:
      tags:
      - Configuration – JWK - JSON Web Key (JWK)
      summary: Get a JSON Web Key based on kid
      description: Get a JSON Web Key based on kid
      operationId: get-jwk-by-kid
      parameters:
      - name: kid
        in: path
        description: The unique identifier for the key
        required: true
        schema:
          type: string
      responses:
        "200":
          description: Ok
          content:
            application/json:
              schema:
                $ref: '#/components/schemas/JSONWebKey'
              examples:
                Response json example:
                  description: Response json example
                  value: |
                    {
                        "kid": "1230bfb-276a-44aa-a97d-667b57587108_sig_rs256",
                        "kty": "RSA",
                        "use": "sig",
                        "alg": "RS256",
                        "exp": 1599751946863,
                        "x5c": [
                            "A0GCSqGSIb3DQEBCwUAMCExHzAdBgNVBAMMFm94QXV0aCBDQSBDZXJ0aWZpY2F0ZXMwHhcNMjAwOTA4MTUzMjE3WhcNMjAwOTEwMTUzMjI2WjAhMR8wHQYDVQQDDBZveEF1dGggQ0EgQ2VydGlmaWNhdGVzMIIBIjANBgkqhkiG9w0BAQEFAAOCAQ8AMIIBCgKCAQEAzj1NEHyGk/ywG25py2s/zVVrRggzRO0jE6VOUvqUzsEJwt1aszQ4onFu6vgtjNwq2ZmEFZbw1Jw7dlz4Xrdj12pQlLVuEhyVaTziQp3LvspqxyACHQb8XSKFdKZaa1eBF8PGN5zDN/d+tIrAZYnQS2gH8BoPIuB3Z9AoCLTzifnPvmOwW/e+/Wags/ApZiEfF2Po0InV5NeJAyoIpaGhlwjqqOWXm/GpCASAk9ZD8Ebnmy9RM71zDCgmvq/hPueKnbNTZdQ3TQdzEuSwxbWEHu16v5MbF7QtNzvFSFlllhgwqI2ccEljDbs18j3DUS2B1VTTAr/DLR3SVyCYbKBbRQIDAQABoycwJTAjBgNVHSUEHDAaBggrBgEFBQcDAQYIKwYBBQUHAwIGBFUdJQAwDQYJKoZIhvcNAQELBQADggEBADaqrfVH1FX0FLp99TG9fHOiOMD12vsIPANb9QbIADineFrSvUI3zIX56PpvMT+EApaLPcIYSwG1YziWT1oGDGkfyinofSRGl4JcC63slChUBfjlBZlXTIlc7CJA7CfzO6BW3SvO0GPF0NStCUD9Ou4oOVaIc3XrPzhIAp71cF9iLFnQUK1hiD9NhQUm5v2Nq+sQdjAxSlqigXnc+rB9+V8snCkr9x9q1cysq1ZyCRT55psa53Irqtc50T2PHA6kyzEVW51+yFaZa8z+WMoofr6ndx2DFI7n5+8jFGs9WoP+/zV8E/XK61iy+EdXVjXQYVcArjEzeIahn8QOd/hUcfo="
                        ],
                        "n": "EFZbw1Jw7dlz4Xrdj12pQlLVuEhyVaTziQp3LvspqxyACHQb8XSKFdKZaa1eBF8PGN5zDN_d-tIrAZYnQS2gH8BoPIuB3Z9AoCLTzifnPvmOwW_e-_Wags_ApZiEfF2Po0InV5NeJAyoIpaGhlwjqqOWXm_GpCASAk9ZD8Ebnmy9RM71zDCgmvq_hPueKnbNTZdQ3TQdzEuSwxbWEHu16v5MbF7QtNzvFSFlllhgwqI2ccEljDbs18j3DUS2B1VTTAr_DLR3SVyCYbKBbRQ",
                        "e": "AQAB"
                    }
        "401":
          description: Unauthorized
        "500":
          description: InternalServerError
      security:
      - oauth2:
        - https://jans.io/oauth/config/jwks.readonly
    delete:
      tags:
      - Configuration – JWK - JSON Web Key (JWK)
      summary: Delete a JSON Web Key based on kid
      description: Delete a JSON Web Key based on kid
      operationId: delete-config-jwk-kid
      parameters:
      - name: kid
        in: path
        description: The unique identifier for the key
        required: true
        schema:
          type: string
      responses:
        "204":
          description: No Content
        "401":
          description: Unauthorized
        "406":
          description: Not Acceptable
        "500":
          description: InternalServerError
      security:
      - oauth2:
        - https://jans.io/oauth/config/jwks.delete
    patch:
      tags:
      - Configuration – JWK - JSON Web Key (JWK)
      summary: Patch a specific JSON Web Key based on kid
      description: Patch a specific JSON Web Key based on kid
      operationId: patch-config-jwk-kid
      parameters:
      - name: kid
        in: path
        description: The unique identifier for the key
        required: true
        schema:
          type: string
      requestBody:
        description: JsonPatch object
        content:
          application/json-patch+json:
            schema:
              type: array
              items:
                $ref: '#/components/schemas/JsonPatch'
            examples:
              Request json example:
                description: Request json example
                value: "[\n    { \"op\": \"replace\", \"path\": \"/use\", \"value\"\
                  :\"enc\"},\n    { \"op\": \"replace\", \"path\": \"/e\", \"value\"\
                  :\"Updated_XYZ\"}\n] \n"
      responses:
        "200":
          description: Ok
          content:
            application/json:
              schema:
                $ref: '#/components/schemas/JSONWebKey'
              examples:
                Response json example:
                  description: Response json example
                  value: |
                    {
                        "kid": "1230bfb-276a-44aa-a97d-667b57587108_sig_rs256",
                        "kty": "RSA",
                        "use": "enc",
                        "alg": "RS256",
                        "exp": 1599751946863,
                        "x5c": [
                            "A0GCSqGSIb3DQEBCwUAMCExHzAdBgNVBAMMFm94QXV0aCBDQSBDZXJ0aWZpY2F0ZXMwHhcNMjAwOTA4MTUzMjE3WhcNMjAwOTEwMTUzMjI2WjAhMR8wHQYDVQQDDBZveEF1dGggQ0EgQ2VydGlmaWNhdGVzMIIBIjANBgkqhkiG9w0BAQEFAAOCAQ8AMIIBCgKCAQEAzj1NEHyGk/ywG25py2s/zVVrRggzRO0jE6VOUvqUzsEJwt1aszQ4onFu6vgtjNwq2ZmEFZbw1Jw7dlz4Xrdj12pQlLVuEhyVaTziQp3LvspqxyACHQb8XSKFdKZaa1eBF8PGN5zDN/d+tIrAZYnQS2gH8BoPIuB3Z9AoCLTzifnPvmOwW/e+/Wags/ApZiEfF2Po0InV5NeJAyoIpaGhlwjqqOWXm/GpCASAk9ZD8Ebnmy9RM71zDCgmvq/hPueKnbNTZdQ3TQdzEuSwxbWEHu16v5MbF7QtNzvFSFlllhgwqI2ccEljDbs18j3DUS2B1VTTAr/DLR3SVyCYbKBbRQIDAQABoycwJTAjBgNVHSUEHDAaBggrBgEFBQcDAQYIKwYBBQUHAwIGBFUdJQAwDQYJKoZIhvcNAQELBQADggEBADaqrfVH1FX0FLp99TG9fHOiOMD12vsIPANb9QbIADineFrSvUI3zIX56PpvMT+EApaLPcIYSwG1YziWT1oGDGkfyinofSRGl4JcC63slChUBfjlBZlXTIlc7CJA7CfzO6BW3SvO0GPF0NStCUD9Ou4oOVaIc3XrPzhIAp71cF9iLFnQUK1hiD9NhQUm5v2Nq+sQdjAxSlqigXnc+rB9+V8snCkr9x9q1cysq1ZyCRT55psa53Irqtc50T2PHA6kyzEVW51+yFaZa8z+WMoofr6ndx2DFI7n5+8jFGs9WoP+/zV8E/XK61iy+EdXVjXQYVcArjEzeIahn8QOd/hUcfo="
                        ],
                        "n": "EFZbw1Jw7dlz4Xrdj12pQlLVuEhyVaTziQp3LvspqxyACHQb8XSKFdKZaa1eBF8PGN5zDN_d-tIrAZYnQS2gH8BoPIuB3Z9AoCLTzifnPvmOwW_e-_Wags_ApZiEfF2Po0InV5NeJAyoIpaGhlwjqqOWXm_GpCASAk9ZD8Ebnmy9RM71zDCgmvq_hPueKnbNTZdQ3TQdzEuSwxbWEHu16v5MbF7QtNzvFSFlllhgwqI2ccEljDbs18j3DUS2B1VTTAr_DLR3SVyCYbKBbRQ",
                        "e": "Updated_XYZ"
                    }
        "401":
          description: Unauthorized
        "404":
          description: Not Found
        "500":
          description: InternalServerError
      security:
      - oauth2:
        - https://jans.io/oauth/config/jwks.write
  /api/v1/config/jwks:
    get:
      tags:
      - Configuration – JWK - JSON Web Key (JWK)
      summary: Gets list of JSON Web Key (JWK) used by server
      description: Gets list of JSON Web Key (JWK) used by server
      operationId: get-config-jwks
      responses:
        "200":
          description: Ok
          content:
            application/json:
              schema:
                $ref: '#/components/schemas/WebKeysConfiguration'
              examples:
                Response json example:
                  description: Response json example
                  value: "{\n    \"keys\": [\n        {\n            \"descr\": \"\
                    Signature Key: RSA RSASSA-PKCS1-v1_5 using SHA-256\",\n      \
                    \      \"kty\": \"RSA\",\n            \"e\": \"AQAB\",\n     \
                    \       \"use\": \"sig\",\n            \"kid\": \"abc3a91b-dd1b-47b0-b7e7-aaf2ec3b9d5e_sig_rs256\"\
                    ,\n            \"x5c\": [\n                \"E3+Z7Ie9FVpDIqeBo/xI8/q7CCDxCHTtiTQjGS5j/XV4VcPt7i9mrQsajbndCAmynVw==\"\
                    \n            ],\n            \"name\": \"id_token RS256 Sign\
                    \ Key\",\n            \"exp\": 1666775666429,\n            \"\
                    alg\": \"RS256\",\n            \"n\": \"qzu2jRl6UoTnnUJS6zg7ghavupiUQ3Ux4fAH6H7DCXF-cuOgelBjUj_GLPqz5FeOCnQ\"\
                    \n        },\n\t\t{\n            \"descr\": \"Encryption Key:\
                    \ Elliptic Curve Diffie-Hellman Ephemeral Static key agreement\
                    \ using Concat KDF\",\n            \"kty\": \"EC\",\n        \
                    \    \"use\": \"enc\",\n            \"crv\": \"P-256\",\n    \
                    \        \"kid\": \"0870a2b9-1200-42a2-9b12-e2fa89ce3bd0_enc_ecdh-es\"\
                    ,\n            \"x5c\": [\n                \"tE24Ofz3eFhtBAIhAINgdWN86TOOEAUXUr2ijmaAPBgn7mGoeg4c7FfyZTxn\"\
                    \n            ],\n            \"name\": \"id_token ECDH-ES Encryption\
                    \ Key\",\n            \"x\": \"NBJAtpZ-jWGjaXDFYgt38\",\n    \
                    \        \"y\": \"7n6oS9y5vN2XrTKMKilo\",\n            \"exp\"\
                    : 1666775666429,\n            \"alg\": \"ECDH-ES\"\n        }\n\
                    \    ]\n}\n"
        "401":
          description: Unauthorized
        "500":
          description: InternalServerError
      security:
      - oauth2:
        - https://jans.io/oauth/config/jwks.readonly
    put:
      tags:
      - Configuration – JWK - JSON Web Key (JWK)
      summary: Replaces JSON Web Keys
      description: Replaces JSON Web Keys
      operationId: put-config-jwks
      requestBody:
        description: JSON Web Keys object
        content:
          application/json:
            schema:
              $ref: '#/components/schemas/WebKeysConfiguration'
            examples:
              Request json example:
                description: Request json example
                value: "{\n    \"keys\": [\n        {\n            \"descr\": \"Signature\
                  \ Key: RSA RSASSA-PKCS1-v1_5 using SHA-256\",\n            \"kty\"\
                  : \"RSA\",\n            \"e\": \"AQAB\",\n            \"use\": \"\
                  sig\",\n            \"kid\": \"abc3a91b-dd1b-47b0-b7e7-aaf2ec3b9d5e_sig_rs256\"\
                  ,\n            \"x5c\": [\n                \"E3+Z7Ie9FVpDIqeBo/xI8/q7CCDxCHTtiTQjGS5j/XV4VcPt7i9mrQsajbndCAmynVw==\"\
                  \n            ],\n            \"name\": \"id_token RS256 Sign Key\"\
                  ,\n            \"exp\": 1666775666429,\n            \"alg\": \"\
                  RS256\",\n            \"n\": \"qzu2jRl6UoTnnUJS6zg7ghavupiUQ3Ux4fAH6H7DCXF-cuOgelBjUj_GLPqz5FeOCnQ\"\
                  \n        },\n\t\t{\n            \"descr\": \"Encryption Key: Elliptic\
                  \ Curve Diffie-Hellman Ephemeral Static key agreement using Concat\
                  \ KDF\",\n            \"kty\": \"EC\",\n            \"use\": \"\
                  enc\",\n            \"crv\": \"P-256\",\n            \"kid\": \"\
                  0870a2b9-1200-42a2-9b12-e2fa89ce3bd0_enc_ecdh-es\",\n          \
                  \  \"x5c\": [\n                \"tE24Ofz3eFhtBAIhAINgdWN86TOOEAUXUr2ijmaAPBgn7mGoeg4c7FfyZTxn\"\
                  \n            ],\n            \"name\": \"id_token ECDH-ES Encryption\
                  \ Key\",\n            \"x\": \"NBJAtpZ-jWGjaXDFYgt38\",\n      \
                  \      \"y\": \"7n6oS9y5vN2XrTKMKilo\",\n            \"exp\": 1666775666429,\n\
                  \            \"alg\": \"ECDH-ES\"\n        }\n    ]\n}\n"
      responses:
        "200":
          description: Ok
          content:
            application/json:
              schema:
                $ref: '#/components/schemas/WebKeysConfiguration'
              examples:
                Response json example:
                  description: Response json example
                  value: "{\n    \"keys\": [\n        {\n            \"descr\": \"\
                    Signature Key: RSA RSASSA-PKCS1-v1_5 using SHA-256\",\n      \
                    \      \"kty\": \"RSA\",\n            \"e\": \"AQAB\",\n     \
                    \       \"use\": \"sig\",\n            \"kid\": \"abc3a91b-dd1b-47b0-b7e7-aaf2ec3b9d5e_sig_rs256\"\
                    ,\n            \"x5c\": [\n                \"E3+Z7Ie9FVpDIqeBo/xI8/q7CCDxCHTtiTQjGS5j/XV4VcPt7i9mrQsajbndCAmynVw==\"\
                    \n            ],\n            \"name\": \"id_token RS256 Sign\
                    \ Key\",\n            \"exp\": 1666775666429,\n            \"\
                    alg\": \"RS256\",\n            \"n\": \"qzu2jRl6UoTnnUJS6zg7ghavupiUQ3Ux4fAH6H7DCXF-cuOgelBjUj_GLPqz5FeOCnQ\"\
                    \n        },\n\t\t{\n            \"descr\": \"Encryption Key:\
                    \ Elliptic Curve Diffie-Hellman Ephemeral Static key agreement\
                    \ using Concat KDF\",\n            \"kty\": \"EC\",\n        \
                    \    \"use\": \"enc\",\n            \"crv\": \"P-256\",\n    \
                    \        \"kid\": \"0870a2b9-1200-42a2-9b12-e2fa89ce3bd0_enc_ecdh-es\"\
                    ,\n            \"x5c\": [\n                \"tE24Ofz3eFhtBAIhAINgdWN86TOOEAUXUr2ijmaAPBgn7mGoeg4c7FfyZTxn\"\
                    \n            ],\n            \"name\": \"id_token ECDH-ES Encryption\
                    \ Key\",\n            \"x\": \"NBJAtpZ-jWGjaXDFYgt38\",\n    \
                    \        \"y\": \"7n6oS9y5vN2XrTKMKilo\",\n            \"exp\"\
                    : 1666775666429,\n            \"alg\": \"ECDH-ES\"\n        }\n\
                    \    ]\n}\n"
        "401":
          description: Unauthorized
        "500":
          description: InternalServerError
      security:
      - oauth2:
        - https://jans.io/oauth/config/jwks.write
    patch:
      tags:
      - Configuration – JWK - JSON Web Key (JWK)
      summary: Patches JSON Web Keys
      description: Patches JSON Web Keys
      operationId: patch-config-jwks
      requestBody:
        description: JsonPatch object
        content:
          application/json-patch+json:
            schema:
              type: array
              items:
                $ref: '#/components/schemas/JsonPatch'
            examples:
              Request json example:
                description: Request json example
                value: "[\n\t{ \"op\": \"add\", \"path\": \"/keys/1\", \"value\":{\n\
                  \            \"descr\": \"Test Key\",\n            \"kty\": \"EC\"\
                  ,\n            \"use\": \"enc\",\n            \"crv\": \"P-256\"\
                  ,\n            \"kid\": \"1234a2b9-1200-42a2-9b12-e2fa89ce3bd0_enc_ecdh-es\"\
                  ,\n            \"x5c\": [\n                \"tE24Ofz3eFhtBAIhAINgdWN86TOOEAUXUr2ijmaAPBgn7mGoeg4c7FfyZTxn\"\
                  \n            ],\n            \"name\": \"test-key\",\n        \
                  \    \"x\": \"NBJAtpZ-jWGjaXDFYgt38\",\n            \"y\": \"7n6oS9y5vN2XrTKMKilo\"\
                  ,\n            \"exp\": 1666775666429,\n            \"alg\": \"\
                  ECDH-ES\"\n        }\n\t}\n] \n"
      responses:
        "200":
          description: Ok
          content:
            application/json:
              schema:
                $ref: '#/components/schemas/WebKeysConfiguration'
              examples:
                Response json example:
                  description: Response json example
                  value: "{\n    \"keys\": [\n        {\n            \"descr\": \"\
                    Signature Key: RSA RSASSA-PKCS1-v1_5 using SHA-256\",\n      \
                    \      \"kty\": \"RSA\",\n            \"e\": \"AQAB\",\n     \
                    \       \"use\": \"sig\",\n            \"kid\": \"abc3a91b-dd1b-47b0-b7e7-aaf2ec3b9d5e_sig_rs256\"\
                    ,\n            \"x5c\": [\n                \"E3+Z7Ie9FVpDIqeBo/xI8/q7CCDxCHTtiTQjGS5j/XV4VcPt7i9mrQsajbndCAmynVw==\"\
                    \n            ],\n            \"name\": \"id_token RS256 Sign\
                    \ Key\",\n            \"exp\": 1666775666429,\n            \"\
                    alg\": \"RS256\",\n            \"n\": \"qzu2jRl6UoTnnUJS6zg7ghavupiUQ3Ux4fAH6H7DCXF-cuOgelBjUj_GLPqz5FeOCnQ\"\
                    \n        },\n\t\t{\n            \"descr\": \"Encryption Key:\
                    \ Elliptic Curve Diffie-Hellman Ephemeral Static key agreement\
                    \ using Concat KDF\",\n            \"kty\": \"EC\",\n        \
                    \    \"use\": \"enc\",\n            \"crv\": \"P-256\",\n    \
                    \        \"kid\": \"0870a2b9-1200-42a2-9b12-e2fa89ce3bd0_enc_ecdh-es\"\
                    ,\n            \"x5c\": [\n                \"tE24Ofz3eFhtBAIhAINgdWN86TOOEAUXUr2ijmaAPBgn7mGoeg4c7FfyZTxn\"\
                    \n            ],\n            \"name\": \"id_token ECDH-ES Encryption\
                    \ Key\",\n            \"x\": \"NBJAtpZ-jWGjaXDFYgt38\",\n    \
                    \        \"y\": \"7n6oS9y5vN2XrTKMKilo\",\n            \"exp\"\
                    : 1666775666429,\n            \"alg\": \"ECDH-ES\"\n        }\n\
                    \    ]\n}\n"
        "401":
          description: Unauthorized
        "500":
          description: InternalServerError
      security:
      - oauth2:
        - https://jans.io/oauth/config/jwks.write
  /api/v1/config/jwks/key:
    post:
      tags:
      - Configuration – JWK - JSON Web Key (JWK)
      summary: Configuration – JWK - JSON Web Key (JWK)
      description: Configuration – JWK - JSON Web Key (JWK)
      operationId: post-config-jwks-key
      requestBody:
        description: JSONWebKey object
        content:
          application/json:
            schema:
              $ref: '#/components/schemas/JSONWebKey'
            examples:
              Request json example:
                description: Request json example
                value: |
                  {
                        "kty": "RSA",
                        "e": "AQAB",
                        "use": "sig",
                        "crv": "",
                        "kid": "1230bfb-276a-44aa-a97d-667b57587108_sig_rs256",
                        "x5c": [
                          "A0GCSqGSIb3DQEBCwUAMCExHzAdBgNVBAMMFm94QXV0aCBDQSBDZXJ0aWZpY2F0ZXMwHhcNMjAwOTA4MTUzMjE3WhcNMjAwOTEwMTUzMjI2WjAhMR8wHQYDVQQDDBZveEF1dGggQ0EgQ2VydGlmaWNhdGVzMIIBIjANBgkqhkiG9w0BAQEFAAOCAQ8AMIIBCgKCAQEAzj1NEHyGk/ywG25py2s/zVVrRggzRO0jE6VOUvqUzsEJwt1aszQ4onFu6vgtjNwq2ZmEFZbw1Jw7dlz4Xrdj12pQlLVuEhyVaTziQp3LvspqxyACHQb8XSKFdKZaa1eBF8PGN5zDN/d+tIrAZYnQS2gH8BoPIuB3Z9AoCLTzifnPvmOwW/e+/Wags/ApZiEfF2Po0InV5NeJAyoIpaGhlwjqqOWXm/GpCASAk9ZD8Ebnmy9RM71zDCgmvq/hPueKnbNTZdQ3TQdzEuSwxbWEHu16v5MbF7QtNzvFSFlllhgwqI2ccEljDbs18j3DUS2B1VTTAr/DLR3SVyCYbKBbRQIDAQABoycwJTAjBgNVHSUEHDAaBggrBgEFBQcDAQYIKwYBBQUHAwIGBFUdJQAwDQYJKoZIhvcNAQELBQADggEBADaqrfVH1FX0FLp99TG9fHOiOMD12vsIPANb9QbIADineFrSvUI3zIX56PpvMT+EApaLPcIYSwG1YziWT1oGDGkfyinofSRGl4JcC63slChUBfjlBZlXTIlc7CJA7CfzO6BW3SvO0GPF0NStCUD9Ou4oOVaIc3XrPzhIAp71cF9iLFnQUK1hiD9NhQUm5v2Nq+sQdjAxSlqigXnc+rB9+V8snCkr9x9q1cysq1ZyCRT55psa53Irqtc50T2PHA6kyzEVW51+yFaZa8z+WMoofr6ndx2DFI7n5+8jFGs9WoP+/zV8E/XK61iy+EdXVjXQYVcArjEzeIahn8QOd/hUcfo="
                        ],
                        "exp": 1599751946863,
                        "alg": "RS256",
                        "n": "EFZbw1Jw7dlz4Xrdj12pQlLVuEhyVaTziQp3LvspqxyACHQb8XSKFdKZaa1eBF8PGN5zDN_d-tIrAZYnQS2gH8BoPIuB3Z9AoCLTzifnPvmOwW_e-_Wags_ApZiEfF2Po0InV5NeJAyoIpaGhlwjqqOWXm_GpCASAk9ZD8Ebnmy9RM71zDCgmvq_hPueKnbNTZdQ3TQdzEuSwxbWEHu16v5MbF7QtNzvFSFlllhgwqI2ccEljDbs18j3DUS2B1VTTAr_DLR3SVyCYbKBbRQ"
                      }
      responses:
        "201":
          description: Created
          content:
            application/json:
              schema:
                $ref: '#/components/schemas/JSONWebKey'
              examples:
                Response json example:
                  description: Response json example
                  value: |
                    {
                        "kid": "1230bfb-276a-44aa-a97d-667b57587108_sig_rs256",
                        "kty": "RSA",
                        "use": "sig",
                        "alg": "RS256",
                        "exp": 1599751946863,
                        "x5c": [
                            "A0GCSqGSIb3DQEBCwUAMCExHzAdBgNVBAMMFm94QXV0aCBDQSBDZXJ0aWZpY2F0ZXMwHhcNMjAwOTA4MTUzMjE3WhcNMjAwOTEwMTUzMjI2WjAhMR8wHQYDVQQDDBZveEF1dGggQ0EgQ2VydGlmaWNhdGVzMIIBIjANBgkqhkiG9w0BAQEFAAOCAQ8AMIIBCgKCAQEAzj1NEHyGk/ywG25py2s/zVVrRggzRO0jE6VOUvqUzsEJwt1aszQ4onFu6vgtjNwq2ZmEFZbw1Jw7dlz4Xrdj12pQlLVuEhyVaTziQp3LvspqxyACHQb8XSKFdKZaa1eBF8PGN5zDN/d+tIrAZYnQS2gH8BoPIuB3Z9AoCLTzifnPvmOwW/e+/Wags/ApZiEfF2Po0InV5NeJAyoIpaGhlwjqqOWXm/GpCASAk9ZD8Ebnmy9RM71zDCgmvq/hPueKnbNTZdQ3TQdzEuSwxbWEHu16v5MbF7QtNzvFSFlllhgwqI2ccEljDbs18j3DUS2B1VTTAr/DLR3SVyCYbKBbRQIDAQABoycwJTAjBgNVHSUEHDAaBggrBgEFBQcDAQYIKwYBBQUHAwIGBFUdJQAwDQYJKoZIhvcNAQELBQADggEBADaqrfVH1FX0FLp99TG9fHOiOMD12vsIPANb9QbIADineFrSvUI3zIX56PpvMT+EApaLPcIYSwG1YziWT1oGDGkfyinofSRGl4JcC63slChUBfjlBZlXTIlc7CJA7CfzO6BW3SvO0GPF0NStCUD9Ou4oOVaIc3XrPzhIAp71cF9iLFnQUK1hiD9NhQUm5v2Nq+sQdjAxSlqigXnc+rB9+V8snCkr9x9q1cysq1ZyCRT55psa53Irqtc50T2PHA6kyzEVW51+yFaZa8z+WMoofr6ndx2DFI7n5+8jFGs9WoP+/zV8E/XK61iy+EdXVjXQYVcArjEzeIahn8QOd/hUcfo="
                        ],
                        "n": "EFZbw1Jw7dlz4Xrdj12pQlLVuEhyVaTziQp3LvspqxyACHQb8XSKFdKZaa1eBF8PGN5zDN_d-tIrAZYnQS2gH8BoPIuB3Z9AoCLTzifnPvmOwW_e-_Wags_ApZiEfF2Po0InV5NeJAyoIpaGhlwjqqOWXm_GpCASAk9ZD8Ebnmy9RM71zDCgmvq_hPueKnbNTZdQ3TQdzEuSwxbWEHu16v5MbF7QtNzvFSFlllhgwqI2ccEljDbs18j3DUS2B1VTTAr_DLR3SVyCYbKBbRQ",
                        "e": "AQAB"
                    }
        "401":
          description: Unauthorized
        "406":
          description: Not Acceptable
        "500":
          description: InternalServerError
      security:
      - oauth2:
        - https://jans.io/oauth/config/jwks.write
  /api/v1/config/database/ldap:
    get:
      tags:
      - Database - LDAP configuration
      summary: Gets list of existing LDAP configurations.
      description: Gets list of existing LDAP configurations.
      operationId: get-config-database-ldap
      responses:
        "200":
          description: Ok
          content:
            application/json:
              schema:
                type: array
                items:
                  $ref: '#/components/schemas/GluuLdapConfiguration'
              examples:
                Response json example:
                  description: Response json example
                  value: |
                    [
                        {
                            "configId": "auth_ldap_server",
                            "bindDN": "cn=directory manager",
                            "bindPassword": "password==",
                            "servers": [
                                "jans.server:1636"
                            ],
                            "maxConnections": 1000,
                            "useSSL": true,
                            "baseDNs": [
                                "ou=people,o=jans"
                            ],
                            "primaryKey": "uid",
                            "localPrimaryKey": "uid",
                            "useAnonymousBind": false,
                            "enabled": false,
                            "version": 0,
                            "level": 0
                        }
                    ]
        "401":
          description: Unauthorized
        "500":
          description: InternalServerError
      security:
      - oauth2:
        - https://jans.io/oauth/config/database/ldap.readonly
    put:
      tags:
      - Database - LDAP configuration
      summary: Updates LDAP configuration
      description: Updates LDAP configuration
      operationId: put-config-database-ldap
      requestBody:
        description: GluuLdapConfiguration object
        content:
          application/json:
            schema:
              $ref: '#/components/schemas/GluuLdapConfiguration'
            examples:
              Request json example:
                description: Request json example
                value: |
                  {
                      "configId": "auth_ldap_server",
                      "bindDN": "cn=directory manager",
                      "bindPassword": "axby+nlegh9DhpQ==",
                      "servers": [
                          "jans.server2:1636"
                      ],
                      "maxConnections": 1000,
                      "useSSL": true,
                      "baseDNs": [
                          "ou=people,o=jans"
                      ],
                      "primaryKey": "uid",
                      "localPrimaryKey": "uid",
                      "useAnonymousBind": false,
                      "enabled": false,
                      "version": 0,
                      "level": 0
                  }
      responses:
        "200":
          description: Ok
          content:
            application/json:
              schema:
                $ref: '#/components/schemas/GluuLdapConfiguration'
              examples:
                Response json example:
                  description: Response json example
                  value: |
                    {
                        "configId": "auth_ldap_server",
                        "bindDN": "cn=directory manager",
                        "bindPassword": "axby+nlegh9DhpQ==",
                        "servers": [
                            "jans.server2:1636"
                        ],
                        "maxConnections": 1000,
                        "useSSL": true,
                        "baseDNs": [
                            "ou=people,o=jans"
                        ],
                        "primaryKey": "uid",
                        "localPrimaryKey": "uid",
                        "useAnonymousBind": false,
                        "enabled": false,
                        "version": 0,
                        "level": 0
                    }
        "401":
          description: Unauthorized
        "404":
          description: Not Found
        "500":
          description: InternalServerError
      security:
      - oauth2:
        - https://jans.io/oauth/config/database/ldap.write
    post:
      tags:
      - Database - LDAP configuration
      summary: Adds a new LDAP configuration
      description: Adds a new LDAP configuration
      operationId: post-config-database-ldap
      requestBody:
        description: GluuLdapConfiguration object
        content:
          application/json:
            schema:
              $ref: '#/components/schemas/GluuLdapConfiguration'
            examples:
              Request json example:
                description: Request json example
                value: |
                  {
                      "configId": "auth_ldap_server",
                      "bindDN": "cn=directory manager",
                      "bindPassword": "axby+nlegh9DhpQ==",
                      "servers": [
                          "jans.server2:1636"
                      ],
                      "maxConnections": 1000,
                      "useSSL": true,
                      "baseDNs": [
                          "ou=people,o=jans"
                      ],
                      "primaryKey": "uid",
                      "localPrimaryKey": "uid",
                      "useAnonymousBind": false,
                      "enabled": false,
                      "version": 0,
                      "level": 0
                  }
      responses:
        "201":
          description: Created
          content:
            application/json:
              schema:
                $ref: '#/components/schemas/GluuLdapConfiguration'
              examples:
                Response json example:
                  description: Response json example
                  value: |
                    {
                        "configId": "auth_ldap_server",
                        "bindDN": "cn=directory manager",
                        "bindPassword": "axby+nlegh9DhpQ==",
                        "servers": [
                            "jans.server2:1636"
                        ],
                        "maxConnections": 1000,
                        "useSSL": true,
                        "baseDNs": [
                            "ou=people,o=jans"
                        ],
                        "primaryKey": "uid",
                        "localPrimaryKey": "uid",
                        "useAnonymousBind": false,
                        "enabled": false,
                        "version": 0,
                        "level": 0
                    }
        "401":
          description: Unauthorized
        "406":
          description: Not Acceptable
        "500":
          description: InternalServerError
      security:
      - oauth2:
        - https://jans.io/oauth/config/database/ldap.write
  /api/v1/config/database/ldap/{name}:
    get:
      tags:
      - Database - LDAP configuration
      summary: Gets an LDAP configuration by name.
      description: Gets an LDAP configuration by name.
      operationId: get-config-database-ldap-by-name
      parameters:
      - name: name
        in: path
        description: Name of LDAP configuration
        required: true
        schema:
          type: string
      responses:
        "200":
          description: Ok
          content:
            application/json:
              schema:
                $ref: '#/components/schemas/GluuLdapConfiguration'
              examples:
                Response json example:
                  description: Response json example
                  value: |
                    {
                        "configId": "auth_ldap_server",
                        "bindDN": "cn=directory manager",
                        "bindPassword": "axby+nlegh9DhpQ==",
                        "servers": [
                            "jans.server2:1636"
                        ],
                        "maxConnections": 1000,
                        "useSSL": true,
                        "baseDNs": [
                            "ou=people,o=jans"
                        ],
                        "primaryKey": "uid",
                        "localPrimaryKey": "uid",
                        "useAnonymousBind": false,
                        "enabled": false,
                        "version": 0,
                        "level": 0
                    }
        "401":
          description: Unauthorized
        "500":
          description: InternalServerError
      security:
      - oauth2:
        - https://jans.io/oauth/config/database/ldap.readonly
    delete:
      tags:
      - Database - LDAP configuration
      summary: Deletes an LDAP configuration
      description: Deletes an LDAP configuration
      operationId: delete-config-database-ldap-by-name
      parameters:
      - name: name
        in: path
        required: true
        schema:
          type: string
      responses:
        "204":
          description: No Content
          content:
            application/json:
              schema:
                $ref: '#/components/schemas/GluuLdapConfiguration'
        "401":
          description: Unauthorized
        "404":
          description: Not Found
        "500":
          description: InternalServerError
      security:
      - oauth2:
        - https://jans.io/oauth/config/database/ldap.delete
    patch:
      tags:
      - Database - LDAP configuration
      summary: Patches a LDAP configuration by name
      description: Patches a LDAP configuration by name
      operationId: patch-config-database-ldap-by-name
      parameters:
      - name: name
        in: path
        description: Name of LDAP configuration
        required: true
        schema:
          type: string
      requestBody:
        description: JsonPatch object
        content:
          application/json-patch+json:
            schema:
              type: array
              items:
                $ref: '#/components/schemas/JsonPatch'
            examples:
              Request json example:
                description: Request json example
                value: example/auth/database/ldap/ldap-patch
      responses:
        "200":
          description: Ok
          content:
            application/json:
              schema:
                $ref: '#/components/schemas/GluuLdapConfiguration'
              examples:
                Response json example:
                  description: Response json example
                  value: |
                    {
                        "configId": "auth_ldap_server",
                        "bindDN": "cn=directory manager",
                        "bindPassword": "axby+nlegh9DhpQ==",
                        "servers": [
                            "jans.server2:1636"
                        ],
                        "maxConnections": 1000,
                        "useSSL": true,
                        "baseDNs": [
                            "ou=people,o=jans"
                        ],
                        "primaryKey": "uid",
                        "localPrimaryKey": "uid",
                        "useAnonymousBind": false,
                        "enabled": false,
                        "version": 0,
                        "level": 0
                    }
        "401":
          description: Unauthorized
        "404":
          description: Not Found
        "500":
          description: InternalServerError
      security:
      - oauth2:
        - https://jans.io/oauth/config/database/ldap.write
  /api/v1/config/database/ldap/test:
    post:
      tags:
      - Database - LDAP configuration
      summary: Tests an LDAP configuration
      description: Tests an LDAP configuration
      operationId: post-config-database-ldap-test
      requestBody:
        description: GluuLdapConfiguration object
        content:
          application/json:
            schema:
              $ref: '#/components/schemas/GluuLdapConfiguration'
            examples:
              Request json example:
                description: Request json example
                value: "[{ \"op\": \"replace\", \"path\": \"/maxConnections\", \"\
                  value\":800}] \n"
      responses:
        "200":
          description: Ok
          content:
            application/json:
              schema:
                type: boolean
                description: boolean value true if successful
        "401":
          description: Unauthorized
        "500":
          description: InternalServerError
      security:
      - oauth2:
        - https://jans.io/oauth/config/database/ldap.readonly
  /api/v1/logging:
    get:
      tags:
      - Configuration – Logging
      summary: Returns Jans Authorization Server logging settings
      description: Returns Jans Authorization Server logging settings
      operationId: get-config-logging
      responses:
        "200":
          description: Ok
          content:
            application/json:
              schema:
                $ref: '#/components/schemas/Logging'
              examples:
                Response json example:
                  description: Response json example
                  value: |
                    {
                        "loggingLevel": "TRACE",
                        "loggingLayout": "text",
                        "httpLoggingEnabled": false,
                        "disableJdkLogger": true,
                        "enabledOAuthAuditLogging": false
                    }
        "401":
          description: Unauthorized
        "500":
          description: InternalServerError
      security:
      - oauth2:
        - https://jans.io/oauth/config/logging.readonly
    put:
      tags:
      - Configuration – Logging
      summary: Updates Jans Authorization Server logging settings
      description: Updates Jans Authorization Server logging settings
      operationId: put-config-logging
      requestBody:
        description: Logging object
        content:
          application/json:
            schema:
              $ref: '#/components/schemas/Logging'
            examples:
              Request json example:
                description: Request json example
                value: |
                  {
                      "loggingLevel": "TRACE",
                      "loggingLayout": "text",
                      "httpLoggingEnabled": false,
                      "disableJdkLogger": true,
                      "enabledOAuthAuditLogging": false
                  }
      responses:
        "200":
          description: Ok
          content:
            application/json:
              schema:
                $ref: '#/components/schemas/Logging'
              examples:
                Response json example:
                  description: Response json example
                  value: |
                    {
                        "loggingLevel": "TRACE",
                        "loggingLayout": "text",
                        "httpLoggingEnabled": false,
                        "disableJdkLogger": true,
                        "enabledOAuthAuditLogging": false
                    }
        "401":
          description: Unauthorized
        "500":
          description: InternalServerError
      security:
      - oauth2:
        - https://jans.io/oauth/config/logging.write
  /api/v1/config/message:
    get:
      tags:
      - Message Configuration
      summary: Returns message configuration.
      description: Returns message configuration.
      operationId: get-config-message
      responses:
        "200":
          description: Message configuration details
          content:
            application/json:
              schema:
                $ref: '#/components/schemas/MessageConfiguration'
              examples:
                Response json example:
                  description: Response json example
                  value: ""
        "401":
          description: Unauthorized
        "500":
          description: InternalServerError
      security:
      - oauth2:
        - https://jans.io/oauth/config/message.readonly
    patch:
      tags:
      - Message Configuration
      summary: Patch message configuration.
      description: Patch message configuration
      operationId: patch-config-message
      requestBody:
        description: String representing patch-document.
        content:
          application/json-patch+json:
            schema:
              type: array
              items:
                $ref: '#/components/schemas/JsonPatch'
            examples:
              Request json example:
                description: Request json example
                value: ""
      responses:
        "200":
          description: Message configuration details
          content:
            application/json:
              schema:
                $ref: '#/components/schemas/MessageConfiguration'
              examples:
                Response json example:
                  description: Response json example
                  value: ""
        "401":
          description: Unauthorized
        "500":
          description: InternalServerError
      security:
      - oauth2:
        - https://jans.io/oauth/config/message.write
  /api/v1/config/message/postgres:
    get:
      tags:
      - Message Configuration – Postgres
      summary: Returns Postgres message configuration.
      description: Returns Postgres message configuration.
      operationId: get-config-message-postgres
      responses:
        "200":
          description: Native persistence configuration details
          content:
            application/json:
              schema:
                $ref: '#/components/schemas/PostgresMessageConfiguration'
              examples:
                Response json example:
                  description: Response json example
                  value: ""
        "401":
          description: Unauthorized
        "500":
          description: InternalServerError
      security:
      - oauth2:
        - https://jans.io/oauth/config/message.readonly
    put:
      tags:
      - Message Configuration – Postgres
      summary: Updates Postgres message configuration.
      description: Updates Postgres message configuration
      operationId: put-config-message-postgres
      requestBody:
        description: PostgresMessageConfiguration object
        content:
          application/json:
            schema:
              $ref: '#/components/schemas/PostgresMessageConfiguration'
            examples:
              Request json example:
                description: Request json example
                value: ""
      responses:
        "200":
          description: Native persistence message configuration details
          content:
            application/json:
              schema:
                $ref: '#/components/schemas/PostgresMessageConfiguration'
              examples:
                Response json example:
                  description: Response json example
                  value: ""
        "401":
          description: Unauthorized
        "500":
          description: InternalServerError
      security:
      - oauth2:
        - https://jans.io/oauth/config/message.write
    patch:
      tags:
      - Message Configuration – Postgres
      summary: Patch Postgres message configuration.
      description: Patch Postgres message configuration
      operationId: patch-config-message-postgres
      requestBody:
        description: String representing patch-document.
        content:
          application/json-patch+json:
            schema:
              type: array
              items:
                $ref: '#/components/schemas/JsonPatch'
            examples:
              Request json example:
                description: Request json example
                value: ""
      responses:
        "200":
          description: Native persistence message configuration details
          content:
            application/json:
              schema:
                $ref: '#/components/schemas/PostgresMessageConfiguration'
              examples:
                Response json example:
                  description: Response json example
                  value: ""
        "401":
          description: Unauthorized
        "500":
          description: InternalServerError
      security:
      - oauth2:
        - https://jans.io/oauth/config/message.write
  /api/v1/config/message/redis:
    get:
      tags:
      - Message Configuration – Redis
      summary: Returns Redis message configuration.
      description: Returns Redis message configuration
      operationId: get-config-message-redis
      responses:
        "200":
          description: Redis message configuration details
          content:
            application/json:
              schema:
                $ref: '#/components/schemas/RedisMessageConfiguration'
              examples:
                Response json example:
                  description: Response json example
                  value: ""
        "401":
          description: Unauthorized
        "500":
          description: InternalServerError
      security:
      - oauth2:
        - https://jans.io/oauth/config/message.readonly
    put:
      tags:
      - Message Configuration – Redis
      summary: Updates Redis message configuration.
      description: Updates Redis message configuration
      operationId: put-config-message-redis
      requestBody:
        description: RedisMessageConfiguration object
        content:
          application/json:
            schema:
              $ref: '#/components/schemas/RedisMessageConfiguration'
            examples:
              Request json example:
                description: Request json example
                value: ""
      responses:
        "200":
          description: Redis message configuration details
          content:
            application/json:
              schema:
                $ref: '#/components/schemas/RedisMessageConfiguration'
              examples:
                Response json example:
                  description: Response json example
                  value: ""
        "401":
          description: Unauthorized
        "500":
          description: InternalServerError
      security:
      - oauth2:
        - https://jans.io/oauth/config/message.write
    patch:
      tags:
      - Message Configuration – Redis
      summary: Patch Redis message configuration.
      description: Patch Redis message configuration
      operationId: patch-config-message-redis
      requestBody:
        description: String representing patch-document.
        content:
          application/json-patch+json:
            schema:
              type: array
              items:
                $ref: '#/components/schemas/JsonPatch'
            examples:
              Request json example:
                description: Request json example
                value: ""
      responses:
        "200":
          description: Redis message configuration details
          content:
            application/json:
              schema:
                $ref: '#/components/schemas/RedisMessageConfiguration'
              examples:
                Response json example:
                  description: Response json example
                  value: ""
        "401":
          description: Unauthorized
        "500":
          description: InternalServerError
      security:
      - oauth2:
        - https://jans.io/oauth/config/message.write
  /api/v1/org:
    get:
      tags:
      - Organization Configuration
      summary: Retrieves organization configuration
      description: Retrieves organization configuration
      operationId: get-organization-config
      responses:
        "200":
          description: Ok
          content:
            application/json:
              schema:
                $ref: '#/components/schemas/GluuOrganization'
              examples:
                Response json example:
                  description: Response json example
                  value: |
                    {
                        "dn": "o=jans",
                        "displayName": "Jans Server",
                        "description": "Welcome to oxTrust!",
                        "organization": "jans",
                        "managerGroup": "inum=60B7,ou=groups,o=jans",
                        "themeColor": "166309",
                        "shortName": "Jans Server",
                        "organizationTitle": "Gluu",
                        "baseDn": "o=jans"
                    }
        "401":
          description: Unauthorized
        "500":
          description: InternalServerError
      security:
      - oauth2:
        - https://jans.io/oauth/config/organization.readonly
    patch:
      tags:
      - Organization Configuration
      summary: Patch organization configuration
      description: Patch organization configuration
      operationId: patch-organization-config
      requestBody:
        description: String representing JsonPatch request.
        content:
          application/json-patch+json:
            schema:
              type: array
              items:
                $ref: '#/components/schemas/JsonPatch'
            examples:
              Request json example:
                description: Request json example
                value: "[\n    { \"op\": \"add\", \"path\": \"/customMessages\", \"\
                  value\": [\"customMessages1\",\"customMessages2\"] },\n    { \"\
                  op\": \"add\", \"path\": \"/jsFaviconPath\", \"value\": \"/opt/jans/jetty/jans-auth/custom/static\"\
                  \ }\n] \n"
      responses:
        "200":
          description: Ok
          content:
            application/json:
              schema:
                $ref: '#/components/schemas/GluuOrganization'
              examples:
                Response json example:
                  description: Response json example
                  value: |
                    {
                        "dn": "o=jans",
                        "displayName": "Jans Server",
                        "description": "Welcome to oxTrust!",
                        "organization": "jans",
                        "managerGroup": "inum=60B7,ou=groups,o=jans",
                        "themeColor": "166309",
                        "shortName": "Jans Server",
                        "customMessages": [
                            "customMessages1",
                            "customMessages2"
                        ],
                        "jsFaviconPath": "/opt/jans/jetty/jans-auth/custom/static",
                        "organizationTitle": "Gluu",
                        "baseDn": "o=jans"
                    }
        "401":
          description: Unauthorized
        "500":
          description: InternalServerError
      security:
      - oauth2:
        - https://jans.io/oauth/config/organization.write
  /api/v1/plugin:
    get:
      tags:
      - Plugins
      summary: Gets list of Plugins
      description: Gets list of Plugins
      operationId: get-plugins
      responses:
        "200":
          description: Ok
          content:
            application/json:
              schema:
                type: array
                items:
                  $ref: '#/components/schemas/PluginConf'
              examples:
                Response example:
                  description: Response example
                  value: |
                    [
                        {
                            "name": "fido2",
                            "description": "fido2 plugin"
                        },
                        {
                            "name": "scim",
                            "description": "scim plugin"
                        },
                        {
                            "name": "user-management",
                            "description": "user-management plugin"
                        }
                    ]
        "401":
          description: Unauthorized
        "500":
          description: InternalServerError
      security:
      - oauth2:
        - https://jans.io/oauth/config/plugin.readonly
  /api/v1/plugin/{pluginName}:
    get:
      tags:
      - Plugins
      summary: Get plugin by name
      description: Get plugin by name
      operationId: get-plugin-by-name
      parameters:
      - name: pluginName
        in: path
        description: Plugin name
        required: true
        schema:
          type: string
      responses:
        "200":
          description: Ok
          content:
            application/json:
              schema:
                type: boolean
        "401":
          description: Unauthorized
        "500":
          description: InternalServerError
      security:
      - oauth2:
        - https://jans.io/oauth/config/plugin.readonly
  /api/v1/scopes:
    get:
      tags:
      - OAuth - Scopes
      summary: Gets list of Scopes
      description: Gets list of Scopes
      operationId: get-oauth-scopes
      parameters:
      - name: type
        in: query
        description: Scope type
        schema:
          type: string
          default: ""
      - name: limit
        in: query
        description: Search size - max size of the results to return
        schema:
          type: integer
          format: int32
          default: 50
      - name: pattern
        in: query
        description: Search pattern
        schema:
          type: string
          default: ""
      - name: startIndex
        in: query
        description: The 1-based index of the first query result
        schema:
          type: integer
          format: int32
          default: 0
      - name: sortBy
        in: query
        description: Attribute whose value will be used to order the returned response
        schema:
          type: string
          default: inum
      - name: sortOrder
        in: query
        description: Order in which the sortBy param is applied. Allowed values are
          "ascending" and "descending"
        schema:
          type: string
          default: ascending
      - name: withAssociatedClients
        in: query
        description: Boolean fag to indicate if clients associated with the scope
          are to be returned
        schema:
          type: boolean
          default: false
      - name: fieldValuePair
        in: query
        description: Field and value pair for seraching
        schema:
          type: string
          default: ""
        examples:
          Field value example:
            description: Field value example
            value: "scopeType=spontaneous,defaultScope=true"
      responses:
        "200":
          description: Ok
          content:
            application/json:
              schema:
                $ref: '#/components/schemas/PagedResult'
              examples:
                Response json example:
                  description: Response json example
                  value: |
                    {
                        "start": 0,
                        "totalEntriesCount": 79,
                        "entriesCount": 2,
                        "entries": [
                            {
                                "dn": "inum=F0C4,ou=scopes,o=jans",
                                "inum": "F0C4",
                                "displayName": "authenticate_openid_connect",
                                "id": "openid",
                                "description": "Authenticate using OpenID Connect.",
                                "scopeType": "openid",
                                "defaultScope": true,
                                "attributes": {
                                    "showInConfigurationEndpoint": true
                                },
                                "creationDate": "2022-10-27T20:51:17",
                                "umaType": false,
                                "baseDn": "inum=F0C4,ou=scopes,o=jans"
                            },
                            {
                                "dn": "inum=43F1,ou=scopes,o=jans",
                                "inum": "43F1",
                                "displayName": "view_profile",
                                "id": "profile",
                                "description": "View your basic profile info.",
                                "scopeType": "openid",
                                "claims": [
                                    "inum=2B29,ou=attributes,o=jans",
                                    "inum=0C85,ou=attributes,o=jans",
                                    "inum=B4B0,ou=attributes,o=jans",
                                    "inum=A0E8,ou=attributes,o=jans",
                                    "inum=5EC6,ou=attributes,o=jans",
                                    "inum=B52A,ou=attributes,o=jans",
                                    "inum=64A0,ou=attributes,o=jans",
                                    "inum=EC3A,ou=attributes,o=jans",
                                    "inum=3B47,ou=attributes,o=jans",
                                    "inum=3692,ou=attributes,o=jans",
                                    "inum=98FC,ou=attributes,o=jans",
                                    "inum=A901,ou=attributes,o=jans",
                                    "inum=36D9,ou=attributes,o=jans",
                                    "inum=BE64,ou=attributes,o=jans",
                                    "inum=6493,ou=attributes,o=jans",
                                    "inum=4CF1,ou=attributes,o=jans",
                                    "inum=29DA,ou=attributes,o=jans"
                                ],
                                "defaultScope": true,
                                "attributes": {
                                    "showInConfigurationEndpoint": true
                                },
                                "creationDate": "2022-10-27T20:51:17",
                                "umaType": false,
                                "baseDn": "inum=43F1,ou=scopes,o=jans"
                            }
                        ]
                    }
        "401":
          description: Unauthorized
        "500":
          description: InternalServerError
      security:
      - oauth2:
        - https://jans.io/oauth/config/scopes.readonly
    put:
      tags:
      - OAuth - Scopes
      summary: Update Scope
      description: Update Scope
      operationId: put-oauth-scopes
      requestBody:
        description: Scope object
        content:
          application/json:
            schema:
              $ref: '#/components/schemas/Scope'
            examples:
              Request json example:
                description: Request json example
                value: |
                  {
                      "dn": "inum=9c4c6027-86b8-4afc-a68f-6b50579e6d21,ou=scopes,o=jans",
                      "inum": "9c4c6027-86b8-4afc-a68f-6b50579e6d21",
                      "displayName": "Test Display Scope 5",
                      "id": "Scope5",
                      "iconUrl": "http://google.com",
                      "description": "TEST Description for Scope 5",
                      "scopeType": "spontaneous",
                      "defaultScope": false,
                      "umaAuthorizationPolicies": [
                          "inum=2DAF-F9A5,ou=scripts,o=jans",
                          "inum=2DAF-F995,ou=scripts,o=jans"
                      ],
                      "attributes": {
                          "showInConfigurationEndpoint": true
                      },
                      "creatorId": "2000.99b53b02-dfa1-42cd-aaef-b940d58bb03f",
                      "creatorType": "user",
                      "creationDate": "2022-10-27T21:09:45",
                      "umaType": false,
                      "baseDn": "inum=9c4c6027-86b8-4afc-a68f-6b50579e6d21,ou=scopes,o=jans"
                  }
      responses:
        "200":
          description: Ok
          content:
            application/json:
              schema:
                $ref: '#/components/schemas/Scope'
              examples:
                Response json example:
                  description: Response json example
                  value: |
                    {
                        "dn": "inum=9c4c6027-86b8-4afc-a68f-6b50579e6d21,ou=scopes,o=jans",
                        "inum": "9c4c6027-86b8-4afc-a68f-6b50579e6d21",
                        "displayName": "Test Display Scope 5",
                        "id": "Scope5",
                        "iconUrl": "http://google.com",
                        "description": "TEST Description for Scope 5",
                        "scopeType": "spontaneous",
                        "defaultScope": false,
                        "umaAuthorizationPolicies": [
                            "inum=2DAF-F9A5,ou=scripts,o=jans",
                            "inum=2DAF-F995,ou=scripts,o=jans"
                        ],
                        "attributes": {
                            "showInConfigurationEndpoint": true
                        },
                        "creatorId": "2000.99b53b02-dfa1-42cd-aaef-b940d58bb03f",
                        "creatorType": "user",
                        "creationDate": "2022-10-27T21:09:45",
                        "umaType": false,
                        "baseDn": "inum=9c4c6027-86b8-4afc-a68f-6b50579e6d21,ou=scopes,o=jans"
                    }
        "401":
          description: Unauthorized
        "404":
          description: Not Found
        "500":
          description: InternalServerError
      security:
      - oauth2:
        - https://jans.io/oauth/config/scopes.write
    post:
      tags:
      - OAuth - Scopes
      summary: Create Scope
      description: Create Scope
      operationId: post-oauth-scopes
      requestBody:
        description: Scope object
        content:
          application/json:
            schema:
              $ref: '#/components/schemas/Scope'
            examples:
              Request json example:
                description: Request json example
                value: |
                  {
                      "claims": [],
                      "dynamicScopeScripts": [],
                      "defaultScope": false,
                      "attributes": {
                          "spontaneousClientScopes": [],
                          "showInConfigurationEndpoint": true
                      },
                      "id": "Scope5",
                      "displayName": "Test Display Scope 5",
                      "description": "TEST Description for Scope 5",
                      "scopeType": "spontaneous",
                      "iconUrl": "http://google.com",
                      "umaAuthorizationPolicies": [
                          "inum=2DAF-F9A5,ou=scripts,o=jans",
                          "inum=2DAF-F995,ou=scripts,o=jans"
                      ],
                      "creatorType": "user",
                      "creatorId": "2000.99b53b02-dfa1-42cd-aaef-b940d58bb03f"
                  }
      responses:
        "201":
          description: Created
          content:
            application/json:
              schema:
                $ref: '#/components/schemas/Scope'
              examples:
                Response json example:
                  description: Response json example
                  value: |
                    {
                        "dn": "inum=9c4c6027-86b8-4afc-a68f-6b50579e6d21,ou=scopes,o=jans",
                        "inum": "9c4c6027-86b8-4afc-a68f-6b50579e6d21",
                        "displayName": "Test Display Scope 5",
                        "id": "Scope5",
                        "iconUrl": "http://google.com",
                        "description": "TEST Description for Scope 5",
                        "scopeType": "spontaneous",
                        "defaultScope": false,
                        "umaAuthorizationPolicies": [
                            "inum=2DAF-F9A5,ou=scripts,o=jans",
                            "inum=2DAF-F995,ou=scripts,o=jans"
                        ],
                        "attributes": {
                            "showInConfigurationEndpoint": true
                        },
                        "creatorId": "2000.99b53b02-dfa1-42cd-aaef-b940d58bb03f",
                        "creatorType": "user",
                        "creationDate": "2022-10-27T21:09:45",
                        "umaType": false,
                        "baseDn": "inum=9c4c6027-86b8-4afc-a68f-6b50579e6d21,ou=scopes,o=jans"
                    }
        "401":
          description: Unauthorized
        "500":
          description: InternalServerError
      security:
      - oauth2:
        - https://jans.io/oauth/config/scopes.write
  /api/v1/scopes/{inum}:
    get:
      tags:
      - OAuth - Scopes
      summary: Get Scope by Inum
      description: Get Scope by Inum
      operationId: get-oauth-scopes-by-inum
      parameters:
      - name: inum
        in: path
        description: Scope identifier
        required: true
        schema:
          type: string
      - name: withAssociatedClients
        in: query
        schema:
          type: boolean
          default: false
      responses:
        "200":
          description: Ok
          content:
            application/json:
              schema:
                $ref: '#/components/schemas/CustomScope'
              examples:
                Response json example:
                  description: Response json example
                  value: |
                    {
                        "dn": "inum=764C,ou=scopes,o=jans",
                        "inum": "764C",
                        "displayName": "view_email_address",
                        "id": "email",
                        "description": "View your email address.",
                        "scopeType": "openid",
                        "claims": [
                            "inum=8F88,ou=attributes,o=jans",
                            "inum=CAE3,ou=attributes,o=jans"
                        ],
                        "defaultScope": true,
                        "attributes": {
                            "showInConfigurationEndpoint": true
                        },
                        "creationDate": "2022-10-27T20:58:29",
                        "clients": [
                            {
                                "dn": "inum=2000.7810d591-69d3-458c-9309-4268085fe71c,ou=clients,o=jans",
                                "deletable": false,
                                "clientSecret": "ec0mQbx1udmSEs6flUXquA==",
                                "frontChannelLogoutUri": "http://localhost:4100/logout",
                                "frontChannelLogoutSessionRequired": false,
                                "redirectUris": [
                                    "https://jans.server2/admin",
                                    "http://localhost:4100"
                                ],
                                "responseTypes": [
                                    "code"
                                ],
                                "grantTypes": [
                                    "authorization_code",
                                    "refresh_token",
                                    "client_credentials",
                                    "urn:ietf:params:oauth:grant-type:device_code"
                                ],
                                "applicationType": "web",
                                "clientName": {
                                    "values": {
                                        "": "Jans Role Based Client"
                                    },
                                    "value": "Jans Role Based Client",
                                    "languageTags": [
                                        ""
                                    ]
                                },
                                "logoUri": {},
                                "clientUri": {},
                                "policyUri": {},
                                "tosUri": {},
                                "subjectType": "pairwise",
                                "idTokenSignedResponseAlg": "RS256",
                                "userInfoSignedResponseAlg": "RS256",
                                "tokenEndpointAuthMethod": "client_secret_basic",
                                "postLogoutRedirectUris": [
                                    "http://localhost:4100",
                                    "https://jans.server2/admin"
                                ],
                                "scopes": [
                                    "inum=C4F7,ou=scopes,o=jans",
                                    "inum=C4F6,ou=scopes,o=jans",
                                    "inum=43F1,ou=scopes,o=jans",
                                    "inum=764C,ou=scopes,o=jans",
                                    "inum=F0C4,ou=scopes,o=jans"
                                ],
                                "trustedClient": false,
                                "persistClientAuthorizations": true,
                                "includeClaimsInIdToken": false,
                                "accessTokenLifetime": 2592000,
                                "customAttributes": [
                                    {
                                        "name": "displayName",
                                        "multiValued": false,
                                        "values": [
                                            "Jans Role Based Client"
                                        ],
                                        "value": "Jans Role Based Client",
                                        "displayValue": "Jans Role Based Client"
                                    }
                                ],
                                "customObjectClasses": [
                                    "top"
                                ],
                                "rptAsJwt": false,
                                "accessTokenAsJwt": true,
                                "accessTokenSigningAlg": "RS256",
                                "disabled": false,
                                "attributes": {
                                    "runIntrospectionScriptBeforeJwtCreation": true,
                                    "keepClientAuthorizationAfterExpiration": false,
                                    "allowSpontaneousScopes": false,
                                    "backchannelLogoutSessionRequired": false,
                                    "introspectionScripts": [
                                        "inum=A44E-4F3D,ou=scripts,o=jans"
                                    ],
                                    "parLifetime": 600,
                                    "requirePar": false,
                                    "jansDefaultPromptLogin": false
                                },
                                "tokenBindingSupported": false,
                                "authenticationMethod": "client_secret_basic",
                                "displayName": "Jans Role Based Client",
                                "baseDn": "inum=2000.7810d591-69d3-458c-9309-4268085fe71c,ou=clients,o=jans",
                                "inum": "2000.7810d591-69d3-458c-9309-4268085fe71c"
                            },
                            {
                                "dn": "inum=FF81-2D39,ou=clients,o=jans",
                                "clientSecret": "n7/ZG1jOL6RMR/USOmTAsg==",
                                "frontChannelLogoutSessionRequired": false,
                                "redirectUris": [
                                    "https://jans.server2/jans-auth-rp/home.htm",
                                    "https://client.example.com/cb",
                                    "https://client.example.com/cb1",
                                    "https://client.example.com/cb2"
                                ],
                                "claimRedirectUris": [
                                    "https://jans.server2/jans-auth/restv1/uma/gather_claims"
                                ],
                                "responseTypes": [
                                    "token",
                                    "code",
                                    "id_token"
                                ],
                                "grantTypes": [
                                    "authorization_code",
                                    "implicit",
                                    "refresh_token",
                                    "client_credentials"
                                ],
                                "applicationType": "web",
                                "clientName": {
                                    "values": {
                                        "": "Jans Test Client (don't remove)"
                                    },
                                    "value": "Jans Test Client (don't remove)",
                                    "languageTags": [
                                        ""
                                    ]
                                },
                                "logoUri": {},
                                "clientUri": {},
                                "policyUri": {},
                                "tosUri": {},
                                "subjectType": "public",
                                "idTokenSignedResponseAlg": "RS256",
                                "tokenEndpointAuthMethod": "client_secret_basic",
                                "scopes": [
                                    "inum=F0C4,ou=scopes,o=jans",
                                    "inum=10B2,ou=scopes,o=jans",
                                    "inum=764C,ou=scopes,o=jans",
                                    "inum=43F1,ou=scopes,o=jans",
                                    "inum=341A,ou=scopes,o=jans",
                                    "inum=6D99,ou=scopes,o=jans"
                                ],
                                "trustedClient": true,
                                "persistClientAuthorizations": false,
                                "includeClaimsInIdToken": false,
                                "customAttributes": [
                                    {
                                        "name": "displayName",
                                        "multiValued": false,
                                        "values": [
                                            "Jans Test Client (don't remove)"
                                        ],
                                        "value": "Jans Test Client (don't remove)",
                                        "displayValue": "Jans Test Client (don't remove)"
                                    }
                                ],
                                "customObjectClasses": [
                                    "top"
                                ],
                                "rptAsJwt": false,
                                "accessTokenAsJwt": false,
                                "disabled": false,
                                "attributes": {
                                    "runIntrospectionScriptBeforeJwtCreation": false,
                                    "keepClientAuthorizationAfterExpiration": false,
                                    "allowSpontaneousScopes": false,
                                    "backchannelLogoutSessionRequired": false,
                                    "parLifetime": 600,
                                    "requirePar": false,
                                    "jansDefaultPromptLogin": false
                                },
                                "tokenBindingSupported": false,
                                "authenticationMethod": "client_secret_basic",
                                "displayName": "Jans Test Client (don't remove)",
                                "baseDn": "inum=FF81-2D39,ou=clients,o=jans",
                                "inum": "FF81-2D39"
                            },
                            {
                                "dn": "inum=b3c1d295-42e5-425e-b021-7b2fd3206437,ou=clients,o=jans",
                                "deletable": false,
                                "clientSecret": "5LIyGKo7kTLfWxBi0wSVAbxpB98Q70/Fr2NWMHnpEOiWHLFAQXwqNQ==",
                                "frontChannelLogoutSessionRequired": false,
                                "redirectUris": [
                                    "https://abc,com"
                                ],
                                "responseTypes": [
                                    "code"
                                ],
                                "grantTypes": [
                                    "refresh_token",
                                    "authorization_code"
                                ],
                                "applicationType": "web",
                                "clientName": {
                                    "values": {
                                        "": "test1234"
                                    },
                                    "value": "test1234",
                                    "languageTags": [
                                        ""
                                    ]
                                },
                                "logoUri": {},
                                "clientUri": {},
                                "policyUri": {},
                                "tosUri": {},
                                "subjectType": "public",
                                "tokenEndpointAuthMethod": "client_secret_basic",
                                "scopes": [
                                    "inum=764C,ou=scopes,o=jans",
                                    "inum=43F1,ou=scopes,o=jans",
                                    "inum=C17A,ou=scopes,o=jans"
                                ],
                                "trustedClient": false,
                                "persistClientAuthorizations": false,
                                "includeClaimsInIdToken": false,
                                "customAttributes": [
                                    {
                                        "name": "displayName",
                                        "multiValued": false,
                                        "values": [
                                            "test1234"
                                        ],
                                        "value": "test1234",
                                        "displayValue": "test1234"
                                    }
                                ],
                                "customObjectClasses": [
                                    "top",
                                    "jansClntCustomAttributes"
                                ],
                                "rptAsJwt": false,
                                "accessTokenAsJwt": false,
                                "disabled": false,
                                "attributes": {
                                    "runIntrospectionScriptBeforeJwtCreation": false,
                                    "keepClientAuthorizationAfterExpiration": false,
                                    "allowSpontaneousScopes": false,
                                    "backchannelLogoutSessionRequired": false,
                                    "parLifetime": 600,
                                    "requirePar": false,
                                    "jansDefaultPromptLogin": false
                                },
                                "backchannelUserCodeParameter": false,
                                "description": "test1234",
                                "tokenBindingSupported": false,
                                "authenticationMethod": "client_secret_basic",
                                "displayName": "test1234",
                                "baseDn": "inum=b3c1d295-42e5-425e-b021-7b2fd3206437,ou=clients,o=jans",
                                "inum": "b3c1d295-42e5-425e-b021-7b2fd3206437"
                            },
                            {
                                "dn": "inum=1bb91a73-6899-440f-ac27-c04429671522,ou=clients,o=jans",
                                "deletable": false,
                                "clientSecret": "Xi1+z0Ey8UDbtxsRYL3HAeneTCIEndWVeWEzS4dB2Is0iyupSjXr1w==",
                                "frontChannelLogoutSessionRequired": false,
                                "redirectUris": [
                                    "https://abc,com"
                                ],
                                "responseTypes": [
                                    "code"
                                ],
                                "grantTypes": [
                                    "refresh_token",
                                    "authorization_code"
                                ],
                                "applicationType": "web",
                                "clientName": {
                                    "values": {
                                        "": "test12345"
                                    },
                                    "value": "test12345",
                                    "languageTags": [
                                        ""
                                    ]
                                },
                                "logoUri": {},
                                "clientUri": {},
                                "policyUri": {},
                                "tosUri": {},
                                "subjectType": "public",
                                "tokenEndpointAuthMethod": "client_secret_basic",
                                "scopes": [
                                    "inum=764C,ou=scopes,o=jans",
                                    "inum=43F1,ou=scopes,o=jans",
                                    "inum=C17A,ou=scopes,o=jans"
                                ],
                                "trustedClient": false,
                                "persistClientAuthorizations": false,
                                "includeClaimsInIdToken": false,
                                "customAttributes": [
                                    {
                                        "name": "displayName",
                                        "multiValued": false,
                                        "values": [
                                            "test12345"
                                        ],
                                        "value": "test12345",
                                        "displayValue": "test12345"
                                    }
                                ],
                                "customObjectClasses": [
                                    "top",
                                    "jansClntCustomAttributes"
                                ],
                                "rptAsJwt": false,
                                "accessTokenAsJwt": false,
                                "disabled": false,
                                "attributes": {
                                    "runIntrospectionScriptBeforeJwtCreation": false,
                                    "keepClientAuthorizationAfterExpiration": false,
                                    "allowSpontaneousScopes": false,
                                    "backchannelLogoutSessionRequired": false,
                                    "parLifetime": 600,
                                    "requirePar": false,
                                    "jansDefaultPromptLogin": false
                                },
                                "backchannelUserCodeParameter": false,
                                "description": "test12345",
                                "tokenBindingSupported": false,
                                "authenticationMethod": "client_secret_basic",
                                "displayName": "test12345",
                                "baseDn": "inum=1bb91a73-6899-440f-ac27-c04429671522,ou=clients,o=jans",
                                "inum": "1bb91a73-6899-440f-ac27-c04429671522"
                            }
                        ],
                        "umaType": false,
                        "baseDn": "inum=764C,ou=scopes,o=jans"
                    }
        "401":
          description: Unauthorized
        "404":
          description: Not Found
        "500":
          description: InternalServerError
      security:
      - oauth2:
        - https://jans.io/oauth/config/scopes.readonly
    delete:
      tags:
      - OAuth - Scopes
      summary: Delete Scope
      description: Delete Scope
      operationId: delete-oauth-scopes-by-inum
      parameters:
      - name: inum
        in: path
        description: Scope identifier
        required: true
        schema:
          type: string
      responses:
        "204":
          description: No Content
        "401":
          description: Unauthorized
        "404":
          description: Not Found
        "500":
          description: InternalServerError
      security:
      - oauth2:
        - https://jans.io/oauth/config/scopes.delete
    patch:
      tags:
      - OAuth - Scopes
      summary: Patch Scope
      description: Patch Scope
      operationId: patch-oauth-scopes-by-id
      parameters:
      - name: inum
        in: path
        description: Scope identifier
        required: true
        schema:
          type: string
      requestBody:
        description: String representing patch-document.
        content:
          application/json-patch+json:
            schema:
              type: array
              items:
                $ref: '#/components/schemas/JsonPatch'
            examples:
              Request json example:
                description: Request json example
                value: |2

                  [{ "op": "replace", "path": "/umaAuthorizationPolicies", "value": ["inum=2DAF-F995,ou=scripts,o=jans"] }]
      responses:
        "200":
          description: Ok
          content:
            application/json:
              schema:
                $ref: '#/components/schemas/Scope'
              examples:
                Response json example:
                  description: Response json example
                  value: |
                    {
                        "dn": "inum=9c4c6027-86b8-4afc-a68f-6b50579e6d21,ou=scopes,o=jans",
                        "inum": "9c4c6027-86b8-4afc-a68f-6b50579e6d21",
                        "displayName": "Test Display Scope 5",
                        "id": "Scope5",
                        "iconUrl": "http://google.com",
                        "description": "TEST Description for Scope 5",
                        "scopeType": "spontaneous",
                        "defaultScope": false,
                        "umaAuthorizationPolicies": [
                            "inum=2DAF-F9A5,ou=scripts,o=jans",
                            "inum=2DAF-F995,ou=scripts,o=jans"
                        ],
                        "attributes": {
                            "showInConfigurationEndpoint": true
                        },
                        "creatorId": "2000.99b53b02-dfa1-42cd-aaef-b940d58bb03f",
                        "creatorType": "user",
                        "creationDate": "2022-10-27T21:09:45",
                        "umaType": false,
                        "baseDn": "inum=9c4c6027-86b8-4afc-a68f-6b50579e6d21,ou=scopes,o=jans"
                    }
        "401":
          description: Unauthorized
        "404":
          description: Not Found
        "500":
          description: InternalServerError
      security:
      - oauth2:
        - https://jans.io/oauth/config/scopes.write
  /api/v1/scopes/creator/{creatorId}:
    get:
      tags:
      - OAuth - Scopes
      summary: Get Scope by creatorId
      description: Get Scope by creatorId
      operationId: get-scope-by-creator
      parameters:
      - name: creatorId
        in: path
        description: Id of the scope creator. If creator is client then client_id
          if user then user_id
        required: true
        schema:
          type: string
      responses:
        "200":
          description: Ok
          content:
            application/json:
              schema:
                type: array
                items:
                  $ref: '#/components/schemas/CustomScope'
              examples:
                Response json example:
                  description: Response json example
                  value: |
                    {
                        "dn": "inum=764C,ou=scopes,o=jans",
                        "inum": "764C",
                        "displayName": "view_email_address",
                        "id": "email",
                        "description": "View your email address.",
                        "scopeType": "openid",
                        "claims": [
                            "inum=8F88,ou=attributes,o=jans",
                            "inum=CAE3,ou=attributes,o=jans"
                        ],
                        "defaultScope": true,
                        "attributes": {
                            "showInConfigurationEndpoint": true
                        },
                        "creationDate": "2022-10-27T20:58:29",
                        "clients": [
                            {
                                "dn": "inum=2000.7810d591-69d3-458c-9309-4268085fe71c,ou=clients,o=jans",
                                "deletable": false,
                                "clientSecret": "ec0mQbx1udmSEs6flUXquA==",
                                "frontChannelLogoutUri": "http://localhost:4100/logout",
                                "frontChannelLogoutSessionRequired": false,
                                "redirectUris": [
                                    "https://jans.server2/admin",
                                    "http://localhost:4100"
                                ],
                                "responseTypes": [
                                    "code"
                                ],
                                "grantTypes": [
                                    "authorization_code",
                                    "refresh_token",
                                    "client_credentials",
                                    "urn:ietf:params:oauth:grant-type:device_code"
                                ],
                                "applicationType": "web",
                                "clientName": {
                                    "values": {
                                        "": "Jans Role Based Client"
                                    },
                                    "value": "Jans Role Based Client",
                                    "languageTags": [
                                        ""
                                    ]
                                },
                                "logoUri": {},
                                "clientUri": {},
                                "policyUri": {},
                                "tosUri": {},
                                "subjectType": "pairwise",
                                "idTokenSignedResponseAlg": "RS256",
                                "userInfoSignedResponseAlg": "RS256",
                                "tokenEndpointAuthMethod": "client_secret_basic",
                                "postLogoutRedirectUris": [
                                    "http://localhost:4100",
                                    "https://jans.server2/admin"
                                ],
                                "scopes": [
                                    "inum=C4F7,ou=scopes,o=jans",
                                    "inum=C4F6,ou=scopes,o=jans",
                                    "inum=43F1,ou=scopes,o=jans",
                                    "inum=764C,ou=scopes,o=jans",
                                    "inum=F0C4,ou=scopes,o=jans"
                                ],
                                "trustedClient": false,
                                "persistClientAuthorizations": true,
                                "includeClaimsInIdToken": false,
                                "accessTokenLifetime": 2592000,
                                "customAttributes": [
                                    {
                                        "name": "displayName",
                                        "multiValued": false,
                                        "values": [
                                            "Jans Role Based Client"
                                        ],
                                        "value": "Jans Role Based Client",
                                        "displayValue": "Jans Role Based Client"
                                    }
                                ],
                                "customObjectClasses": [
                                    "top"
                                ],
                                "rptAsJwt": false,
                                "accessTokenAsJwt": true,
                                "accessTokenSigningAlg": "RS256",
                                "disabled": false,
                                "attributes": {
                                    "runIntrospectionScriptBeforeJwtCreation": true,
                                    "keepClientAuthorizationAfterExpiration": false,
                                    "allowSpontaneousScopes": false,
                                    "backchannelLogoutSessionRequired": false,
                                    "introspectionScripts": [
                                        "inum=A44E-4F3D,ou=scripts,o=jans"
                                    ],
                                    "parLifetime": 600,
                                    "requirePar": false,
                                    "jansDefaultPromptLogin": false
                                },
                                "tokenBindingSupported": false,
                                "authenticationMethod": "client_secret_basic",
                                "displayName": "Jans Role Based Client",
                                "baseDn": "inum=2000.7810d591-69d3-458c-9309-4268085fe71c,ou=clients,o=jans",
                                "inum": "2000.7810d591-69d3-458c-9309-4268085fe71c"
                            },
                            {
                                "dn": "inum=FF81-2D39,ou=clients,o=jans",
                                "clientSecret": "n7/ZG1jOL6RMR/USOmTAsg==",
                                "frontChannelLogoutSessionRequired": false,
                                "redirectUris": [
                                    "https://jans.server2/jans-auth-rp/home.htm",
                                    "https://client.example.com/cb",
                                    "https://client.example.com/cb1",
                                    "https://client.example.com/cb2"
                                ],
                                "claimRedirectUris": [
                                    "https://jans.server2/jans-auth/restv1/uma/gather_claims"
                                ],
                                "responseTypes": [
                                    "token",
                                    "code",
                                    "id_token"
                                ],
                                "grantTypes": [
                                    "authorization_code",
                                    "implicit",
                                    "refresh_token",
                                    "client_credentials"
                                ],
                                "applicationType": "web",
                                "clientName": {
                                    "values": {
                                        "": "Jans Test Client (don't remove)"
                                    },
                                    "value": "Jans Test Client (don't remove)",
                                    "languageTags": [
                                        ""
                                    ]
                                },
                                "logoUri": {},
                                "clientUri": {},
                                "policyUri": {},
                                "tosUri": {},
                                "subjectType": "public",
                                "idTokenSignedResponseAlg": "RS256",
                                "tokenEndpointAuthMethod": "client_secret_basic",
                                "scopes": [
                                    "inum=F0C4,ou=scopes,o=jans",
                                    "inum=10B2,ou=scopes,o=jans",
                                    "inum=764C,ou=scopes,o=jans",
                                    "inum=43F1,ou=scopes,o=jans",
                                    "inum=341A,ou=scopes,o=jans",
                                    "inum=6D99,ou=scopes,o=jans"
                                ],
                                "trustedClient": true,
                                "persistClientAuthorizations": false,
                                "includeClaimsInIdToken": false,
                                "customAttributes": [
                                    {
                                        "name": "displayName",
                                        "multiValued": false,
                                        "values": [
                                            "Jans Test Client (don't remove)"
                                        ],
                                        "value": "Jans Test Client (don't remove)",
                                        "displayValue": "Jans Test Client (don't remove)"
                                    }
                                ],
                                "customObjectClasses": [
                                    "top"
                                ],
                                "rptAsJwt": false,
                                "accessTokenAsJwt": false,
                                "disabled": false,
                                "attributes": {
                                    "runIntrospectionScriptBeforeJwtCreation": false,
                                    "keepClientAuthorizationAfterExpiration": false,
                                    "allowSpontaneousScopes": false,
                                    "backchannelLogoutSessionRequired": false,
                                    "parLifetime": 600,
                                    "requirePar": false,
                                    "jansDefaultPromptLogin": false
                                },
                                "tokenBindingSupported": false,
                                "authenticationMethod": "client_secret_basic",
                                "displayName": "Jans Test Client (don't remove)",
                                "baseDn": "inum=FF81-2D39,ou=clients,o=jans",
                                "inum": "FF81-2D39"
                            },
                            {
                                "dn": "inum=b3c1d295-42e5-425e-b021-7b2fd3206437,ou=clients,o=jans",
                                "deletable": false,
                                "clientSecret": "5LIyGKo7kTLfWxBi0wSVAbxpB98Q70/Fr2NWMHnpEOiWHLFAQXwqNQ==",
                                "frontChannelLogoutSessionRequired": false,
                                "redirectUris": [
                                    "https://abc,com"
                                ],
                                "responseTypes": [
                                    "code"
                                ],
                                "grantTypes": [
                                    "refresh_token",
                                    "authorization_code"
                                ],
                                "applicationType": "web",
                                "clientName": {
                                    "values": {
                                        "": "test1234"
                                    },
                                    "value": "test1234",
                                    "languageTags": [
                                        ""
                                    ]
                                },
                                "logoUri": {},
                                "clientUri": {},
                                "policyUri": {},
                                "tosUri": {},
                                "subjectType": "public",
                                "tokenEndpointAuthMethod": "client_secret_basic",
                                "scopes": [
                                    "inum=764C,ou=scopes,o=jans",
                                    "inum=43F1,ou=scopes,o=jans",
                                    "inum=C17A,ou=scopes,o=jans"
                                ],
                                "trustedClient": false,
                                "persistClientAuthorizations": false,
                                "includeClaimsInIdToken": false,
                                "customAttributes": [
                                    {
                                        "name": "displayName",
                                        "multiValued": false,
                                        "values": [
                                            "test1234"
                                        ],
                                        "value": "test1234",
                                        "displayValue": "test1234"
                                    }
                                ],
                                "customObjectClasses": [
                                    "top",
                                    "jansClntCustomAttributes"
                                ],
                                "rptAsJwt": false,
                                "accessTokenAsJwt": false,
                                "disabled": false,
                                "attributes": {
                                    "runIntrospectionScriptBeforeJwtCreation": false,
                                    "keepClientAuthorizationAfterExpiration": false,
                                    "allowSpontaneousScopes": false,
                                    "backchannelLogoutSessionRequired": false,
                                    "parLifetime": 600,
                                    "requirePar": false,
                                    "jansDefaultPromptLogin": false
                                },
                                "backchannelUserCodeParameter": false,
                                "description": "test1234",
                                "tokenBindingSupported": false,
                                "authenticationMethod": "client_secret_basic",
                                "displayName": "test1234",
                                "baseDn": "inum=b3c1d295-42e5-425e-b021-7b2fd3206437,ou=clients,o=jans",
                                "inum": "b3c1d295-42e5-425e-b021-7b2fd3206437"
                            },
                            {
                                "dn": "inum=1bb91a73-6899-440f-ac27-c04429671522,ou=clients,o=jans",
                                "deletable": false,
                                "clientSecret": "Xi1+z0Ey8UDbtxsRYL3HAeneTCIEndWVeWEzS4dB2Is0iyupSjXr1w==",
                                "frontChannelLogoutSessionRequired": false,
                                "redirectUris": [
                                    "https://abc,com"
                                ],
                                "responseTypes": [
                                    "code"
                                ],
                                "grantTypes": [
                                    "refresh_token",
                                    "authorization_code"
                                ],
                                "applicationType": "web",
                                "clientName": {
                                    "values": {
                                        "": "test12345"
                                    },
                                    "value": "test12345",
                                    "languageTags": [
                                        ""
                                    ]
                                },
                                "logoUri": {},
                                "clientUri": {},
                                "policyUri": {},
                                "tosUri": {},
                                "subjectType": "public",
                                "tokenEndpointAuthMethod": "client_secret_basic",
                                "scopes": [
                                    "inum=764C,ou=scopes,o=jans",
                                    "inum=43F1,ou=scopes,o=jans",
                                    "inum=C17A,ou=scopes,o=jans"
                                ],
                                "trustedClient": false,
                                "persistClientAuthorizations": false,
                                "includeClaimsInIdToken": false,
                                "customAttributes": [
                                    {
                                        "name": "displayName",
                                        "multiValued": false,
                                        "values": [
                                            "test12345"
                                        ],
                                        "value": "test12345",
                                        "displayValue": "test12345"
                                    }
                                ],
                                "customObjectClasses": [
                                    "top",
                                    "jansClntCustomAttributes"
                                ],
                                "rptAsJwt": false,
                                "accessTokenAsJwt": false,
                                "disabled": false,
                                "attributes": {
                                    "runIntrospectionScriptBeforeJwtCreation": false,
                                    "keepClientAuthorizationAfterExpiration": false,
                                    "allowSpontaneousScopes": false,
                                    "backchannelLogoutSessionRequired": false,
                                    "parLifetime": 600,
                                    "requirePar": false,
                                    "jansDefaultPromptLogin": false
                                },
                                "backchannelUserCodeParameter": false,
                                "description": "test12345",
                                "tokenBindingSupported": false,
                                "authenticationMethod": "client_secret_basic",
                                "displayName": "test12345",
                                "baseDn": "inum=1bb91a73-6899-440f-ac27-c04429671522,ou=clients,o=jans",
                                "inum": "1bb91a73-6899-440f-ac27-c04429671522"
                            }
                        ],
                        "umaType": false,
                        "baseDn": "inum=764C,ou=scopes,o=jans"
                    }
        "401":
          description: Unauthorized
        "500":
          description: InternalServerError
      security:
      - oauth2:
        - https://jans.io/oauth/config/scopes.readonly
  /api/v1/scopes/type/{type}:
    get:
      tags:
      - OAuth - Scopes
      summary: Get Scope by type
      description: Get Scope by type
      operationId: get-scope-by-type
      parameters:
      - name: type
        in: path
        description: Type of the scope
        required: true
        schema:
          type: string
      responses:
        "200":
          description: Ok
          content:
            application/json:
              schema:
                type: array
                items:
                  $ref: '#/components/schemas/CustomScope'
              examples:
                Response json example:
                  description: Response json example
                  value: |
                    {
                        "dn": "inum=764C,ou=scopes,o=jans",
                        "inum": "764C",
                        "displayName": "view_email_address",
                        "id": "email",
                        "description": "View your email address.",
                        "scopeType": "openid",
                        "claims": [
                            "inum=8F88,ou=attributes,o=jans",
                            "inum=CAE3,ou=attributes,o=jans"
                        ],
                        "defaultScope": true,
                        "attributes": {
                            "showInConfigurationEndpoint": true
                        },
                        "creationDate": "2022-10-27T20:58:29",
                        "clients": [
                            {
                                "dn": "inum=2000.7810d591-69d3-458c-9309-4268085fe71c,ou=clients,o=jans",
                                "deletable": false,
                                "clientSecret": "ec0mQbx1udmSEs6flUXquA==",
                                "frontChannelLogoutUri": "http://localhost:4100/logout",
                                "frontChannelLogoutSessionRequired": false,
                                "redirectUris": [
                                    "https://jans.server2/admin",
                                    "http://localhost:4100"
                                ],
                                "responseTypes": [
                                    "code"
                                ],
                                "grantTypes": [
                                    "authorization_code",
                                    "refresh_token",
                                    "client_credentials",
                                    "urn:ietf:params:oauth:grant-type:device_code"
                                ],
                                "applicationType": "web",
                                "clientName": {
                                    "values": {
                                        "": "Jans Role Based Client"
                                    },
                                    "value": "Jans Role Based Client",
                                    "languageTags": [
                                        ""
                                    ]
                                },
                                "logoUri": {},
                                "clientUri": {},
                                "policyUri": {},
                                "tosUri": {},
                                "subjectType": "pairwise",
                                "idTokenSignedResponseAlg": "RS256",
                                "userInfoSignedResponseAlg": "RS256",
                                "tokenEndpointAuthMethod": "client_secret_basic",
                                "postLogoutRedirectUris": [
                                    "http://localhost:4100",
                                    "https://jans.server2/admin"
                                ],
                                "scopes": [
                                    "inum=C4F7,ou=scopes,o=jans",
                                    "inum=C4F6,ou=scopes,o=jans",
                                    "inum=43F1,ou=scopes,o=jans",
                                    "inum=764C,ou=scopes,o=jans",
                                    "inum=F0C4,ou=scopes,o=jans"
                                ],
                                "trustedClient": false,
                                "persistClientAuthorizations": true,
                                "includeClaimsInIdToken": false,
                                "accessTokenLifetime": 2592000,
                                "customAttributes": [
                                    {
                                        "name": "displayName",
                                        "multiValued": false,
                                        "values": [
                                            "Jans Role Based Client"
                                        ],
                                        "value": "Jans Role Based Client",
                                        "displayValue": "Jans Role Based Client"
                                    }
                                ],
                                "customObjectClasses": [
                                    "top"
                                ],
                                "rptAsJwt": false,
                                "accessTokenAsJwt": true,
                                "accessTokenSigningAlg": "RS256",
                                "disabled": false,
                                "attributes": {
                                    "runIntrospectionScriptBeforeJwtCreation": true,
                                    "keepClientAuthorizationAfterExpiration": false,
                                    "allowSpontaneousScopes": false,
                                    "backchannelLogoutSessionRequired": false,
                                    "introspectionScripts": [
                                        "inum=A44E-4F3D,ou=scripts,o=jans"
                                    ],
                                    "parLifetime": 600,
                                    "requirePar": false,
                                    "jansDefaultPromptLogin": false
                                },
                                "tokenBindingSupported": false,
                                "authenticationMethod": "client_secret_basic",
                                "displayName": "Jans Role Based Client",
                                "baseDn": "inum=2000.7810d591-69d3-458c-9309-4268085fe71c,ou=clients,o=jans",
                                "inum": "2000.7810d591-69d3-458c-9309-4268085fe71c"
                            },
                            {
                                "dn": "inum=FF81-2D39,ou=clients,o=jans",
                                "clientSecret": "n7/ZG1jOL6RMR/USOmTAsg==",
                                "frontChannelLogoutSessionRequired": false,
                                "redirectUris": [
                                    "https://jans.server2/jans-auth-rp/home.htm",
                                    "https://client.example.com/cb",
                                    "https://client.example.com/cb1",
                                    "https://client.example.com/cb2"
                                ],
                                "claimRedirectUris": [
                                    "https://jans.server2/jans-auth/restv1/uma/gather_claims"
                                ],
                                "responseTypes": [
                                    "token",
                                    "code",
                                    "id_token"
                                ],
                                "grantTypes": [
                                    "authorization_code",
                                    "implicit",
                                    "refresh_token",
                                    "client_credentials"
                                ],
                                "applicationType": "web",
                                "clientName": {
                                    "values": {
                                        "": "Jans Test Client (don't remove)"
                                    },
                                    "value": "Jans Test Client (don't remove)",
                                    "languageTags": [
                                        ""
                                    ]
                                },
                                "logoUri": {},
                                "clientUri": {},
                                "policyUri": {},
                                "tosUri": {},
                                "subjectType": "public",
                                "idTokenSignedResponseAlg": "RS256",
                                "tokenEndpointAuthMethod": "client_secret_basic",
                                "scopes": [
                                    "inum=F0C4,ou=scopes,o=jans",
                                    "inum=10B2,ou=scopes,o=jans",
                                    "inum=764C,ou=scopes,o=jans",
                                    "inum=43F1,ou=scopes,o=jans",
                                    "inum=341A,ou=scopes,o=jans",
                                    "inum=6D99,ou=scopes,o=jans"
                                ],
                                "trustedClient": true,
                                "persistClientAuthorizations": false,
                                "includeClaimsInIdToken": false,
                                "customAttributes": [
                                    {
                                        "name": "displayName",
                                        "multiValued": false,
                                        "values": [
                                            "Jans Test Client (don't remove)"
                                        ],
                                        "value": "Jans Test Client (don't remove)",
                                        "displayValue": "Jans Test Client (don't remove)"
                                    }
                                ],
                                "customObjectClasses": [
                                    "top"
                                ],
                                "rptAsJwt": false,
                                "accessTokenAsJwt": false,
                                "disabled": false,
                                "attributes": {
                                    "runIntrospectionScriptBeforeJwtCreation": false,
                                    "keepClientAuthorizationAfterExpiration": false,
                                    "allowSpontaneousScopes": false,
                                    "backchannelLogoutSessionRequired": false,
                                    "parLifetime": 600,
                                    "requirePar": false,
                                    "jansDefaultPromptLogin": false
                                },
                                "tokenBindingSupported": false,
                                "authenticationMethod": "client_secret_basic",
                                "displayName": "Jans Test Client (don't remove)",
                                "baseDn": "inum=FF81-2D39,ou=clients,o=jans",
                                "inum": "FF81-2D39"
                            },
                            {
                                "dn": "inum=b3c1d295-42e5-425e-b021-7b2fd3206437,ou=clients,o=jans",
                                "deletable": false,
                                "clientSecret": "5LIyGKo7kTLfWxBi0wSVAbxpB98Q70/Fr2NWMHnpEOiWHLFAQXwqNQ==",
                                "frontChannelLogoutSessionRequired": false,
                                "redirectUris": [
                                    "https://abc,com"
                                ],
                                "responseTypes": [
                                    "code"
                                ],
                                "grantTypes": [
                                    "refresh_token",
                                    "authorization_code"
                                ],
                                "applicationType": "web",
                                "clientName": {
                                    "values": {
                                        "": "test1234"
                                    },
                                    "value": "test1234",
                                    "languageTags": [
                                        ""
                                    ]
                                },
                                "logoUri": {},
                                "clientUri": {},
                                "policyUri": {},
                                "tosUri": {},
                                "subjectType": "public",
                                "tokenEndpointAuthMethod": "client_secret_basic",
                                "scopes": [
                                    "inum=764C,ou=scopes,o=jans",
                                    "inum=43F1,ou=scopes,o=jans",
                                    "inum=C17A,ou=scopes,o=jans"
                                ],
                                "trustedClient": false,
                                "persistClientAuthorizations": false,
                                "includeClaimsInIdToken": false,
                                "customAttributes": [
                                    {
                                        "name": "displayName",
                                        "multiValued": false,
                                        "values": [
                                            "test1234"
                                        ],
                                        "value": "test1234",
                                        "displayValue": "test1234"
                                    }
                                ],
                                "customObjectClasses": [
                                    "top",
                                    "jansClntCustomAttributes"
                                ],
                                "rptAsJwt": false,
                                "accessTokenAsJwt": false,
                                "disabled": false,
                                "attributes": {
                                    "runIntrospectionScriptBeforeJwtCreation": false,
                                    "keepClientAuthorizationAfterExpiration": false,
                                    "allowSpontaneousScopes": false,
                                    "backchannelLogoutSessionRequired": false,
                                    "parLifetime": 600,
                                    "requirePar": false,
                                    "jansDefaultPromptLogin": false
                                },
                                "backchannelUserCodeParameter": false,
                                "description": "test1234",
                                "tokenBindingSupported": false,
                                "authenticationMethod": "client_secret_basic",
                                "displayName": "test1234",
                                "baseDn": "inum=b3c1d295-42e5-425e-b021-7b2fd3206437,ou=clients,o=jans",
                                "inum": "b3c1d295-42e5-425e-b021-7b2fd3206437"
                            },
                            {
                                "dn": "inum=1bb91a73-6899-440f-ac27-c04429671522,ou=clients,o=jans",
                                "deletable": false,
                                "clientSecret": "Xi1+z0Ey8UDbtxsRYL3HAeneTCIEndWVeWEzS4dB2Is0iyupSjXr1w==",
                                "frontChannelLogoutSessionRequired": false,
                                "redirectUris": [
                                    "https://abc,com"
                                ],
                                "responseTypes": [
                                    "code"
                                ],
                                "grantTypes": [
                                    "refresh_token",
                                    "authorization_code"
                                ],
                                "applicationType": "web",
                                "clientName": {
                                    "values": {
                                        "": "test12345"
                                    },
                                    "value": "test12345",
                                    "languageTags": [
                                        ""
                                    ]
                                },
                                "logoUri": {},
                                "clientUri": {},
                                "policyUri": {},
                                "tosUri": {},
                                "subjectType": "public",
                                "tokenEndpointAuthMethod": "client_secret_basic",
                                "scopes": [
                                    "inum=764C,ou=scopes,o=jans",
                                    "inum=43F1,ou=scopes,o=jans",
                                    "inum=C17A,ou=scopes,o=jans"
                                ],
                                "trustedClient": false,
                                "persistClientAuthorizations": false,
                                "includeClaimsInIdToken": false,
                                "customAttributes": [
                                    {
                                        "name": "displayName",
                                        "multiValued": false,
                                        "values": [
                                            "test12345"
                                        ],
                                        "value": "test12345",
                                        "displayValue": "test12345"
                                    }
                                ],
                                "customObjectClasses": [
                                    "top",
                                    "jansClntCustomAttributes"
                                ],
                                "rptAsJwt": false,
                                "accessTokenAsJwt": false,
                                "disabled": false,
                                "attributes": {
                                    "runIntrospectionScriptBeforeJwtCreation": false,
                                    "keepClientAuthorizationAfterExpiration": false,
                                    "allowSpontaneousScopes": false,
                                    "backchannelLogoutSessionRequired": false,
                                    "parLifetime": 600,
                                    "requirePar": false,
                                    "jansDefaultPromptLogin": false
                                },
                                "backchannelUserCodeParameter": false,
                                "description": "test12345",
                                "tokenBindingSupported": false,
                                "authenticationMethod": "client_secret_basic",
                                "displayName": "test12345",
                                "baseDn": "inum=1bb91a73-6899-440f-ac27-c04429671522,ou=clients,o=jans",
                                "inum": "1bb91a73-6899-440f-ac27-c04429671522"
                            }
                        ],
                        "umaType": false,
                        "baseDn": "inum=764C,ou=scopes,o=jans"
                    }
        "401":
          description: Unauthorized
        "404":
          description: Not Found
        "500":
          description: InternalServerError
      security:
      - oauth2:
        - https://jans.io/oauth/config/scopes.readonly
  /api/v1/jans-auth-server/session:
    get:
      tags:
      - Auth - Session Management
      summary: Returns current session
      description: Returns current session
      operationId: get-sessions
      responses:
        "200":
          description: Ok
          content:
            application/json:
              schema:
                type: array
                items:
                  $ref: '#/components/schemas/SessionId'
        "401":
          description: Unauthorized
        "500":
          description: InternalServerError
      security:
      - oauth2:
        - https://jans.io/oauth/jans-auth-server/session.readonly
        - revoke_session
  /api/v1/jans-auth-server/session/{userDn}:
    post:
      tags:
      - Auth - Session Management
      summary: Revoke all sessions by userDn
      description: Revoke all sessions by userDn
      operationId: revoke-user-session
      parameters:
      - name: userDn
        in: path
        description: User domain name
        required: true
        schema:
          type: string
      responses:
        "200":
          description: Ok
        "401":
          description: Unauthorized
        "404":
          description: Not Found
        "500":
          description: InternalServerError
      security:
      - oauth2:
        - https://jans.io/oauth/jans-auth-server/session.delete
        - revoke_session
  /api/v1/stat:
    get:
      tags:
      - Statistics - User
      summary: Provides server with basic statistic
      description: Provides server with basic statistic
      operationId: get-stat
      parameters:
      - name: Authorization
        in: header
        description: Authorization code
        schema:
          type: string
      - name: month
        in: query
        description: Month for which the stat report is to be fetched. The parameter
          is mandatory if start_month and end_month parameters are not present.
        schema:
          type: string
        example: 202012
      - name: start_month
        in: query
        description: Start-Month for which the stat report is to be fetched
        schema:
          type: string
      - name: end_month
        in: query
        description: End-Month for which the stat report is to be fetched
        schema:
          type: string
      - name: format
        in: query
        description: Report format
        schema:
          type: string
      responses:
        "200":
          description: Stats
          content:
            application/json:
              schema:
                type: array
                items:
                  $ref: '#/components/schemas/JsonNode'
        "401":
          description: Unauthorized
        "500":
          description: InternalServerError
      security:
      - oauth2:
        - https://jans.io/oauth/config/stats.readonly
        - jans_stat
  /api/v1/uma/resources:
    get:
      tags:
      - OAuth - UMA Resources
      summary: Gets list of UMA resources
      description: Gets list of UMA resources
      operationId: get-oauth-uma-resources
      parameters:
      - name: limit
        in: query
        description: Search size - max size of the results to return
        schema:
          type: integer
          format: int32
          default: 50
      - name: pattern
        in: query
        description: Search pattern
        schema:
          type: string
          default: ""
      - name: startIndex
        in: query
        description: The 1-based index of the first query result
        schema:
          type: integer
          format: int32
          default: 0
      - name: sortBy
        in: query
        description: Attribute whose value will be used to order the returned response
        schema:
          type: string
          default: inum
      - name: sortOrder
        in: query
        description: Order in which the sortBy param is applied. Allowed values are
          "ascending" and "descending"
        schema:
          type: string
          default: ascending
      - name: fieldValuePair
        in: query
        description: Field and value pair for seraching
        schema:
          type: string
          default: ""
        examples:
          Field value example:
            description: Field value example
            value: deletable=true
      responses:
        "200":
          description: Ok
          content:
            application/json:
              schema:
                $ref: '#/components/schemas/PagedResult'
              examples:
                Response json example:
                  description: Response json example
                  value: |
                    {
                        "start": 0,
                        "totalEntriesCount": 3,
                        "entriesCount": 3,
                        "entries": [
                            {
                                "dn": "jansId=55d70ecd-8572-43dd-895f-ecfaf09bf513,ou=resources,ou=uma,o=jans",
                                "id": "55d70ecd-8572-43dd-895f-ecfaf09bf513",
                                "name": "config-api-resource",
                                "iconUri": "https://config-api.com",
                                "scopes": [
                                    "inum=ab47c599-d188-44b6-a32a-91e6b173856a,ou=scopes,o=jans"
                                ],
                                "clients": [
                                    "inum=1800.e9131b86-f39f-421c-9dde-b7f90c21a2fe,ou=clients,o=jans"
                                ],
                                "description": "Uma resource config api",
                                "deletable": false
                            },
                            {
                                "dn": "jansId=4754f784-e80f-4a36-a014-173bd3e6fb6f,ou=resources,ou=uma,o=jans",
                                "id": "4754f784-e80f-4a36-a014-173bd3e6fb6f",
                                "name": "uma-resource-1",
                                "iconUri": "https://config-api.com",
                                "scopes": [
                                    "inum=ab47c599-d188-44b6-a32a-91e6b173856a,ou=scopes,o=jans"
                                ],
                                "clients": [
                                    "inum=1800.768b3d38-a6e8-4be4-93d1-72df33d34fd6,ou=clients,o=jans",
                                    "inum=1201.1d010784-b5bf-4813-8f49-cfea00f50498,ou=clients,o=jans"
                                ],
                                "description": "Uma resource one",
                                "deletable": false
                            },
                            {
                                "dn": "jansId=b0e7e1d7-ab67-45ec-be16-4466da70e63b,ou=resources,ou=uma,o=jans",
                                "id": "b0e7e1d7-ab67-45ec-be16-4466da70e63b",
                                "name": "uma-resource-2",
                                "iconUri": "https://config-api.com",
                                "scopes": [
                                    "inum=ab47c599-d188-44b6-a32a-91e6b173856a,ou=scopes,o=jans"
                                ],
                                "clients": [
                                    "inum=1800.768b3d38-a6e8-4be4-93d1-72df33d34fd6,ou=clients,o=jans",
                                    "inum=1201.1d010784-b5bf-4813-8f49-cfea00f50498,ou=clients,o=jans"
                                ],
                                "description": "Uma resource two",
                                "deletable": false
                            }
                        ]
                    }
        "401":
          description: Unauthorized
        "500":
          description: InternalServerError
      security:
      - oauth2:
        - https://jans.io/oauth/config/uma/resources.readonly
    put:
      tags:
      - OAuth - UMA Resources
      summary: Updates an UMA resource
      description: Updates an UMA resource
      operationId: put-oauth-uma-resources
      requestBody:
        description: UmaResource object
        content:
          application/json:
            schema:
              $ref: '#/components/schemas/UmaResource'
            examples:
              Request json example:
                description: Request json example
                value: |
                  {
                      "dn": "jansId=55d70ecd-8572-43dd-895f-ecfaf09bf513,ou=resources,ou=uma,o=jans",
                      "id": "55d70ecd-8572-43dd-895f-ecfaf09bf513",
                      "name": "config-api-resource",
                      "iconUri": "https://config-api.com",
                      "scopes": [
                          "inum=ab47c599-d188-44b6-a32a-91e6b173856a,ou=scopes,o=jans"
                      ],
                      "clients": [
                          "inum=1800.e9131b86-f39f-421c-9dde-b7f90c21a2fe,ou=clients,o=jans"
                      ],
                      "description": "Uma resource config api",
                      "deletable": false
                  }
      responses:
        "200":
          description: UmaResource
          content:
            application/json:
              schema:
                $ref: '#/components/schemas/UmaResource'
              examples:
                Response json example:
                  description: Response json example
                  value: |
                    {
                        "dn": "jansId=55d70ecd-8572-43dd-895f-ecfaf09bf513,ou=resources,ou=uma,o=jans",
                        "id": "55d70ecd-8572-43dd-895f-ecfaf09bf513",
                        "name": "config-api-resource",
                        "iconUri": "https://config-api.com",
                        "scopes": [
                            "inum=ab47c599-d188-44b6-a32a-91e6b173856a,ou=scopes,o=jans"
                        ],
                        "clients": [
                            "inum=1800.e9131b86-f39f-421c-9dde-b7f90c21a2fe,ou=clients,o=jans"
                        ],
                        "description": "Uma resource config api",
                        "deletable": false
                    }
        "401":
          description: Unauthorized
        "404":
          description: Not Found
        "500":
          description: InternalServerError
      security:
      - oauth2:
        - https://jans.io/oauth/config/uma/resources.write
    post:
      tags:
      - OAuth - UMA Resources
      summary: Creates an UMA resource
      description: Creates an UMA resource
      operationId: post-oauth-uma-resources
      requestBody:
        description: UmaResource object
        content:
          application/json:
            schema:
              $ref: '#/components/schemas/UmaResource'
            examples:
              Request json example:
                description: Request json example
                value: |2
                   {
                          "name": "config-api-resource",
                          "iconUri": "https://config-api.com",
                          "clients": [
                              "inum=1800.e9131b86-f39f-421c-9dde-b7f90c21a2fe,ou=clients,o=jans"
                          ],
                          "scopes":[
                              "inum=ab47c599-d188-44b6-a32a-91e6b173856a,ou=scopes,o=jans"
                          ],
                          "description": "Uma resource config api",
                          "deletable": false
                      }
      responses:
        "201":
          description: Created
          content:
            application/json:
              schema:
                $ref: '#/components/schemas/UmaResource'
              examples:
                Response json example:
                  description: Response json example
                  value: |
                    {
                        "dn": "jansId=55d70ecd-8572-43dd-895f-ecfaf09bf513,ou=resources,ou=uma,o=jans",
                        "id": "55d70ecd-8572-43dd-895f-ecfaf09bf513",
                        "name": "config-api-resource",
                        "iconUri": "https://config-api.com",
                        "scopes": [
                            "inum=ab47c599-d188-44b6-a32a-91e6b173856a,ou=scopes,o=jans"
                        ],
                        "clients": [
                            "inum=1800.e9131b86-f39f-421c-9dde-b7f90c21a2fe,ou=clients,o=jans"
                        ],
                        "description": "Uma resource config api",
                        "deletable": false
                    }
        "401":
          description: Unauthorized
        "500":
          description: InternalServerError
      security:
      - oauth2:
        - https://jans.io/oauth/config/uma/resources.write
  /api/v1/uma/resources/{id}:
    get:
      tags:
      - OAuth - UMA Resources
      summary: Gets an UMA resource by ID
      description: Gets an UMA resource by ID
      operationId: get-oauth-uma-resources-by-id
      parameters:
      - name: id
        in: path
        description: Resource description ID
        required: true
        schema:
          type: string
      responses:
        "200":
          description: Ok
          content:
            application/json:
              schema:
                $ref: '#/components/schemas/UmaResource'
              examples:
                Response json example:
                  description: Response json example
                  value: |
                    {
                        "dn": "jansId=55d70ecd-8572-43dd-895f-ecfaf09bf513,ou=resources,ou=uma,o=jans",
                        "id": "55d70ecd-8572-43dd-895f-ecfaf09bf513",
                        "name": "config-api-resource",
                        "iconUri": "https://config-api.com",
                        "scopes": [
                            "inum=ab47c599-d188-44b6-a32a-91e6b173856a,ou=scopes,o=jans"
                        ],
                        "clients": [
                            "inum=1800.e9131b86-f39f-421c-9dde-b7f90c21a2fe,ou=clients,o=jans"
                        ],
                        "description": "Uma resource config api",
                        "deletable": false
                    }
        "401":
          description: Unauthorized
        "404":
          description: Not Found
        "500":
          description: InternalServerError
      security:
      - oauth2:
        - https://jans.io/oauth/config/uma/resources.readonly
    delete:
      tags:
      - OAuth - UMA Resources
      summary: Deletes an UMA resource
      description: Deletes an UMA resource
      operationId: delete-oauth-uma-resources-by-id
      parameters:
      - name: id
        in: path
        description: Resource description ID
        required: true
        schema:
          type: string
      responses:
        "204":
          description: No Content
        "401":
          description: Unauthorized
        "404":
          description: Not Found
        "500":
          description: InternalServerError
      security:
      - oauth2:
        - https://jans.io/oauth/config/uma/resources.delete
    patch:
      tags:
      - OAuth - UMA Resources
      summary: Patch UMA resource
      description: Patch UMA resource
      operationId: patch-oauth-uma-resources-by-id
      parameters:
      - name: id
        in: path
        description: Resource description ID
        required: true
        schema:
          type: string
      requestBody:
        description: String representing patch-document.
        content:
          application/json-patch+json:
            schema:
              type: array
              items:
                $ref: '#/components/schemas/JsonPatch'
            examples:
              Request json example:
                description: Request json example
                value: example/uma/resources/uma-resources-patch
      responses:
        "200":
          description: Ok
          content:
            application/json:
              schema:
                $ref: '#/components/schemas/UmaResource'
              examples:
                Response json example:
                  description: Response json example
                  value: |
                    {
                        "dn": "jansId=55d70ecd-8572-43dd-895f-ecfaf09bf513,ou=resources,ou=uma,o=jans",
                        "id": "55d70ecd-8572-43dd-895f-ecfaf09bf513",
                        "name": "config-api-resource",
                        "iconUri": "https://config-api.com",
                        "scopes": [
                            "inum=ab47c599-d188-44b6-a32a-91e6b173856a,ou=scopes,o=jans"
                        ],
                        "clients": [
                            "inum=1800.e9131b86-f39f-421c-9dde-b7f90c21a2fe,ou=clients,o=jans"
                        ],
                        "description": "Uma resource config api",
                        "deletable": false
                    }
        "401":
          description: Unauthorized
        "404":
          description: Not Found
        "500":
          description: InternalServerError
      security:
      - oauth2:
        - https://jans.io/oauth/config/uma/resources.write
  /api/v1/uma/resources/clientId/{clientId}:
    get:
      tags:
      - OAuth - UMA Resources
      summary: Fetch uma resources by client id
      description: Fetch uma resources by client id
      operationId: get-oauth-uma-resources-by-clientid
      parameters:
      - name: clientId
        in: path
        description: Client ID
        required: true
        schema:
          type: string
      responses:
        "200":
          description: Ok
          content:
            application/json:
              schema:
                type: array
                items:
                  $ref: '#/components/schemas/UmaResource'
              examples:
                Response json example:
                  description: Response json example
                  value: |
                    [
                        {
                            "dn": "jansId=b0e7e1d7-ab67-45ec-be16-4466da70e63b,ou=resources,ou=uma,o=jans",
                            "id": "b0e7e1d7-ab67-45ec-be16-4466da70e63b",
                            "name": "uma-resource-2",
                            "iconUri": "https://config-api.com",
                            "scopes": [
                                "inum=ab47c599-d188-44b6-a32a-91e6b173856a,ou=scopes,o=jans"
                            ],
                            "clients": [
                                "inum=1800.768b3d38-a6e8-4be4-93d1-72df33d34fd6,ou=clients,o=jans",
                                "inum=1201.1d010784-b5bf-4813-8f49-cfea00f50498,ou=clients,o=jans"
                            ],
                            "description": "Uma resource two",
                            "deletable": false
                        },
                        {
                            "dn": "jansId=4754f784-e80f-4a36-a014-173bd3e6fb6f,ou=resources,ou=uma,o=jans",
                            "id": "4754f784-e80f-4a36-a014-173bd3e6fb6f",
                            "name": "uma-resource-1",
                            "iconUri": "https://config-api.com",
                            "scopes": [
                                "inum=ab47c599-d188-44b6-a32a-91e6b173856a,ou=scopes,o=jans"
                            ],
                            "clients": [
                                "inum=1800.768b3d38-a6e8-4be4-93d1-72df33d34fd6,ou=clients,o=jans",
                                "inum=1201.1d010784-b5bf-4813-8f49-cfea00f50498,ou=clients,o=jans"
                            ],
                            "description": "Uma resource one",
                            "deletable": false
                        }
                    ]
        "401":
          description: Unauthorized
        "500":
          description: InternalServerError
      security:
      - oauth2:
        - https://jans.io/oauth/config/uma/resources.readonly
components:
  schemas:
    HealthStatus:
      type: object
      properties:
        status:
          type: string
        checks:
          type: array
          items:
            $ref: '#/components/schemas/Status'
    Status:
      type: object
      properties:
        name:
          type: string
        status:
          type: string
        error:
          type: string
    FacterData:
      type: object
      properties:
        memoryfree:
          type: string
        swapfree:
          type: string
        hostname:
          type: string
        ipaddress:
          type: string
        uptime:
          type: string
        free_disk_space:
          type: string
        load_average:
          type: string
    StatsData:
      type: object
      properties:
        dbType:
          type: string
        lastUpdate:
          type: string
          format: date-time
        facterData:
          $ref: '#/components/schemas/FacterData'
    AuthenticationMethod:
      type: object
      properties:
        defaultAcr:
          type: string
    Deployment:
      type: object
      properties:
        dn:
          type: string
        id:
          type: string
        createdAt:
          type: string
          format: date-time
        taskActive:
          type: boolean
        finishedAt:
          type: string
          format: date-time
        assets:
          type: string
        details:
          $ref: '#/components/schemas/DeploymentDetails'
        baseDn:
          type: string
    DeploymentDetails:
      type: object
      properties:
        folders:
          type: array
          items:
            type: string
        libs:
          type: array
          items:
            type: string
        error:
          type: string
        autoconfigure:
          type: boolean
        flowsError:
          type: object
          additionalProperties:
            type: string
        projectMetadata:
          $ref: '#/components/schemas/ProjectMetadata'
    ProjectMetadata:
      type: object
      properties:
        projectName:
          type: string
        author:
          type: string
        type:
          type: string
        description:
          type: string
        version:
          type: string
        configs:
          type: object
          additionalProperties:
            type: object
            additionalProperties:
              type: object
        noDirectLaunch:
          type: array
          items:
            type: string
    PagedResult:
      type: object
      properties:
        start:
          type: integer
          format: int32
        totalEntriesCount:
          type: integer
          format: int32
        entriesCount:
          type: integer
          format: int32
        entries:
          type: array
          items:
            type: object
    AttributeValidation:
      type: object
      properties:
        minLength:
          type: integer
          format: int32
        maxLength:
          type: integer
          format: int32
        regexp:
          type: string
    JansAttribute:
      required:
      - dataType
      - description
      - displayName
      - editType
      - name
      - viewType
      type: object
      properties:
        dn:
          type: string
        inum:
          type: string
        sourceAttribute:
          type: string
        nameIdType:
          type: string
        name:
          maxLength: 30
          minLength: 1
          pattern: "^[a-zA-Z0-9_]+$"
          type: string
        displayName:
          maxLength: 60
          minLength: 0
          type: string
        description:
          maxLength: 4000
          minLength: 0
          type: string
        origin:
          type: string
        dataType:
          type: string
          enum:
          - string
          - numeric
          - boolean
          - binary
          - certificate
          - generalizedTime
          - json
        editType:
          type: array
          items:
            type: string
            enum:
            - admin
            - owner
            - manager
            - user
            - whitePages
        viewType:
          type: array
          items:
            type: string
            enum:
            - admin
            - owner
            - manager
            - user
            - whitePages
        usageType:
          type: array
          items:
            type: string
            enum:
            - openid
        claimName:
          type: string
        seeAlso:
          type: string
        status:
          type: string
          enum:
          - active
          - inactive
          - expired
          - register
        saml1Uri:
          type: string
        saml2Uri:
          type: string
        urn:
          type: string
        scimCustomAttr:
          type: boolean
        oxMultiValuedAttribute:
          type: boolean
        jansHideOnDiscovery:
          type: boolean
        custom:
          type: boolean
        requred:
          type: boolean
        attributeValidation:
          $ref: '#/components/schemas/AttributeValidation'
        tooltip:
          type: string
        selected:
          type: boolean
<<<<<<< HEAD
        userCanEdit:
=======
        adminCanEdit:
          type: boolean
        userCanView:
>>>>>>> ad3041d3
          type: boolean
        adminCanView:
          type: boolean
        userCanEdit:
          type: boolean
        userCanView:
          type: boolean
        userCanAccess:
          type: boolean
        adminCanAccess:
          type: boolean
        whitePagesCanView:
          type: boolean
        baseDn:
          type: string
    PatchRequest:
      type: object
      properties:
        op:
          type: string
        path:
          type: string
        value:
          type: string
    AppConfiguration:
      type: object
      properties:
        issuer:
          type: string
        baseEndpoint:
          type: string
        authorizationEndpoint:
          type: string
        authorizationChallengeEndpoint:
          type: string
        tokenEndpoint:
          type: string
        tokenRevocationEndpoint:
          type: string
        userInfoEndpoint:
          type: string
        clientInfoEndpoint:
          type: string
        checkSessionIFrame:
          type: string
        endSessionEndpoint:
          type: string
        jwksUri:
          type: string
        archivedJwksUri:
          type: string
        registrationEndpoint:
          type: string
        openIdDiscoveryEndpoint:
          type: string
        openIdConfigurationEndpoint:
          type: string
        idGenerationEndpoint:
          type: string
        introspectionEndpoint:
          type: string
        parEndpoint:
          type: string
        requirePar:
          type: boolean
        deviceAuthzEndpoint:
          type: string
        mtlsAuthorizationEndpoint:
          type: string
        mtlsAuthorizationChallengeEndpoint:
          type: string
        mtlsTokenEndpoint:
          type: string
        mtlsTokenRevocationEndpoint:
          type: string
        mtlsUserInfoEndpoint:
          type: string
        mtlsClientInfoEndpoint:
          type: string
        mtlsCheckSessionIFrame:
          type: string
        mtlsEndSessionEndpoint:
          type: string
        mtlsJwksUri:
          type: string
        mtlsRegistrationEndpoint:
          type: string
        mtlsIdGenerationEndpoint:
          type: string
        mtlsIntrospectionEndpoint:
          type: string
        mtlsParEndpoint:
          type: string
        mtlsDeviceAuthzEndpoint:
          type: string
        requireRequestObjectEncryption:
          type: boolean
        requirePkce:
          type: boolean
        allowAllValueForRevokeEndpoint:
          type: boolean
        allowRevokeForOtherClients:
          type: boolean
        sectorIdentifierCacheLifetimeInMinutes:
          type: integer
          format: int32
        archivedJwkLifetimeInSeconds:
          type: integer
          format: int32
        umaConfigurationEndpoint:
          type: string
        umaRptAsJwt:
          type: boolean
        umaRptLifetime:
          type: integer
          format: int32
        umaTicketLifetime:
          type: integer
          format: int32
        umaPctLifetime:
          type: integer
          format: int32
        umaResourceLifetime:
          type: integer
          format: int32
        umaAddScopesAutomatically:
          type: boolean
        umaValidateClaimToken:
          type: boolean
        umaGrantAccessIfNoPolicies:
          type: boolean
        umaRestrictResourceToAssociatedClient:
          type: boolean
        statTimerIntervalInSeconds:
          type: integer
          format: int32
        statAuthorizationScope:
          type: string
        allowSpontaneousScopes:
          type: boolean
        spontaneousScopeLifetime:
          type: integer
          format: int32
        openidSubAttribute:
          type: string
        publicSubjectIdentifierPerClientEnabled:
          type: boolean
        subjectIdentifiersPerClientSupported:
          type: array
          items:
            type: string
        responseTypesSupported:
          uniqueItems: true
          type: array
          items:
            uniqueItems: true
            type: array
            items:
              type: string
              enum:
              - code
              - token
              - id_token
        responseModesSupported:
          uniqueItems: true
          type: array
          items:
            type: string
            enum:
            - query
            - fragment
            - form_post
            - query.jwt
            - fragment.jwt
            - form_post.jwt
            - jwt
        grantTypesSupported:
          uniqueItems: true
          type: array
          items:
            type: string
            enum:
            - none
            - authorization_code
            - implicit
            - password
            - client_credentials
            - refresh_token
            - urn:ietf:params:oauth:grant-type:uma-ticket
            - urn:ietf:params:oauth:grant-type:token-exchange
            - urn:openid:params:grant-type:ciba
            - urn:ietf:params:oauth:grant-type:device_code
        subjectTypesSupported:
          type: array
          items:
            type: string
        defaultSubjectType:
          type: string
        authorizationSigningAlgValuesSupported:
          type: array
          items:
            type: string
        authorizationEncryptionAlgValuesSupported:
          type: array
          items:
            type: string
        authorizationEncryptionEncValuesSupported:
          type: array
          items:
            type: string
        userInfoSigningAlgValuesSupported:
          type: array
          items:
            type: string
        userInfoEncryptionAlgValuesSupported:
          type: array
          items:
            type: string
        userInfoEncryptionEncValuesSupported:
          type: array
          items:
            type: string
        introspectionSigningAlgValuesSupported:
          type: array
          items:
            type: string
        introspectionEncryptionAlgValuesSupported:
          type: array
          items:
            type: string
        introspectionEncryptionEncValuesSupported:
          type: array
          items:
            type: string
        idTokenSigningAlgValuesSupported:
          type: array
          items:
            type: string
        idTokenEncryptionAlgValuesSupported:
          type: array
          items:
            type: string
        idTokenEncryptionEncValuesSupported:
          type: array
          items:
            type: string
        accessTokenSigningAlgValuesSupported:
          type: array
          items:
            type: string
        forceSignedRequestObject:
          type: boolean
        requestObjectSigningAlgValuesSupported:
          type: array
          items:
            type: string
        requestObjectEncryptionAlgValuesSupported:
          type: array
          items:
            type: string
        requestObjectEncryptionEncValuesSupported:
          type: array
          items:
            type: string
        tokenEndpointAuthMethodsSupported:
          type: array
          items:
            type: string
        tokenEndpointAuthSigningAlgValuesSupported:
          type: array
          items:
            type: string
        dynamicRegistrationCustomAttributes:
          type: array
          items:
            type: string
        dynamicRegistrationDefaultCustomAttributes:
          $ref: '#/components/schemas/JsonNode'
        displayValuesSupported:
          type: array
          items:
            type: string
        claimTypesSupported:
          type: array
          items:
            type: string
        jwksAlgorithmsSupported:
          type: array
          items:
            type: string
        serviceDocumentation:
          type: string
        claimsLocalesSupported:
          type: array
          items:
            type: string
        idTokenTokenBindingCnfValuesSupported:
          type: array
          items:
            type: string
        uiLocalesSupported:
          type: array
          items:
            type: string
        claimsParameterSupported:
          type: boolean
        requestParameterSupported:
          type: boolean
        requestUriParameterSupported:
          type: boolean
        requestUriHashVerificationEnabled:
          type: boolean
        requireRequestUriRegistration:
          type: boolean
        requestUriBlockList:
          type: array
          items:
            type: string
        opPolicyUri:
          type: string
        opTosUri:
          type: string
        authorizationCodeLifetime:
          type: integer
          format: int32
        refreshTokenLifetime:
          type: integer
          format: int32
        idTokenLifetime:
          type: integer
          format: int32
        idTokenFilterClaimsBasedOnAccessToken:
          type: boolean
        accessTokenLifetime:
          type: integer
          format: int32
        cleanServiceInterval:
          type: integer
          format: int32
        cleanServiceBatchChunkSize:
          type: integer
          format: int32
        keyRegenerationEnabled:
          type: boolean
        keyRegenerationInterval:
          type: integer
          format: int32
        defaultSignatureAlgorithm:
          type: string
        jansOpenIdConnectVersion:
          type: string
        jansId:
          type: string
        dynamicRegistrationExpirationTime:
          type: integer
          format: int32
        dynamicRegistrationPersistClientAuthorizations:
          type: boolean
        trustedClientEnabled:
          type: boolean
        skipAuthorizationForOpenIdScopeAndPairwiseId:
          type: boolean
        dynamicRegistrationScopesParamEnabled:
          type: boolean
        dynamicRegistrationPasswordGrantTypeEnabled:
          type: boolean
        dynamicRegistrationAllowedPasswordGrantScopes:
          type: array
          items:
            type: string
        dynamicRegistrationCustomObjectClass:
          type: string
        personCustomObjectClassList:
          type: array
          items:
            type: string
        persistIdToken:
          type: boolean
        persistRefreshToken:
          type: boolean
        allowPostLogoutRedirectWithoutValidation:
          type: boolean
        invalidateSessionCookiesAfterAuthorizationFlow:
          type: boolean
        returnClientSecretOnRead:
          type: boolean
        rotateClientRegistrationAccessTokenOnUsage:
          type: boolean
        rejectJwtWithNoneAlg:
          type: boolean
        expirationNotificatorEnabled:
          type: boolean
        useNestedJwtDuringEncryption:
          type: boolean
        expirationNotificatorMapSizeLimit:
          type: integer
          format: int32
        expirationNotificatorIntervalInSeconds:
          type: integer
          format: int32
        redirectUrisRegexEnabled:
          type: boolean
        useHighestLevelScriptIfAcrScriptNotFound:
          type: boolean
        authenticationFiltersEnabled:
          type: boolean
        clientAuthenticationFiltersEnabled:
          type: boolean
        clientRegDefaultToCodeFlowWithRefresh:
          type: boolean
        grantTypesAndResponseTypesAutofixEnabled:
          type: boolean
        authenticationFilters:
          type: array
          items:
            $ref: '#/components/schemas/AuthenticationFilter'
        clientAuthenticationFilters:
          type: array
          items:
            $ref: '#/components/schemas/ClientAuthenticationFilter'
        corsConfigurationFilters:
          type: array
          items:
            $ref: '#/components/schemas/CorsConfigurationFilter'
        sessionIdUnusedLifetime:
          type: integer
          format: int32
        sessionIdUnauthenticatedUnusedLifetime:
          type: integer
          format: int32
        sessionIdPersistOnPromptNone:
          type: boolean
        sessionIdRequestParameterEnabled:
          type: boolean
        changeSessionIdOnAuthentication:
          type: boolean
        sessionIdPersistInCache:
          type: boolean
        includeSidInResponse:
          type: boolean
        disablePromptLogin:
          type: boolean
        disablePromptConsent:
          type: boolean
        sessionIdLifetime:
          type: integer
          format: int32
        serverSessionIdLifetime:
          type: integer
          format: int32
        activeSessionAuthorizationScope:
          type: string
        configurationUpdateInterval:
          type: integer
          format: int32
        logNotFoundEntityAsError:
          type: boolean
        enableClientGrantTypeUpdate:
          type: boolean
        dynamicGrantTypeDefault:
          uniqueItems: true
          type: array
          items:
            type: string
            enum:
            - none
            - authorization_code
            - implicit
            - password
            - client_credentials
            - refresh_token
            - urn:ietf:params:oauth:grant-type:uma-ticket
            - urn:ietf:params:oauth:grant-type:token-exchange
            - urn:openid:params:grant-type:ciba
            - urn:ietf:params:oauth:grant-type:device_code
        cssLocation:
          type: string
        jsLocation:
          type: string
        imgLocation:
          type: string
        metricReporterInterval:
          type: integer
          format: int32
        metricReporterKeepDataDays:
          type: integer
          format: int32
        pairwiseIdType:
          type: string
        pairwiseCalculationKey:
          type: string
        pairwiseCalculationSalt:
          type: string
        shareSubjectIdBetweenClientsWithSameSectorId:
          type: boolean
        webKeysStorage:
          type: string
          enum:
          - keystore
          - pkcs11
        dnName:
          type: string
        keyStoreFile:
          type: string
        keyStoreSecret:
          type: string
        keySelectionStrategy:
          type: string
          enum:
          - OLDER
          - NEWER
          - FIRST
        keyAlgsAllowedForGeneration:
          type: array
          items:
            type: string
        keySignWithSameKeyButDiffAlg:
          type: boolean
        staticKid:
          type: string
        staticDecryptionKid:
          type: string
        jansElevenTestModeToken:
          type: string
        jansElevenGenerateKeyEndpoint:
          type: string
        jansElevenSignEndpoint:
          type: string
        jansElevenVerifySignatureEndpoint:
          type: string
        jansElevenDeleteKeyEndpoint:
          type: string
        introspectionAccessTokenMustHaveUmaProtectionScope:
          type: boolean
        introspectionAccessTokenMustHaveIntrospectionScope:
          type: boolean
        introspectionSkipAuthorization:
          type: boolean
        introspectionRestrictBasicAuthnToOwnTokens:
          type: boolean
        endSessionWithAccessToken:
          type: boolean
        cookieDomain:
          type: string
        enabledOAuthAuditLogging:
          type: boolean
        jmsBrokerURISet:
          uniqueItems: true
          type: array
          items:
            type: string
        jmsUserName:
          type: string
        jmsPassword:
          type: string
        externalUriWhiteList:
          type: array
          items:
            type: string
        clientWhiteList:
          type: array
          items:
            type: string
        clientBlackList:
          type: array
          items:
            type: string
        legacyIdTokenClaims:
          type: boolean
        customHeadersWithAuthorizationResponse:
          type: boolean
        frontChannelLogoutSessionSupported:
          type: boolean
        loggingLevel:
          type: string
        loggingLayout:
          type: string
        updateUserLastLogonTime:
          type: boolean
        updateClientAccessTime:
          type: boolean
        logClientIdOnClientAuthentication:
          type: boolean
        logClientNameOnClientAuthentication:
          type: boolean
        disableJdkLogger:
          type: boolean
        authorizationRequestCustomAllowedParameters:
          uniqueItems: true
          type: array
          items:
            $ref: '#/components/schemas/AuthorizationRequestCustomParameter'
        openidScopeBackwardCompatibility:
          type: boolean
        disableU2fEndpoint:
          type: boolean
        rotateDeviceSecret:
          type: boolean
        returnDeviceSecretFromAuthzEndpoint:
          type: boolean
        dcrForbidExpirationTimeInRequest:
          type: boolean
        dcrSignatureValidationEnabled:
          type: boolean
        dcrSignatureValidationSharedSecret:
          type: string
        dcrSignatureValidationSoftwareStatementJwksURIClaim:
          type: string
        dcrSignatureValidationSoftwareStatementJwksClaim:
          type: string
        dcrSignatureValidationJwks:
          type: string
        dcrSignatureValidationJwksUri:
          type: string
        dcrAuthorizationWithClientCredentials:
          type: boolean
        dcrAuthorizationWithMTLS:
          type: boolean
        dcrAttestationEvidenceRequired:
          type: boolean
        trustedSsaIssuers:
          type: object
          additionalProperties:
            $ref: '#/components/schemas/TrustedIssuerConfig'
        useLocalCache:
          type: boolean
        fapiCompatibility:
          type: boolean
        forceIdTokenHintPrecense:
          type: boolean
        rejectEndSessionIfIdTokenExpired:
          type: boolean
        allowEndSessionWithUnmatchedSid:
          type: boolean
        forceOfflineAccessScopeToEnableRefreshToken:
          type: boolean
        errorReasonEnabled:
          type: boolean
        removeRefreshTokensForClientOnLogout:
          type: boolean
        skipRefreshTokenDuringRefreshing:
          type: boolean
        refreshTokenExtendLifetimeOnRotation:
          type: boolean
        allowBlankValuesInDiscoveryResponse:
          type: boolean
        checkUserPresenceOnRefreshToken:
          type: boolean
        consentGatheringScriptBackwardCompatibility:
          type: boolean
        introspectionScriptBackwardCompatibility:
          type: boolean
        introspectionResponseScopesBackwardCompatibility:
          type: boolean
        softwareStatementValidationType:
          type: string
        softwareStatementValidationClaimName:
          type: string
        authenticationProtectionConfiguration:
          $ref: '#/components/schemas/AuthenticationProtectionConfiguration'
        errorHandlingMethod:
          type: string
          enum:
          - internal
          - remote
        disableAuthnForMaxAgeZero:
          type: boolean
        keepAuthenticatorAttributesOnAcrChange:
          type: boolean
        deviceAuthzRequestExpiresIn:
          type: integer
          format: int32
        deviceAuthzTokenPollInterval:
          type: integer
          format: int32
        deviceAuthzResponseTypeToProcessAuthz:
          type: string
        deviceAuthzAcr:
          type: string
        backchannelClientId:
          type: string
        backchannelRedirectUri:
          type: string
        backchannelAuthenticationEndpoint:
          type: string
        backchannelDeviceRegistrationEndpoint:
          type: string
        backchannelTokenDeliveryModesSupported:
          type: array
          items:
            type: string
        backchannelAuthenticationRequestSigningAlgValuesSupported:
          type: array
          items:
            type: string
        backchannelUserCodeParameterSupported:
          type: boolean
        backchannelBindingMessagePattern:
          type: string
        backchannelAuthenticationResponseExpiresIn:
          type: integer
          format: int32
        backchannelAuthenticationResponseInterval:
          type: integer
          format: int32
        backchannelLoginHintClaims:
          type: array
          items:
            type: string
        cibaEndUserNotificationConfig:
          $ref: '#/components/schemas/CIBAEndUserNotificationConfig'
        backchannelRequestsProcessorJobIntervalSec:
          type: integer
          format: int32
        backchannelRequestsProcessorJobChunkSize:
          type: integer
          format: int32
        cibaGrantLifeExtraTimeSec:
          type: integer
          format: int32
        cibaMaxExpirationTimeAllowedSec:
          type: integer
          format: int32
        dpopSigningAlgValuesSupported:
          type: array
          items:
            type: string
        dpopTimeframe:
          type: integer
          format: int32
        dpopJtiCacheTime:
          type: integer
          format: int32
        dpopUseNonce:
          type: boolean
        dpopNonceCacheTime:
          type: integer
          format: int32
        dpopJktForceForAuthorizationCode:
          type: boolean
        allowIdTokenWithoutImplicitGrantType:
          type: boolean
        forceRopcInAuthorizationEndpoint:
          type: boolean
        discoveryCacheLifetimeInMinutes:
          type: integer
          format: int32
        discoveryAllowedKeys:
          type: array
          items:
            type: string
        discoveryDenyKeys:
          type: array
          items:
            type: string
        featureFlags:
          type: array
          items:
            type: string
            enum:
            - UNKNOWN
            - HEALTH_CHECK
            - USERINFO
            - CLIENTINFO
            - ID_GENERATION
            - REGISTRATION
            - INTROSPECTION
            - REVOKE_TOKEN
            - REVOKE_SESSION
            - ACTIVE_SESSION
            - END_SESSION
            - STATUS_SESSION
            - JANS_CONFIGURATION
            - CIBA
            - UMA
            - U2F
            - DEVICE_AUTHZ
            - METRIC
            - STAT
            - PAR
            - SSA
        httpLoggingEnabled:
          type: boolean
        httpLoggingExcludePaths:
          uniqueItems: true
          type: array
          items:
            type: string
        externalLoggerConfiguration:
          type: string
        agamaConfiguration:
          $ref: '#/components/schemas/EngineConfig'
        dcrSsaValidationConfigs:
          type: array
          items:
            $ref: '#/components/schemas/SsaValidationConfig'
        ssaConfiguration:
          $ref: '#/components/schemas/SsaConfiguration'
        blockWebviewAuthorizationEnabled:
          type: boolean
        authorizationChallengeDefaultAcr:
          type: string
        authorizationChallengeShouldGenerateSession:
          type: boolean
        dateFormatterPatterns:
          type: object
          additionalProperties:
            type: string
        httpLoggingResponseBodyContent:
          type: boolean
        skipAuthenticationFilterOptionsMethod:
          type: boolean
        allResponseTypesSupported:
          uniqueItems: true
          type: array
          items:
            type: string
            enum:
            - code
            - token
            - id_token
        fapi:
          type: boolean
    AuthenticationFilter:
      required:
      - baseDn
      - filter
      type: object
      properties:
        filter:
          type: string
        bind:
          type: boolean
        bindPasswordAttribute:
          type: string
          xml:
            name: bind-password-attribute
        baseDn:
          type: string
          xml:
            name: base-dn
    AuthenticationProtectionConfiguration:
      type: object
      properties:
        attemptExpiration:
          type: integer
          format: int32
        maximumAllowedAttemptsWithoutDelay:
          type: integer
          format: int32
        delayTime:
          type: integer
          format: int32
        bruteForceProtectionEnabled:
          type: boolean
    AuthorizationRequestCustomParameter:
      type: object
      properties:
        paramName:
          type: string
        returnInResponse:
          type: boolean
    CIBAEndUserNotificationConfig:
      type: object
      properties:
        apiKey:
          type: string
        authDomain:
          type: string
        databaseURL:
          type: string
        projectId:
          type: string
        storageBucket:
          type: string
        messagingSenderId:
          type: string
        appId:
          type: string
        notificationUrl:
          type: string
        notificationKey:
          type: string
        publicVapidKey:
          type: string
    ClientAuthenticationFilter:
      required:
      - baseDn
      - filter
      type: object
      properties:
        filter:
          type: string
        bind:
          type: boolean
        bindPasswordAttribute:
          type: string
          xml:
            name: bind-password-attribute
        baseDn:
          type: string
          xml:
            name: base-dn
    CorsConfigurationFilter:
      type: object
      properties:
        filterName:
          type: string
        corsEnabled:
          type: boolean
        corsAllowedOrigins:
          type: string
        corsAllowedMethods:
          type: string
        corsAllowedHeaders:
          type: string
        corsExposedHeaders:
          type: string
        corsSupportCredentials:
          type: boolean
        corsLoggingEnabled:
          type: boolean
        corsPreflightMaxAge:
          type: integer
          format: int32
        corsRequestDecorate:
          type: boolean
    EngineConfig:
      type: object
      properties:
        enabled:
          type: boolean
        rootDir:
          type: string
        templatesPath:
          type: string
        scriptsPath:
          type: string
        serializerType:
          type: string
          enum:
          - KRYO
          - FST
        maxItemsLoggedInCollections:
          type: integer
          format: int32
        disableTCHV:
          type: boolean
        pageMismatchErrorPage:
          type: string
        interruptionErrorPage:
          type: string
        crashErrorPage:
          type: string
        finishedFlowPage:
          type: string
        bridgeScriptPage:
          type: string
        defaultResponseHeaders:
          type: object
          additionalProperties:
            type: string
    JsonNode:
      type: object
    SsaConfiguration:
      type: object
      properties:
        ssaEndpoint:
          type: string
        ssaCustomAttributes:
          type: array
          items:
            type: string
        ssaSigningAlg:
          type: string
        ssaExpirationInDays:
          type: integer
          format: int32
    SsaValidationConfig:
      type: object
      properties:
        id:
          type: string
        type:
          type: string
          enum:
          - NONE
          - SSA
          - DCR
        displayName:
          type: string
        description:
          type: string
        scopes:
          type: array
          items:
            type: string
        allowedClaims:
          type: array
          items:
            type: string
        jwks:
          type: string
        jwksUri:
          type: string
        issuers:
          type: array
          items:
            type: string
        configurationEndpoint:
          type: string
        configurationEndpointClaim:
          type: string
        sharedSecret:
          type: string
    TrustedIssuerConfig:
      type: object
      properties:
        automaticallyGrantedScopes:
          type: array
          items:
            type: string
    PersistenceConfiguration:
      type: object
      properties:
        persistenceType:
          type: string
    JsonPatch:
      type: object
    CacheConfiguration:
      type: object
      properties:
        cacheProviderType:
          type: string
          enum:
          - IN_MEMORY
          - MEMCACHED
          - REDIS
          - NATIVE_PERSISTENCE
        memcachedConfiguration:
          $ref: '#/components/schemas/MemcachedConfiguration'
        inMemoryConfiguration:
          $ref: '#/components/schemas/InMemoryConfiguration'
        redisConfiguration:
          $ref: '#/components/schemas/RedisConfiguration'
        nativePersistenceConfiguration:
          $ref: '#/components/schemas/NativePersistenceConfiguration'
    InMemoryConfiguration:
      type: object
      properties:
        defaultPutExpiration:
          type: integer
          format: int32
    MemcachedConfiguration:
      type: object
      properties:
        servers:
          type: string
        maxOperationQueueLength:
          type: integer
          format: int32
        bufferSize:
          type: integer
          format: int32
        defaultPutExpiration:
          type: integer
          format: int32
        connectionFactoryType:
          type: string
          enum:
          - DEFAULT
          - BINARY
    NativePersistenceConfiguration:
      type: object
      properties:
        defaultPutExpiration:
          type: integer
          format: int32
        defaultCleanupBatchSize:
          type: integer
          format: int32
        deleteExpiredOnGetRequest:
          type: boolean
        disableAttemptUpdateBeforeInsert:
          type: boolean
    RedisConfiguration:
      type: object
      properties:
        redisProviderType:
          type: string
          enum:
          - STANDALONE
          - CLUSTER
          - SHARDED
          - SENTINEL
        servers:
          type: string
        defaultPutExpiration:
          type: integer
          format: int32
        sentinelMasterGroupName:
          type: string
        password:
          type: string
        useSSL:
          type: boolean
        sslTrustStoreFilePath:
          type: string
        sslTrustStorePassword:
          type: string
        sslKeyStoreFilePath:
          type: string
        sslKeyStorePassword:
          type: string
        maxIdleConnections:
          type: integer
          format: int32
        maxTotalConnections:
          type: integer
          format: int32
        connectionTimeout:
          type: integer
          format: int32
        soTimeout:
          type: integer
          format: int32
        maxRetryAttempts:
          type: integer
          format: int32
    ClientAuth:
      type: object
      properties:
        clientAuths:
          type: object
          additionalProperties:
            uniqueItems: true
            type: array
            items:
              $ref: '#/components/schemas/Scope'
    Scope:
      type: object
      properties:
        dn:
          type: string
        expirationDate:
          type: string
          format: date-time
        deletable:
          type: boolean
        inum:
          type: string
        displayName:
          type: string
        id:
          type: string
        iconUrl:
          type: string
        description:
          type: string
        scopeType:
          type: string
          enum:
          - openid
          - dynamic
          - uma
          - spontaneous
          - oauth
        claims:
          type: array
          items:
            type: string
        defaultScope:
          type: boolean
        groupClaims:
          type: boolean
        dynamicScopeScripts:
          type: array
          items:
            type: string
        umaAuthorizationPolicies:
          type: array
          items:
            type: string
        attributes:
          $ref: '#/components/schemas/ScopeAttributes'
        creatorId:
          type: string
        creatorType:
          type: string
          enum:
          - none
          - client
          - user
          - auto
        creationDate:
          type: string
          format: date-time
        creatorAttributes:
          type: object
          additionalProperties:
            type: string
        umaType:
          type: boolean
        baseDn:
          type: string
    ScopeAttributes:
      type: object
      properties:
        spontaneousClientScopes:
          type: array
          items:
            type: string
        showInConfigurationEndpoint:
          type: boolean
    Client:
      type: object
      properties:
        dn:
          type: string
        expirationDate:
          type: string
          format: date-time
        deletable:
          type: boolean
        clientSecret:
          type: string
        frontChannelLogoutUri:
          type: string
        frontChannelLogoutSessionRequired:
          type: boolean
        registrationAccessToken:
          type: string
        clientIdIssuedAt:
          type: string
          format: date-time
        clientSecretExpiresAt:
          type: string
          format: date-time
        redirectUris:
          type: array
          items:
            type: string
        claimRedirectUris:
          type: array
          items:
            type: string
        responseTypes:
          type: array
          items:
            type: string
            enum:
            - code
            - token
            - id_token
        grantTypes:
          type: array
          items:
            type: string
            enum:
            - none
            - authorization_code
            - implicit
            - password
            - client_credentials
            - refresh_token
            - urn:ietf:params:oauth:grant-type:uma-ticket
            - urn:ietf:params:oauth:grant-type:token-exchange
            - urn:openid:params:grant-type:ciba
            - urn:ietf:params:oauth:grant-type:device_code
        applicationType:
          type: string
          enum:
          - native
          - web
        contacts:
          type: array
          items:
            type: string
        idTokenTokenBindingCnf:
          type: string
        clientName:
          type: string
        logoUri:
          type: string
        clientUri:
          type: string
        policyUri:
          type: string
        tosUri:
          type: string
        clientNameLocalized:
          $ref: '#/components/schemas/LocalizedString'
        logoUriLocalized:
          $ref: '#/components/schemas/LocalizedString'
        clientUriLocalized:
          $ref: '#/components/schemas/LocalizedString'
        policyUriLocalized:
          $ref: '#/components/schemas/LocalizedString'
        tosUriLocalized:
          $ref: '#/components/schemas/LocalizedString'
        jwksUri:
          type: string
        jwks:
          type: string
        sectorIdentifierUri:
          type: string
        subjectType:
          type: string
          enum:
          - pairwise
          - public
        idTokenSignedResponseAlg:
          type: string
        idTokenEncryptedResponseAlg:
          type: string
        idTokenEncryptedResponseEnc:
          type: string
        userInfoSignedResponseAlg:
          type: string
        userInfoEncryptedResponseAlg:
          type: string
        userInfoEncryptedResponseEnc:
          type: string
        requestObjectSigningAlg:
          type: string
        requestObjectEncryptionAlg:
          type: string
        requestObjectEncryptionEnc:
          type: string
        tokenEndpointAuthMethod:
          type: string
        tokenEndpointAuthSigningAlg:
          type: string
        defaultMaxAge:
          type: integer
          format: int32
        defaultAcrValues:
          type: array
          items:
            type: string
        initiateLoginUri:
          type: string
        postLogoutRedirectUris:
          type: array
          items:
            type: string
        requestUris:
          type: array
          items:
            type: string
        scopes:
          type: array
          items:
            type: string
        claims:
          type: array
          items:
            type: string
        trustedClient:
          type: boolean
        lastAccessTime:
          type: string
          format: date-time
        lastLogonTime:
          type: string
          format: date-time
        persistClientAuthorizations:
          type: boolean
        includeClaimsInIdToken:
          type: boolean
        refreshTokenLifetime:
          type: integer
          format: int32
        accessTokenLifetime:
          type: integer
          format: int32
        customAttributes:
          type: array
          items:
            $ref: '#/components/schemas/CustomObjectAttribute'
        customObjectClasses:
          type: array
          items:
            type: string
        rptAsJwt:
          type: boolean
        accessTokenAsJwt:
          type: boolean
        accessTokenSigningAlg:
          type: string
        disabled:
          type: boolean
        authorizedOrigins:
          type: array
          items:
            type: string
        softwareId:
          type: string
        softwareVersion:
          type: string
        softwareStatement:
          type: string
        attributes:
          $ref: '#/components/schemas/ClientAttributes'
        backchannelTokenDeliveryMode:
          type: string
          enum:
          - poll
          - ping
          - push
        backchannelClientNotificationEndpoint:
          type: string
        backchannelAuthenticationRequestSigningAlg:
          type: string
          enum:
          - RS256
          - RS384
          - RS512
          - ES256
          - ES384
          - ES512
          - PS256
          - PS384
          - PS512
        backchannelUserCodeParameter:
          type: boolean
        description:
          type: string
        organization:
          type: string
        groups:
          type: array
          items:
            type: string
        ttl:
          type: integer
          format: int32
        displayName:
          type: string
        authenticationMethod:
          type: string
          enum:
          - client_secret_basic
          - client_secret_post
          - client_secret_jwt
          - private_key_jwt
          - access_token
          - tls_client_auth
          - self_signed_tls_client_auth
          - none
        baseDn:
          type: string
        inum:
          type: string
    ClientAttributes:
      type: object
      properties:
        tlsClientAuthSubjectDn:
          type: string
        runIntrospectionScriptBeforeJwtCreation:
          type: boolean
        keepClientAuthorizationAfterExpiration:
          type: boolean
        allowSpontaneousScopes:
          type: boolean
        spontaneousScopes:
          type: array
          items:
            type: string
        spontaneousScopeScriptDns:
          type: array
          items:
            type: string
        updateTokenScriptDns:
          type: array
          items:
            type: string
        backchannelLogoutUri:
          type: array
          items:
            type: string
        backchannelLogoutSessionRequired:
          type: boolean
        additionalAudience:
          type: array
          items:
            type: string
        postAuthnScripts:
          type: array
          items:
            type: string
        consentGatheringScripts:
          type: array
          items:
            type: string
        introspectionScripts:
          type: array
          items:
            type: string
        rptClaimsScripts:
          type: array
          items:
            type: string
        ropcScripts:
          type: array
          items:
            type: string
        parLifetime:
          type: integer
          format: int32
        requirePar:
          type: boolean
        dpopBoundAccessToken:
          type: boolean
        jansAuthSignedRespAlg:
          type: string
        jansAuthEncRespAlg:
          type: string
        jansAuthEncRespEnc:
          type: string
        jansSubAttr:
          type: string
        redirectUrisRegex:
          type: string
        jansAuthorizedAcr:
          type: array
          items:
            type: string
        jansDefaultPromptLogin:
          type: boolean
        idTokenLifetime:
          type: integer
          format: int32
        allowOfflineAccessWithoutConsent:
          type: boolean
        minimumAcrLevel:
          type: integer
          format: int32
        minimumAcrLevelAutoresolve:
          type: boolean
        additionalTokenEndpointAuthMethods:
          type: array
          items:
            type: string
        minimumAcrPriorityList:
          type: array
          items:
            type: string
        requestedLifetime:
          type: integer
          format: int32
        evidence:
          type: string
        introspectionSignedResponseAlg:
          type: string
        introspectionEncryptedResponseAlg:
          type: string
        introspectionEncryptedResponseEnc:
          type: string
    CustomObjectAttribute:
      type: object
      properties:
        name:
          type: string
        multiValued:
          type: boolean
        values:
          type: array
          items:
            type: object
        value:
          type: object
        displayValue:
          type: string
    LocalizedString:
      type: object
      properties:
        values:
          type: object
          additionalProperties:
            type: string
    AgamaConfiguration:
      type: object
      properties:
        mandatoryAttributes:
          type: array
          items:
            type: string
        optionalAttributes:
          type: array
          items:
            type: string
    ApiAppConfiguration:
      type: object
      properties:
        configOauthEnabled:
          type: boolean
        apiApprovedIssuer:
          type: array
          items:
            type: string
        apiProtectionType:
          type: string
        apiClientId:
          type: string
        apiClientPassword:
          type: string
        endpointInjectionEnabled:
          type: boolean
        authIssuerUrl:
          type: string
        authOpenidConfigurationUrl:
          type: string
        authOpenidIntrospectionUrl:
          type: string
        authOpenidTokenUrl:
          type: string
        authOpenidRevokeUrl:
          type: string
        smallryeHealthRootPath:
          type: string
        exclusiveAuthScopes:
          type: array
          items:
            type: string
        corsConfigurationFilters:
          type: array
          items:
            $ref: '#/components/schemas/CorsConfigurationFilter'
        loggingLevel:
          type: string
        loggingLayout:
          type: string
        externalLoggerConfiguration:
          type: string
        disableJdkLogger:
          type: boolean
        maxCount:
          type: integer
          format: int32
        userExclusionAttributes:
          type: array
          items:
            type: string
        userMandatoryAttributes:
          type: array
          items:
            type: string
        agamaConfiguration:
          $ref: '#/components/schemas/AgamaConfiguration'
        auditLogConf:
          $ref: '#/components/schemas/AuditLogConf'
        dataFormatConversionConf:
          $ref: '#/components/schemas/DataFormatConversionConf'
        plugins:
          type: array
          items:
            $ref: '#/components/schemas/PluginConf'
    AuditLogConf:
      type: object
      properties:
        enabled:
          type: boolean
        ignoreHttpMethod:
          type: array
          items:
            type: string
        headerAttributes:
          type: array
          items:
            type: string
    DataFormatConversionConf:
      type: object
      properties:
        enabled:
          type: boolean
        ignoreHttpMethod:
          type: array
          items:
            type: string
    PluginConf:
      type: object
      properties:
        name:
          type: string
        description:
          type: string
        className:
          type: string
    SmtpConfiguration:
      type: object
      properties:
        valid:
          type: boolean
        host:
          type: string
        port:
          type: integer
          format: int32
        connect_protection:
          type: string
          enum:
          - None
          - StartTls
          - SslTls
        trust_host:
          type: boolean
        from_name:
          type: string
        from_email_address:
          type: string
        requires_authentication:
          type: boolean
        smtp_authentication_account_username:
          type: string
        smtp_authentication_account_password:
          type: string
        key_store:
          type: string
        key_store_password:
          type: string
        key_store_alias:
          type: string
        signing_algorithm:
          type: string
    SmtpTest:
      type: object
      properties:
        sign:
          type: boolean
        subject:
          type: string
        message:
          type: string
    CustomScript:
      type: object
      properties:
        dn:
          type: string
        inum:
          type: string
        name:
          maxLength: 60
          minLength: 2
          pattern: "^[a-zA-Z0-9_\\-\\:\\/\\.]+$"
          type: string
        aliases:
          type: array
          items:
            type: string
        description:
          type: string
        script:
          type: string
        scriptType:
          type: string
          enum:
          - person_authentication
          - authorization_challenge
          - introspection
          - resource_owner_password_credentials
          - application_session
          - cache_refresh
          - client_registration
          - id_generator
          - uma_rpt_policy
          - uma_rpt_claims
          - uma_claims_gathering
          - consent_gathering
          - dynamic_scope
          - spontaneous_scope
          - end_session
          - post_authn
          - select_account
          - scim
          - ciba_end_user_notification
          - revoke_token
          - persistence_extension
          - idp
          - discovery
          - update_token
          - config_api_auth
          - modify_ssa_response
          - fido2_extension
        programmingLanguage:
          type: string
          enum:
          - python
          - java
        moduleProperties:
          type: array
          items:
            $ref: '#/components/schemas/SimpleCustomProperty'
        configurationProperties:
          type: array
          items:
            $ref: '#/components/schemas/SimpleExtendedCustomProperty'
        level:
          type: integer
          format: int32
        revision:
          type: integer
          format: int64
        enabled:
          type: boolean
        scriptError:
          $ref: '#/components/schemas/ScriptError'
        modified:
          type: boolean
        internal:
          type: boolean
        locationType:
          type: string
          enum:
          - ldap
          - db
          - file
        locationPath:
          type: string
        baseDn:
          type: string
    ScriptError:
      type: object
      properties:
        raisedAt:
          type: string
          format: date-time
        stackTrace:
          type: string
    SimpleCustomProperty:
      type: object
      properties:
        value1:
          type: string
        value2:
          type: string
        description:
          type: string
    SimpleExtendedCustomProperty:
      type: object
      properties:
        value1:
          type: string
        value2:
          type: string
        hide:
          type: boolean
        description:
          type: string
    JSONWebKey:
      type: object
      properties:
        name:
          type: string
        descr:
          type: string
        kid:
          type: string
        kty:
          type: string
          enum:
          - EC
          - RSA
          - OKP
          - oct
        use:
          type: string
          enum:
          - sig
          - enc
        alg:
          type: string
          enum:
          - RS256
          - RS384
          - RS512
          - ES256
          - ES256K
          - ES384
          - ES512
          - PS256
          - PS384
          - PS512
          - EdDSA
          - RSA1_5
          - RSA-OAEP
          - RSA-OAEP-256
          - ECDH-ES
          - ECDH-ES+A128KW
          - ECDH-ES+A192KW
          - ECDH-ES+A256KW
          - A128KW
          - A192KW
          - A256KW
          - A128GCMKW
          - A192GCMKW
          - A256GCMKW
          - PBES2-HS256+A128KW
          - PBES2-HS384+A192KW
          - PBES2-HS512+A256KW
          - dir
        exp:
          type: integer
          format: int64
        crv:
          type: string
          enum:
          - P-256
          - P-256K
          - P-384
          - P-521
          - Ed25519
          - Ed448
        x5c:
          type: array
          items:
            type: string
        "n":
          type: string
        e:
          type: string
        x:
          type: string
        "y":
          type: string
        key_ops_type:
          type: array
          items:
            type: string
            enum:
            - "KeyOps{value='connect'} CONNECT"
            - "KeyOps{value='ssa'} SSA"
            - "KeyOps{value='all'} ALL"
    WebKeysConfiguration:
      type: object
      properties:
        keys:
          type: array
          items:
            $ref: '#/components/schemas/JSONWebKey'
    GluuLdapConfiguration:
      type: object
      properties:
        configId:
          type: string
        bindDN:
          type: string
        bindPassword:
          type: string
        servers:
          type: array
          items:
            type: string
        maxConnections:
          type: integer
          format: int32
        useSSL:
          type: boolean
        baseDNs:
          type: array
          items:
            type: string
        primaryKey:
          type: string
        localPrimaryKey:
          type: string
        useAnonymousBind:
          type: boolean
        enabled:
          type: boolean
        version:
          type: integer
          format: int32
        level:
          type: integer
          format: int32
    Logging:
      type: object
      properties:
        loggingLevel:
          type: string
        loggingLayout:
          type: string
        httpLoggingEnabled:
          type: boolean
        disableJdkLogger:
          type: boolean
        enabledOAuthAuditLogging:
          type: boolean
        externalLoggerConfiguration:
          type: string
        httpLoggingExcludePaths:
          uniqueItems: true
          type: array
          items:
            type: string
    MessageConfiguration:
      type: object
      properties:
        messageProviderType:
          type: string
          enum:
          - "NULL"
          - REDIS
          - POSTGRES
        nullConfiguration:
          $ref: '#/components/schemas/NullMessageConfiguration'
        redisConfiguration:
          $ref: '#/components/schemas/RedisMessageConfiguration'
        postgresConfiguration:
          $ref: '#/components/schemas/PostgresMessageConfiguration'
    NullMessageConfiguration:
      type: object
    PostgresMessageConfiguration:
      type: object
      properties:
        dbSchemaName:
          type: string
          xml:
            name: db-schema-name
        connectionUri:
          type: string
          xml:
            name: connection-uri
        authUserName:
          type: string
          xml:
            name: auth-userName
        authUserPassword:
          type: string
          xml:
            name: auth-userPassword
        connectionPoolMaxTotal:
          type: integer
          format: int32
          xml:
            name: connection-pool-max-total
        connectionPoolMaxIdle:
          type: integer
          format: int32
          xml:
            name: connection-pool-max-idle
        connectionPoolMinIdle:
          type: integer
          format: int32
          xml:
            name: connection-pool-min-idle
        messageWaitMillis:
          type: integer
          format: int32
          xml:
            name: message-wait-millis
        messageSleepThreadTime:
          type: integer
          format: int32
          xml:
            name: message-sleep-thread-millis
    RedisMessageConfiguration:
      type: object
      properties:
        redisProviderType:
          type: string
          enum:
          - STANDALONE
          - CLUSTER
          - SHARDED
          - SENTINEL
        servers:
          type: string
        defaultPutExpiration:
          type: integer
          format: int32
        sentinelMasterGroupName:
          type: string
        password:
          type: string
        useSSL:
          type: boolean
        sslTrustStoreFilePath:
          type: string
        sslTrustStorePassword:
          type: string
        sslKeyStoreFilePath:
          type: string
        sslKeyStorePassword:
          type: string
        maxIdleConnections:
          type: integer
          format: int32
        maxTotalConnections:
          type: integer
          format: int32
        connectionTimeout:
          type: integer
          format: int32
        soTimeout:
          type: integer
          format: int32
        maxRetryAttempts:
          type: integer
          format: int32
    GluuOrganization:
      required:
      - description
      - displayName
      type: object
      properties:
        dn:
          type: string
        displayName:
          maxLength: 60
          minLength: 0
          type: string
        description:
          maxLength: 60
          minLength: 0
          type: string
        member:
          type: string
        countryName:
          type: string
        organization:
          type: string
        status:
          type: string
          enum:
          - active
          - inactive
          - expired
          - register
        managerGroup:
          type: string
        themeColor:
          type: string
        shortName:
          type: string
        customMessages:
          type: array
          items:
            type: string
        title:
          type: string
        jsLogoPath:
          type: string
        jsFaviconPath:
          type: string
        baseDn:
          type: string
    CustomScope:
      type: object
      properties:
        dn:
          type: string
        expirationDate:
          type: string
          format: date-time
        deletable:
          type: boolean
        inum:
          type: string
        displayName:
          type: string
        id:
          type: string
        iconUrl:
          type: string
        description:
          type: string
        scopeType:
          type: string
          enum:
          - openid
          - dynamic
          - uma
          - spontaneous
          - oauth
        claims:
          type: array
          items:
            type: string
        defaultScope:
          type: boolean
        groupClaims:
          type: boolean
        dynamicScopeScripts:
          type: array
          items:
            type: string
        umaAuthorizationPolicies:
          type: array
          items:
            type: string
        attributes:
          $ref: '#/components/schemas/ScopeAttributes'
        creatorId:
          type: string
        creatorType:
          type: string
          enum:
          - none
          - client
          - user
          - auto
        creationDate:
          type: string
          format: date-time
        creatorAttributes:
          type: object
          additionalProperties:
            type: string
        clients:
          type: array
          items:
            $ref: '#/components/schemas/Client'
        umaType:
          type: boolean
        baseDn:
          type: string
    SessionId:
      type: object
      properties:
        dn:
          type: string
        id:
          type: string
        outsideSid:
          type: string
        lastUsedAt:
          type: string
          format: date-time
        userDn:
          type: string
        authenticationTime:
          type: string
          format: date-time
        state:
          type: string
          enum:
          - unauthenticated
          - authenticated
        sessionState:
          type: string
        permissionGranted:
          type: boolean
        permissionGrantedMap:
          $ref: '#/components/schemas/SessionIdAccessMap'
        sessionAttributes:
          type: object
          additionalProperties:
            type: string
        deviceSecrets:
          type: array
          items:
            type: string
        expirationDate:
          type: string
          format: date-time
        deletable:
          type: boolean
        creationDate:
          type: string
          format: date-time
        user:
          $ref: '#/components/schemas/User'
        ttl:
          type: integer
          format: int32
        persisted:
          type: boolean
        opbrowserState:
          type: string
    SessionIdAccessMap:
      type: object
      properties:
        permissionGranted:
          type: object
          additionalProperties:
            type: boolean
          xml:
            name: map
    User:
      type: object
      properties:
        dn:
          type: string
        userId:
          type: string
        updatedAt:
          type: string
          format: date-time
        createdAt:
          type: string
          format: date-time
        oxAuthPersistentJwt:
          type: array
          items:
            type: string
        customAttributes:
          type: array
          items:
            $ref: '#/components/schemas/CustomObjectAttribute'
        customObjectClasses:
          type: array
          items:
            type: string
        status:
          type: string
        baseDn:
          type: string
    UmaResource:
      required:
      - name
      type: object
      properties:
        dn:
          type: string
        inum:
          type: string
        id:
          type: string
        name:
          type: string
        iconUri:
          type: string
        scopes:
          type: array
          items:
            type: string
        scopeExpression:
          type: string
        clients:
          type: array
          items:
            type: string
        resources:
          type: array
          items:
            type: string
        creator:
          type: string
        description:
          type: string
        type:
          type: string
        creationDate:
          type: string
          format: date-time
        expirationDate:
          type: string
          format: date-time
        deletable:
          type: boolean
        ttl:
          type: integer
          format: int32
  securitySchemes:
    oauth2:
      type: oauth2
      flows:
        clientCredentials:
          tokenUrl: "https://{op-hostname}/.../token"
          scopes:
            https://jans.io/oauth/jans-auth-server/config/properties.readonly: View
              Auth Server properties related information
            https://jans.io/oauth/jans-auth-server/config/properties.write: Manage
              Auth Server properties related information
            https://jans.io/oauth/config/attributes.readonly: View attribute related
              information
            https://jans.io/oauth/config/attributes.write: Manage attribute related
              information
            https://jans.io/oauth/config/attributes.delete: Delete attribute related
              information
            https://jans.io/oauth/config/acrs.readonly: View ACRS related information
            https://jans.io/oauth/config/acrs.write: Manage ACRS related information
            https://jans.io/oauth/config/database/ldap.readonly: View LDAP database
              related information
            https://jans.io/oauth/config/database/ldap.write: Manage LDAP database
              related information
            https://jans.io/oauth/config/database/ldap.delete: Delete LDAP database
              related information
            https://jans.io/oauth/config/scripts.readonly: View cache scripts information
            https://jans.io/oauth/config/scripts.write: Manage scripts related information
            https://jans.io/oauth/config/scripts.delete: Delete scripts related information
            https://jans.io/oauth/config/cache.readonly: View cache related information
            https://jans.io/oauth/config/cache.write: Manage cache related information
            https://jans.io/oauth/config/smtp.readonly: View SMTP related information
            https://jans.io/oauth/config/smtp.write: Manage SMTP related information
            https://jans.io/oauth/config/smtp.delete: Delete SMTP related information
            https://jans.io/oauth/config/logging.readonly: View logging related information
            https://jans.io/oauth/config/logging.write: Manage logging related information
            https://jans.io/oauth/config/jwks.readonly: View JWKS related information
            https://jans.io/oauth/config/jwks.write: Manage JWKS related information
            https://jans.io/oauth/config/jwks.delete: Delete JWKS related information
            https://jans.io/oauth/config/openid/clients.readonly: View clients related
              information
            https://jans.io/oauth/config/openid/clients.write: Manage clients related
              information
            https://jans.io/oauth/config/openid/clients.delete: Delete clients related
              information
            https://jans.io/oauth/config/scopes.readonly: View scope related information
            https://jans.io/oauth/config/scopes.write: Manage scope related information
            https://jans.io/oauth/config/scopes.delete: Delete scope related information
            https://jans.io/oauth/config/uma/resources.readonly: View UMA Resource
              related information
            https://jans.io/oauth/config/uma/resources.write: Manage UMA Resource
              related information
            https://jans.io/oauth/config/uma/resources.delete: Delete UMA Resource
              related information
            https://jans.io/oauth/config/stats.readonly: View server with basic statistic
            https://jans.io/oauth/config/organization.readonly: View organization
              configuration information
            https://jans.io/oauth/config/organization.write: Manage organization configuration
              information
            https://jans.io/oauth/config/agama.readonly: View Agama Flow related information
            https://jans.io/oauth/config/agama.write: Manage Agama Flow related information
            https://jans.io/oauth/config/agama.delete: Delete Agama Flow related information
            https://jans.io/oauth/jans-auth-server/session.readonly: View Session
              related information
            https://jans.io/oauth/jans-auth-server/session.delete: Delete Session
              information
            https://jans.io/oauth/config/read-all: Admin read scope
            https://jans.io/oauth/config/write-all: Admin write scope
            https://jans.io/oauth/config/delete-all: Admin delete scope
            https://jans.io/oauth/config/openid-read: View OpenID functionality
            https://jans.io/oauth/config/openid/openid-write: Manage OpenID functionality
            https://jans.io/oauth/config/openid/openid-delete: Delete OpenID functionality
            https://jans.io/oauth/config/uma-read: View UMA functionality
            https://jans.io/oauth/config/uma-write: Manage UMA functionality
            https://jans.io/oauth/config/uma-delete: Delete UMA functionality
            https://jans.io/oauth/config/plugin.readonly: View Plugin information
            https://jans.io/oauth/config/properties.readonly: View Config-API related
              configuration properties
            https://jans.io/oauth/config/properties.write: Manage Config-API related
              configuration properties
            https://jans.io/oauth/client/authorizations.readonly: View ClientAuthorizations
            https://jans.io/oauth/client/authorizations.delete: Revoke ClientAuthorizations<|MERGE_RESOLUTION|>--- conflicted
+++ resolved
@@ -7858,27 +7858,21 @@
           $ref: '#/components/schemas/AttributeValidation'
         tooltip:
           type: string
+        adminCanView:
+          type: boolean
+        adminCanEdit:
+          type: boolean
+        userCanView:
+          type: boolean
+        userCanEdit:
+          type: boolean
+        adminCanAccess:
+          type: boolean
+        userCanAccess:
+          type: boolean
+        whitePagesCanView:
+          type: boolean
         selected:
-          type: boolean
-<<<<<<< HEAD
-        userCanEdit:
-=======
-        adminCanEdit:
-          type: boolean
-        userCanView:
->>>>>>> ad3041d3
-          type: boolean
-        adminCanView:
-          type: boolean
-        userCanEdit:
-          type: boolean
-        userCanView:
-          type: boolean
-        userCanAccess:
-          type: boolean
-        adminCanAccess:
-          type: boolean
-        whitePagesCanView:
           type: boolean
         baseDn:
           type: string

openapi: 3.0.1
info:
  title: Jans Config API
  contact:
    name: Contact
    url: https://github.com/JanssenProject/jans/discussions
  license:
    name: License
    url: https://github.com/JanssenProject/jans/blob/main/LICENSE
servers:
- url: https://jans.local.io
  description: The Jans server
tags:
- name: Attribute
- name: Default Authentication Method
- name: Cache Configuration
- name: Cache Configuration – Memcached
- name: Cache Configuration – Redis
- name: Cache Configuration – in-Memory
- name: Cache Configuration – Native-Persistence
- name: Configuration – Properties
- name: Configuration – SMTP
- name: Configuration – Logging
- name: Configuration – JWK - JSON Web Key (JWK)
- name: Custom Scripts
- name: Database - LDAP configuration
- name: OAuth - OpenID Connect - Clients
- name: OAuth - UMA Resources
- name: OAuth - Scopes
- name: Agama - Configuration
- name: Agama
- name: Statistics - User
- name: Health - Check
- name: Server Stats
- name: Auth - Session Management
- name: Organization Configuration
- name: Auth Server Health - Check
- name: Plugins
- name: Configuration – Config API
- name: Client Authorization
paths:
  /api/v1/health:
    get:
      tags:
      - Health - Check
      summary: Returns application health status
      description: Returns application health status
      operationId: get-config-health
      responses:
        "200":
          description: Ok
          content:
            application/json:
              schema:
                type: array
                items:
                  $ref: '#/components/schemas/HealthStatus'
        "500":
          description: InternalServerError
  /api/v1/health/live:
    get:
      tags:
      - Health - Check
      summary: Returns application liveness status
      description: Returns application liveness status
      operationId: get-config-health-live
      responses:
        "200":
          description: Ok
          content:
            application/json:
              schema:
                $ref: '#/components/schemas/Status'
        "500":
          description: InternalServerError
  /api/v1/health/ready:
    get:
      tags:
      - Health - Check
      summary: Returns application readiness status
      description: Returns application readiness status
      operationId: get-config-health-ready
      responses:
        "200":
          description: Ok
          content:
            application/json:
              schema:
                $ref: '#/components/schemas/Status'
        "500":
          description: InternalServerError
  /api/v1/health/server-stat:
    get:
      tags:
      - Health - Check
      summary: Returns application server status
      description: Returns application server status
      operationId: get-server-stat
      responses:
        "200":
          description: Ok
          content:
            application/json:
              schema:
                $ref: '#/components/schemas/StatsData'
        "500":
          description: InternalServerError
  /api/v1/acrs:
    get:
      tags:
      - Default Authentication Method
      summary: Gets default authentication method.
      description: Gets default authentication method.
      operationId: get-acrs
      responses:
        "200":
          description: Ok
          content:
            application/json:
              schema:
                $ref: '#/components/schemas/AuthenticationMethod'
              examples:
                Response example:
                  description: Response example
                  value: |
                    {
                      "defaultAcr": "basic"
                    }
        "401":
          description: Unauthorized
        "500":
          description: InternalServerError
      security:
      - oauth2:
        - https://jans.io/oauth/config/acrs.readonly
        - https://jans.io/oauth/config/acrs.write
        - https://jans.io/oauth/config/read-all
    put:
      tags:
      - Default Authentication Method
      summary: Updates default authentication method.
      description: Updates default authentication method.
      operationId: put-acrs
      requestBody:
        description: String representing patch-document.
        content:
          application/json:
            schema:
              $ref: '#/components/schemas/AuthenticationMethod'
            examples:
              Request json example:
                description: Request json example
                value: |
                  {
                    "defaultAcr": "basic"
                  }
      responses:
        "200":
          description: Ok
          content:
            application/json:
              schema:
                $ref: '#/components/schemas/AuthenticationMethod'
        "400":
          description: Bad Request
        "401":
          description: Unauthorized
        "500":
          description: InternalServerError
      security:
      - oauth2:
        - https://jans.io/oauth/config/acrs.write
        - https://jans.io/oauth/config/write-all
  /api/v1/agama-deployment/{name}:
    get:
      tags:
      - Agama
      summary: Fetches deployed Agama project based on name.
      description: Fetches deployed Agama project based on name.
      operationId: get-agama-prj-by-name
      parameters:
      - name: name
        in: path
        description: Agama project name
        required: true
        schema:
          type: string
      responses:
        "200":
          description: Agama project
          content:
            application/json:
              schema:
                $ref: '#/components/schemas/Deployment'
              examples:
                Response json example:
                  description: Response json example
                  value: ""
        "204":
          description: No Content
        "401":
          description: Unauthorized
        "404":
          description: Not Found
        "500":
          description: InternalServerError
      security:
      - oauth2:
        - https://jans.io/oauth/config/agama.readonly
    post:
      tags:
      - Agama
      summary: Deploy an Agama project.
      description: Deploy an Agama project.
      operationId: post-agama-prj
      parameters:
      - name: name
        in: path
        description: Agama project name
        required: true
        schema:
          type: string
      - name: autoconfigure
        in: query
        schema:
          type: string
      requestBody:
        content:
          application/zip:
            schema:
              type: array
              items:
                type: string
                format: byte
      responses:
        "202":
          description: Agama project accepted
          content:
            application/zip:
              schema:
                type: string
              examples:
                Response json example:
                  description: Response json example
                  value: ""
        "400":
          description: Bad Request
        "401":
          description: Unauthorized
        "409":
          description: Conflict
        "500":
          description: InternalServerError
      security:
      - oauth2:
        - https://jans.io/oauth/config/agama.write
    delete:
      tags:
      - Agama
      summary: Delete a deployed Agama project.
      description: Delete a deployed Agama project.
      operationId: delete-agama-prj
      parameters:
      - name: name
        in: path
        description: Agama project name
        required: true
        schema:
          type: string
      responses:
        "204":
          description: No Content
        "401":
          description: Unauthorized
        "404":
          description: Not Found
        "409":
          description: Conflict
        "500":
          description: InternalServerError
      security:
      - oauth2:
        - https://jans.io/oauth/config/agama.delete
  /api/v1/agama-deployment/configs/{name}:
    get:
      tags:
      - Agama
      summary: Retrieve the list of configs based on name.
      description: Retrieve the list of configs based on name.
      operationId: get-agama-prj-configs
      parameters:
      - name: name
        in: path
        description: Agama project name
        required: true
        schema:
          type: string
      responses:
        "200":
          description: Agama projects configs
          content:
            application/json:
              schema:
                type: string
              examples:
                Response json example:
                  description: Response json example
                  value: ""
        "401":
          description: Unauthorized
        "500":
          description: InternalServerError
      security:
      - oauth2:
        - https://jans.io/oauth/config/agama.readonly
    put:
      tags:
      - Agama
      summary: Update an Agama project.
      description: Update an Agama project.
      operationId: put-agama-prj
      parameters:
      - name: name
        in: path
        description: Agama project name
        required: true
        schema:
          type: string
      requestBody:
        content:
          application/json:
            schema:
              type: object
              additionalProperties:
                type: object
                additionalProperties:
                  type: object
      responses:
        "202":
          description: Agama project accepted
          content:
            application/json:
              schema:
                type: string
              examples:
                Response json example:
                  description: Response json example
                  value: ""
        "400":
          description: Bad Request
        "401":
          description: Unauthorized
        "409":
          description: Conflict
        "500":
          description: InternalServerError
      security:
      - oauth2:
        - https://jans.io/oauth/config/agama.write
  /api/v1/agama-deployment:
    get:
      tags:
      - Agama
      summary: Retrieve the list of projects deployed currently.
      description: Retrieve the list of projects deployed currently.
      operationId: get-agama-prj
      parameters:
      - name: start
        in: query
        schema:
          type: integer
          format: int32
      - name: count
        in: query
        schema:
          type: integer
          format: int32
      responses:
        "200":
          description: Agama projects
          content:
            application/json:
              schema:
                $ref: '#/components/schemas/PagedResult'
              examples:
                Response json example:
                  description: Response json example
                  value: ""
        "401":
          description: Unauthorized
        "500":
          description: InternalServerError
      security:
      - oauth2:
        - https://jans.io/oauth/config/agama.readonly
  /api/v1/agama/syntax-check/{qname}:
    post:
      tags:
      - Agama - Configuration
      summary: Determine if the text passed is valid Agama code
      description: Determine if the text passed is valid Agama code
      operationId: agama-syntax-check
      parameters:
      - name: qname
        in: path
        description: Agama Flow name
        required: true
        schema:
          type: string
      requestBody:
        content:
          text/plain:
            schema:
              type: string
      responses:
        "200":
          description: Agama Syntax Check message
          content:
            application/json:
              schema:
                type: string
        "401":
          description: Unauthorized
        "500":
          description: InternalServerError
      security:
      - oauth2:
        - https://jans.io/oauth/config/agama.readonly
        - https://jans.io/oauth/config/agama.write
        - https://jans.io/oauth/config/read-all
  /api/v1/attributes:
    get:
      tags:
      - Attribute
      summary: Gets a list of Jans attributes.
      description: Gets a list of Jans attributes.
      operationId: get-attributes
      parameters:
      - name: limit
        in: query
        description: Search size - max size of the results to return
        schema:
          type: integer
          format: int32
          default: 50
      - name: pattern
        in: query
        description: Search pattern
        schema:
          type: string
          default: ""
      - name: status
        in: query
        description: Status of the attribute
        schema:
          type: string
          default: all
      - name: startIndex
        in: query
        description: The 1-based index of the first query result
        schema:
          type: integer
          format: int32
          default: 0
      - name: sortBy
        in: query
        description: Attribute whose value will be used to order the returned response
        schema:
          type: string
          default: inum
      - name: sortOrder
        in: query
        description: Order in which the sortBy param is applied. Allowed values are
          "ascending" and "descending"
        schema:
          type: string
          default: ascending
      - name: fieldValuePair
        in: query
        description: Field and value pair for seraching
        schema:
          type: string
          default: ""
        examples:
          Field value example:
            description: Field value example
            value: "adminCanEdit=true,dataType=string"
      responses:
        "200":
          description: Ok
          content:
            application/json:
              schema:
                $ref: '#/components/schemas/PagedResult'
              examples:
                Response example:
                  description: Response example
                  value: |
                    {
                        "start": 0,
                        "totalEntriesCount": 78,
                        "entriesCount": 2,
                        "entries": [
                            {
                                "dn": "inum=08E2,ou=attributes,o=jans",
                                "selected": false,
                                "inum": "08E2",
                                "name": "departmentNumber",
                                "displayName": "Department",
                                "description": "Organizational Department",
                                "origin": "jansCustomPerson",
                                "dataType": "string",
                                "editType": [
                                    "admin"
                                ],
                                "viewType": [
                                    "user",
                                    "admin"
                                ],
                                "claimName": "department_number",
                                "status": "inactive",
                                "saml1Uri": "urn:mace:dir:attribute-def:departmentNumber",
                                "saml2Uri": "urn:oid:2.16.840.1.113730.3.1.2",
                                "urn": "urn:mace:dir:attribute-def:departmentNumber",
                                "oxMultiValuedAttribute": false,
                                "custom": false,
                                "requred": false,
                                "whitePagesCanView": false,
                                "adminCanEdit": true,
                                "userCanView": true,
                                "userCanEdit": false,
                                "adminCanAccess": true,
                                "adminCanView": true,
                                "userCanAccess": true,
                                "baseDn": "inum=08E2,ou=attributes,o=jans"
                            },
                            {
                                "dn": "inum=0C18,ou=attributes,o=jans",
                                "selected": false,
                                "inum": "0C18",
                                "name": "telephoneNumber",
                                "displayName": "Home Telephone Number",
                                "description": "Home Telephone Number",
                                "origin": "jansCustomPerson",
                                "dataType": "string",
                                "editType": [
                                    "user",
                                    "admin"
                                ],
                                "viewType": [
                                    "user",
                                    "admin"
                                ],
                                "claimName": "phone_number",
                                "status": "inactive",
                                "saml1Uri": "urn:mace:dir:attribute-def:telephoneNumber",
                                "saml2Uri": "urn:oid:2.5.4.20",
                                "urn": "urn:mace:dir:attribute-def:phone_number",
                                "oxMultiValuedAttribute": false,
                                "custom": false,
                                "requred": false,
                                "whitePagesCanView": false,
                                "adminCanEdit": true,
                                "userCanView": true,
                                "userCanEdit": true,
                                "adminCanAccess": true,
                                "adminCanView": true,
                                "userCanAccess": true,
                                "baseDn": "inum=0C18,ou=attributes,o=jans"
                            }
                    }
        "401":
          description: Unauthorized
        "500":
          description: InternalServerError
      security:
      - oauth2:
        - https://jans.io/oauth/config/attributes.readonly
    put:
      tags:
      - Attribute
      summary: Updates an existing attribute
      description: Updates an existing attribute
      operationId: put-attributes
      requestBody:
        description: JansAttribute object
        content:
          application/json:
            schema:
              $ref: '#/components/schemas/JansAttribute'
            examples:
              Request example:
                description: Request example
                value: |
                  {
                      "adminCanAccess": true,
                      "adminCanEdit": true,
                      "adminCanView": true,
                      "custom": false,
                      "dataType": "string",
                      "description": "QAAdded Attribute",
                      "displayName": "QAAdded Attribute",
                      "editType": [
                          "admin",
                          "user"
                      ],
                      "name": "qaattribute",
                      "origin": "jansPerson",
                      "jansMultivaluedAttr": false,
                      "requred": false,
                      "status": "active",
                      "urn": "urn:mace:dir:attribute-def:qaattribute",
                      "userCanAccess": true,
                      "userCanEdit": true,
                      "userCanView": true,
                      "viewType": [
                          "admin",
                          "user"
                      ],
                      "whitePagesCanView": false
                  }
      responses:
        "200":
          description: Ok
          content:
            application/json:
              schema:
                $ref: '#/components/schemas/JansAttribute'
              examples:
                Response example:
                  description: Response example
                  value: |
                    {
                        "adminCanAccess": true,
                        "adminCanEdit": true,
                        "adminCanView": true,
                        "custom": false,
                        "dataType": "string",
                        "description": "QAAdded Attribute",
                        "displayName": "QAAdded Attribute",
                        "editType": [
                            "admin",
                            "user"
                        ],
                        "name": "qaattribute",
                        "origin": "jansPerson",
                        "jansMultivaluedAttr": false,
                        "requred": false,
                        "status": "active",
                        "urn": "urn:mace:dir:attribute-def:qaattribute",
                        "userCanAccess": true,
                        "userCanEdit": true,
                        "userCanView": true,
                        "viewType": [
                            "admin",
                            "user"
                        ],
                        "whitePagesCanView": false
                    }
        "401":
          description: Unauthorized
        "500":
          description: InternalServerError
      security:
      - oauth2:
        - https://jans.io/oauth/config/attributes.write
    post:
      tags:
      - Attribute
      summary: Adds a new attribute
      description: Adds a new attribute
      operationId: post-attributes
      requestBody:
        description: JansAttribute object
        content:
          application/json:
            schema:
              $ref: '#/components/schemas/JansAttribute'
            examples:
              Request example:
                description: Request example
                value: |
                  {
                      "adminCanAccess": true,
                      "adminCanEdit": true,
                      "adminCanView": true,
                      "custom": false,
                      "dataType": "string",
                      "description": "QAAdded Attribute",
                      "displayName": "QAAdded Attribute",
                      "editType": [
                          "admin",
                          "user"
                      ],
                      "name": "qaattribute",
                      "origin": "jansPerson",
                      "jansMultivaluedAttr": false,
                      "requred": false,
                      "status": "active",
                      "urn": "urn:mace:dir:attribute-def:qaattribute",
                      "userCanAccess": true,
                      "userCanEdit": true,
                      "userCanView": true,
                      "viewType": [
                          "admin",
                          "user"
                      ],
                      "whitePagesCanView": false
                  }
      responses:
        "201":
          description: Created
          content:
            application/json:
              schema:
                $ref: '#/components/schemas/JansAttribute'
              examples:
                Response example:
                  description: Response example
                  value: |
                    {
                        "adminCanAccess": true,
                        "adminCanEdit": true,
                        "adminCanView": true,
                        "custom": false,
                        "dataType": "string",
                        "description": "QAAdded Attribute",
                        "displayName": "QAAdded Attribute",
                        "editType": [
                            "admin",
                            "user"
                        ],
                        "name": "qaattribute",
                        "origin": "jansPerson",
                        "jansMultivaluedAttr": false,
                        "requred": false,
                        "status": "active",
                        "urn": "urn:mace:dir:attribute-def:qaattribute",
                        "userCanAccess": true,
                        "userCanEdit": true,
                        "userCanView": true,
                        "viewType": [
                            "admin",
                            "user"
                        ],
                        "whitePagesCanView": false
                    }
        "401":
          description: Unauthorized
        "500":
          description: InternalServerError
      security:
      - oauth2:
        - https://jans.io/oauth/config/attributes.write
  /api/v1/attributes/{inum}:
    get:
      tags:
      - Attribute
      summary: Gets an attribute based on inum
      description: Gets an attribute based on inum
      operationId: get-attributes-by-inum
      parameters:
      - name: inum
        in: path
        description: Attribute Id
        required: true
        schema:
          type: string
      responses:
        "200":
          description: Ok
          content:
            application/json:
              schema:
                $ref: '#/components/schemas/JansAttribute'
              examples:
                Response example:
                  description: Response example
                  value: |
                    {
                        "dn": "inum=08E2,ou=attributes,o=jans",
                        "selected": false,
                        "inum": "08E2",
                        "name": "departmentNumber",
                        "displayName": "Department",
                        "description": "Organizational Department",
                        "origin": "jansCustomPerson",
                        "dataType": "string",
                        "editType": [
                            "admin"
                        ],
                        "viewType": [
                            "user",
                            "admin"
                        ],
                        "claimName": "department_number",
                        "status": "inactive",
                        "saml1Uri": "urn:mace:dir:attribute-def:departmentNumber",
                        "saml2Uri": "urn:oid:2.16.840.1.113730.3.1.2",
                        "urn": "urn:mace:dir:attribute-def:departmentNumber",
                        "oxMultiValuedAttribute": false,
                        "custom": false,
                        "requred": false,
                        "whitePagesCanView": false,
                        "adminCanEdit": true,
                        "userCanView": true,
                        "userCanEdit": false,
                        "adminCanAccess": true,
                        "adminCanView": true,
                        "userCanAccess": true,
                        "baseDn": "inum=08E2,ou=attributes,o=jans"
                    }
        "401":
          description: Unauthorized
        "500":
          description: InternalServerError
      security:
      - oauth2:
        - https://jans.io/oauth/config/attributes.readonly
    delete:
      tags:
      - Attribute
      summary: Deletes an attribute based on inum
      description: Deletes an attribute based on inum
      operationId: delete-attributes-by-inum
      parameters:
      - name: inum
        in: path
        description: Attribute Id
        required: true
        schema:
          type: string
      responses:
        "204":
          description: No Content
        "401":
          description: Unauthorized
        "404":
          description: Not Found
        "500":
          description: InternalServerError
      security:
      - oauth2:
        - https://jans.io/oauth/config/attributes.delete
    patch:
      tags:
      - Attribute
      summary: Partially modify a JansAttribute
      description: Partially modify a JansAttribute
      operationId: patch-attributes-by-inum
      parameters:
      - name: inum
        in: path
        description: Attribute Id
        required: true
        schema:
          type: string
      requestBody:
        description: String representing patch-document.
        content:
          application/json-patch+json:
            schema:
              type: array
              items:
                $ref: '#/components/schemas/PatchRequest'
            examples:
              Patch request example:
                description: Patch request example
                value: |
                  [ {op:replace, path: displayName, value: "CustomAttribute" } ]
      responses:
        "200":
          description: Updated JansAttribute
          content:
            application/json:
              schema:
                $ref: '#/components/schemas/JansAttribute'
              examples:
                Response example:
                  description: Response example
                  value: |
                    {
                        "adminCanAccess": true,
                        "adminCanEdit": true,
                        "adminCanView": true,
                        "custom": false,
                        "dataType": "string",
                        "description": "QAAdded Attribute",
                        "displayName": "QAAdded Attribute",
                        "editType": [
                            "admin",
                            "user"
                        ],
                        "name": "qaattribute",
                        "origin": "jansPerson",
                        "jansMultivaluedAttr": false,
                        "requred": false,
                        "status": "active",
                        "urn": "urn:mace:dir:attribute-def:qaattribute",
                        "userCanAccess": true,
                        "userCanEdit": true,
                        "userCanView": true,
                        "viewType": [
                            "admin",
                            "user"
                        ],
                        "whitePagesCanView": false
                    }
        "401":
          description: Unauthorized
        "404":
          description: Not Found
        "500":
          description: InternalServerError
      security:
      - oauth2:
        - https://jans.io/oauth/config/attributes.write
  /api/v1/jans-auth-server/config:
    get:
      tags:
      - Configuration – Properties
      summary: Gets all Jans authorization server configuration properties.
      description: Gets all Jans authorization server configuration properties.
      operationId: get-properties
      responses:
        "200":
          description: Ok
          content:
            application/json:
              schema:
                $ref: '#/components/schemas/AppConfiguration'
        "401":
          description: Unauthorized
        "500":
          description: InternalServerError
      security:
      - oauth2:
        - https://jans.io/oauth/jans-auth-server/config/properties.readonly
    patch:
      tags:
      - Configuration – Properties
      summary: Partially modifies Jans authorization server Application configuration
        properties.
      description: Partially modifies Jans authorization server AppConfiguration properties.
      operationId: patch-properties
      requestBody:
        description: String representing patch-document.
        content:
          application/json-patch+json:
            schema:
              type: array
              items:
                $ref: '#/components/schemas/JsonPatch'
            examples:
              Request json example:
                description: Request json example
                value: |
                  [
                  {"op":"add","path":"/authenticationFilters","value":[{}]},
                  {"op":"replace","path":"/useNestedJwtDuringEncryption","value":"true"},
                  {"op":"add","path":"/loggingLevel","value":"TRACE"}
                  ]
      responses:
        "200":
          description: Ok
          content:
            application/json:
              schema:
                $ref: '#/components/schemas/AppConfiguration'
        "401":
          description: Unauthorized
        "500":
          description: InternalServerError
      security:
      - oauth2:
        - https://jans.io/oauth/jans-auth-server/config/properties.write
  /api/v1/jans-auth-server/config/feature-flags:
    get:
      tags:
      - Configuration – Properties
      summary: Returns feature flags type configured for Jans authorization server.
      description: Returns feature flags type configured for Jans authorization server.
      operationId: get-feature-flag-type
      responses:
        "200":
          description: Ok
          content:
            application/json:
              schema:
                type: array
                items:
                  type: string
        "401":
          description: Unauthorized
        "500":
          description: InternalServerError
      security:
      - oauth2:
        - https://jans.io/oauth/jans-auth-server/config/properties.readonly
  /api/v1/jans-auth-server/config/persistence:
    get:
      tags:
      - Configuration – Properties
      summary: Returns persistence type configured for Jans authorization server.
      description: Returns persistence type configured for Jans authorization server.
      operationId: get-properties-persistence
      responses:
        "200":
          description: Jans Authorization Server persistence type
          content:
            application/json:
              schema:
                $ref: '#/components/schemas/PersistenceConfiguration'
              examples:
                Response json example:
                  description: Response json example
                  value: |
                    {
                        "persistenceType": "ldap"
                    }
        "401":
          description: Unauthorized
        "500":
          description: InternalServerError
      security:
      - oauth2:
        - https://jans.io/oauth/jans-auth-server/config/properties.readonly
  /api/v1/config/cache:
    get:
      tags:
      - Cache Configuration
      summary: Returns cache configuration.
      description: Returns cache configuration.
      operationId: get-config-cache
      responses:
        "200":
          description: Cache configuration details
          content:
            application/json:
              schema:
                $ref: '#/components/schemas/CacheConfiguration'
              examples:
                Response json example:
                  description: Response json example
                  value: |
                    {
                        "cacheProviderType": "NATIVE_PERSISTENCE",
                        "memcachedConfiguration": {
                            "servers": "localhost:11211",
                            "maxOperationQueueLength": 100000,
                            "bufferSize": 32768,
                            "defaultPutExpiration": 60,
                            "connectionFactoryType": "DEFAULT"
                        },
                        "inMemoryConfiguration": {
                            "defaultPutExpiration": 60
                        },
                        "redisConfiguration": {
                            "redisProviderType": "STANDALONE",
                            "servers": "localhost:6379",
                            "defaultPutExpiration": 60,
                            "useSSL": false,
                            "maxIdleConnections": 10,
                            "maxTotalConnections": 500,
                            "connectionTimeout": 3000,
                            "soTimeout": 3000,
                            "maxRetryAttempts": 5
                        },
                        "nativePersistenceConfiguration": {
                            "defaultPutExpiration": 60,
                            "defaultCleanupBatchSize": 10000,
                            "deleteExpiredOnGetRequest": false,
                            "disableAttemptUpdateBeforeInsert": false
                        }
                    }
        "401":
          description: Unauthorized
        "500":
          description: InternalServerError
      security:
      - oauth2:
        - https://jans.io/oauth/config/cache.readonly
    patch:
      tags:
      - Cache Configuration
      summary: Patch cache configuration.
      description: Patch cache configuration
      operationId: patch-config-cache
      requestBody:
        description: String representing patch-document.
        content:
          application/json-patch+json:
            schema:
              type: array
              items:
                $ref: '#/components/schemas/JsonPatch'
            examples:
              Request json example:
                description: Request json example
                value: "[{ \"op\": \"replace\", \"path\": \"/memcachedConfiguration\"\
                  , \"value\": {\n        \"servers\": \"localhost:11211\",\n    \
                  \    \"maxOperationQueueLength\": 100000,\n        \"bufferSize\"\
                  : 32768,\n        \"defaultPutExpiration\":80,\n        \"connectionFactoryType\"\
                  : \"DEFAULT\"\n    }}] \n"
      responses:
        "200":
          description: Cache configuration details
          content:
            application/json:
              schema:
                $ref: '#/components/schemas/CacheConfiguration'
              examples:
                Response json example:
                  description: Response json example
                  value: |
                    {
                        "cacheProviderType": "NATIVE_PERSISTENCE",
                        "memcachedConfiguration": {
                            "servers": "localhost:11211",
                            "maxOperationQueueLength": 100000,
                            "bufferSize": 32768,
                            "defaultPutExpiration": 60,
                            "connectionFactoryType": "DEFAULT"
                        },
                        "inMemoryConfiguration": {
                            "defaultPutExpiration": 60
                        },
                        "redisConfiguration": {
                            "redisProviderType": "STANDALONE",
                            "servers": "localhost:6379",
                            "defaultPutExpiration": 60,
                            "useSSL": false,
                            "maxIdleConnections": 10,
                            "maxTotalConnections": 500,
                            "connectionTimeout": 3000,
                            "soTimeout": 3000,
                            "maxRetryAttempts": 5
                        },
                        "nativePersistenceConfiguration": {
                            "defaultPutExpiration": 60,
                            "defaultCleanupBatchSize": 10000,
                            "deleteExpiredOnGetRequest": false,
                            "disableAttemptUpdateBeforeInsert": false
                        }
                    }
        "401":
          description: Unauthorized
        "500":
          description: InternalServerError
      security:
      - oauth2:
        - https://jans.io/oauth/config/cache.write
  /api/v1/config/cache/in-memory:
    get:
      tags:
      - Cache Configuration – in-Memory
      summary: Returns in-Memory cache configuration.
      description: Returns in-Memory cache configuration.
      operationId: get-config-cache-in-memory
      responses:
        "200":
          description: In-Memory configuration details
          content:
            application/json:
              schema:
                $ref: '#/components/schemas/InMemoryConfiguration'
              examples:
                Response json example:
                  description: Response json example
                  value: |
                    {
                        "defaultPutExpiration": 60
                    }
        "401":
          description: Unauthorized
        "500":
          description: InternalServerError
      security:
      - oauth2:
        - https://jans.io/oauth/config/cache.readonly
    put:
      tags:
      - Cache Configuration – in-Memory
      summary: Updates in-Memory cache configuration.
      description: Updates in-Memory cache configuration
      operationId: put-config-cache-in-memory
      requestBody:
        description: inMemoryConfiguration object
        content:
          application/json:
            schema:
              $ref: '#/components/schemas/InMemoryConfiguration'
            examples:
              Request json example:
                description: Request json example
                value: |
                  {
                      "defaultPutExpiration": 60
                  }
      responses:
        "200":
          description: In-Memory cache configuration details
          content:
            application/json:
              schema:
                $ref: '#/components/schemas/InMemoryConfiguration'
              examples:
                Response json example:
                  description: Response json example
                  value: |
                    {
                        "defaultPutExpiration": 60
                    }
        "401":
          description: Unauthorized
        "500":
          description: InternalServerError
      security:
      - oauth2:
        - https://jans.io/oauth/config/cache.write
    patch:
      tags:
      - Cache Configuration – in-Memory
      summary: Patch In-Memory cache configuration.
      description: Patch In-Memory cache configuration
      operationId: patch-config-cache-in-memory
      requestBody:
        description: String representing patch-document.
        content:
          application/json-patch+json:
            schema:
              type: array
              items:
                $ref: '#/components/schemas/JsonPatch'
            examples:
              Request json example:
                description: Request json example
                value: "[{ \"op\": \"replace\", \"path\": \"/defaultPutExpiration\"\
                  , \"value\":80}] \n"
      responses:
        "200":
          description: In-Memory cache configuration details
          content:
            application/json:
              schema:
                $ref: '#/components/schemas/InMemoryConfiguration'
              examples:
                Response json example:
                  description: Response json example
                  value: |
                    {
                        "defaultPutExpiration": 60
                    }
        "401":
          description: Unauthorized
        "500":
          description: InternalServerError
      security:
      - oauth2:
        - https://jans.io/oauth/config/cache.write
  /api/v1/config/cache/memcached:
    get:
      tags:
      - Cache Configuration – Memcached
      summary: Returns memcached cache configuration.
      description: Returns memcached cache configuration.
      operationId: get-config-cache-memcached
      responses:
        "200":
          description: Memcached configuration details
          content:
            application/json:
              schema:
                $ref: '#/components/schemas/MemcachedConfiguration'
              examples:
                Response json example:
                  description: Response json example
                  value: |
                    {
                        "servers": "localhost:11211",
                        "maxOperationQueueLength": 100000,
                        "bufferSize": 32768,
                        "defaultPutExpiration": 80,
                        "connectionFactoryType": "DEFAULT"
                    }
        "401":
          description: Unauthorized
        "500":
          description: InternalServerError
      security:
      - oauth2:
        - https://jans.io/oauth/config/cache.readonly
    put:
      tags:
      - Cache Configuration – Memcached
      summary: Updates memcached cache configuration.
      description: Updates memcached cache configuration
      operationId: put-config-cache-memcached
      requestBody:
        description: Memcached Configuration object
        content:
          application/json:
            schema:
              $ref: '#/components/schemas/MemcachedConfiguration'
            examples:
              Request json example:
                description: Request json example
                value: |
                  {
                      "servers": "localhost:11211",
                      "maxOperationQueueLength": 100000,
                      "bufferSize": 32768,
                      "defaultPutExpiration": 80,
                      "connectionFactoryType": "DEFAULT"
                  }
      responses:
        "200":
          description: Native persistence cache configuration details
          content:
            application/json:
              schema:
                $ref: '#/components/schemas/MemcachedConfiguration'
              examples:
                Response json example:
                  description: Response json example
                  value: |
                    {
                        "servers": "localhost:11211",
                        "maxOperationQueueLength": 100000,
                        "bufferSize": 32768,
                        "defaultPutExpiration": 80,
                        "connectionFactoryType": "DEFAULT"
                    }
        "401":
          description: Unauthorized
        "404":
          description: Not Found
        "500":
          description: InternalServerError
      security:
      - oauth2:
        - https://jans.io/oauth/config/cache.write
    patch:
      tags:
      - Cache Configuration – Memcached
      summary: Patch memcached cache configuration.
      description: Patch memcached cache configuration
      operationId: patch-config-cache-memcached
      requestBody:
        description: String representing patch-document.
        content:
          application/json-patch+json:
            schema:
              type: array
              items:
                $ref: '#/components/schemas/JsonPatch'
            examples:
              Request json example:
                description: Request json example
                value: "[{ \"op\": \"replace\", \"path\": \"/maxOperationQueueLength\"\
                  , \"value\":10001}] \n"
      responses:
        "200":
          description: Memcached cache configuration details
          content:
            application/json:
              schema:
                $ref: '#/components/schemas/MemcachedConfiguration'
              examples:
                Response json example:
                  description: Response json example
                  value: |
                    {
                        "servers": "localhost:11211",
                        "maxOperationQueueLength": 100000,
                        "bufferSize": 32768,
                        "defaultPutExpiration": 80,
                        "connectionFactoryType": "DEFAULT"
                    }
        "401":
          description: Unauthorized
        "500":
          description: InternalServerError
      security:
      - oauth2:
        - https://jans.io/oauth/config/cache.write
  /api/v1/config/cache/native-persistence:
    get:
      tags:
      - Cache Configuration – Native-Persistence
      summary: Returns native persistence cache configuration.
      description: Returns native persistence cache configuration.
      operationId: get-config-cache-native-persistence
      responses:
        "200":
          description: Native persistence configuration details
          content:
            application/json:
              schema:
                $ref: '#/components/schemas/NativePersistenceConfiguration'
              examples:
                Response json example:
                  description: Response json example
                  value: |
                    {
                        "defaultPutExpiration": 60,
                        "defaultCleanupBatchSize": 10000,
                        "deleteExpiredOnGetRequest": false,
                        "disableAttemptUpdateBeforeInsert": false
                    }
        "401":
          description: Unauthorized
        "500":
          description: InternalServerError
      security:
      - oauth2:
        - https://jans.io/oauth/config/cache.readonly
    put:
      tags:
      - Cache Configuration – Native-Persistence
      summary: Updates native persistence cache configuration.
      description: Updates native persistence cache configuration
      operationId: put-config-cache-native-persistence
      requestBody:
        description: NativePersistenceConfiguration object
        content:
          application/json:
            schema:
              $ref: '#/components/schemas/NativePersistenceConfiguration'
            examples:
              Request json example:
                description: Request json example
                value: |
                  {
                      "defaultPutExpiration": 60,
                      "defaultCleanupBatchSize": 10000,
                      "deleteExpiredOnGetRequest": false,
                      "disableAttemptUpdateBeforeInsert": false
                  }
      responses:
        "200":
          description: Native persistence cache configuration details
          content:
            application/json:
              schema:
                $ref: '#/components/schemas/NativePersistenceConfiguration'
              examples:
                Response json example:
                  description: Response json example
                  value: |
                    {
                        "defaultPutExpiration": 60,
                        "defaultCleanupBatchSize": 10000,
                        "deleteExpiredOnGetRequest": false,
                        "disableAttemptUpdateBeforeInsert": false
                    }
        "401":
          description: Unauthorized
        "500":
          description: InternalServerError
      security:
      - oauth2:
        - https://jans.io/oauth/config/cache.write
    patch:
      tags:
      - Cache Configuration – Native-Persistence
      summary: Patch native persistence cache configuration.
      description: Patch native persistence cache configuration
      operationId: patch-config-cache-native-persistence
      requestBody:
        description: String representing patch-document.
        content:
          application/json-patch+json:
            schema:
              type: array
              items:
                $ref: '#/components/schemas/JsonPatch'
            examples:
              Request json example:
                description: Request json example
                value: "[{ \"op\": \"replace\", \"path\": \"/defaultCleanupBatchSize\"\
                  , \"value\":10001}] \n"
      responses:
        "200":
          description: Native persistence cache configuration details
          content:
            application/json:
              schema:
                $ref: '#/components/schemas/NativePersistenceConfiguration'
              examples:
                Response json example:
                  description: Response json example
                  value: |
                    {
                        "defaultPutExpiration": 60,
                        "defaultCleanupBatchSize": 10000,
                        "deleteExpiredOnGetRequest": false,
                        "disableAttemptUpdateBeforeInsert": false
                    }
        "401":
          description: Unauthorized
        "500":
          description: InternalServerError
      security:
      - oauth2:
        - https://jans.io/oauth/config/cache.write
  /api/v1/config/cache/redis:
    get:
      tags:
      - Cache Configuration – Redis
      summary: Returns Redis cache configuration.
      description: Returns Redis cache configuration
      operationId: get-config-cache-redis
      responses:
        "200":
          description: Redis cache configuration details
          content:
            application/json:
              schema:
                $ref: '#/components/schemas/RedisConfiguration'
              examples:
                Response json example:
                  description: Response json example
                  value: |
                    {
                        "redisProviderType": "STANDALONE",
                        "servers": "localhost:6379",
                        "defaultPutExpiration": 60,
                        "useSSL": false,
                        "maxIdleConnections": 10,
                        "maxTotalConnections": 500,
                        "connectionTimeout": 3000,
                        "soTimeout": 3000,
                        "maxRetryAttempts": 5
                    }
        "401":
          description: Unauthorized
        "500":
          description: InternalServerError
      security:
      - oauth2:
        - https://jans.io/oauth/config/cache.readonly
    put:
      tags:
      - Cache Configuration – Redis
      summary: Updates Redis cache configuration.
      description: Updates Redis cache configuration
      operationId: put-config-cache-redis
      requestBody:
        description: RedisConfiguration object
        content:
          application/json:
            schema:
              $ref: '#/components/schemas/RedisConfiguration'
            examples:
              Request json example:
                description: Request json example
                value: |
                  {
                      "redisProviderType": "STANDALONE",
                      "servers": "localhost:6379",
                      "defaultPutExpiration": 60,
                      "useSSL": false,
                      "maxIdleConnections": 10,
                      "maxTotalConnections": 500,
                      "connectionTimeout": 3000,
                      "soTimeout": 3000,
                      "maxRetryAttempts": 5
                  }
      responses:
        "200":
          description: Redis cache configuration details
          content:
            application/json:
              schema:
                $ref: '#/components/schemas/RedisConfiguration'
              examples:
                Response json example:
                  description: Response json example
                  value: |
                    {
                        "redisProviderType": "STANDALONE",
                        "servers": "localhost:6379",
                        "defaultPutExpiration": 60,
                        "useSSL": false,
                        "maxIdleConnections": 10,
                        "maxTotalConnections": 500,
                        "connectionTimeout": 3000,
                        "soTimeout": 3000,
                        "maxRetryAttempts": 5
                    }
        "401":
          description: Unauthorized
        "500":
          description: InternalServerError
      security:
      - oauth2:
        - https://jans.io/oauth/config/cache.write
    patch:
      tags:
      - Cache Configuration – Redis
      summary: Patch Redis cache configuration.
      description: Patch Redis cache configuration
      operationId: patch-config-cache-redis
      requestBody:
        description: String representing patch-document.
        content:
          application/json-patch+json:
            schema:
              type: array
              items:
                $ref: '#/components/schemas/JsonPatch'
            examples:
              Request json example:
                description: Request json example
                value: "[{ \"op\": \"replace\", \"path\": \"/defaultPutExpiration\"\
                  , \"value\":80}] \n"
      responses:
        "200":
          description: Redis cache configuration details
          content:
            application/json:
              schema:
                $ref: '#/components/schemas/RedisConfiguration'
              examples:
                Response json example:
                  description: Response json example
                  value: |
                    {
                        "redisProviderType": "STANDALONE",
                        "servers": "localhost:6379",
                        "defaultPutExpiration": 60,
                        "useSSL": false,
                        "maxIdleConnections": 10,
                        "maxTotalConnections": 500,
                        "connectionTimeout": 3000,
                        "soTimeout": 3000,
                        "maxRetryAttempts": 5
                    }
        "401":
          description: Unauthorized
        "500":
          description: InternalServerError
      security:
      - oauth2:
        - https://jans.io/oauth/config/cache.write
  /api/v1/clients/authorizations/{userId}/{clientId}/{username}:
    delete:
      tags:
      - Client Authorization
      summary: Revoke client authorization
      description: Revoke client authorizations
      operationId: delete-client-authorization
      parameters:
      - name: userId
        in: path
        description: User identifier
        required: true
        schema:
          type: string
      - name: clientId
        in: path
        description: Client identifier
        required: true
        schema:
          type: string
      - name: username
        in: path
        description: User name
        required: true
        schema:
          type: string
      responses:
        "204":
          description: No Content
        "401":
          description: Unauthorized
        "404":
          description: Not Found
        "500":
          description: InternalServerError
      security:
      - oauth2:
        - https://jans.io/oauth/client/authorizations.delete
  /api/v1/clients/authorizations/{userId}:
    get:
      tags:
      - Client Authorization
      summary: Gets list of client authorization
      description: Gets list of client authorizations
      operationId: get-client-authorization
      parameters:
      - name: userId
        in: path
        description: User identifier
        required: true
        schema:
          type: string
      responses:
        "200":
          description: Ok
          content:
            application/json:
              schema:
                $ref: '#/components/schemas/ClientAuth'
              examples:
                Response json example:
                  description: Response json example
                  value: |
                    {
                        "DeletableEntity{expirationDate=null, deletable=false} BaseEntry [dn=inum=3000.1e5c4db0-e01e-4e8c-9360-28cb6f0a8026,ou=clients,o=jans]": [
                            {
                                "dn": "inum=10B2,ou=scopes,o=jans",
                                "inum": "10B2",
                                "displayName": "view_username",
                                "id": "user_name",
                                "description": "View your local username in the Janssen Server.",
                                "scopeType": "openid",
                                "claims": [
                                    "inum=42E0,ou=attributes,o=jans"
                                ],
                                "defaultScope": false,
                                "attributes": {
                                    "showInConfigurationEndpoint": true
                                },
                                "creationDate": "2023-03-31T12:03:39",
                                "umaType": false,
                                "baseDn": "inum=10B2,ou=scopes,o=jans"
                            },
                            {
                                "dn": "inum=43F1,ou=scopes,o=jans",
                                "inum": "43F1",
                                "displayName": "view_profile",
                                "id": "profile",
                                "description": "View your basic profile info.",
                                "scopeType": "openid",
                                "claims": [
                                    "inum=2B29,ou=attributes,o=jans",
                                    "inum=0C85,ou=attributes,o=jans",
                                    "inum=B4B0,ou=attributes,o=jans",
                                    "inum=A0E8,ou=attributes,o=jans",
                                    "inum=5EC6,ou=attributes,o=jans",
                                    "inum=B52A,ou=attributes,o=jans",
                                    "inum=64A0,ou=attributes,o=jans",
                                    "inum=EC3A,ou=attributes,o=jans",
                                    "inum=3B47,ou=attributes,o=jans",
                                    "inum=3692,ou=attributes,o=jans",
                                    "inum=98FC,ou=attributes,o=jans",
                                    "inum=A901,ou=attributes,o=jans",
                                    "inum=36D9,ou=attributes,o=jans",
                                    "inum=BE64,ou=attributes,o=jans",
                                    "inum=6493,ou=attributes,o=jans",
                                    "inum=4CF1,ou=attributes,o=jans",
                                    "inum=29DA,ou=attributes,o=jans"
                                ],
                                "defaultScope": false,
                                "attributes": {
                                    "showInConfigurationEndpoint": true
                                },
                                "creationDate": "2023-03-31T12:03:39",
                                "umaType": false,
                                "baseDn": "inum=43F1,ou=scopes,o=jans"
                            },
                            {
                                "dn": "inum=F0C4,ou=scopes,o=jans",
                                "inum": "F0C4",
                                "displayName": "authenticate_openid_connect",
                                "id": "openid",
                                "description": "Authenticate using OpenID Connect.",
                                "scopeType": "openid",
                                "defaultScope": true,
                                "attributes": {
                                    "showInConfigurationEndpoint": true
                                },
                                "creationDate": "2023-03-31T12:03:39",
                                "umaType": false,
                                "baseDn": "inum=F0C4,ou=scopes,o=jans"
                            },
                            {
                                "dn": "inum=341A,ou=scopes,o=jans",
                                "inum": "341A",
                                "displayName": "view_client",
                                "id": "clientinfo",
                                "description": "View the client info.",
                                "scopeType": "openid",
                                "claims": [
                                    "inum=2B29,ou=attributes,o=jans",
                                    "inum=29DA,ou=attributes,o=jans"
                                ],
                                "defaultScope": false,
                                "attributes": {
                                    "showInConfigurationEndpoint": true
                                },
                                "creationDate": "2023-03-31T12:03:39",
                                "umaType": false,
                                "baseDn": "inum=341A,ou=scopes,o=jans"
                            }
                        ]
                    }
        "401":
          description: Unauthorized
        "500":
          description: InternalServerError
      security:
      - oauth2:
        - https://jans.io/oauth/client/authorizations.readonly
  /api/v1/openid/clients:
    get:
      tags:
      - OAuth - OpenID Connect - Clients
      summary: Gets list of OpenID Connect clients
      description: Gets list of OpenID Connect clients
      operationId: get-oauth-openid-clients
      parameters:
      - name: limit
        in: query
        description: Search size - max size of the results to return
        schema:
          type: integer
          format: int32
          default: 50
      - name: pattern
        in: query
        description: Search pattern
        schema:
          type: string
          default: ""
      - name: startIndex
        in: query
        description: The 1-based index of the first query result
        schema:
          type: integer
          format: int32
          default: 0
      - name: sortBy
        in: query
        description: Attribute whose value will be used to order the returned response
        schema:
          type: string
          default: inum
      - name: sortOrder
        in: query
        description: Order in which the sortBy param is applied. Allowed values are
          "ascending" and "descending"
        schema:
          type: string
          default: ascending
      - name: fieldValuePair
        in: query
        description: Field and value pair for seraching
        schema:
          type: string
          default: ""
        examples:
          Field value example:
            description: Field value example
            value: "applicationType=web,persistClientAuthorizations=true"
      responses:
        "200":
          description: Ok
          content:
            application/json:
              schema:
                $ref: '#/components/schemas/PagedResult'
              examples:
                Response json example:
                  description: Response json example
                  value: |
                    {
                        "start": 0,
                        "totalEntriesCount": 9,
                        "entriesCount": 9,
                        "entries": [
                            {
                                "dn": "inum=1800.768b3d38-a6e8-4be4-93d1-72df33d34fd6,ou=clients,o=jans",
                                "deletable": false,
                                "clientSecret": "vA2TTjAOTfQY",
                                "frontChannelLogoutSessionRequired": false,
                                "redirectUris": [
                                    "https://jans.server2/admin-ui",
                                    "http://localhost:4100"
                                ],
                                "responseTypes": [
                                    "code"
                                ],
                                "grantTypes": [
                                    "authorization_code",
                                    "refresh_token",
                                    "client_credentials"
                                ],
                                "applicationType": "web",
                                "clientName": "Jans Config Api Client",
                                "logoUri": "",
                                "clientUri": "",
                                "policyUri": "",
                                "tosUri": "",
                                "subjectType": "pairwise",
                                "idTokenSignedResponseAlg": "RS256",
                                "tokenEndpointAuthMethod": "client_secret_basic",
                                "scopes": [
                                    "inum=C4F7,ou=scopes,o=jans",
                                    "inum=1200.487800,ou=scopes,o=jans",
                                    "inum=1200.9CEE5C,ou=scopes,o=jans",
                                    "inum=1800.FFE5C0,ou=scopes,o=jans",
                                    "inum=1800.472951,ou=scopes,o=jans",
                                    "inum=1800.556F45,ou=scopes,o=jans",
                                    "inum=1800.77FB4F,ou=scopes,o=jans",
                                    "inum=1800.AA8DFE,ou=scopes,o=jans",
                                    "inum=1800.CD5B72,ou=scopes,o=jans",
                                    "inum=1800.CBCF52,ou=scopes,o=jans",
                                    "inum=1800.12284F,ou=scopes,o=jans",
                                    "inum=1800.141B26,ou=scopes,o=jans",
                                    "inum=1800.A018AC,ou=scopes,o=jans",
                                    "inum=1800.6E4456,ou=scopes,o=jans",
                                    "inum=1800.55499D,ou=scopes,o=jans",
                                    "inum=1800.E730AA,ou=scopes,o=jans",
                                    "inum=1800.097318,ou=scopes,o=jans",
                                    "inum=1800.04CF24,ou=scopes,o=jans",
                                    "inum=1800.F963F9,ou=scopes,o=jans",
                                    "inum=1800.31F580,ou=scopes,o=jans",
                                    "inum=1800.E512E3,ou=scopes,o=jans",
                                    "inum=1800.E65DC6,ou=scopes,o=jans",
                                    "inum=1800.3C1F46,ou=scopes,o=jans",
                                    "inum=1800.20D48C,ou=scopes,o=jans",
                                    "inum=1800.4601AA,ou=scopes,o=jans",
                                    "inum=1800.A9B842,ou=scopes,o=jans",
                                    "inum=1800.864485,ou=scopes,o=jans",
                                    "inum=1800.F0B654,ou=scopes,o=jans",
                                    "inum=1800.45F1D7,ou=scopes,o=jans",
                                    "inum=1800.B78FA5,ou=scopes,o=jans",
                                    "inum=1800.E3D7E0,ou=scopes,o=jans",
                                    "inum=1800.E212DC,ou=scopes,o=jans",
                                    "inum=1800.94F80F,ou=scopes,o=jans",
                                    "inum=1800.9F96F3,ou=scopes,o=jans",
                                    "inum=1800.CB50EC,ou=scopes,o=jans",
                                    "inum=1800.1CA946,ou=scopes,o=jans",
                                    "inum=1800.18231E,ou=scopes,o=jans",
                                    "inum=1800.C25D78,ou=scopes,o=jans",
                                    "inum=1800.12B340,ou=scopes,o=jans",
                                    "inum=1800.7A78C3,ou=scopes,o=jans",
                                    "inum=1800.ECB839,ou=scopes,o=jans",
                                    "inum=1800.62579C,ou=scopes,o=jans",
                                    "inum=1800.29B156,ou=scopes,o=jans",
                                    "inum=1800.9DC774,ou=scopes,o=jans",
                                    "inum=1800.71BA21,ou=scopes,o=jans",
                                    "inum=1800.FC35D2,ou=scopes,o=jans",
                                    "inum=1800.F8CA5F,ou=scopes,o=jans",
                                    "inum=1800.D92553,ou=scopes,o=jans",
                                    "inum=1800.08CB80,ou=scopes,o=jans",
                                    "inum=1800.DF434B,ou=scopes,o=jans",
                                    "inum=1800.127954,ou=scopes,o=jans",
                                    "inum=1800.E7CB8C,ou=scopes,o=jans"
                                ],
                                "trustedClient": false,
                                "persistClientAuthorizations": true,
                                "includeClaimsInIdToken": false,
                                "customAttributes": [
                                    {
                                        "name": "displayName",
                                        "multiValued": false,
                                        "values": [
                                            "Jans Config Api Client"
                                        ],
                                        "value": "Jans Config Api Client",
                                        "displayValue": "Jans Config Api Client"
                                    }
                                ],
                                "customObjectClasses": [
                                    "top"
                                ],
                                "rptAsJwt": false,
                                "accessTokenAsJwt": false,
                                "accessTokenSigningAlg": "RS256",
                                "disabled": false,
                                "attributes": {
                                    "runIntrospectionScriptBeforeJwtCreation": false,
                                    "keepClientAuthorizationAfterExpiration": false,
                                    "allowSpontaneousScopes": false,
                                    "backchannelLogoutSessionRequired": false,
                                    "parLifetime": 600,
                                    "requirePar": false,
                                    "jansDefaultPromptLogin": false
                                },
                                "tokenBindingSupported": false,
                                "authenticationMethod": "client_secret_basic",
                                "displayName": "Jans Config Api Client",
                                "baseDn": "inum=1800.768b3d38-a6e8-4be4-93d1-72df33d34fd6,ou=clients,o=jans",
                                "inum": "1800.768b3d38-a6e8-4be4-93d1-72df33d34fd6"
                            },
                            {
                                "dn": "inum=1802.db19d013-bb63-42c4-8ce9-79a4aa58aa7b,ou=clients,o=jans",
                                "deletable": false,
                                "clientSecret": "dpus42KsYjda",
                                "frontChannelLogoutSessionRequired": false,
                                "responseTypes": [
                                    "code"
                                ],
                                "grantTypes": [
                                    "authorization_code",
                                    "client_credentials",
                                    "refresh_token"
                                ],
                                "applicationType": "web",
                                "clientName": "Jans Config Api Client",
                                "logoUri": "",
                                "clientUri": "",
                                "policyUri": "",
                                "tosUri": "",
                                "subjectType": "pairwise",
                                "idTokenSignedResponseAlg": "RS256",
                                "tokenEndpointAuthMethod": "client_secret_basic",
                                "scopes": [
                                    "inum=1800.FFE5C0,ou=scopes,o=jans",
                                    "inum=1800.472951,ou=scopes,o=jans",
                                    "inum=1800.556F45,ou=scopes,o=jans",
                                    "inum=1800.77FB4F,ou=scopes,o=jans",
                                    "inum=1800.AA8DFE,ou=scopes,o=jans",
                                    "inum=1800.CD5B72,ou=scopes,o=jans",
                                    "inum=1800.CBCF52,ou=scopes,o=jans",
                                    "inum=1800.12284F,ou=scopes,o=jans",
                                    "inum=1800.141B26,ou=scopes,o=jans",
                                    "inum=1800.A018AC,ou=scopes,o=jans",
                                    "inum=1800.6E4456,ou=scopes,o=jans",
                                    "inum=1800.55499D,ou=scopes,o=jans",
                                    "inum=1800.E730AA,ou=scopes,o=jans",
                                    "inum=1800.097318,ou=scopes,o=jans",
                                    "inum=1800.04CF24,ou=scopes,o=jans",
                                    "inum=1800.F963F9,ou=scopes,o=jans",
                                    "inum=1800.31F580,ou=scopes,o=jans",
                                    "inum=1800.E512E3,ou=scopes,o=jans",
                                    "inum=1800.E65DC6,ou=scopes,o=jans",
                                    "inum=1800.3C1F46,ou=scopes,o=jans",
                                    "inum=1800.20D48C,ou=scopes,o=jans",
                                    "inum=1800.4601AA,ou=scopes,o=jans",
                                    "inum=1800.A9B842,ou=scopes,o=jans",
                                    "inum=1800.864485,ou=scopes,o=jans",
                                    "inum=1800.F0B654,ou=scopes,o=jans",
                                    "inum=1800.45F1D7,ou=scopes,o=jans",
                                    "inum=1800.B78FA5,ou=scopes,o=jans",
                                    "inum=1800.E3D7E0,ou=scopes,o=jans",
                                    "inum=1800.E212DC,ou=scopes,o=jans",
                                    "inum=1800.94F80F,ou=scopes,o=jans",
                                    "inum=1800.9F96F3,ou=scopes,o=jans",
                                    "inum=1800.CB50EC,ou=scopes,o=jans",
                                    "inum=1800.1CA946,ou=scopes,o=jans",
                                    "inum=1800.18231E,ou=scopes,o=jans",
                                    "inum=1800.C25D78,ou=scopes,o=jans",
                                    "inum=1800.12B340,ou=scopes,o=jans",
                                    "inum=1800.7A78C3,ou=scopes,o=jans",
                                    "inum=1800.ECB839,ou=scopes,o=jans",
                                    "inum=1800.62579C,ou=scopes,o=jans",
                                    "inum=1800.29B156,ou=scopes,o=jans",
                                    "inum=1800.9DC774,ou=scopes,o=jans",
                                    "inum=1800.71BA21,ou=scopes,o=jans",
                                    "inum=1800.FC35D2,ou=scopes,o=jans",
                                    "inum=1800.F8CA5F,ou=scopes,o=jans",
                                    "inum=1800.D92553,ou=scopes,o=jans",
                                    "inum=1800.08CB80,ou=scopes,o=jans",
                                    "inum=1800.DF434B,ou=scopes,o=jans",
                                    "inum=1800.127954,ou=scopes,o=jans",
                                    "inum=1800.E7CB8C,ou=scopes,o=jans",
                                    "inum=C4F7,ou=scopes,o=jans"
                                ],
                                "trustedClient": false,
                                "persistClientAuthorizations": true,
                                "includeClaimsInIdToken": false,
                                "customAttributes": [
                                    {
                                        "name": "displayName",
                                        "multiValued": false,
                                        "values": [
                                            "Jans Config Api Client"
                                        ],
                                        "value": "Jans Config Api Client",
                                        "displayValue": "Jans Config Api Client"
                                    }
                                ],
                                "customObjectClasses": [
                                    "top"
                                ],
                                "rptAsJwt": false,
                                "accessTokenAsJwt": false,
                                "accessTokenSigningAlg": "RS256",
                                "disabled": false,
                                "attributes": {
                                    "runIntrospectionScriptBeforeJwtCreation": false,
                                    "keepClientAuthorizationAfterExpiration": false,
                                    "allowSpontaneousScopes": false,
                                    "backchannelLogoutSessionRequired": false,
                                    "parLifetime": 600,
                                    "requirePar": false,
                                    "jansDefaultPromptLogin": false
                                },
                                "tokenBindingSupported": false,
                                "authenticationMethod": "client_secret_basic",
                                "displayName": "Jans Config Api Client",
                                "baseDn": "inum=1802.db19d013-bb63-42c4-8ce9-79a4aa58aa7b,ou=clients,o=jans",
                                "inum": "1802.db19d013-bb63-42c4-8ce9-79a4aa58aa7b"
                            },
                            {
                                "dn": "inum=1201.1d010784-b5bf-4813-8f49-cfea00f50498,ou=clients,o=jans",
                                "clientSecret": "3r2aX1TUEEyX",
                                "frontChannelLogoutSessionRequired": false,
                                "redirectUris": [
                                    "https://jans.server2/.well-known/scim-configuration"
                                ],
                                "grantTypes": [
                                    "client_credentials"
                                ],
                                "applicationType": "native",
                                "clientName": "SCIM client",
                                "logoUri": "",
                                "clientUri": "",
                                "policyUri": "",
                                "tosUri": "",
                                "subjectType": "pairwise",
                                "tokenEndpointAuthMethod": "client_secret_basic",
                                "scopes": [
                                    "inum=1200.487800,ou=scopes,o=jans",
                                    "inum=1200.9CEE5C,ou=scopes,o=jans",
                                    "inum=1200.B6AE14,ou=scopes,o=jans",
                                    "inum=1200.2F4765,ou=scopes,o=jans",
                                    "inum=1200.5BFEE9,ou=scopes,o=jans",
                                    "inum=1200.E05ED3,ou=scopes,o=jans",
                                    "inum=1200.37F617,ou=scopes,o=jans",
                                    "inum=1200.585BE3,ou=scopes,o=jans",
                                    "inum=1200.CFB1B5,ou=scopes,o=jans",
                                    "inum=1200.B29D76,ou=scopes,o=jans"
                                ],
                                "trustedClient": false,
                                "persistClientAuthorizations": false,
                                "includeClaimsInIdToken": false,
                                "customAttributes": [
                                    {
                                        "name": "displayName",
                                        "multiValued": false,
                                        "values": [
                                            "SCIM client"
                                        ],
                                        "value": "SCIM client",
                                        "displayValue": "SCIM client"
                                    }
                                ],
                                "customObjectClasses": [
                                    "top"
                                ],
                                "rptAsJwt": false,
                                "accessTokenAsJwt": false,
                                "accessTokenSigningAlg": "RS256",
                                "disabled": false,
                                "attributes": {
                                    "runIntrospectionScriptBeforeJwtCreation": false,
                                    "keepClientAuthorizationAfterExpiration": false,
                                    "allowSpontaneousScopes": false,
                                    "backchannelLogoutSessionRequired": false,
                                    "parLifetime": 600,
                                    "requirePar": false,
                                    "jansDefaultPromptLogin": false
                                },
                                "tokenBindingSupported": false,
                                "authenticationMethod": "client_secret_basic",
                                "displayName": "SCIM client",
                                "baseDn": "inum=1201.1d010784-b5bf-4813-8f49-cfea00f50498,ou=clients,o=jans",
                                "inum": "1201.1d010784-b5bf-4813-8f49-cfea00f50498"
                            },
                            {
                                "dn": "inum=2000.7810d591-69d3-458c-9309-4268085fe71c,ou=clients,o=jans",
                                "deletable": false,
                                "clientSecret": "M7plxxzCRxDN",
                                "frontChannelLogoutUri": "http://localhost:4100/logout",
                                "frontChannelLogoutSessionRequired": false,
                                "redirectUris": [
                                    "https://jans.server2/admin",
                                    "http://localhost:4100"
                                ],
                                "responseTypes": [
                                    "code"
                                ],
                                "grantTypes": [
                                    "authorization_code",
                                    "refresh_token",
                                    "client_credentials",
                                    "urn:ietf:params:oauth:grant-type:device_code"
                                ],
                                "applicationType": "web",
                                "clientName": "Jans Role Based Client",
                                "logoUri": "",
                                "clientUri": "",
                                "policyUri": "",
                                "tosUri": "",
                                "subjectType": "pairwise",
                                "idTokenSignedResponseAlg": "RS256",
                                "userInfoSignedResponseAlg": "RS256",
                                "tokenEndpointAuthMethod": "client_secret_basic",
                                "postLogoutRedirectUris": [
                                    "http://localhost:4100",
                                    "https://jans.server2/admin"
                                ],
                                "scopes": [
                                    "inum=C4F7,ou=scopes,o=jans",
                                    "inum=C4F6,ou=scopes,o=jans",
                                    "inum=43F1,ou=scopes,o=jans",
                                    "inum=764C,ou=scopes,o=jans",
                                    "inum=F0C4,ou=scopes,o=jans"
                                ],
                                "trustedClient": false,
                                "persistClientAuthorizations": true,
                                "includeClaimsInIdToken": false,
                                "accessTokenLifetime": 2592000,
                                "customAttributes": [
                                    {
                                        "name": "displayName",
                                        "multiValued": false,
                                        "values": [
                                            "Jans Role Based Client"
                                        ],
                                        "value": "Jans Role Based Client",
                                        "displayValue": "Jans Role Based Client"
                                    }
                                ],
                                "customObjectClasses": [
                                    "top"
                                ],
                                "rptAsJwt": false,
                                "accessTokenAsJwt": true,
                                "accessTokenSigningAlg": "RS256",
                                "disabled": false,
                                "attributes": {
                                    "runIntrospectionScriptBeforeJwtCreation": true,
                                    "keepClientAuthorizationAfterExpiration": false,
                                    "allowSpontaneousScopes": false,
                                    "backchannelLogoutSessionRequired": false,
                                    "introspectionScripts": [
                                        "inum=A44E-4F3D,ou=scripts,o=jans"
                                    ],
                                    "parLifetime": 600,
                                    "requirePar": false,
                                    "jansDefaultPromptLogin": false
                                },
                                "tokenBindingSupported": false,
                                "authenticationMethod": "client_secret_basic",
                                "displayName": "Jans Role Based Client",
                                "baseDn": "inum=2000.7810d591-69d3-458c-9309-4268085fe71c,ou=clients,o=jans",
                                "inum": "2000.7810d591-69d3-458c-9309-4268085fe71c"
                            },
                            {
                                "dn": "inum=FF81-2D39,ou=clients,o=jans",
                                "clientSecret": "FF81-2D39-jans",
                                "frontChannelLogoutSessionRequired": false,
                                "redirectUris": [
                                    "https://jans.server2/jans-auth-rp/home.htm",
                                    "https://client.example.com/cb",
                                    "https://client.example.com/cb1",
                                    "https://client.example.com/cb2"
                                ],
                                "claimRedirectUris": [
                                    "https://jans.server2/jans-auth/restv1/uma/gather_claims"
                                ],
                                "responseTypes": [
                                    "token",
                                    "code",
                                    "id_token"
                                ],
                                "grantTypes": [
                                    "authorization_code",
                                    "implicit",
                                    "refresh_token",
                                    "client_credentials"
                                ],
                                "applicationType": "web",
                                "clientName": "Jans Test Client (don't remove)",
                                "logoUri": "",
                                "clientUri": "",
                                "policyUri": "",
                                "tosUri": "",
                                "subjectType": "public",
                                "idTokenSignedResponseAlg": "RS256",
                                "tokenEndpointAuthMethod": "client_secret_basic",
                                "scopes": [
                                    "inum=F0C4,ou=scopes,o=jans",
                                    "inum=10B2,ou=scopes,o=jans",
                                    "inum=764C,ou=scopes,o=jans",
                                    "inum=43F1,ou=scopes,o=jans",
                                    "inum=341A,ou=scopes,o=jans",
                                    "inum=6D99,ou=scopes,o=jans"
                                ],
                                "trustedClient": true,
                                "persistClientAuthorizations": false,
                                "includeClaimsInIdToken": false,
                                "customAttributes": [
                                    {
                                        "name": "displayName",
                                        "multiValued": false,
                                        "values": [
                                            "Jans Test Client (don't remove)"
                                        ],
                                        "value": "Jans Test Client (don't remove)",
                                        "displayValue": "Jans Test Client (don't remove)"
                                    }
                                ],
                                "customObjectClasses": [
                                    "top"
                                ],
                                "rptAsJwt": false,
                                "accessTokenAsJwt": false,
                                "disabled": false,
                                "attributes": {
                                    "runIntrospectionScriptBeforeJwtCreation": false,
                                    "keepClientAuthorizationAfterExpiration": false,
                                    "allowSpontaneousScopes": false,
                                    "backchannelLogoutSessionRequired": false,
                                    "parLifetime": 600,
                                    "requirePar": false,
                                    "jansDefaultPromptLogin": false
                                },
                                "tokenBindingSupported": false,
                                "authenticationMethod": "client_secret_basic",
                                "displayName": "Jans Test Client (don't remove)",
                                "baseDn": "inum=FF81-2D39,ou=clients,o=jans",
                                "inum": "FF81-2D39"
                            },
                            {
                                "dn": "inum=AB77-1A2B,ou=clients,o=jans",
                                "clientSecret": "AB77-1A2B-jans",
                                "frontChannelLogoutSessionRequired": false,
                                "redirectUris": [
                                    "https://client.example.com/cb"
                                ],
                                "claimRedirectUris": [
                                    "https://jans.server2/jans-auth/restv1/uma/gather_claims"
                                ],
                                "responseTypes": [
                                    "code",
                                    "id_token"
                                ],
                                "grantTypes": [
                                    "authorization_code",
                                    "implicit",
                                    "refresh_token",
                                    "client_credentials"
                                ],
                                "applicationType": "web",
                                "clientName": "Jans Test Resource Server Client (don't remove)",
                                "logoUri": "",
                                "clientUri": "",
                                "policyUri": "",
                                "tosUri": "",
                                "subjectType": "public",
                                "idTokenSignedResponseAlg": "RS256",
                                "tokenEndpointAuthMethod": "client_secret_basic",
                                "scopes": [
                                    "inum=6D99,ou=scopes,o=jans",
                                    "inum=7D90,ou=scopes,o=jans"
                                ],
                                "trustedClient": true,
                                "persistClientAuthorizations": false,
                                "includeClaimsInIdToken": false,
                                "customAttributes": [
                                    {
                                        "name": "displayName",
                                        "multiValued": false,
                                        "values": [
                                            "Jans Test Resource Server Client (don't remove)"
                                        ],
                                        "value": "Jans Test Resource Server Client (don't remove)",
                                        "displayValue": "Jans Test Resource Server Client (don't remove)"
                                    }
                                ],
                                "customObjectClasses": [
                                    "top"
                                ],
                                "rptAsJwt": false,
                                "accessTokenAsJwt": false,
                                "disabled": false,
                                "attributes": {
                                    "runIntrospectionScriptBeforeJwtCreation": false,
                                    "keepClientAuthorizationAfterExpiration": false,
                                    "allowSpontaneousScopes": false,
                                    "backchannelLogoutSessionRequired": false,
                                    "parLifetime": 600,
                                    "requirePar": false,
                                    "jansDefaultPromptLogin": false
                                },
                                "tokenBindingSupported": false,
                                "authenticationMethod": "client_secret_basic",
                                "displayName": "Jans Test Resource Server Client (don't remove)",
                                "baseDn": "inum=AB77-1A2B,ou=clients,o=jans",
                                "inum": "AB77-1A2B"
                            },
                            {
                                "dn": "inum=3E20,ou=clients,o=jans",
                                "clientSecret": "3E20-jans",
                                "frontChannelLogoutSessionRequired": false,
                                "redirectUris": [
                                    "https://client.example.com/cb"
                                ],
                                "responseTypes": [
                                    "code",
                                    "id_token"
                                ],
                                "grantTypes": [
                                    "authorization_code",
                                    "implicit",
                                    "refresh_token",
                                    "client_credentials"
                                ],
                                "applicationType": "web",
                                "clientName": "Jans Test Requesting Party Client (don't remove)",
                                "logoUri": "",
                                "clientUri": "",
                                "policyUri": "",
                                "tosUri": "",
                                "subjectType": "public",
                                "idTokenSignedResponseAlg": "RS256",
                                "tokenEndpointAuthMethod": "client_secret_basic",
                                "trustedClient": true,
                                "persistClientAuthorizations": false,
                                "includeClaimsInIdToken": false,
                                "customAttributes": [
                                    {
                                        "name": "displayName",
                                        "multiValued": false,
                                        "values": [
                                            "Jans Test Requesting Party Client (don't remove)"
                                        ],
                                        "value": "Jans Test Requesting Party Client (don't remove)",
                                        "displayValue": "Jans Test Requesting Party Client (don't remove)"
                                    }
                                ],
                                "customObjectClasses": [
                                    "top"
                                ],
                                "rptAsJwt": false,
                                "accessTokenAsJwt": false,
                                "disabled": false,
                                "attributes": {
                                    "runIntrospectionScriptBeforeJwtCreation": false,
                                    "keepClientAuthorizationAfterExpiration": false,
                                    "allowSpontaneousScopes": false,
                                    "backchannelLogoutSessionRequired": false,
                                    "parLifetime": 600,
                                    "requirePar": false,
                                    "jansDefaultPromptLogin": false
                                },
                                "tokenBindingSupported": false,
                                "authenticationMethod": "client_secret_basic",
                                "displayName": "Jans Test Requesting Party Client (don't remove)",
                                "baseDn": "inum=3E20,ou=clients,o=jans",
                                "inum": "3E20"
                            },
                            {
                                "dn": "inum=b3c1d295-42e5-425e-b021-7b2fd3206437,ou=clients,o=jans",
                                "deletable": false,
                                "clientSecret": "be8af842-28c7-4894-b942-15df1325bc9b",
                                "frontChannelLogoutSessionRequired": false,
                                "redirectUris": [
                                    "https://abc,com"
                                ],
                                "responseTypes": [
                                    "code"
                                ],
                                "grantTypes": [
                                    "refresh_token",
                                    "authorization_code"
                                ],
                                "applicationType": "web",
                                "clientName": "test1234",
                                "logoUri": "",
                                "clientUri": "",
                                "policyUri": "",
                                "tosUri": "",
                                "subjectType": "public",
                                "tokenEndpointAuthMethod": "client_secret_basic",
                                "scopes": [
                                    "inum=764C,ou=scopes,o=jans",
                                    "inum=43F1,ou=scopes,o=jans",
                                    "inum=C17A,ou=scopes,o=jans"
                                ],
                                "trustedClient": false,
                                "persistClientAuthorizations": false,
                                "includeClaimsInIdToken": false,
                                "customAttributes": [
                                    {
                                        "name": "displayName",
                                        "multiValued": false,
                                        "values": [
                                            "test1234"
                                        ],
                                        "value": "test1234",
                                        "displayValue": "test1234"
                                    }
                                ],
                                "customObjectClasses": [
                                    "top",
                                    "jansClntCustomAttributes"
                                ],
                                "rptAsJwt": false,
                                "accessTokenAsJwt": false,
                                "disabled": false,
                                "attributes": {
                                    "runIntrospectionScriptBeforeJwtCreation": false,
                                    "keepClientAuthorizationAfterExpiration": false,
                                    "allowSpontaneousScopes": false,
                                    "backchannelLogoutSessionRequired": false,
                                    "parLifetime": 600,
                                    "requirePar": false,
                                    "jansDefaultPromptLogin": false
                                },
                                "backchannelUserCodeParameter": false,
                                "description": "test1234",
                                "tokenBindingSupported": false,
                                "authenticationMethod": "client_secret_basic",
                                "displayName": "test1234",
                                "baseDn": "inum=b3c1d295-42e5-425e-b021-7b2fd3206437,ou=clients,o=jans",
                                "inum": "b3c1d295-42e5-425e-b021-7b2fd3206437"
                            },
                            {
                                "dn": "inum=1bb91a73-6899-440f-ac27-c04429671522,ou=clients,o=jans",
                                "deletable": false,
                                "clientSecret": "745950bb-4e07-4d3b-ae7d-82d03ee070cd",
                                "frontChannelLogoutSessionRequired": false,
                                "redirectUris": [
                                    "https://abc,com"
                                ],
                                "responseTypes": [
                                    "code"
                                ],
                                "grantTypes": [
                                    "refresh_token",
                                    "authorization_code"
                                ],
                                "applicationType": "web",
                                "clientName": "test12345",
                                "logoUri": "",
                                "clientUri": "",
                                "policyUri": "",
                                "tosUri": "",
                                "subjectType": "public",
                                "tokenEndpointAuthMethod": "client_secret_basic",
                                "scopes": [
                                    "inum=764C,ou=scopes,o=jans",
                                    "inum=43F1,ou=scopes,o=jans",
                                    "inum=C17A,ou=scopes,o=jans"
                                ],
                                "trustedClient": false,
                                "persistClientAuthorizations": false,
                                "includeClaimsInIdToken": false,
                                "customAttributes": [
                                    {
                                        "name": "displayName",
                                        "multiValued": false,
                                        "values": [
                                            "test12345"
                                        ],
                                        "value": "test12345",
                                        "displayValue": "test12345"
                                    }
                                ],
                                "customObjectClasses": [
                                    "top",
                                    "jansClntCustomAttributes"
                                ],
                                "rptAsJwt": false,
                                "accessTokenAsJwt": false,
                                "disabled": false,
                                "attributes": {
                                    "runIntrospectionScriptBeforeJwtCreation": false,
                                    "keepClientAuthorizationAfterExpiration": false,
                                    "allowSpontaneousScopes": false,
                                    "backchannelLogoutSessionRequired": false,
                                    "parLifetime": 600,
                                    "requirePar": false,
                                    "jansDefaultPromptLogin": false
                                },
                                "backchannelUserCodeParameter": false,
                                "description": "test12345",
                                "tokenBindingSupported": false,
                                "authenticationMethod": "client_secret_basic",
                                "displayName": "test12345",
                                "baseDn": "inum=1bb91a73-6899-440f-ac27-c04429671522,ou=clients,o=jans",
                                "inum": "1bb91a73-6899-440f-ac27-c04429671522"
                            }
                        ]
                    }
        "401":
          description: Unauthorized
        "500":
          description: InternalServerError
      security:
      - oauth2:
        - https://jans.io/oauth/config/openid/clients.readonly
    put:
      tags:
      - OAuth - OpenID Connect - Clients
      summary: Update OpenId Connect client
      description: Update OpenId Connect client
      operationId: put-oauth-openid-client
      requestBody:
        description: OpenID Connect Client object
        content:
          application/json:
            schema:
              $ref: '#/components/schemas/Client'
            examples:
              Request json example:
                description: Request json example
                value: |
                  {
                      "dn": "inum=f8c1a111-0919-47e8-a4d4-f7c18f73a644,ou=clients,o=jans",
                      "baseDn": "inum=f8c1a111-0919-47e8-a4d4-f7c18f73a644,ou=clients,o=jans",
                      "inum": "f8c1a111-0919-47e8-a4d4-f7c18f73a644",
                      "deletable": false,
                      "clientSecret": "test1234",
                      "frontChannelLogoutSessionRequired": false,
                      "redirectUris": [
                          "https://jans.server2/admin-ui",
                          "http://localhost:4100"
                      ],
                      "responseTypes": [
                          "code"
                      ],
                      "grantTypes": [
                          "authorization_code",
                          "refresh_token",
                          "client_credentials"
                      ],
                      "applicationType": "web",
                      "clientName": "",
                      "logoUri": "",
                      "clientUri": "",
                      "policyUri":"",
                      "tosUri": "",
                      "subjectType": "pairwise",
                      "idTokenSignedResponseAlg": "RS256",
                      "tokenEndpointAuthMethod": "client_secret_basic",
                      "scopes": [
                          "inum=C4F7,ou=scopes,o=jans"
                      ],
                      "trustedClient": false,
                      "persistClientAuthorizations": true,
                      "includeClaimsInIdToken": false,
                      "customAttributes": [
                          {
                              "name": "displayName",
                              "multiValued": false,
                              "values": [
                                  "Api Client"
                              ],
                              "value": "Api Client",
                              "displayValue": "Api Client"
                          }
                      ],
                      "customObjectClasses": [
                          "top"
                      ],
                      "rptAsJwt": false,
                      "accessTokenAsJwt": false,
                      "accessTokenSigningAlg": "RS256",
                      "disabled": false,
                      "attributes": {
                          "runIntrospectionScriptBeforeJwtCreation": false,
                          "keepClientAuthorizationAfterExpiration": false,
                          "allowSpontaneousScopes": false,
                          "backchannelLogoutSessionRequired": false,
                          "parLifetime": 600,
                          "requirePar": false,
                          "jansDefaultPromptLogin": false
                      },
                      "tokenBindingSupported": false,
                      "authenticationMethod": "client_secret_basic",
                      "displayName": "Api Client"
                  }
      responses:
        "200":
          description: Ok
          content:
            application/json:
              schema:
                $ref: '#/components/schemas/Client'
              examples:
                Response json example:
                  description: Response json example
                  value: |
                    {
                        "dn": "inum=1800.768b3d38-a6e8-4be4-93d1-72df33d34fd6,ou=clients,o=jans",
                        "deletable": false,
                        "clientSecret": "WZMK8thDpvw1xtE0N+SbXA==",
                        "frontChannelLogoutSessionRequired": false,
                        "redirectUris": [
                            "https://jans.server2/admin-ui",
                            "http://localhost:4100"
                        ],
                        "responseTypes": [
                            "code"
                        ],
                        "grantTypes": [
                            "authorization_code",
                            "refresh_token",
                            "client_credentials"
                        ],
                        "applicationType": "web",
                        "clientName": "Jans Config Api Client",
                        "logoUri": "",
                        "clientUri": "",
                        "policyUri": "",
                        "tosUri": "",
                        "subjectType": "pairwise",
                        "idTokenSignedResponseAlg": "RS256",
                        "tokenEndpointAuthMethod": "client_secret_basic",
                        "scopes": [
                            "inum=C4F7,ou=scopes,o=jans",
                            "inum=1200.487800,ou=scopes,o=jans",
                            "inum=1200.9CEE5C,ou=scopes,o=jans",
                            "inum=1800.FFE5C0,ou=scopes,o=jans",
                            "inum=1800.472951,ou=scopes,o=jans",
                            "inum=1800.556F45,ou=scopes,o=jans",
                            "inum=1800.77FB4F,ou=scopes,o=jans",
                            "inum=1800.AA8DFE,ou=scopes,o=jans",
                            "inum=1800.CD5B72,ou=scopes,o=jans",
                            "inum=1800.CBCF52,ou=scopes,o=jans",
                            "inum=1800.12284F,ou=scopes,o=jans",
                            "inum=1800.141B26,ou=scopes,o=jans",
                            "inum=1800.A018AC,ou=scopes,o=jans",
                            "inum=1800.6E4456,ou=scopes,o=jans",
                            "inum=1800.55499D,ou=scopes,o=jans",
                            "inum=1800.E730AA,ou=scopes,o=jans",
                            "inum=1800.097318,ou=scopes,o=jans",
                            "inum=1800.04CF24,ou=scopes,o=jans",
                            "inum=1800.F963F9,ou=scopes,o=jans",
                            "inum=1800.31F580,ou=scopes,o=jans",
                            "inum=1800.E512E3,ou=scopes,o=jans",
                            "inum=1800.E65DC6,ou=scopes,o=jans",
                            "inum=1800.3C1F46,ou=scopes,o=jans",
                            "inum=1800.20D48C,ou=scopes,o=jans",
                            "inum=1800.4601AA,ou=scopes,o=jans",
                            "inum=1800.A9B842,ou=scopes,o=jans",
                            "inum=1800.864485,ou=scopes,o=jans",
                            "inum=1800.F0B654,ou=scopes,o=jans",
                            "inum=1800.45F1D7,ou=scopes,o=jans",
                            "inum=1800.B78FA5,ou=scopes,o=jans",
                            "inum=1800.E3D7E0,ou=scopes,o=jans",
                            "inum=1800.E212DC,ou=scopes,o=jans",
                            "inum=1800.94F80F,ou=scopes,o=jans",
                            "inum=1800.9F96F3,ou=scopes,o=jans",
                            "inum=1800.CB50EC,ou=scopes,o=jans",
                            "inum=1800.1CA946,ou=scopes,o=jans",
                            "inum=1800.18231E,ou=scopes,o=jans",
                            "inum=1800.C25D78,ou=scopes,o=jans",
                            "inum=1800.12B340,ou=scopes,o=jans",
                            "inum=1800.7A78C3,ou=scopes,o=jans",
                            "inum=1800.ECB839,ou=scopes,o=jans",
                            "inum=1800.62579C,ou=scopes,o=jans",
                            "inum=1800.29B156,ou=scopes,o=jans",
                            "inum=1800.9DC774,ou=scopes,o=jans",
                            "inum=1800.71BA21,ou=scopes,o=jans",
                            "inum=1800.FC35D2,ou=scopes,o=jans",
                            "inum=1800.F8CA5F,ou=scopes,o=jans",
                            "inum=1800.D92553,ou=scopes,o=jans",
                            "inum=1800.08CB80,ou=scopes,o=jans",
                            "inum=1800.DF434B,ou=scopes,o=jans",
                            "inum=1800.127954,ou=scopes,o=jans",
                            "inum=1800.E7CB8C,ou=scopes,o=jans"
                        ],
                        "trustedClient": false,
                        "persistClientAuthorizations": true,
                        "includeClaimsInIdToken": false,
                        "customAttributes": [
                            {
                                "name": "displayName",
                                "multiValued": false,
                                "values": [
                                    "Jans Config Api Client"
                                ],
                                "value": "Jans Config Api Client",
                                "displayValue": "Jans Config Api Client"
                            }
                        ],
                        "customObjectClasses": [
                            "top"
                        ],
                        "rptAsJwt": false,
                        "accessTokenAsJwt": false,
                        "accessTokenSigningAlg": "RS256",
                        "disabled": false,
                        "attributes": {
                            "runIntrospectionScriptBeforeJwtCreation": false,
                            "keepClientAuthorizationAfterExpiration": false,
                            "allowSpontaneousScopes": false,
                            "backchannelLogoutSessionRequired": false,
                            "parLifetime": 600,
                            "requirePar": false,
                            "jansDefaultPromptLogin": false
                        },
                        "tokenBindingSupported": false,
                        "authenticationMethod": "client_secret_basic",
                        "displayName": "Jans Config Api Client",
                        "baseDn": "inum=1800.768b3d38-a6e8-4be4-93d1-72df33d34fd6,ou=clients,o=jans",
                        "inum": "1800.768b3d38-a6e8-4be4-93d1-72df33d34fd6"
                    }
        "401":
          description: Unauthorized
        "404":
          description: Not Found
        "500":
          description: InternalServerError
      security:
      - oauth2:
        - https://jans.io/oauth/config/openid/clients.write
    post:
      tags:
      - OAuth - OpenID Connect - Clients
      summary: Create new OpenId Connect client
      description: Create new OpenId Connect client
      operationId: post-oauth-openid-client
      requestBody:
        description: OpenID Connect Client object
        content:
          application/json:
            schema:
              $ref: '#/components/schemas/Client'
            examples:
              Request json example:
                description: Request json example
                value: |
                  {
                      "deletable": false,
                      "clientSecret": "test1234",
                      "frontChannelLogoutSessionRequired": false,
                      "redirectUris": [
                          "https://jans.server2/admin-ui",
                          "http://localhost:4100"
                      ],
                      "responseTypes": [
                          "code"
                      ],
                      "grantTypes": [
                          "authorization_code",
                          "refresh_token",
                          "client_credentials"
                      ],
                      "applicationType": "web",
                      "clientName": "",
                      "logoUri": "",
                      "clientUri": "",
                      "policyUri":"",
                      "tosUri": "",
                      "subjectType": "pairwise",
                      "idTokenSignedResponseAlg": "RS256",
                      "tokenEndpointAuthMethod": "client_secret_basic",
                      "scopes": [
                          "inum=C4F7,ou=scopes,o=jans"
                      ],
                      "trustedClient": false,
                      "persistClientAuthorizations": true,
                      "includeClaimsInIdToken": false,
                      "customAttributes": [
                          {
                              "name": "displayName",
                              "multiValued": false,
                              "values": [
                                  "Api Client"
                              ],
                              "value": "Api Client",
                              "displayValue": "Api Client"
                          }
                      ],
                      "customObjectClasses": [
                          "top"
                      ],
                      "rptAsJwt": false,
                      "accessTokenAsJwt": false,
                      "accessTokenSigningAlg": "RS256",
                      "disabled": false,
                      "attributes": {
                          "runIntrospectionScriptBeforeJwtCreation": false,
                          "keepClientAuthorizationAfterExpiration": false,
                          "allowSpontaneousScopes": false,
                          "backchannelLogoutSessionRequired": false,
                          "parLifetime": 600,
                          "requirePar": false,
                          "jansDefaultPromptLogin": false
                      },
                      "tokenBindingSupported": false,
                      "authenticationMethod": "client_secret_basic",
                      "displayName": "Api Client"
                  }
      responses:
        "201":
          description: Created
          content:
            application/json:
              schema:
                $ref: '#/components/schemas/Client'
              examples:
                Response json example:
                  description: Response json example
                  value: |
                    {
                        "dn": "inum=1800.768b3d38-a6e8-4be4-93d1-72df33d34fd6,ou=clients,o=jans",
                        "deletable": false,
                        "clientSecret": "WZMK8thDpvw1xtE0N+SbXA==",
                        "frontChannelLogoutSessionRequired": false,
                        "redirectUris": [
                            "https://jans.server2/admin-ui",
                            "http://localhost:4100"
                        ],
                        "responseTypes": [
                            "code"
                        ],
                        "grantTypes": [
                            "authorization_code",
                            "refresh_token",
                            "client_credentials"
                        ],
                        "applicationType": "web",
                        "clientName": "Jans Config Api Client",
                        "logoUri": "",
                        "clientUri": "",
                        "policyUri": "",
                        "tosUri": "",
                        "subjectType": "pairwise",
                        "idTokenSignedResponseAlg": "RS256",
                        "tokenEndpointAuthMethod": "client_secret_basic",
                        "scopes": [
                            "inum=C4F7,ou=scopes,o=jans",
                            "inum=1200.487800,ou=scopes,o=jans",
                            "inum=1200.9CEE5C,ou=scopes,o=jans",
                            "inum=1800.FFE5C0,ou=scopes,o=jans",
                            "inum=1800.472951,ou=scopes,o=jans",
                            "inum=1800.556F45,ou=scopes,o=jans",
                            "inum=1800.77FB4F,ou=scopes,o=jans",
                            "inum=1800.AA8DFE,ou=scopes,o=jans",
                            "inum=1800.CD5B72,ou=scopes,o=jans",
                            "inum=1800.CBCF52,ou=scopes,o=jans",
                            "inum=1800.12284F,ou=scopes,o=jans",
                            "inum=1800.141B26,ou=scopes,o=jans",
                            "inum=1800.A018AC,ou=scopes,o=jans",
                            "inum=1800.6E4456,ou=scopes,o=jans",
                            "inum=1800.55499D,ou=scopes,o=jans",
                            "inum=1800.E730AA,ou=scopes,o=jans",
                            "inum=1800.097318,ou=scopes,o=jans",
                            "inum=1800.04CF24,ou=scopes,o=jans",
                            "inum=1800.F963F9,ou=scopes,o=jans",
                            "inum=1800.31F580,ou=scopes,o=jans",
                            "inum=1800.E512E3,ou=scopes,o=jans",
                            "inum=1800.E65DC6,ou=scopes,o=jans",
                            "inum=1800.3C1F46,ou=scopes,o=jans",
                            "inum=1800.20D48C,ou=scopes,o=jans",
                            "inum=1800.4601AA,ou=scopes,o=jans",
                            "inum=1800.A9B842,ou=scopes,o=jans",
                            "inum=1800.864485,ou=scopes,o=jans",
                            "inum=1800.F0B654,ou=scopes,o=jans",
                            "inum=1800.45F1D7,ou=scopes,o=jans",
                            "inum=1800.B78FA5,ou=scopes,o=jans",
                            "inum=1800.E3D7E0,ou=scopes,o=jans",
                            "inum=1800.E212DC,ou=scopes,o=jans",
                            "inum=1800.94F80F,ou=scopes,o=jans",
                            "inum=1800.9F96F3,ou=scopes,o=jans",
                            "inum=1800.CB50EC,ou=scopes,o=jans",
                            "inum=1800.1CA946,ou=scopes,o=jans",
                            "inum=1800.18231E,ou=scopes,o=jans",
                            "inum=1800.C25D78,ou=scopes,o=jans",
                            "inum=1800.12B340,ou=scopes,o=jans",
                            "inum=1800.7A78C3,ou=scopes,o=jans",
                            "inum=1800.ECB839,ou=scopes,o=jans",
                            "inum=1800.62579C,ou=scopes,o=jans",
                            "inum=1800.29B156,ou=scopes,o=jans",
                            "inum=1800.9DC774,ou=scopes,o=jans",
                            "inum=1800.71BA21,ou=scopes,o=jans",
                            "inum=1800.FC35D2,ou=scopes,o=jans",
                            "inum=1800.F8CA5F,ou=scopes,o=jans",
                            "inum=1800.D92553,ou=scopes,o=jans",
                            "inum=1800.08CB80,ou=scopes,o=jans",
                            "inum=1800.DF434B,ou=scopes,o=jans",
                            "inum=1800.127954,ou=scopes,o=jans",
                            "inum=1800.E7CB8C,ou=scopes,o=jans"
                        ],
                        "trustedClient": false,
                        "persistClientAuthorizations": true,
                        "includeClaimsInIdToken": false,
                        "customAttributes": [
                            {
                                "name": "displayName",
                                "multiValued": false,
                                "values": [
                                    "Jans Config Api Client"
                                ],
                                "value": "Jans Config Api Client",
                                "displayValue": "Jans Config Api Client"
                            }
                        ],
                        "customObjectClasses": [
                            "top"
                        ],
                        "rptAsJwt": false,
                        "accessTokenAsJwt": false,
                        "accessTokenSigningAlg": "RS256",
                        "disabled": false,
                        "attributes": {
                            "runIntrospectionScriptBeforeJwtCreation": false,
                            "keepClientAuthorizationAfterExpiration": false,
                            "allowSpontaneousScopes": false,
                            "backchannelLogoutSessionRequired": false,
                            "parLifetime": 600,
                            "requirePar": false,
                            "jansDefaultPromptLogin": false
                        },
                        "tokenBindingSupported": false,
                        "authenticationMethod": "client_secret_basic",
                        "displayName": "Jans Config Api Client",
                        "baseDn": "inum=1800.768b3d38-a6e8-4be4-93d1-72df33d34fd6,ou=clients,o=jans",
                        "inum": "1800.768b3d38-a6e8-4be4-93d1-72df33d34fd6"
                    }
        "400":
          description: Bad Request
        "401":
          description: Unauthorized
        "500":
          description: InternalServerError
      security:
      - oauth2:
        - https://jans.io/oauth/config/openid/clients.write
  /api/v1/openid/clients/{inum}:
    get:
      tags:
      - OAuth - OpenID Connect - Clients
      summary: Get OpenId Connect Client by Inum
      description: Get OpenId Connect Client by Inum
      operationId: get-oauth-openid-clients-by-inum
      parameters:
      - name: inum
        in: path
        description: Client identifier
        required: true
        schema:
          type: string
      responses:
        "200":
          description: Ok
          content:
            application/json:
              schema:
                $ref: '#/components/schemas/Client'
              examples:
                Response json example:
                  description: Response json example
                  value: |
                    {
                        "dn": "inum=1800.768b3d38-a6e8-4be4-93d1-72df33d34fd6,ou=clients,o=jans",
                        "deletable": false,
                        "clientSecret": "WZMK8thDpvw1xtE0N+SbXA==",
                        "frontChannelLogoutSessionRequired": false,
                        "redirectUris": [
                            "https://jans.server2/admin-ui",
                            "http://localhost:4100"
                        ],
                        "responseTypes": [
                            "code"
                        ],
                        "grantTypes": [
                            "authorization_code",
                            "refresh_token",
                            "client_credentials"
                        ],
                        "applicationType": "web",
                        "clientName": "Jans Config Api Client",
                        "logoUri": "",
                        "clientUri": "",
                        "policyUri": "",
                        "tosUri": "",
                        "subjectType": "pairwise",
                        "idTokenSignedResponseAlg": "RS256",
                        "tokenEndpointAuthMethod": "client_secret_basic",
                        "scopes": [
                            "inum=C4F7,ou=scopes,o=jans",
                            "inum=1200.487800,ou=scopes,o=jans",
                            "inum=1200.9CEE5C,ou=scopes,o=jans",
                            "inum=1800.FFE5C0,ou=scopes,o=jans",
                            "inum=1800.472951,ou=scopes,o=jans",
                            "inum=1800.556F45,ou=scopes,o=jans",
                            "inum=1800.77FB4F,ou=scopes,o=jans",
                            "inum=1800.AA8DFE,ou=scopes,o=jans",
                            "inum=1800.CD5B72,ou=scopes,o=jans",
                            "inum=1800.CBCF52,ou=scopes,o=jans",
                            "inum=1800.12284F,ou=scopes,o=jans",
                            "inum=1800.141B26,ou=scopes,o=jans",
                            "inum=1800.A018AC,ou=scopes,o=jans",
                            "inum=1800.6E4456,ou=scopes,o=jans",
                            "inum=1800.55499D,ou=scopes,o=jans",
                            "inum=1800.E730AA,ou=scopes,o=jans",
                            "inum=1800.097318,ou=scopes,o=jans",
                            "inum=1800.04CF24,ou=scopes,o=jans",
                            "inum=1800.F963F9,ou=scopes,o=jans",
                            "inum=1800.31F580,ou=scopes,o=jans",
                            "inum=1800.E512E3,ou=scopes,o=jans",
                            "inum=1800.E65DC6,ou=scopes,o=jans",
                            "inum=1800.3C1F46,ou=scopes,o=jans",
                            "inum=1800.20D48C,ou=scopes,o=jans",
                            "inum=1800.4601AA,ou=scopes,o=jans",
                            "inum=1800.A9B842,ou=scopes,o=jans",
                            "inum=1800.864485,ou=scopes,o=jans",
                            "inum=1800.F0B654,ou=scopes,o=jans",
                            "inum=1800.45F1D7,ou=scopes,o=jans",
                            "inum=1800.B78FA5,ou=scopes,o=jans",
                            "inum=1800.E3D7E0,ou=scopes,o=jans",
                            "inum=1800.E212DC,ou=scopes,o=jans",
                            "inum=1800.94F80F,ou=scopes,o=jans",
                            "inum=1800.9F96F3,ou=scopes,o=jans",
                            "inum=1800.CB50EC,ou=scopes,o=jans",
                            "inum=1800.1CA946,ou=scopes,o=jans",
                            "inum=1800.18231E,ou=scopes,o=jans",
                            "inum=1800.C25D78,ou=scopes,o=jans",
                            "inum=1800.12B340,ou=scopes,o=jans",
                            "inum=1800.7A78C3,ou=scopes,o=jans",
                            "inum=1800.ECB839,ou=scopes,o=jans",
                            "inum=1800.62579C,ou=scopes,o=jans",
                            "inum=1800.29B156,ou=scopes,o=jans",
                            "inum=1800.9DC774,ou=scopes,o=jans",
                            "inum=1800.71BA21,ou=scopes,o=jans",
                            "inum=1800.FC35D2,ou=scopes,o=jans",
                            "inum=1800.F8CA5F,ou=scopes,o=jans",
                            "inum=1800.D92553,ou=scopes,o=jans",
                            "inum=1800.08CB80,ou=scopes,o=jans",
                            "inum=1800.DF434B,ou=scopes,o=jans",
                            "inum=1800.127954,ou=scopes,o=jans",
                            "inum=1800.E7CB8C,ou=scopes,o=jans"
                        ],
                        "trustedClient": false,
                        "persistClientAuthorizations": true,
                        "includeClaimsInIdToken": false,
                        "customAttributes": [
                            {
                                "name": "displayName",
                                "multiValued": false,
                                "values": [
                                    "Jans Config Api Client"
                                ],
                                "value": "Jans Config Api Client",
                                "displayValue": "Jans Config Api Client"
                            }
                        ],
                        "customObjectClasses": [
                            "top"
                        ],
                        "rptAsJwt": false,
                        "accessTokenAsJwt": false,
                        "accessTokenSigningAlg": "RS256",
                        "disabled": false,
                        "attributes": {
                            "runIntrospectionScriptBeforeJwtCreation": false,
                            "keepClientAuthorizationAfterExpiration": false,
                            "allowSpontaneousScopes": false,
                            "backchannelLogoutSessionRequired": false,
                            "parLifetime": 600,
                            "requirePar": false,
                            "jansDefaultPromptLogin": false
                        },
                        "tokenBindingSupported": false,
                        "authenticationMethod": "client_secret_basic",
                        "displayName": "Jans Config Api Client",
                        "baseDn": "inum=1800.768b3d38-a6e8-4be4-93d1-72df33d34fd6,ou=clients,o=jans",
                        "inum": "1800.768b3d38-a6e8-4be4-93d1-72df33d34fd6"
                    }
        "401":
          description: Unauthorized
        "500":
          description: InternalServerError
      security:
      - oauth2:
        - https://jans.io/oauth/config/openid/clients.readonly
    delete:
      tags:
      - OAuth - OpenID Connect - Clients
      summary: Delete OpenId Connect client
      description: Delete OpenId Connect client
      operationId: delete-oauth-openid-client-by-inum
      parameters:
      - name: inum
        in: path
        description: Client identifier
        required: true
        schema:
          type: string
      responses:
        "204":
          description: No Content
        "401":
          description: Unauthorized
        "404":
          description: Not Found
        "500":
          description: InternalServerError
      security:
      - oauth2:
        - https://jans.io/oauth/config/openid/clients.delete
    patch:
      tags:
      - OAuth - OpenID Connect - Clients
      summary: Patch OpenId Connect client
      description: Patch OpenId Connect client
      operationId: patch-oauth-openid-client-by-inum
      parameters:
      - name: inum
        in: path
        description: Client identifier
        required: true
        schema:
          type: string
      requestBody:
        description: String representing patch-document.
        content:
          application/json-patch+json:
            schema:
              type: array
              items:
                $ref: '#/components/schemas/JsonPatch'
            examples:
              Request json example:
                description: Request json example
                value: "[{ \"op\": \"replace\", \"path\": \"/responseTypes\", \"value\"\
                  :[\"code\",\"token\"]}] \n"
      responses:
        "200":
          description: Ok
          content:
            application/json:
              schema:
                $ref: '#/components/schemas/Client'
              examples:
                Response json example:
                  description: Response json example
                  value: |
                    {
                        "dn": "inum=1800.768b3d38-a6e8-4be4-93d1-72df33d34fd6,ou=clients,o=jans",
                        "deletable": false,
                        "clientSecret": "WZMK8thDpvw1xtE0N+SbXA==",
                        "frontChannelLogoutSessionRequired": false,
                        "redirectUris": [
                            "https://jans.server2/admin-ui",
                            "http://localhost:4100"
                        ],
                        "responseTypes": [
                            "code"
                        ],
                        "grantTypes": [
                            "authorization_code",
                            "refresh_token",
                            "client_credentials"
                        ],
                        "applicationType": "web",
                        "clientName": "Jans Config Api Client",
                        "logoUri": "",
                        "clientUri": "",
                        "policyUri": "",
                        "tosUri": "",
                        "subjectType": "pairwise",
                        "idTokenSignedResponseAlg": "RS256",
                        "tokenEndpointAuthMethod": "client_secret_basic",
                        "scopes": [
                            "inum=C4F7,ou=scopes,o=jans",
                            "inum=1200.487800,ou=scopes,o=jans",
                            "inum=1200.9CEE5C,ou=scopes,o=jans",
                            "inum=1800.FFE5C0,ou=scopes,o=jans",
                            "inum=1800.472951,ou=scopes,o=jans",
                            "inum=1800.556F45,ou=scopes,o=jans",
                            "inum=1800.77FB4F,ou=scopes,o=jans",
                            "inum=1800.AA8DFE,ou=scopes,o=jans",
                            "inum=1800.CD5B72,ou=scopes,o=jans",
                            "inum=1800.CBCF52,ou=scopes,o=jans",
                            "inum=1800.12284F,ou=scopes,o=jans",
                            "inum=1800.141B26,ou=scopes,o=jans",
                            "inum=1800.A018AC,ou=scopes,o=jans",
                            "inum=1800.6E4456,ou=scopes,o=jans",
                            "inum=1800.55499D,ou=scopes,o=jans",
                            "inum=1800.E730AA,ou=scopes,o=jans",
                            "inum=1800.097318,ou=scopes,o=jans",
                            "inum=1800.04CF24,ou=scopes,o=jans",
                            "inum=1800.F963F9,ou=scopes,o=jans",
                            "inum=1800.31F580,ou=scopes,o=jans",
                            "inum=1800.E512E3,ou=scopes,o=jans",
                            "inum=1800.E65DC6,ou=scopes,o=jans",
                            "inum=1800.3C1F46,ou=scopes,o=jans",
                            "inum=1800.20D48C,ou=scopes,o=jans",
                            "inum=1800.4601AA,ou=scopes,o=jans",
                            "inum=1800.A9B842,ou=scopes,o=jans",
                            "inum=1800.864485,ou=scopes,o=jans",
                            "inum=1800.F0B654,ou=scopes,o=jans",
                            "inum=1800.45F1D7,ou=scopes,o=jans",
                            "inum=1800.B78FA5,ou=scopes,o=jans",
                            "inum=1800.E3D7E0,ou=scopes,o=jans",
                            "inum=1800.E212DC,ou=scopes,o=jans",
                            "inum=1800.94F80F,ou=scopes,o=jans",
                            "inum=1800.9F96F3,ou=scopes,o=jans",
                            "inum=1800.CB50EC,ou=scopes,o=jans",
                            "inum=1800.1CA946,ou=scopes,o=jans",
                            "inum=1800.18231E,ou=scopes,o=jans",
                            "inum=1800.C25D78,ou=scopes,o=jans",
                            "inum=1800.12B340,ou=scopes,o=jans",
                            "inum=1800.7A78C3,ou=scopes,o=jans",
                            "inum=1800.ECB839,ou=scopes,o=jans",
                            "inum=1800.62579C,ou=scopes,o=jans",
                            "inum=1800.29B156,ou=scopes,o=jans",
                            "inum=1800.9DC774,ou=scopes,o=jans",
                            "inum=1800.71BA21,ou=scopes,o=jans",
                            "inum=1800.FC35D2,ou=scopes,o=jans",
                            "inum=1800.F8CA5F,ou=scopes,o=jans",
                            "inum=1800.D92553,ou=scopes,o=jans",
                            "inum=1800.08CB80,ou=scopes,o=jans",
                            "inum=1800.DF434B,ou=scopes,o=jans",
                            "inum=1800.127954,ou=scopes,o=jans",
                            "inum=1800.E7CB8C,ou=scopes,o=jans"
                        ],
                        "trustedClient": false,
                        "persistClientAuthorizations": true,
                        "includeClaimsInIdToken": false,
                        "customAttributes": [
                            {
                                "name": "displayName",
                                "multiValued": false,
                                "values": [
                                    "Jans Config Api Client"
                                ],
                                "value": "Jans Config Api Client",
                                "displayValue": "Jans Config Api Client"
                            }
                        ],
                        "customObjectClasses": [
                            "top"
                        ],
                        "rptAsJwt": false,
                        "accessTokenAsJwt": false,
                        "accessTokenSigningAlg": "RS256",
                        "disabled": false,
                        "attributes": {
                            "runIntrospectionScriptBeforeJwtCreation": false,
                            "keepClientAuthorizationAfterExpiration": false,
                            "allowSpontaneousScopes": false,
                            "backchannelLogoutSessionRequired": false,
                            "parLifetime": 600,
                            "requirePar": false,
                            "jansDefaultPromptLogin": false
                        },
                        "tokenBindingSupported": false,
                        "authenticationMethod": "client_secret_basic",
                        "displayName": "Jans Config Api Client",
                        "baseDn": "inum=1800.768b3d38-a6e8-4be4-93d1-72df33d34fd6,ou=clients,o=jans",
                        "inum": "1800.768b3d38-a6e8-4be4-93d1-72df33d34fd6"
                    }
        "401":
          description: Unauthorized
        "404":
          description: Not Found
        "500":
          description: InternalServerError
      security:
      - oauth2:
        - https://jans.io/oauth/config/openid/clients.write
  /api/v1/api-config:
    get:
      tags:
      - Configuration – Config API
      summary: Gets config-api configuration properties.
      description: Gets config-api configuration properties.
      operationId: get-config-api-properties
      responses:
        "200":
          description: Ok
          content:
            application/json:
              schema:
                $ref: '#/components/schemas/ApiAppConfiguration'
        "401":
          description: Unauthorized
        "500":
          description: InternalServerError
      security:
      - oauth2:
        - https://jans.io/oauth/config/properties.readonly
    patch:
      tags:
      - Configuration – Config API
      summary: Partially modifies config-api configuration properties.
      description: Partially modifies config-api Configuration properties.
      operationId: patch-config-api-properties
      requestBody:
        description: String representing patch-document.
        content:
          application/json-patch+json:
            schema:
              type: array
              items:
                $ref: '#/components/schemas/JsonPatch'
            examples:
              Request json example:
                description: Request json example
                value: ""
      responses:
        "200":
          description: Ok
          content:
            application/json:
              schema:
                $ref: '#/components/schemas/ApiAppConfiguration'
        "401":
          description: Unauthorized
        "500":
          description: InternalServerError
      security:
      - oauth2:
        - https://jans.io/oauth/config/properties.write
  /api/v1/config/smtp:
    get:
      tags:
      - Configuration – SMTP
      summary: Returns SMTP server configuration
      description: Returns SMTP server configuration
      operationId: get-config-smtp
      responses:
        "200":
          description: Ok
          content:
            application/json:
              schema:
                $ref: '#/components/schemas/SmtpConfiguration'
              examples:
                Response json example:
                  description: Response json example
                  value: |
                    {
                        "valid": false,
                        "port": 0,
                        "requires_ssl": false,
                        "trust_host": false,
                        "requires_authentication": false
                    }
        "401":
          description: Unauthorized
        "500":
          description: InternalServerError
      security:
      - oauth2:
        - https://jans.io/oauth/config/smtp.readonly
    put:
      tags:
      - Configuration – SMTP
      summary: Updates SMTP server configuration
      description: Updates SMTP server configuration
      operationId: put-config-smtp
      requestBody:
        description: SmtpConfiguration object
        content:
          application/json:
            schema:
              $ref: '#/components/schemas/SmtpConfiguration'
            examples:
              Request json example:
                description: Request json example
                value: |
                  {
                      "valid": true,
                      "host": "localhost",
                      "port": 260,
                      "requires_ssl": true,
                      "trust_host": true,
                      "from_name": "John",
                      "from_email_address": "john@grow.org",
                      "requires_authentication": true,
                      "user_name": "smtp_user",
                      "password": "password"
                  }
      responses:
        "200":
          description: Ok
          content:
            application/json:
              schema:
                $ref: '#/components/schemas/SmtpConfiguration'
              examples:
                Response json example:
                  description: Response json example
                  value: |
                    {
                        "valid": false,
                        "port": 0,
                        "requires_ssl": false,
                        "trust_host": false,
                        "requires_authentication": false
                    }
        "401":
          description: Unauthorized
        "404":
          description: Not Found
        "500":
          description: InternalServerError
      security:
      - oauth2:
        - https://jans.io/oauth/config/smtp.write
    post:
      tags:
      - Configuration – SMTP
      summary: Adds SMTP server configuration
      description: Adds SMTP server configuration
      operationId: post-config-smtp
      requestBody:
        description: SmtpConfiguration object
        content:
          application/json:
            schema:
              $ref: '#/components/schemas/SmtpConfiguration'
            examples:
              Request json example:
                description: Request json example
                value: |
                  {
                      "valid": true,
                      "host": "localhost",
                      "port": 260,
                      "requires_ssl": true,
                      "trust_host": true,
                      "from_name": "John",
                      "from_email_address": "john@grow.org",
                      "requires_authentication": true,
                      "user_name": "smtp_user",
                      "password": "password"
                  }
      responses:
        "201":
          description: Created
          content:
            application/json:
              schema:
                $ref: '#/components/schemas/SmtpConfiguration'
              examples:
                Response json example:
                  description: Response json example
                  value: |
                    {
                        "valid": false,
                        "port": 0,
                        "requires_ssl": false,
                        "trust_host": false,
                        "requires_authentication": false
                    }
        "401":
          description: Unauthorized
        "500":
          description: InternalServerError
      security:
      - oauth2:
        - https://jans.io/oauth/config/smtp.write
    delete:
      tags:
      - Configuration – SMTP
      summary: Deletes SMTP server configuration
      description: Deletes SMTP server configuration
      operationId: delete-config-smtp
      responses:
        "204":
          description: No Content
        "401":
          description: Unauthorized
        "500":
          description: InternalServerError
      security:
      - oauth2:
        - https://jans.io/oauth/config/smtp.delete
  /api/v1/config/smtp/test:
    post:
      tags:
      - Configuration – SMTP
      summary: Signing Test SMTP server configuration
      description: Signing Test SMTP server configuration
      operationId: test-config-smtp
      requestBody:
        description: SmtpTest object
        content:
          application/json:
            schema:
              $ref: '#/components/schemas/SmtpTest'
            examples:
              Request json example:
                description: Request json example
                value: ""
      responses:
        "200":
          description: Ok
          content:
            application/json:
              schema:
                type: boolean
                description: boolean value true if successful
        "401":
          description: Unauthorized
        "500":
          description: InternalServerError
      security:
      - oauth2:
        - https://jans.io/oauth/config/smtp.write
  /api/v1/config/scripts:
    get:
      tags:
      - Custom Scripts
      summary: Gets a list of custom scripts
      description: Gets a list of custom scripts
      operationId: get-config-scripts
      parameters:
      - name: limit
        in: query
        description: Search size - max size of the results to return
        schema:
          type: integer
          format: int32
          default: 50
      - name: pattern
        in: query
        description: Search pattern
        schema:
          type: string
          default: ""
      - name: startIndex
        in: query
        description: The 1-based index of the first query result
        schema:
          type: integer
          format: int32
          default: 0
      - name: sortBy
        in: query
        description: Attribute whose value will be used to order the returned response
        schema:
          type: string
          default: inum
      - name: sortOrder
        in: query
        description: Order in which the sortBy param is applied. Allowed values are
          "ascending" and "descending"
        schema:
          type: string
          default: ascending
      - name: fieldValuePair
        in: query
        description: Field and value pair for seraching
        schema:
          type: string
          default: ""
        examples:
          Field value example:
            description: Field value example
            value: "adminCanEdit=true,dataType=string"
      responses:
        "200":
          description: Ok
          content:
            application/json:
              schema:
                $ref: '#/components/schemas/PagedResult'
              examples:
                Response json example:
                  description: Response json example
                  value: |
                    {
                        "start": 0,
                        "totalEntriesCount": 37,
                        "entriesCount": 2,
                        "entries": [
                            {
                                "dn": "inum=0300-BA90,ou=scripts,o=jans",
                                "inum": "0300-BA90",
                                "name": "discovery_java_params",
                                "description": "Java Custom Sample Script",
                                "script": "/* Copyright (c) 2022, Gluu\n Author: Yuriy Z\n */\n\nimport io.jans.model.SimpleCustomProperty;\nimport io.jans.model.custom.script.model.CustomScript;\nimport io.jans.model.custom.script.type.discovery.DiscoveryType;\nimport io.jans.service.custom.script.CustomScriptManager;\nimport org.slf4j.Logger;\nimport org.slf4j.LoggerFactory;\nimport org.json.JSONObject;\n\nimport java.util.Map;\n\npublic class Discovery implements DiscoveryType {\n\n    private static final Logger log = LoggerFactory.getLogger(Discovery.class);\n    private static final Logger scriptLogger = LoggerFactory.getLogger(CustomScriptManager.class);\n\n    @Override\n    public boolean init(Map<String, SimpleCustomProperty> configurationAttributes) {\n        log.info(\"Init of Discovery Java custom script\");\n        return true;\n    }\n\n    @Override\n    public boolean init(CustomScript customScript, Map<String, SimpleCustomProperty> configurationAttributes) {\n        log.info(\"Init of Discovery Java custom script\");\n        return true;\n    }\n\n    @Override\n    public boolean destroy(Map<String, SimpleCustomProperty> configurationAttributes) {\n        log.info(\"Destroy of Discovery Java custom script\");\n        return true;\n    }\n\n    @Override\n    public int getApiVersion() {\n        log.info(\"getApiVersion Discovery Java custom script: 11\");\n        return 11;\n    }\n\n    @Override\n    public boolean modifyResponse(Object responseAsJsonObject, Object context) {\n        scriptLogger.info(\"write to script logger\");\n        JSONObject response = (JSONObject) responseAsJsonObject;\n        response.accumulate(\"key_from_java\", \"value_from_script_on_java\");\n        return true;\n    }\n}\n",
                                "scriptType": "discovery",
                                "programmingLanguage": "java",
                                "moduleProperties": [
                                    {
                                        "value1": "location_type",
                                        "value2": "ldap"
                                    }
                                ],
                                "level": 1,
                                "revision": 11,
                                "enabled": true,
                                "modified": false,
                                "internal": false,
                                "locationType": "ldap",
                                "baseDn": "inum=0300-BA90,ou=scripts,o=jans"
                            },
                            {
                                "dn": "inum=031C-4A65,ou=scripts,o=jans",
                                "inum": "031C-4A65",
                                "name": "id_generator",
                                "description": "Sample Id Generator script",
                                "script": "# oxAuth is available under the MIT License (2008). See http://opensource.org/licenses/MIT for full text.\n# Copyright (c) 2016, Janssen\n#\n# Author: Yuriy Movchan\n#\n\nfrom io.jans.model.custom.script.type.id import IdGeneratorType\nfrom io.jans.util import StringHelper, ArrayHelper\nfrom java.util import Arrays, ArrayList\n\nimport java\n\nclass IdGenerator(IdGeneratorType):\n    def __init__(self, currentTimeMillis):\n        self.currentTimeMillis = currentTimeMillis\n\n    def init(self, customScript, configurationAttributes):\n        print \"Id generator. Initialization\"\n        print \"Id generator. Initialized successfully\"\n\n        return True   \n\n    def destroy(self, configurationAttributes):\n        print \"Id generator. Destroy\"\n        print \"Id generator. Destroyed successfully\"\n        return True   \n\n    def getApiVersion(self):\n        return 11\n\n    # Id generator init method\n    #   appId is application Id\n    #   idType is Id Type\n    #   idPrefix is Id Prefix\n    #   user is io.jans.oxtrust.model.JanssenCustomPerson\n    #   configurationAttributes is java.util.Map<String, SimpleCustomProperty>\n    def generateId(self, appId, idType, idPrefix, configurationAttributes):\n        print \"Id generator. Generate Id\"\n        print \"Id generator. Generate Id. AppId: '\", appId, \"', IdType: '\", idType, \"', IdPrefix: '\", idPrefix, \"'\"\n\n        # Return None or empty string to trigger default Id generation method\n        return None\n",
                                "scriptType": "id_generator",
                                "programmingLanguage": "python",
                                "moduleProperties": [
                                    {
                                        "value1": "location_type",
                                        "value2": "ldap"
                                    }
                                ],
                                "level": 100,
                                "revision": 1,
                                "enabled": false,
                                "modified": false,
                                "internal": false,
                                "locationType": "ldap",
                                "baseDn": "inum=031C-4A65,ou=scripts,o=jans"
                            }
                        ]
                    }
        "401":
          description: Unauthorized
        "500":
          description: InternalServerError
      security:
      - oauth2:
        - https://jans.io/oauth/config/scripts.readonly
    put:
      tags:
      - Custom Scripts
      summary: Updates a custom script
      description: Updates a custom script
      operationId: put-config-scripts
      requestBody:
        description: CustomScript object
        content:
          application/json:
            schema:
              $ref: '#/components/schemas/CustomScript'
            examples:
              Request json example:
                description: Request json example
                value: |
                  {
                              "name": "test_application_session_test",
                              "description": "Sample Application Session script",
                              "script": "# oxAuth is available under the MIT License (2008). See http://opensource.org/licenses/MIT for full text.\n# Copyright (c) 2016, Janssen\n#\n# Author: Yuriy Movchan\n#\n\nfrom io.jans.model.custom.script.type.session import ApplicationSessionType\nfrom io.jans.service.cdi.util import CdiUtil\nfrom io.jans.persist import PersistenceEntryManager\nfrom io.jans.as.model.config import StaticConfiguration\nfrom io.jans.as.model.ldap import TokenEntity\nfrom jakarta.faces.application import FacesMessage\nfrom io.jans.jsf2.message import FacesMessages\nfrom io.jans.util import StringHelper, ArrayHelper\nfrom io.jans.as.model.config import Constants\nfrom java.util import Arrays, ArrayList\nfrom io.jans.as.service.external.session import SessionEventType\n\nimport java\n\nclass ApplicationSession(ApplicationSessionType):\n    def __init__(self, currentTimeMillis):\n        self.currentTimeMillis = currentTimeMillis\n\n    def init(self, customScript, configurationAttributes):\n        print \"Application session. Initialization\"\n\n        self.entryManager = CdiUtil.bean(PersistenceEntryManager)\n        self.staticConfiguration = CdiUtil.bean(StaticConfiguration)\n\n        print \"Application session. Initialized successfully\"\n\n        return True   \n\n    def destroy(self, configurationAttributes):\n        print \"Application session. Destroy\"\n        print \"Application session. Destroyed successfully\"\n        return True   \n\n    def getApiVersion(self):\n        return 11\n\n    # Called each time specific session event occurs\n    # event is io.jans.as.service.external.session.SessionEvent\n    def onEvent(self, event):\n        if event.getType() == SessionEventType.AUTHENTICATED:\n            print \"Session is authenticated, session: \" + event.getSessionId().getId()\n        return\n\n    # Application calls it at start session request to allow notify 3rd part systems\n    #   httpRequest is jakarta.servlet.http.HttpServletRequest\n    #   sessionId is io.jans.as.model.common.SessionId\n    #   configurationAttributes is java.util.Map<String, SimpleCustomProperty>\n    def startSession(self, httpRequest, sessionId, configurationAttributes):\n        print \"Application session. Starting external session\"\n\n        user_name = sessionId.getSessionAttributes().get(Constants.AUTHENTICATED_USER)\n\n        first_session = self.isFirstSession(user_name)\n        if not first_session:\n            facesMessages = CdiUtil.bean(FacesMessages)\n            facesMessages.add(FacesMessage.SEVERITY_ERROR, \"Please, end active session first!\")\n            return False\n\n        print \"Application session. External session started successfully\"\n        return True\n\n    # Application calls it at end session request to allow notify 3rd part systems\n    #   httpRequest is jakarta.servlet.http.HttpServletRequest\n    #   sessionId is io.jans.as.model.common.SessionId\n    #   configurationAttributes is java.util.Map<String, SimpleCustomProperty>\n    def endSession(self, httpRequest, sessionId, configurationAttributes):\n        print \"Application session. Starting external session end\"\n\n        print \"Application session. External session ended successfully\"\n        return True\n\n    # Application calls it during /session/active endpoint call to modify response if needed\n    #   jsonArray is org.json.JSONArray\n    #   context is io.jans.as.server.model.common.ExecutionContext\n    def modifyActiveSessionsResponse(self, jsonArray, context):\n        return False\n\n    def isFirstSession(self, user_name):\n        tokenLdap = TokenEntity()\n        tokenLdap.setDn(self.staticConfiguration.getBaseDn().getClients())\n        tokenLdap.setUserId(user_name)\n\n        tokenLdapList = self.entryManager.findEntries(tokenLdap, 1)\n        print \"Application session. isFirstSession. Get result: '%s'\" % tokenLdapList\n\n        if (tokenLdapList != None) and (tokenLdapList.size() > 0):\n            print \"Application session. isFirstSession: False\"\n            return False\n\n        print \"Application session. isFirstSession: True\"\n        return True\n",
                              "scriptType": "application_session",
                              "programmingLanguage": "python",
                              "moduleProperties": [
                                  {
                                      "value1": "location_type",
                                      "value2": "ldap"
                                  }
                              ],
                              "level": 800,
                              "revision": 8,
                              "enabled": false,
                              "modified": false,
                              "internal": false,
                              "locationType": "ldap"
                          }
      responses:
        "200":
          description: Ok
          content:
            application/json:
              schema:
                $ref: '#/components/schemas/CustomScript'
              examples:
                Response json example:
                  description: Response json example
                  value: |
                    {
                        "dn": "inum=4144edf6-af99-451d-be29-f3eb5c0e9143,ou=scripts,o=jans",
                        "inum": "4144edf6-af99-451d-be29-f3eb5c0e9143",
                        "name": "test_application_session_test",
                        "description": "Sample Application Session script",
                        "script": "# oxAuth is available under the MIT License (2008). See http://opensource.org/licenses/MIT for full text.\n# Copyright (c) 2016, Janssen\n#\n# Author: Yuriy Movchan\n#\n\nfrom io.jans.model.custom.script.type.session import ApplicationSessionType\nfrom io.jans.service.cdi.util import CdiUtil\nfrom io.jans.persist import PersistenceEntryManager\nfrom io.jans.as.model.config import StaticConfiguration\nfrom io.jans.as.model.ldap import TokenEntity\nfrom jakarta.faces.application import FacesMessage\nfrom io.jans.jsf2.message import FacesMessages\nfrom io.jans.util import StringHelper, ArrayHelper\nfrom io.jans.as.model.config import Constants\nfrom java.util import Arrays, ArrayList\nfrom io.jans.as.service.external.session import SessionEventType\n\nimport java\n\nclass ApplicationSession(ApplicationSessionType):\n    def __init__(self, currentTimeMillis):\n        self.currentTimeMillis = currentTimeMillis\n\n    def init(self, customScript, configurationAttributes):\n        print \"Application session. Initialization\"\n\n        self.entryManager = CdiUtil.bean(PersistenceEntryManager)\n        self.staticConfiguration = CdiUtil.bean(StaticConfiguration)\n\n        print \"Application session. Initialized successfully\"\n\n        return True   \n\n    def destroy(self, configurationAttributes):\n        print \"Application session. Destroy\"\n        print \"Application session. Destroyed successfully\"\n        return True   \n\n    def getApiVersion(self):\n        return 11\n\n    # Called each time specific session event occurs\n    # event is io.jans.as.service.external.session.SessionEvent\n    def onEvent(self, event):\n        if event.getType() == SessionEventType.AUTHENTICATED:\n            print \"Session is authenticated, session: \" + event.getSessionId().getId()\n        return\n\n    # Application calls it at start session request to allow notify 3rd part systems\n    #   httpRequest is jakarta.servlet.http.HttpServletRequest\n    #   sessionId is io.jans.as.model.common.SessionId\n    #   configurationAttributes is java.util.Map<String, SimpleCustomProperty>\n    def startSession(self, httpRequest, sessionId, configurationAttributes):\n        print \"Application session. Starting external session\"\n\n        user_name = sessionId.getSessionAttributes().get(Constants.AUTHENTICATED_USER)\n\n        first_session = self.isFirstSession(user_name)\n        if not first_session:\n            facesMessages = CdiUtil.bean(FacesMessages)\n            facesMessages.add(FacesMessage.SEVERITY_ERROR, \"Please, end active session first!\")\n            return False\n\n        print \"Application session. External session started successfully\"\n        return True\n\n    # Application calls it at end session request to allow notify 3rd part systems\n    #   httpRequest is jakarta.servlet.http.HttpServletRequest\n    #   sessionId is io.jans.as.model.common.SessionId\n    #   configurationAttributes is java.util.Map<String, SimpleCustomProperty>\n    def endSession(self, httpRequest, sessionId, configurationAttributes):\n        print \"Application session. Starting external session end\"\n\n        print \"Application session. External session ended successfully\"\n        return True\n\n    # Application calls it during /session/active endpoint call to modify response if needed\n    #   jsonArray is org.json.JSONArray\n    #   context is io.jans.as.server.model.common.ExecutionContext\n    def modifyActiveSessionsResponse(self, jsonArray, context):\n        return False\n\n    def isFirstSession(self, user_name):\n        tokenLdap = TokenEntity()\n        tokenLdap.setDn(self.staticConfiguration.getBaseDn().getClients())\n        tokenLdap.setUserId(user_name)\n\n        tokenLdapList = self.entryManager.findEntries(tokenLdap, 1)\n        print \"Application session. isFirstSession. Get result: '%s'\" % tokenLdapList\n\n        if (tokenLdapList != None) and (tokenLdapList.size() > 0):\n            print \"Application session. isFirstSession: False\"\n            return False\n\n        print \"Application session. isFirstSession: True\"\n        return True\n",
                        "scriptType": "application_session",
                        "programmingLanguage": "python",
                        "moduleProperties": [
                            {
                                "value1": "location_type",
                                "value2": "ldap"
                            }
                        ],
                        "level": 800,
                        "revision": 8,
                        "enabled": false,
                        "modified": false,
                        "internal": false,
                        "locationType": "ldap",
                        "baseDn": "inum=4144edf6-af99-451d-be29-f3eb5c0e9143,ou=scripts,o=jans"
                    }
        "401":
          description: Unauthorized
        "404":
          description: Not Found
        "500":
          description: InternalServerError
      security:
      - oauth2:
        - https://jans.io/oauth/config/scripts.write
    post:
      tags:
      - Custom Scripts
      summary: Adds a new custom script
      description: Adds a new custom script
      operationId: post-config-scripts
      parameters:
      - name: addScriptTemplate
        in: query
        description: Boolean flag to indicate if script template is to be added. If
          CustomScript request object has script populated then script template will
          not be added.
        schema:
          type: boolean
          default: false
      requestBody:
        description: CustomScript object
        content:
          application/json:
            schema:
              $ref: '#/components/schemas/CustomScript'
            examples:
              Request json example:
                description: Request json example
                value: |
                  {
                              "name": "test_application_session_test",
                              "description": "Sample Application Session script",
                              "script": "# oxAuth is available under the MIT License (2008). See http://opensource.org/licenses/MIT for full text.\n# Copyright (c) 2016, Janssen\n#\n# Author: Yuriy Movchan\n#\n\nfrom io.jans.model.custom.script.type.session import ApplicationSessionType\nfrom io.jans.service.cdi.util import CdiUtil\nfrom io.jans.persist import PersistenceEntryManager\nfrom io.jans.as.model.config import StaticConfiguration\nfrom io.jans.as.model.ldap import TokenEntity\nfrom jakarta.faces.application import FacesMessage\nfrom io.jans.jsf2.message import FacesMessages\nfrom io.jans.util import StringHelper, ArrayHelper\nfrom io.jans.as.model.config import Constants\nfrom java.util import Arrays, ArrayList\nfrom io.jans.as.service.external.session import SessionEventType\n\nimport java\n\nclass ApplicationSession(ApplicationSessionType):\n    def __init__(self, currentTimeMillis):\n        self.currentTimeMillis = currentTimeMillis\n\n    def init(self, customScript, configurationAttributes):\n        print \"Application session. Initialization\"\n\n        self.entryManager = CdiUtil.bean(PersistenceEntryManager)\n        self.staticConfiguration = CdiUtil.bean(StaticConfiguration)\n\n        print \"Application session. Initialized successfully\"\n\n        return True   \n\n    def destroy(self, configurationAttributes):\n        print \"Application session. Destroy\"\n        print \"Application session. Destroyed successfully\"\n        return True   \n\n    def getApiVersion(self):\n        return 11\n\n    # Called each time specific session event occurs\n    # event is io.jans.as.service.external.session.SessionEvent\n    def onEvent(self, event):\n        if event.getType() == SessionEventType.AUTHENTICATED:\n            print \"Session is authenticated, session: \" + event.getSessionId().getId()\n        return\n\n    # Application calls it at start session request to allow notify 3rd part systems\n    #   httpRequest is jakarta.servlet.http.HttpServletRequest\n    #   sessionId is io.jans.as.model.common.SessionId\n    #   configurationAttributes is java.util.Map<String, SimpleCustomProperty>\n    def startSession(self, httpRequest, sessionId, configurationAttributes):\n        print \"Application session. Starting external session\"\n\n        user_name = sessionId.getSessionAttributes().get(Constants.AUTHENTICATED_USER)\n\n        first_session = self.isFirstSession(user_name)\n        if not first_session:\n            facesMessages = CdiUtil.bean(FacesMessages)\n            facesMessages.add(FacesMessage.SEVERITY_ERROR, \"Please, end active session first!\")\n            return False\n\n        print \"Application session. External session started successfully\"\n        return True\n\n    # Application calls it at end session request to allow notify 3rd part systems\n    #   httpRequest is jakarta.servlet.http.HttpServletRequest\n    #   sessionId is io.jans.as.model.common.SessionId\n    #   configurationAttributes is java.util.Map<String, SimpleCustomProperty>\n    def endSession(self, httpRequest, sessionId, configurationAttributes):\n        print \"Application session. Starting external session end\"\n\n        print \"Application session. External session ended successfully\"\n        return True\n\n    # Application calls it during /session/active endpoint call to modify response if needed\n    #   jsonArray is org.json.JSONArray\n    #   context is io.jans.as.server.model.common.ExecutionContext\n    def modifyActiveSessionsResponse(self, jsonArray, context):\n        return False\n\n    def isFirstSession(self, user_name):\n        tokenLdap = TokenEntity()\n        tokenLdap.setDn(self.staticConfiguration.getBaseDn().getClients())\n        tokenLdap.setUserId(user_name)\n\n        tokenLdapList = self.entryManager.findEntries(tokenLdap, 1)\n        print \"Application session. isFirstSession. Get result: '%s'\" % tokenLdapList\n\n        if (tokenLdapList != None) and (tokenLdapList.size() > 0):\n            print \"Application session. isFirstSession: False\"\n            return False\n\n        print \"Application session. isFirstSession: True\"\n        return True\n",
                              "scriptType": "application_session",
                              "programmingLanguage": "python",
                              "moduleProperties": [
                                  {
                                      "value1": "location_type",
                                      "value2": "ldap"
                                  }
                              ],
                              "level": 800,
                              "revision": 8,
                              "enabled": false,
                              "modified": false,
                              "internal": false,
                              "locationType": "ldap"
                          }
      responses:
        "201":
          description: Created
          content:
            application/json:
              schema:
                $ref: '#/components/schemas/CustomScript'
              examples:
                Response json example:
                  description: Response json example
                  value: |
                    {
                        "dn": "inum=4144edf6-af99-451d-be29-f3eb5c0e9143,ou=scripts,o=jans",
                        "inum": "4144edf6-af99-451d-be29-f3eb5c0e9143",
                        "name": "test_application_session_test",
                        "description": "Sample Application Session script",
                        "script": "# oxAuth is available under the MIT License (2008). See http://opensource.org/licenses/MIT for full text.\n# Copyright (c) 2016, Janssen\n#\n# Author: Yuriy Movchan\n#\n\nfrom io.jans.model.custom.script.type.session import ApplicationSessionType\nfrom io.jans.service.cdi.util import CdiUtil\nfrom io.jans.persist import PersistenceEntryManager\nfrom io.jans.as.model.config import StaticConfiguration\nfrom io.jans.as.model.ldap import TokenEntity\nfrom jakarta.faces.application import FacesMessage\nfrom io.jans.jsf2.message import FacesMessages\nfrom io.jans.util import StringHelper, ArrayHelper\nfrom io.jans.as.model.config import Constants\nfrom java.util import Arrays, ArrayList\nfrom io.jans.as.service.external.session import SessionEventType\n\nimport java\n\nclass ApplicationSession(ApplicationSessionType):\n    def __init__(self, currentTimeMillis):\n        self.currentTimeMillis = currentTimeMillis\n\n    def init(self, customScript, configurationAttributes):\n        print \"Application session. Initialization\"\n\n        self.entryManager = CdiUtil.bean(PersistenceEntryManager)\n        self.staticConfiguration = CdiUtil.bean(StaticConfiguration)\n\n        print \"Application session. Initialized successfully\"\n\n        return True   \n\n    def destroy(self, configurationAttributes):\n        print \"Application session. Destroy\"\n        print \"Application session. Destroyed successfully\"\n        return True   \n\n    def getApiVersion(self):\n        return 11\n\n    # Called each time specific session event occurs\n    # event is io.jans.as.service.external.session.SessionEvent\n    def onEvent(self, event):\n        if event.getType() == SessionEventType.AUTHENTICATED:\n            print \"Session is authenticated, session: \" + event.getSessionId().getId()\n        return\n\n    # Application calls it at start session request to allow notify 3rd part systems\n    #   httpRequest is jakarta.servlet.http.HttpServletRequest\n    #   sessionId is io.jans.as.model.common.SessionId\n    #   configurationAttributes is java.util.Map<String, SimpleCustomProperty>\n    def startSession(self, httpRequest, sessionId, configurationAttributes):\n        print \"Application session. Starting external session\"\n\n        user_name = sessionId.getSessionAttributes().get(Constants.AUTHENTICATED_USER)\n\n        first_session = self.isFirstSession(user_name)\n        if not first_session:\n            facesMessages = CdiUtil.bean(FacesMessages)\n            facesMessages.add(FacesMessage.SEVERITY_ERROR, \"Please, end active session first!\")\n            return False\n\n        print \"Application session. External session started successfully\"\n        return True\n\n    # Application calls it at end session request to allow notify 3rd part systems\n    #   httpRequest is jakarta.servlet.http.HttpServletRequest\n    #   sessionId is io.jans.as.model.common.SessionId\n    #   configurationAttributes is java.util.Map<String, SimpleCustomProperty>\n    def endSession(self, httpRequest, sessionId, configurationAttributes):\n        print \"Application session. Starting external session end\"\n\n        print \"Application session. External session ended successfully\"\n        return True\n\n    # Application calls it during /session/active endpoint call to modify response if needed\n    #   jsonArray is org.json.JSONArray\n    #   context is io.jans.as.server.model.common.ExecutionContext\n    def modifyActiveSessionsResponse(self, jsonArray, context):\n        return False\n\n    def isFirstSession(self, user_name):\n        tokenLdap = TokenEntity()\n        tokenLdap.setDn(self.staticConfiguration.getBaseDn().getClients())\n        tokenLdap.setUserId(user_name)\n\n        tokenLdapList = self.entryManager.findEntries(tokenLdap, 1)\n        print \"Application session. isFirstSession. Get result: '%s'\" % tokenLdapList\n\n        if (tokenLdapList != None) and (tokenLdapList.size() > 0):\n            print \"Application session. isFirstSession: False\"\n            return False\n\n        print \"Application session. isFirstSession: True\"\n        return True\n",
                        "scriptType": "application_session",
                        "programmingLanguage": "python",
                        "moduleProperties": [
                            {
                                "value1": "location_type",
                                "value2": "ldap"
                            }
                        ],
                        "level": 800,
                        "revision": 8,
                        "enabled": false,
                        "modified": false,
                        "internal": false,
                        "locationType": "ldap",
                        "baseDn": "inum=4144edf6-af99-451d-be29-f3eb5c0e9143,ou=scripts,o=jans"
                    }
        "401":
          description: Unauthorized
        "400":
          description: Bad Request
        "500":
          description: InternalServerError
      security:
      - oauth2:
        - https://jans.io/oauth/config/scripts.write
  /api/v1/config/scripts/{inum}:
    delete:
      tags:
      - Custom Scripts
      summary: Deletes a custom script
      description: Deletes a custom script
      operationId: delete-config-scripts-by-inum
      parameters:
      - name: inum
        in: path
        description: Script identifier
        required: true
        schema:
          type: string
      responses:
        "204":
          description: No Content
        "401":
          description: Unauthorized
        "404":
          description: Not Found
        "500":
          description: InternalServerError
      security:
      - oauth2:
        - https://jans.io/oauth/config/scripts.delete
    patch:
      tags:
      - Custom Scripts
      summary: Patches a custom script
      description: Patches a custom script
      operationId: patch-config-scripts-by-inum
      parameters:
      - name: inum
        in: path
        description: Script identifier
        required: true
        schema:
          type: string
      requestBody:
        description: JsonPatch object
        content:
          application/json-patch+json:
            schema:
              type: array
              items:
                $ref: '#/components/schemas/JsonPatch'
            examples:
              Request json example:
                description: Request json example
                value: "[{ \"op\": \"replace\", \"path\": \"/enabled\", \"value\"\
                  :false},{ \"op\": \"replace\", \"path\": \"/revision\", \"value\"\
                  :2}] \n"
      responses:
        "200":
          description: Ok
          content:
            application/json:
              schema:
                $ref: '#/components/schemas/CustomScript'
        "401":
          description: Unauthorized
        "404":
          description: Not Found
        "500":
          description: InternalServerError
      security:
      - oauth2:
        - https://jans.io/oauth/config/scripts.write
  /api/v1/config/scripts/inum/{inum}:
    get:
      tags:
      - Custom Scripts
      summary: Gets a script by Inum
      description: Gets a script by Inum
      operationId: get-config-scripts-by-inum
      parameters:
      - name: inum
        in: path
        description: Script identifier
        required: true
        schema:
          type: string
      responses:
        "200":
          description: Ok
          content:
            application/json:
              schema:
                $ref: '#/components/schemas/CustomScript'
              examples:
                Response json example:
                  description: Response json example
                  value: |
                    {
                        "dn": "inum=0300-BA90,ou=scripts,o=jans",
                        "inum": "0300-BA90",
                        "name": "discovery_java_params",
                        "description": "Java Custom Sample Script",
                        "script": "/* Copyright (c) 2022, Gluu\n Author: Yuriy Z\n */\n\nimport io.jans.model.SimpleCustomProperty;\nimport io.jans.model.custom.script.model.CustomScript;\nimport io.jans.model.custom.script.type.discovery.DiscoveryType;\nimport io.jans.service.custom.script.CustomScriptManager;\nimport org.slf4j.Logger;\nimport org.slf4j.LoggerFactory;\nimport org.json.JSONObject;\n\nimport java.util.Map;\n\npublic class Discovery implements DiscoveryType {\n\n    private static final Logger log = LoggerFactory.getLogger(Discovery.class);\n    private static final Logger scriptLogger = LoggerFactory.getLogger(CustomScriptManager.class);\n\n    @Override\n    public boolean init(Map<String, SimpleCustomProperty> configurationAttributes) {\n        log.info(\"Init of Discovery Java custom script\");\n        return true;\n    }\n\n    @Override\n    public boolean init(CustomScript customScript, Map<String, SimpleCustomProperty> configurationAttributes) {\n        log.info(\"Init of Discovery Java custom script\");\n        return true;\n    }\n\n    @Override\n    public boolean destroy(Map<String, SimpleCustomProperty> configurationAttributes) {\n        log.info(\"Destroy of Discovery Java custom script\");\n        return true;\n    }\n\n    @Override\n    public int getApiVersion() {\n        log.info(\"getApiVersion Discovery Java custom script: 11\");\n        return 11;\n    }\n\n    @Override\n    public boolean modifyResponse(Object responseAsJsonObject, Object context) {\n        scriptLogger.info(\"write to script logger\");\n        JSONObject response = (JSONObject) responseAsJsonObject;\n        response.accumulate(\"key_from_java\", \"value_from_script_on_java\");\n        return true;\n    }\n}\n",
                        "scriptType": "discovery",
                        "programmingLanguage": "java",
                        "moduleProperties": [
                            {
                                "value1": "location_type",
                                "value2": "ldap"
                            }
                        ],
                        "level": 1,
                        "revision": 11,
                        "enabled": true,
                        "modified": false,
                        "internal": false,
                        "locationType": "ldap",
                        "baseDn": "inum=0300-BA90,ou=scripts,o=jans"
                    }
        "401":
          description: Unauthorized
        "404":
          description: Not Found
        "500":
          description: InternalServerError
      security:
      - oauth2:
        - https://jans.io/oauth/config/scripts.readonly
  /api/v1/config/scripts/name/{name}:
    get:
      tags:
      - Custom Scripts
      summary: Fetch custom script by name
      description: Fetch custom script by name
      operationId: get-custom-script-by-name
      parameters:
      - name: name
        in: path
        description: Script name
        required: true
        schema:
          type: string
      responses:
        "200":
          description: CustomScript
          content:
            application/json:
              schema:
                $ref: '#/components/schemas/CustomScript'
              examples:
                Response json example:
                  description: Response json example
                  value: |
                    {
                        "dn": "inum=0300-BA90,ou=scripts,o=jans",
                        "inum": "0300-BA90",
                        "name": "discovery_java_params",
                        "description": "Java Custom Sample Script",
                        "script": "/* Copyright (c) 2022, Gluu\n Author: Yuriy Z\n */\n\nimport io.jans.model.SimpleCustomProperty;\nimport io.jans.model.custom.script.model.CustomScript;\nimport io.jans.model.custom.script.type.discovery.DiscoveryType;\nimport io.jans.service.custom.script.CustomScriptManager;\nimport org.slf4j.Logger;\nimport org.slf4j.LoggerFactory;\nimport org.json.JSONObject;\n\nimport java.util.Map;\n\npublic class Discovery implements DiscoveryType {\n\n    private static final Logger log = LoggerFactory.getLogger(Discovery.class);\n    private static final Logger scriptLogger = LoggerFactory.getLogger(CustomScriptManager.class);\n\n    @Override\n    public boolean init(Map<String, SimpleCustomProperty> configurationAttributes) {\n        log.info(\"Init of Discovery Java custom script\");\n        return true;\n    }\n\n    @Override\n    public boolean init(CustomScript customScript, Map<String, SimpleCustomProperty> configurationAttributes) {\n        log.info(\"Init of Discovery Java custom script\");\n        return true;\n    }\n\n    @Override\n    public boolean destroy(Map<String, SimpleCustomProperty> configurationAttributes) {\n        log.info(\"Destroy of Discovery Java custom script\");\n        return true;\n    }\n\n    @Override\n    public int getApiVersion() {\n        log.info(\"getApiVersion Discovery Java custom script: 11\");\n        return 11;\n    }\n\n    @Override\n    public boolean modifyResponse(Object responseAsJsonObject, Object context) {\n        scriptLogger.info(\"write to script logger\");\n        JSONObject response = (JSONObject) responseAsJsonObject;\n        response.accumulate(\"key_from_java\", \"value_from_script_on_java\");\n        return true;\n    }\n}\n",
                        "scriptType": "discovery",
                        "programmingLanguage": "java",
                        "moduleProperties": [
                            {
                                "value1": "location_type",
                                "value2": "ldap"
                            }
                        ],
                        "level": 1,
                        "revision": 11,
                        "enabled": true,
                        "modified": false,
                        "internal": false,
                        "locationType": "ldap",
                        "baseDn": "inum=0300-BA90,ou=scripts,o=jans"
                    }
        "401":
          description: Unauthorized
        "404":
          description: Not Found
        "500":
          description: InternalServerError
      security:
      - oauth2:
        - https://jans.io/oauth/config/scripts.readonly
  /api/v1/config/scripts/types:
    get:
      tags:
      - Custom Scripts
      summary: Fetch custom script types
      description: Fetch custom script types
      operationId: get-custom-script-type
      responses:
        "200":
          description: Ok
          content:
            application/json:
              schema:
                type: array
                items:
                  type: string
                  enum:
                  - person_authentication
                  - authorization_challenge
                  - introspection
                  - resource_owner_password_credentials
                  - application_session
                  - cache_refresh
                  - client_registration
                  - id_generator
                  - uma_rpt_policy
                  - uma_rpt_claims
                  - uma_claims_gathering
                  - consent_gathering
                  - dynamic_scope
                  - spontaneous_scope
                  - end_session
                  - post_authn
                  - select_account
                  - scim
                  - ciba_end_user_notification
                  - revoke_token
                  - persistence_extension
                  - idp
                  - discovery
                  - update_token
                  - config_api_auth
                  - modify_ssa_response
                  - fido2_extension
              examples:
                Response json example:
                  description: Response json example
                  value: |
                    [
                        "discovery",
                        "consent_gathering",
                        "ciba_end_user_notification",
                        "id_generator",
                        "idp",
                        "introspection",
                        "persistence_extension",
                        "cache_refresh",
                        "uma_rpt_policy",
                        "update_token",
                        "scim",
                        "end_session",
                        "config_api_auth",
                        "uma_claims_gathering",
                        "person_authentication",
                        "resource_owner_password_credentials",
                        "authorization_challenge",
                        "client_registration",
                        "dynamic_scope",
                        "application_session"
                    ]
        "401":
          description: Unauthorized
        "404":
          description: Not Found
        "500":
          description: InternalServerError
      security:
      - oauth2:
        - https://jans.io/oauth/config/scripts.readonly
  /api/v1/config/scripts/script-types:
    get:
      tags:
      - Custom Scripts
      summary: Fetch custom script types
      description: Fetch custom script types
      operationId: get-custom-script-types
      responses:
        "200":
          description: Ok
          content:
            application/json:
              schema:
                type: array
                items:
                  type: string
              examples:
                Response json example:
                  description: Response json example
                  value: |
                    [
                        "discovery",
                        "consent_gathering",
                        "ciba_end_user_notification",
                        "id_generator",
                        "idp",
                        "introspection",
                        "persistence_extension",
                        "cache_refresh",
                        "uma_rpt_policy",
                        "update_token",
                        "scim",
                        "end_session",
                        "config_api_auth",
                        "uma_claims_gathering",
                        "person_authentication",
                        "resource_owner_password_credentials",
                        "authorization_challenge",
                        "client_registration",
                        "dynamic_scope",
                        "application_session"
                    ]
        "401":
          description: Unauthorized
        "404":
          description: Not Found
        "500":
          description: InternalServerError
      security:
      - oauth2:
        - https://jans.io/oauth/config/scripts.readonly
  /api/v1/config/scripts/type/{type}:
    get:
      tags:
      - Custom Scripts
      summary: Gets list of scripts by type
      description: Gets list of scripts by type
      operationId: get-config-scripts-by-type
      parameters:
      - name: type
        in: path
        description: Script type
        required: true
        schema:
          type: string
      - name: limit
        in: query
        description: Search size - max size of the results to return
        schema:
          type: integer
          format: int32
          default: 50
      - name: pattern
        in: query
        description: Search pattern
        schema:
          type: string
          default: ""
      - name: startIndex
        in: query
        description: The 1-based index of the first query result
        schema:
          type: integer
          format: int32
          default: 0
      - name: sortBy
        in: query
        description: Attribute whose value will be used to order the returned response
        schema:
          type: string
          default: inum
      - name: sortOrder
        in: query
        description: Order in which the sortBy param is applied. Allowed values are
          "ascending" and "descending"
        schema:
          type: string
          default: ascending
      - name: fieldValuePair
        in: query
        description: Field and value pair for seraching
        schema:
          type: string
          default: ""
        examples:
          Field value example:
            description: Field value example
            value: "adminCanEdit=true,dataType=string"
      responses:
        "200":
          description: Ok
          content:
            application/json:
              schema:
                $ref: '#/components/schemas/PagedResult'
              examples:
                Response json example:
                  description: Response json example
                  value: |
                    {
                        "start": 0,
                        "totalEntriesCount": 1,
                        "entriesCount": 1,
                        "entries": [
                            {
                                "dn": "inum=0300-BA90,ou=scripts,o=jans",
                                "inum": "0300-BA90",
                                "name": "discovery_java_params",
                                "description": "Java Custom Sample Script",
                                "script": "/* Copyright (c) 2022, Gluu\n Author: Yuriy Z\n */\n\nimport io.jans.model.SimpleCustomProperty;\nimport io.jans.model.custom.script.model.CustomScript;\nimport io.jans.model.custom.script.type.discovery.DiscoveryType;\nimport io.jans.service.custom.script.CustomScriptManager;\nimport org.slf4j.Logger;\nimport org.slf4j.LoggerFactory;\nimport org.json.JSONObject;\n\nimport java.util.Map;\n\npublic class Discovery implements DiscoveryType {\n\n    private static final Logger log = LoggerFactory.getLogger(Discovery.class);\n    private static final Logger scriptLogger = LoggerFactory.getLogger(CustomScriptManager.class);\n\n    @Override\n    public boolean init(Map<String, SimpleCustomProperty> configurationAttributes) {\n        log.info(\"Init of Discovery Java custom script\");\n        return true;\n    }\n\n    @Override\n    public boolean init(CustomScript customScript, Map<String, SimpleCustomProperty> configurationAttributes) {\n        log.info(\"Init of Discovery Java custom script\");\n        return true;\n    }\n\n    @Override\n    public boolean destroy(Map<String, SimpleCustomProperty> configurationAttributes) {\n        log.info(\"Destroy of Discovery Java custom script\");\n        return true;\n    }\n\n    @Override\n    public int getApiVersion() {\n        log.info(\"getApiVersion Discovery Java custom script: 11\");\n        return 11;\n    }\n\n    @Override\n    public boolean modifyResponse(Object responseAsJsonObject, Object context) {\n        scriptLogger.info(\"write to script logger\");\n        JSONObject response = (JSONObject) responseAsJsonObject;\n        response.accumulate(\"key_from_java\", \"value_from_script_on_java\");\n        return true;\n    }\n}\n",
                                "scriptType": "discovery",
                                "programmingLanguage": "java",
                                "moduleProperties": [
                                    {
                                        "value1": "location_type",
                                        "value2": "ldap"
                                    }
                                ],
                                "level": 1,
                                "revision": 11,
                                "enabled": true,
                                "modified": false,
                                "internal": false,
                                "locationType": "ldap",
                                "baseDn": "inum=0300-BA90,ou=scripts,o=jans"
                            }
                        ]
                    }
        "401":
          description: Unauthorized
        "404":
          description: Not Found
        "500":
          description: InternalServerError
      security:
      - oauth2:
        - https://jans.io/oauth/config/scripts.readonly
  /api/v1/jans-auth-server/health:
    get:
      tags:
      - Auth Server Health - Check
      summary: Returns auth server health status
      description: Returns auth server health status
      operationId: get-auth-server-health
      responses:
        "200":
          description: Ok
          content:
            application/json:
              schema:
                $ref: '#/components/schemas/JsonNode'
              examples:
                Response json example:
                  description: Response json example
                  value: |
                    {
                        "status": "running",
                        "db_status": "online"
                    }
        "500":
          description: InternalServerError
  /api/v1/config/jwks/{kid}:
    get:
      tags:
      - Configuration – JWK - JSON Web Key (JWK)
      summary: Get a JSON Web Key based on kid
      description: Get a JSON Web Key based on kid
      operationId: get-jwk-by-kid
      parameters:
      - name: kid
        in: path
        description: The unique identifier for the key
        required: true
        schema:
          type: string
      responses:
        "200":
          description: Ok
          content:
            application/json:
              schema:
                $ref: '#/components/schemas/JSONWebKey'
              examples:
                Response json example:
                  description: Response json example
                  value: |
                    {
                        "kid": "1230bfb-276a-44aa-a97d-667b57587108_sig_rs256",
                        "kty": "RSA",
                        "use": "sig",
                        "alg": "RS256",
                        "exp": 1599751946863,
                        "x5c": [
                            "A0GCSqGSIb3DQEBCwUAMCExHzAdBgNVBAMMFm94QXV0aCBDQSBDZXJ0aWZpY2F0ZXMwHhcNMjAwOTA4MTUzMjE3WhcNMjAwOTEwMTUzMjI2WjAhMR8wHQYDVQQDDBZveEF1dGggQ0EgQ2VydGlmaWNhdGVzMIIBIjANBgkqhkiG9w0BAQEFAAOCAQ8AMIIBCgKCAQEAzj1NEHyGk/ywG25py2s/zVVrRggzRO0jE6VOUvqUzsEJwt1aszQ4onFu6vgtjNwq2ZmEFZbw1Jw7dlz4Xrdj12pQlLVuEhyVaTziQp3LvspqxyACHQb8XSKFdKZaa1eBF8PGN5zDN/d+tIrAZYnQS2gH8BoPIuB3Z9AoCLTzifnPvmOwW/e+/Wags/ApZiEfF2Po0InV5NeJAyoIpaGhlwjqqOWXm/GpCASAk9ZD8Ebnmy9RM71zDCgmvq/hPueKnbNTZdQ3TQdzEuSwxbWEHu16v5MbF7QtNzvFSFlllhgwqI2ccEljDbs18j3DUS2B1VTTAr/DLR3SVyCYbKBbRQIDAQABoycwJTAjBgNVHSUEHDAaBggrBgEFBQcDAQYIKwYBBQUHAwIGBFUdJQAwDQYJKoZIhvcNAQELBQADggEBADaqrfVH1FX0FLp99TG9fHOiOMD12vsIPANb9QbIADineFrSvUI3zIX56PpvMT+EApaLPcIYSwG1YziWT1oGDGkfyinofSRGl4JcC63slChUBfjlBZlXTIlc7CJA7CfzO6BW3SvO0GPF0NStCUD9Ou4oOVaIc3XrPzhIAp71cF9iLFnQUK1hiD9NhQUm5v2Nq+sQdjAxSlqigXnc+rB9+V8snCkr9x9q1cysq1ZyCRT55psa53Irqtc50T2PHA6kyzEVW51+yFaZa8z+WMoofr6ndx2DFI7n5+8jFGs9WoP+/zV8E/XK61iy+EdXVjXQYVcArjEzeIahn8QOd/hUcfo="
                        ],
                        "n": "EFZbw1Jw7dlz4Xrdj12pQlLVuEhyVaTziQp3LvspqxyACHQb8XSKFdKZaa1eBF8PGN5zDN_d-tIrAZYnQS2gH8BoPIuB3Z9AoCLTzifnPvmOwW_e-_Wags_ApZiEfF2Po0InV5NeJAyoIpaGhlwjqqOWXm_GpCASAk9ZD8Ebnmy9RM71zDCgmvq_hPueKnbNTZdQ3TQdzEuSwxbWEHu16v5MbF7QtNzvFSFlllhgwqI2ccEljDbs18j3DUS2B1VTTAr_DLR3SVyCYbKBbRQ",
                        "e": "AQAB"
                    }
        "401":
          description: Unauthorized
        "500":
          description: InternalServerError
      security:
      - oauth2:
        - https://jans.io/oauth/config/jwks.readonly
    delete:
      tags:
      - Configuration – JWK - JSON Web Key (JWK)
      summary: Delete a JSON Web Key based on kid
      description: Delete a JSON Web Key based on kid
      operationId: delete-config-jwk-kid
      parameters:
      - name: kid
        in: path
        description: The unique identifier for the key
        required: true
        schema:
          type: string
      responses:
        "204":
          description: No Content
        "401":
          description: Unauthorized
        "406":
          description: Not Acceptable
        "500":
          description: InternalServerError
      security:
      - oauth2:
        - https://jans.io/oauth/config/jwks.delete
    patch:
      tags:
      - Configuration – JWK - JSON Web Key (JWK)
      summary: Patch a specific JSON Web Key based on kid
      description: Patch a specific JSON Web Key based on kid
      operationId: patch-config-jwk-kid
      parameters:
      - name: kid
        in: path
        description: The unique identifier for the key
        required: true
        schema:
          type: string
      requestBody:
        description: JsonPatch object
        content:
          application/json-patch+json:
            schema:
              type: array
              items:
                $ref: '#/components/schemas/JsonPatch'
            examples:
              Request json example:
                description: Request json example
                value: "[\n    { \"op\": \"replace\", \"path\": \"/use\", \"value\"\
                  :\"enc\"},\n    { \"op\": \"replace\", \"path\": \"/e\", \"value\"\
                  :\"Updated_XYZ\"}\n] \n"
      responses:
        "200":
          description: Ok
          content:
            application/json:
              schema:
                $ref: '#/components/schemas/JSONWebKey'
              examples:
                Response json example:
                  description: Response json example
                  value: |
                    {
                        "kid": "1230bfb-276a-44aa-a97d-667b57587108_sig_rs256",
                        "kty": "RSA",
                        "use": "enc",
                        "alg": "RS256",
                        "exp": 1599751946863,
                        "x5c": [
                            "A0GCSqGSIb3DQEBCwUAMCExHzAdBgNVBAMMFm94QXV0aCBDQSBDZXJ0aWZpY2F0ZXMwHhcNMjAwOTA4MTUzMjE3WhcNMjAwOTEwMTUzMjI2WjAhMR8wHQYDVQQDDBZveEF1dGggQ0EgQ2VydGlmaWNhdGVzMIIBIjANBgkqhkiG9w0BAQEFAAOCAQ8AMIIBCgKCAQEAzj1NEHyGk/ywG25py2s/zVVrRggzRO0jE6VOUvqUzsEJwt1aszQ4onFu6vgtjNwq2ZmEFZbw1Jw7dlz4Xrdj12pQlLVuEhyVaTziQp3LvspqxyACHQb8XSKFdKZaa1eBF8PGN5zDN/d+tIrAZYnQS2gH8BoPIuB3Z9AoCLTzifnPvmOwW/e+/Wags/ApZiEfF2Po0InV5NeJAyoIpaGhlwjqqOWXm/GpCASAk9ZD8Ebnmy9RM71zDCgmvq/hPueKnbNTZdQ3TQdzEuSwxbWEHu16v5MbF7QtNzvFSFlllhgwqI2ccEljDbs18j3DUS2B1VTTAr/DLR3SVyCYbKBbRQIDAQABoycwJTAjBgNVHSUEHDAaBggrBgEFBQcDAQYIKwYBBQUHAwIGBFUdJQAwDQYJKoZIhvcNAQELBQADggEBADaqrfVH1FX0FLp99TG9fHOiOMD12vsIPANb9QbIADineFrSvUI3zIX56PpvMT+EApaLPcIYSwG1YziWT1oGDGkfyinofSRGl4JcC63slChUBfjlBZlXTIlc7CJA7CfzO6BW3SvO0GPF0NStCUD9Ou4oOVaIc3XrPzhIAp71cF9iLFnQUK1hiD9NhQUm5v2Nq+sQdjAxSlqigXnc+rB9+V8snCkr9x9q1cysq1ZyCRT55psa53Irqtc50T2PHA6kyzEVW51+yFaZa8z+WMoofr6ndx2DFI7n5+8jFGs9WoP+/zV8E/XK61iy+EdXVjXQYVcArjEzeIahn8QOd/hUcfo="
                        ],
                        "n": "EFZbw1Jw7dlz4Xrdj12pQlLVuEhyVaTziQp3LvspqxyACHQb8XSKFdKZaa1eBF8PGN5zDN_d-tIrAZYnQS2gH8BoPIuB3Z9AoCLTzifnPvmOwW_e-_Wags_ApZiEfF2Po0InV5NeJAyoIpaGhlwjqqOWXm_GpCASAk9ZD8Ebnmy9RM71zDCgmvq_hPueKnbNTZdQ3TQdzEuSwxbWEHu16v5MbF7QtNzvFSFlllhgwqI2ccEljDbs18j3DUS2B1VTTAr_DLR3SVyCYbKBbRQ",
                        "e": "Updated_XYZ"
                    }
        "401":
          description: Unauthorized
        "404":
          description: Not Found
        "500":
          description: InternalServerError
      security:
      - oauth2:
        - https://jans.io/oauth/config/jwks.write
  /api/v1/config/jwks:
    get:
      tags:
      - Configuration – JWK - JSON Web Key (JWK)
      summary: Gets list of JSON Web Key (JWK) used by server
      description: Gets list of JSON Web Key (JWK) used by server
      operationId: get-config-jwks
      responses:
        "200":
          description: Ok
          content:
            application/json:
              schema:
                $ref: '#/components/schemas/WebKeysConfiguration'
              examples:
                Response json example:
                  description: Response json example
                  value: "{\n    \"keys\": [\n        {\n            \"descr\": \"\
                    Signature Key: RSA RSASSA-PKCS1-v1_5 using SHA-256\",\n      \
                    \      \"kty\": \"RSA\",\n            \"e\": \"AQAB\",\n     \
                    \       \"use\": \"sig\",\n            \"kid\": \"abc3a91b-dd1b-47b0-b7e7-aaf2ec3b9d5e_sig_rs256\"\
                    ,\n            \"x5c\": [\n                \"E3+Z7Ie9FVpDIqeBo/xI8/q7CCDxCHTtiTQjGS5j/XV4VcPt7i9mrQsajbndCAmynVw==\"\
                    \n            ],\n            \"name\": \"id_token RS256 Sign\
                    \ Key\",\n            \"exp\": 1666775666429,\n            \"\
                    alg\": \"RS256\",\n            \"n\": \"qzu2jRl6UoTnnUJS6zg7ghavupiUQ3Ux4fAH6H7DCXF-cuOgelBjUj_GLPqz5FeOCnQ\"\
                    \n        },\n\t\t{\n            \"descr\": \"Encryption Key:\
                    \ Elliptic Curve Diffie-Hellman Ephemeral Static key agreement\
                    \ using Concat KDF\",\n            \"kty\": \"EC\",\n        \
                    \    \"use\": \"enc\",\n            \"crv\": \"P-256\",\n    \
                    \        \"kid\": \"0870a2b9-1200-42a2-9b12-e2fa89ce3bd0_enc_ecdh-es\"\
                    ,\n            \"x5c\": [\n                \"tE24Ofz3eFhtBAIhAINgdWN86TOOEAUXUr2ijmaAPBgn7mGoeg4c7FfyZTxn\"\
                    \n            ],\n            \"name\": \"id_token ECDH-ES Encryption\
                    \ Key\",\n            \"x\": \"NBJAtpZ-jWGjaXDFYgt38\",\n    \
                    \        \"y\": \"7n6oS9y5vN2XrTKMKilo\",\n            \"exp\"\
                    : 1666775666429,\n            \"alg\": \"ECDH-ES\"\n        }\n\
                    \    ]\n}\n"
        "401":
          description: Unauthorized
        "500":
          description: InternalServerError
      security:
      - oauth2:
        - https://jans.io/oauth/config/jwks.readonly
    put:
      tags:
      - Configuration – JWK - JSON Web Key (JWK)
      summary: Replaces JSON Web Keys
      description: Replaces JSON Web Keys
      operationId: put-config-jwks
      requestBody:
        description: JSON Web Keys object
        content:
          application/json:
            schema:
              $ref: '#/components/schemas/WebKeysConfiguration'
            examples:
              Request json example:
                description: Request json example
                value: "{\n    \"keys\": [\n        {\n            \"descr\": \"Signature\
                  \ Key: RSA RSASSA-PKCS1-v1_5 using SHA-256\",\n            \"kty\"\
                  : \"RSA\",\n            \"e\": \"AQAB\",\n            \"use\": \"\
                  sig\",\n            \"kid\": \"abc3a91b-dd1b-47b0-b7e7-aaf2ec3b9d5e_sig_rs256\"\
                  ,\n            \"x5c\": [\n                \"E3+Z7Ie9FVpDIqeBo/xI8/q7CCDxCHTtiTQjGS5j/XV4VcPt7i9mrQsajbndCAmynVw==\"\
                  \n            ],\n            \"name\": \"id_token RS256 Sign Key\"\
                  ,\n            \"exp\": 1666775666429,\n            \"alg\": \"\
                  RS256\",\n            \"n\": \"qzu2jRl6UoTnnUJS6zg7ghavupiUQ3Ux4fAH6H7DCXF-cuOgelBjUj_GLPqz5FeOCnQ\"\
                  \n        },\n\t\t{\n            \"descr\": \"Encryption Key: Elliptic\
                  \ Curve Diffie-Hellman Ephemeral Static key agreement using Concat\
                  \ KDF\",\n            \"kty\": \"EC\",\n            \"use\": \"\
                  enc\",\n            \"crv\": \"P-256\",\n            \"kid\": \"\
                  0870a2b9-1200-42a2-9b12-e2fa89ce3bd0_enc_ecdh-es\",\n          \
                  \  \"x5c\": [\n                \"tE24Ofz3eFhtBAIhAINgdWN86TOOEAUXUr2ijmaAPBgn7mGoeg4c7FfyZTxn\"\
                  \n            ],\n            \"name\": \"id_token ECDH-ES Encryption\
                  \ Key\",\n            \"x\": \"NBJAtpZ-jWGjaXDFYgt38\",\n      \
                  \      \"y\": \"7n6oS9y5vN2XrTKMKilo\",\n            \"exp\": 1666775666429,\n\
                  \            \"alg\": \"ECDH-ES\"\n        }\n    ]\n}\n"
      responses:
        "200":
          description: Ok
          content:
            application/json:
              schema:
                $ref: '#/components/schemas/WebKeysConfiguration'
              examples:
                Response json example:
                  description: Response json example
                  value: "{\n    \"keys\": [\n        {\n            \"descr\": \"\
                    Signature Key: RSA RSASSA-PKCS1-v1_5 using SHA-256\",\n      \
                    \      \"kty\": \"RSA\",\n            \"e\": \"AQAB\",\n     \
                    \       \"use\": \"sig\",\n            \"kid\": \"abc3a91b-dd1b-47b0-b7e7-aaf2ec3b9d5e_sig_rs256\"\
                    ,\n            \"x5c\": [\n                \"E3+Z7Ie9FVpDIqeBo/xI8/q7CCDxCHTtiTQjGS5j/XV4VcPt7i9mrQsajbndCAmynVw==\"\
                    \n            ],\n            \"name\": \"id_token RS256 Sign\
                    \ Key\",\n            \"exp\": 1666775666429,\n            \"\
                    alg\": \"RS256\",\n            \"n\": \"qzu2jRl6UoTnnUJS6zg7ghavupiUQ3Ux4fAH6H7DCXF-cuOgelBjUj_GLPqz5FeOCnQ\"\
                    \n        },\n\t\t{\n            \"descr\": \"Encryption Key:\
                    \ Elliptic Curve Diffie-Hellman Ephemeral Static key agreement\
                    \ using Concat KDF\",\n            \"kty\": \"EC\",\n        \
                    \    \"use\": \"enc\",\n            \"crv\": \"P-256\",\n    \
                    \        \"kid\": \"0870a2b9-1200-42a2-9b12-e2fa89ce3bd0_enc_ecdh-es\"\
                    ,\n            \"x5c\": [\n                \"tE24Ofz3eFhtBAIhAINgdWN86TOOEAUXUr2ijmaAPBgn7mGoeg4c7FfyZTxn\"\
                    \n            ],\n            \"name\": \"id_token ECDH-ES Encryption\
                    \ Key\",\n            \"x\": \"NBJAtpZ-jWGjaXDFYgt38\",\n    \
                    \        \"y\": \"7n6oS9y5vN2XrTKMKilo\",\n            \"exp\"\
                    : 1666775666429,\n            \"alg\": \"ECDH-ES\"\n        }\n\
                    \    ]\n}\n"
        "401":
          description: Unauthorized
        "500":
          description: InternalServerError
      security:
      - oauth2:
        - https://jans.io/oauth/config/jwks.write
    patch:
      tags:
      - Configuration – JWK - JSON Web Key (JWK)
      summary: Patches JSON Web Keys
      description: Patches JSON Web Keys
      operationId: patch-config-jwks
      requestBody:
        description: JsonPatch object
        content:
          application/json-patch+json:
            schema:
              type: array
              items:
                $ref: '#/components/schemas/JsonPatch'
            examples:
              Request json example:
                description: Request json example
                value: "[\n\t{ \"op\": \"add\", \"path\": \"/keys/1\", \"value\":{\n\
                  \            \"descr\": \"Test Key\",\n            \"kty\": \"EC\"\
                  ,\n            \"use\": \"enc\",\n            \"crv\": \"P-256\"\
                  ,\n            \"kid\": \"1234a2b9-1200-42a2-9b12-e2fa89ce3bd0_enc_ecdh-es\"\
                  ,\n            \"x5c\": [\n                \"tE24Ofz3eFhtBAIhAINgdWN86TOOEAUXUr2ijmaAPBgn7mGoeg4c7FfyZTxn\"\
                  \n            ],\n            \"name\": \"test-key\",\n        \
                  \    \"x\": \"NBJAtpZ-jWGjaXDFYgt38\",\n            \"y\": \"7n6oS9y5vN2XrTKMKilo\"\
                  ,\n            \"exp\": 1666775666429,\n            \"alg\": \"\
                  ECDH-ES\"\n        }\n\t}\n] \n"
      responses:
        "200":
          description: Ok
          content:
            application/json:
              schema:
                $ref: '#/components/schemas/WebKeysConfiguration'
              examples:
                Response json example:
                  description: Response json example
                  value: "{\n    \"keys\": [\n        {\n            \"descr\": \"\
                    Signature Key: RSA RSASSA-PKCS1-v1_5 using SHA-256\",\n      \
                    \      \"kty\": \"RSA\",\n            \"e\": \"AQAB\",\n     \
                    \       \"use\": \"sig\",\n            \"kid\": \"abc3a91b-dd1b-47b0-b7e7-aaf2ec3b9d5e_sig_rs256\"\
                    ,\n            \"x5c\": [\n                \"E3+Z7Ie9FVpDIqeBo/xI8/q7CCDxCHTtiTQjGS5j/XV4VcPt7i9mrQsajbndCAmynVw==\"\
                    \n            ],\n            \"name\": \"id_token RS256 Sign\
                    \ Key\",\n            \"exp\": 1666775666429,\n            \"\
                    alg\": \"RS256\",\n            \"n\": \"qzu2jRl6UoTnnUJS6zg7ghavupiUQ3Ux4fAH6H7DCXF-cuOgelBjUj_GLPqz5FeOCnQ\"\
                    \n        },\n\t\t{\n            \"descr\": \"Encryption Key:\
                    \ Elliptic Curve Diffie-Hellman Ephemeral Static key agreement\
                    \ using Concat KDF\",\n            \"kty\": \"EC\",\n        \
                    \    \"use\": \"enc\",\n            \"crv\": \"P-256\",\n    \
                    \        \"kid\": \"0870a2b9-1200-42a2-9b12-e2fa89ce3bd0_enc_ecdh-es\"\
                    ,\n            \"x5c\": [\n                \"tE24Ofz3eFhtBAIhAINgdWN86TOOEAUXUr2ijmaAPBgn7mGoeg4c7FfyZTxn\"\
                    \n            ],\n            \"name\": \"id_token ECDH-ES Encryption\
                    \ Key\",\n            \"x\": \"NBJAtpZ-jWGjaXDFYgt38\",\n    \
                    \        \"y\": \"7n6oS9y5vN2XrTKMKilo\",\n            \"exp\"\
                    : 1666775666429,\n            \"alg\": \"ECDH-ES\"\n        }\n\
                    \    ]\n}\n"
        "401":
          description: Unauthorized
        "500":
          description: InternalServerError
      security:
      - oauth2:
        - https://jans.io/oauth/config/jwks.write
  /api/v1/config/jwks/key:
    post:
      tags:
      - Configuration – JWK - JSON Web Key (JWK)
      summary: Configuration – JWK - JSON Web Key (JWK)
      description: Configuration – JWK - JSON Web Key (JWK)
      operationId: post-config-jwks-key
      requestBody:
        description: JSONWebKey object
        content:
          application/json:
            schema:
              $ref: '#/components/schemas/JSONWebKey'
            examples:
              Request json example:
                description: Request json example
                value: |
                  {
                        "kty": "RSA",
                        "e": "AQAB",
                        "use": "sig",
                        "crv": "",
                        "kid": "1230bfb-276a-44aa-a97d-667b57587108_sig_rs256",
                        "x5c": [
                          "A0GCSqGSIb3DQEBCwUAMCExHzAdBgNVBAMMFm94QXV0aCBDQSBDZXJ0aWZpY2F0ZXMwHhcNMjAwOTA4MTUzMjE3WhcNMjAwOTEwMTUzMjI2WjAhMR8wHQYDVQQDDBZveEF1dGggQ0EgQ2VydGlmaWNhdGVzMIIBIjANBgkqhkiG9w0BAQEFAAOCAQ8AMIIBCgKCAQEAzj1NEHyGk/ywG25py2s/zVVrRggzRO0jE6VOUvqUzsEJwt1aszQ4onFu6vgtjNwq2ZmEFZbw1Jw7dlz4Xrdj12pQlLVuEhyVaTziQp3LvspqxyACHQb8XSKFdKZaa1eBF8PGN5zDN/d+tIrAZYnQS2gH8BoPIuB3Z9AoCLTzifnPvmOwW/e+/Wags/ApZiEfF2Po0InV5NeJAyoIpaGhlwjqqOWXm/GpCASAk9ZD8Ebnmy9RM71zDCgmvq/hPueKnbNTZdQ3TQdzEuSwxbWEHu16v5MbF7QtNzvFSFlllhgwqI2ccEljDbs18j3DUS2B1VTTAr/DLR3SVyCYbKBbRQIDAQABoycwJTAjBgNVHSUEHDAaBggrBgEFBQcDAQYIKwYBBQUHAwIGBFUdJQAwDQYJKoZIhvcNAQELBQADggEBADaqrfVH1FX0FLp99TG9fHOiOMD12vsIPANb9QbIADineFrSvUI3zIX56PpvMT+EApaLPcIYSwG1YziWT1oGDGkfyinofSRGl4JcC63slChUBfjlBZlXTIlc7CJA7CfzO6BW3SvO0GPF0NStCUD9Ou4oOVaIc3XrPzhIAp71cF9iLFnQUK1hiD9NhQUm5v2Nq+sQdjAxSlqigXnc+rB9+V8snCkr9x9q1cysq1ZyCRT55psa53Irqtc50T2PHA6kyzEVW51+yFaZa8z+WMoofr6ndx2DFI7n5+8jFGs9WoP+/zV8E/XK61iy+EdXVjXQYVcArjEzeIahn8QOd/hUcfo="
                        ],
                        "exp": 1599751946863,
                        "alg": "RS256",
                        "n": "EFZbw1Jw7dlz4Xrdj12pQlLVuEhyVaTziQp3LvspqxyACHQb8XSKFdKZaa1eBF8PGN5zDN_d-tIrAZYnQS2gH8BoPIuB3Z9AoCLTzifnPvmOwW_e-_Wags_ApZiEfF2Po0InV5NeJAyoIpaGhlwjqqOWXm_GpCASAk9ZD8Ebnmy9RM71zDCgmvq_hPueKnbNTZdQ3TQdzEuSwxbWEHu16v5MbF7QtNzvFSFlllhgwqI2ccEljDbs18j3DUS2B1VTTAr_DLR3SVyCYbKBbRQ"
                      }
      responses:
        "201":
          description: Created
          content:
            application/json:
              schema:
                $ref: '#/components/schemas/JSONWebKey'
              examples:
                Response json example:
                  description: Response json example
                  value: |
                    {
                        "kid": "1230bfb-276a-44aa-a97d-667b57587108_sig_rs256",
                        "kty": "RSA",
                        "use": "sig",
                        "alg": "RS256",
                        "exp": 1599751946863,
                        "x5c": [
                            "A0GCSqGSIb3DQEBCwUAMCExHzAdBgNVBAMMFm94QXV0aCBDQSBDZXJ0aWZpY2F0ZXMwHhcNMjAwOTA4MTUzMjE3WhcNMjAwOTEwMTUzMjI2WjAhMR8wHQYDVQQDDBZveEF1dGggQ0EgQ2VydGlmaWNhdGVzMIIBIjANBgkqhkiG9w0BAQEFAAOCAQ8AMIIBCgKCAQEAzj1NEHyGk/ywG25py2s/zVVrRggzRO0jE6VOUvqUzsEJwt1aszQ4onFu6vgtjNwq2ZmEFZbw1Jw7dlz4Xrdj12pQlLVuEhyVaTziQp3LvspqxyACHQb8XSKFdKZaa1eBF8PGN5zDN/d+tIrAZYnQS2gH8BoPIuB3Z9AoCLTzifnPvmOwW/e+/Wags/ApZiEfF2Po0InV5NeJAyoIpaGhlwjqqOWXm/GpCASAk9ZD8Ebnmy9RM71zDCgmvq/hPueKnbNTZdQ3TQdzEuSwxbWEHu16v5MbF7QtNzvFSFlllhgwqI2ccEljDbs18j3DUS2B1VTTAr/DLR3SVyCYbKBbRQIDAQABoycwJTAjBgNVHSUEHDAaBggrBgEFBQcDAQYIKwYBBQUHAwIGBFUdJQAwDQYJKoZIhvcNAQELBQADggEBADaqrfVH1FX0FLp99TG9fHOiOMD12vsIPANb9QbIADineFrSvUI3zIX56PpvMT+EApaLPcIYSwG1YziWT1oGDGkfyinofSRGl4JcC63slChUBfjlBZlXTIlc7CJA7CfzO6BW3SvO0GPF0NStCUD9Ou4oOVaIc3XrPzhIAp71cF9iLFnQUK1hiD9NhQUm5v2Nq+sQdjAxSlqigXnc+rB9+V8snCkr9x9q1cysq1ZyCRT55psa53Irqtc50T2PHA6kyzEVW51+yFaZa8z+WMoofr6ndx2DFI7n5+8jFGs9WoP+/zV8E/XK61iy+EdXVjXQYVcArjEzeIahn8QOd/hUcfo="
                        ],
                        "n": "EFZbw1Jw7dlz4Xrdj12pQlLVuEhyVaTziQp3LvspqxyACHQb8XSKFdKZaa1eBF8PGN5zDN_d-tIrAZYnQS2gH8BoPIuB3Z9AoCLTzifnPvmOwW_e-_Wags_ApZiEfF2Po0InV5NeJAyoIpaGhlwjqqOWXm_GpCASAk9ZD8Ebnmy9RM71zDCgmvq_hPueKnbNTZdQ3TQdzEuSwxbWEHu16v5MbF7QtNzvFSFlllhgwqI2ccEljDbs18j3DUS2B1VTTAr_DLR3SVyCYbKBbRQ",
                        "e": "AQAB"
                    }
        "401":
          description: Unauthorized
        "406":
          description: Not Acceptable
        "500":
          description: InternalServerError
      security:
      - oauth2:
        - https://jans.io/oauth/config/jwks.write
  /api/v1/config/database/ldap:
    get:
      tags:
      - Database - LDAP configuration
      summary: Gets list of existing LDAP configurations.
      description: Gets list of existing LDAP configurations.
      operationId: get-config-database-ldap
      responses:
        "200":
          description: Ok
          content:
            application/json:
              schema:
                type: array
                items:
                  $ref: '#/components/schemas/GluuLdapConfiguration'
              examples:
                Response json example:
                  description: Response json example
                  value: |
                    [
                        {
                            "configId": "auth_ldap_server",
                            "bindDN": "cn=directory manager",
                            "bindPassword": "password==",
                            "servers": [
                                "jans.server:1636"
                            ],
                            "maxConnections": 1000,
                            "useSSL": true,
                            "baseDNs": [
                                "ou=people,o=jans"
                            ],
                            "primaryKey": "uid",
                            "localPrimaryKey": "uid",
                            "useAnonymousBind": false,
                            "enabled": false,
                            "version": 0,
                            "level": 0
                        }
                    ]
        "401":
          description: Unauthorized
        "500":
          description: InternalServerError
      security:
      - oauth2:
        - https://jans.io/oauth/config/database/ldap.readonly
    put:
      tags:
      - Database - LDAP configuration
      summary: Updates LDAP configuration
      description: Updates LDAP configuration
      operationId: put-config-database-ldap
      requestBody:
        description: GluuLdapConfiguration object
        content:
          application/json:
            schema:
              $ref: '#/components/schemas/GluuLdapConfiguration'
            examples:
              Request json example:
                description: Request json example
                value: |
                  {
                      "configId": "auth_ldap_server",
                      "bindDN": "cn=directory manager",
                      "bindPassword": "axby+nlegh9DhpQ==",
                      "servers": [
                          "jans.server2:1636"
                      ],
                      "maxConnections": 1000,
                      "useSSL": true,
                      "baseDNs": [
                          "ou=people,o=jans"
                      ],
                      "primaryKey": "uid",
                      "localPrimaryKey": "uid",
                      "useAnonymousBind": false,
                      "enabled": false,
                      "version": 0,
                      "level": 0
                  }
      responses:
        "200":
          description: Ok
          content:
            application/json:
              schema:
                $ref: '#/components/schemas/GluuLdapConfiguration'
              examples:
                Response json example:
                  description: Response json example
                  value: |
                    {
                        "configId": "auth_ldap_server",
                        "bindDN": "cn=directory manager",
                        "bindPassword": "axby+nlegh9DhpQ==",
                        "servers": [
                            "jans.server2:1636"
                        ],
                        "maxConnections": 1000,
                        "useSSL": true,
                        "baseDNs": [
                            "ou=people,o=jans"
                        ],
                        "primaryKey": "uid",
                        "localPrimaryKey": "uid",
                        "useAnonymousBind": false,
                        "enabled": false,
                        "version": 0,
                        "level": 0
                    }
        "401":
          description: Unauthorized
        "404":
          description: Not Found
        "500":
          description: InternalServerError
      security:
      - oauth2:
        - https://jans.io/oauth/config/database/ldap.write
    post:
      tags:
      - Database - LDAP configuration
      summary: Adds a new LDAP configuration
      description: Adds a new LDAP configuration
      operationId: post-config-database-ldap
      requestBody:
        description: GluuLdapConfiguration object
        content:
          application/json:
            schema:
              $ref: '#/components/schemas/GluuLdapConfiguration'
            examples:
              Request json example:
                description: Request json example
                value: |
                  {
                      "configId": "auth_ldap_server",
                      "bindDN": "cn=directory manager",
                      "bindPassword": "axby+nlegh9DhpQ==",
                      "servers": [
                          "jans.server2:1636"
                      ],
                      "maxConnections": 1000,
                      "useSSL": true,
                      "baseDNs": [
                          "ou=people,o=jans"
                      ],
                      "primaryKey": "uid",
                      "localPrimaryKey": "uid",
                      "useAnonymousBind": false,
                      "enabled": false,
                      "version": 0,
                      "level": 0
                  }
      responses:
        "201":
          description: Created
          content:
            application/json:
              schema:
                $ref: '#/components/schemas/GluuLdapConfiguration'
              examples:
                Response json example:
                  description: Response json example
                  value: |
                    {
                        "configId": "auth_ldap_server",
                        "bindDN": "cn=directory manager",
                        "bindPassword": "axby+nlegh9DhpQ==",
                        "servers": [
                            "jans.server2:1636"
                        ],
                        "maxConnections": 1000,
                        "useSSL": true,
                        "baseDNs": [
                            "ou=people,o=jans"
                        ],
                        "primaryKey": "uid",
                        "localPrimaryKey": "uid",
                        "useAnonymousBind": false,
                        "enabled": false,
                        "version": 0,
                        "level": 0
                    }
        "401":
          description: Unauthorized
        "406":
          description: Not Acceptable
        "500":
          description: InternalServerError
      security:
      - oauth2:
        - https://jans.io/oauth/config/database/ldap.write
  /api/v1/config/database/ldap/{name}:
    get:
      tags:
      - Database - LDAP configuration
      summary: Gets an LDAP configuration by name.
      description: Gets an LDAP configuration by name.
      operationId: get-config-database-ldap-by-name
      parameters:
      - name: name
        in: path
        description: Name of LDAP configuration
        required: true
        schema:
          type: string
      responses:
        "200":
          description: Ok
          content:
            application/json:
              schema:
                $ref: '#/components/schemas/GluuLdapConfiguration'
              examples:
                Response json example:
                  description: Response json example
                  value: |
                    {
                        "configId": "auth_ldap_server",
                        "bindDN": "cn=directory manager",
                        "bindPassword": "axby+nlegh9DhpQ==",
                        "servers": [
                            "jans.server2:1636"
                        ],
                        "maxConnections": 1000,
                        "useSSL": true,
                        "baseDNs": [
                            "ou=people,o=jans"
                        ],
                        "primaryKey": "uid",
                        "localPrimaryKey": "uid",
                        "useAnonymousBind": false,
                        "enabled": false,
                        "version": 0,
                        "level": 0
                    }
        "401":
          description: Unauthorized
        "500":
          description: InternalServerError
      security:
      - oauth2:
        - https://jans.io/oauth/config/database/ldap.readonly
    delete:
      tags:
      - Database - LDAP configuration
      summary: Deletes an LDAP configuration
      description: Deletes an LDAP configuration
      operationId: delete-config-database-ldap-by-name
      parameters:
      - name: name
        in: path
        required: true
        schema:
          type: string
      responses:
        "204":
          description: No Content
          content:
            application/json:
              schema:
                $ref: '#/components/schemas/GluuLdapConfiguration'
        "401":
          description: Unauthorized
        "404":
          description: Not Found
        "500":
          description: InternalServerError
      security:
      - oauth2:
        - https://jans.io/oauth/config/database/ldap.delete
    patch:
      tags:
      - Database - LDAP configuration
      summary: Patches a LDAP configuration by name
      description: Patches a LDAP configuration by name
      operationId: patch-config-database-ldap-by-name
      parameters:
      - name: name
        in: path
        description: Name of LDAP configuration
        required: true
        schema:
          type: string
      requestBody:
        description: JsonPatch object
        content:
          application/json-patch+json:
            schema:
              type: array
              items:
                $ref: '#/components/schemas/JsonPatch'
            examples:
              Request json example:
                description: Request json example
                value: example/auth/database/ldap/ldap-patch
      responses:
        "200":
          description: Ok
          content:
            application/json:
              schema:
                $ref: '#/components/schemas/GluuLdapConfiguration'
              examples:
                Response json example:
                  description: Response json example
                  value: |
                    {
                        "configId": "auth_ldap_server",
                        "bindDN": "cn=directory manager",
                        "bindPassword": "axby+nlegh9DhpQ==",
                        "servers": [
                            "jans.server2:1636"
                        ],
                        "maxConnections": 1000,
                        "useSSL": true,
                        "baseDNs": [
                            "ou=people,o=jans"
                        ],
                        "primaryKey": "uid",
                        "localPrimaryKey": "uid",
                        "useAnonymousBind": false,
                        "enabled": false,
                        "version": 0,
                        "level": 0
                    }
        "401":
          description: Unauthorized
        "404":
          description: Not Found
        "500":
          description: InternalServerError
      security:
      - oauth2:
        - https://jans.io/oauth/config/database/ldap.write
  /api/v1/config/database/ldap/test:
    post:
      tags:
      - Database - LDAP configuration
      summary: Tests an LDAP configuration
      description: Tests an LDAP configuration
      operationId: post-config-database-ldap-test
      requestBody:
        description: GluuLdapConfiguration object
        content:
          application/json:
            schema:
              $ref: '#/components/schemas/GluuLdapConfiguration'
            examples:
              Request json example:
                description: Request json example
                value: "[{ \"op\": \"replace\", \"path\": \"/maxConnections\", \"\
                  value\":800}] \n"
      responses:
        "200":
          description: Ok
          content:
            application/json:
              schema:
                type: boolean
                description: boolean value true if successful
        "401":
          description: Unauthorized
        "500":
          description: InternalServerError
      security:
      - oauth2:
        - https://jans.io/oauth/config/database/ldap.readonly
  /api/v1/logging:
    get:
      tags:
      - Configuration – Logging
      summary: Returns Jans Authorization Server logging settings
      description: Returns Jans Authorization Server logging settings
      operationId: get-config-logging
      responses:
        "200":
          description: Ok
          content:
            application/json:
              schema:
                $ref: '#/components/schemas/Logging'
              examples:
                Response json example:
                  description: Response json example
                  value: |
                    {
                        "loggingLevel": "TRACE",
                        "loggingLayout": "text",
                        "httpLoggingEnabled": false,
                        "disableJdkLogger": true,
                        "enabledOAuthAuditLogging": false
                    }
        "401":
          description: Unauthorized
        "500":
          description: InternalServerError
      security:
      - oauth2:
        - https://jans.io/oauth/config/logging.readonly
    put:
      tags:
      - Configuration – Logging
      summary: Updates Jans Authorization Server logging settings
      description: Updates Jans Authorization Server logging settings
      operationId: put-config-logging
      requestBody:
        description: Logging object
        content:
          application/json:
            schema:
              $ref: '#/components/schemas/Logging'
            examples:
              Request json example:
                description: Request json example
                value: |
                  {
                      "loggingLevel": "TRACE",
                      "loggingLayout": "text",
                      "httpLoggingEnabled": false,
                      "disableJdkLogger": true,
                      "enabledOAuthAuditLogging": false
                  }
      responses:
        "200":
          description: Ok
          content:
            application/json:
              schema:
                $ref: '#/components/schemas/Logging'
              examples:
                Response json example:
                  description: Response json example
                  value: |
                    {
                        "loggingLevel": "TRACE",
                        "loggingLayout": "text",
                        "httpLoggingEnabled": false,
                        "disableJdkLogger": true,
                        "enabledOAuthAuditLogging": false
                    }
        "401":
          description: Unauthorized
        "500":
          description: InternalServerError
      security:
      - oauth2:
        - https://jans.io/oauth/config/logging.write
  /api/v1/org:
    get:
      tags:
      - Organization Configuration
      summary: Retrieves organization configuration
      description: Retrieves organization configuration
      operationId: get-organization-config
      responses:
        "200":
          description: Ok
          content:
            application/json:
              schema:
                $ref: '#/components/schemas/GluuOrganization'
              examples:
                Response json example:
                  description: Response json example
                  value: |
                    {
                        "dn": "o=jans",
                        "displayName": "Jans Server",
                        "description": "Welcome to oxTrust!",
                        "organization": "jans",
                        "managerGroup": "inum=60B7,ou=groups,o=jans",
                        "themeColor": "166309",
                        "shortName": "Jans Server",
                        "organizationTitle": "Gluu",
                        "baseDn": "o=jans"
                    }
        "401":
          description: Unauthorized
        "500":
          description: InternalServerError
      security:
      - oauth2:
        - https://jans.io/oauth/config/organization.readonly
    patch:
      tags:
      - Organization Configuration
      summary: Patch organization configuration
      description: Patch organization configuration
      operationId: patch-organization-config
      requestBody:
        description: String representing JsonPatch request.
        content:
          application/json-patch+json:
            schema:
              type: array
              items:
                $ref: '#/components/schemas/JsonPatch'
            examples:
              Request json example:
                description: Request json example
                value: "[\n    { \"op\": \"add\", \"path\": \"/customMessages\", \"\
                  value\": [\"customMessages1\",\"customMessages2\"] },\n    { \"\
                  op\": \"add\", \"path\": \"/jsFaviconPath\", \"value\": \"/opt/jans/jetty/jans-auth/custom/static\"\
                  \ }\n] \n"
      responses:
        "200":
          description: Ok
          content:
            application/json:
              schema:
                $ref: '#/components/schemas/GluuOrganization'
              examples:
                Response json example:
                  description: Response json example
                  value: |
                    {
                        "dn": "o=jans",
                        "displayName": "Jans Server",
                        "description": "Welcome to oxTrust!",
                        "organization": "jans",
                        "managerGroup": "inum=60B7,ou=groups,o=jans",
                        "themeColor": "166309",
                        "shortName": "Jans Server",
                        "customMessages": [
                            "customMessages1",
                            "customMessages2"
                        ],
                        "jsFaviconPath": "/opt/jans/jetty/jans-auth/custom/static",
                        "organizationTitle": "Gluu",
                        "baseDn": "o=jans"
                    }
        "401":
          description: Unauthorized
        "500":
          description: InternalServerError
      security:
      - oauth2:
        - https://jans.io/oauth/config/organization.write
  /api/v1/plugin:
    get:
      tags:
      - Plugins
      summary: Gets list of Plugins
      description: Gets list of Plugins
      operationId: get-plugins
      responses:
        "200":
          description: Ok
          content:
            application/json:
              schema:
                type: array
                items:
                  $ref: '#/components/schemas/PluginConf'
              examples:
                Response example:
                  description: Response example
                  value: |
                    [
                        {
                            "name": "fido2",
                            "description": "fido2 plugin"
                        },
                        {
                            "name": "scim",
                            "description": "scim plugin"
                        },
                        {
                            "name": "user-management",
                            "description": "user-management plugin"
                        }
                    ]
        "401":
          description: Unauthorized
        "500":
          description: InternalServerError
      security:
      - oauth2:
        - https://jans.io/oauth/config/plugin.readonly
  /api/v1/plugin/{pluginName}:
    get:
      tags:
      - Plugins
      summary: Get plugin by name
      description: Get plugin by name
      operationId: get-plugin-by-name
      parameters:
      - name: pluginName
        in: path
        description: Plugin name
        required: true
        schema:
          type: string
      responses:
        "200":
          description: Ok
          content:
            application/json:
              schema:
                type: boolean
        "401":
          description: Unauthorized
        "500":
          description: InternalServerError
      security:
      - oauth2:
        - https://jans.io/oauth/config/plugin.readonly
  /api/v1/scopes:
    get:
      tags:
      - OAuth - Scopes
      summary: Gets list of Scopes
      description: Gets list of Scopes
      operationId: get-oauth-scopes
      parameters:
      - name: type
        in: query
        description: Scope type
        schema:
          type: string
          default: ""
      - name: limit
        in: query
        description: Search size - max size of the results to return
        schema:
          type: integer
          format: int32
          default: 50
      - name: pattern
        in: query
        description: Search pattern
        schema:
          type: string
          default: ""
      - name: startIndex
        in: query
        description: The 1-based index of the first query result
        schema:
          type: integer
          format: int32
          default: 0
      - name: sortBy
        in: query
        description: Attribute whose value will be used to order the returned response
        schema:
          type: string
          default: inum
      - name: sortOrder
        in: query
        description: Order in which the sortBy param is applied. Allowed values are
          "ascending" and "descending"
        schema:
          type: string
          default: ascending
      - name: withAssociatedClients
        in: query
        description: Boolean fag to indicate if clients associated with the scope
          are to be returned
        schema:
          type: boolean
          default: false
      - name: fieldValuePair
        in: query
        description: Field and value pair for seraching
        schema:
          type: string
          default: ""
        examples:
          Field value example:
            description: Field value example
            value: "scopeType=spontaneous,defaultScope=true"
      responses:
        "200":
          description: Ok
          content:
            application/json:
              schema:
                $ref: '#/components/schemas/PagedResult'
              examples:
                Response json example:
                  description: Response json example
                  value: |
                    {
                        "start": 0,
                        "totalEntriesCount": 79,
                        "entriesCount": 2,
                        "entries": [
                            {
                                "dn": "inum=F0C4,ou=scopes,o=jans",
                                "inum": "F0C4",
                                "displayName": "authenticate_openid_connect",
                                "id": "openid",
                                "description": "Authenticate using OpenID Connect.",
                                "scopeType": "openid",
                                "defaultScope": true,
                                "attributes": {
                                    "showInConfigurationEndpoint": true
                                },
                                "creationDate": "2022-10-27T20:51:17",
                                "umaType": false,
                                "baseDn": "inum=F0C4,ou=scopes,o=jans"
                            },
                            {
                                "dn": "inum=43F1,ou=scopes,o=jans",
                                "inum": "43F1",
                                "displayName": "view_profile",
                                "id": "profile",
                                "description": "View your basic profile info.",
                                "scopeType": "openid",
                                "claims": [
                                    "inum=2B29,ou=attributes,o=jans",
                                    "inum=0C85,ou=attributes,o=jans",
                                    "inum=B4B0,ou=attributes,o=jans",
                                    "inum=A0E8,ou=attributes,o=jans",
                                    "inum=5EC6,ou=attributes,o=jans",
                                    "inum=B52A,ou=attributes,o=jans",
                                    "inum=64A0,ou=attributes,o=jans",
                                    "inum=EC3A,ou=attributes,o=jans",
                                    "inum=3B47,ou=attributes,o=jans",
                                    "inum=3692,ou=attributes,o=jans",
                                    "inum=98FC,ou=attributes,o=jans",
                                    "inum=A901,ou=attributes,o=jans",
                                    "inum=36D9,ou=attributes,o=jans",
                                    "inum=BE64,ou=attributes,o=jans",
                                    "inum=6493,ou=attributes,o=jans",
                                    "inum=4CF1,ou=attributes,o=jans",
                                    "inum=29DA,ou=attributes,o=jans"
                                ],
                                "defaultScope": true,
                                "attributes": {
                                    "showInConfigurationEndpoint": true
                                },
                                "creationDate": "2022-10-27T20:51:17",
                                "umaType": false,
                                "baseDn": "inum=43F1,ou=scopes,o=jans"
                            }
                        ]
                    }
        "401":
          description: Unauthorized
        "500":
          description: InternalServerError
      security:
      - oauth2:
        - https://jans.io/oauth/config/scopes.readonly
    put:
      tags:
      - OAuth - Scopes
      summary: Update Scope
      description: Update Scope
      operationId: put-oauth-scopes
      requestBody:
        description: Scope object
        content:
          application/json:
            schema:
              $ref: '#/components/schemas/Scope'
            examples:
              Request json example:
                description: Request json example
                value: |
                  {
                      "dn": "inum=9c4c6027-86b8-4afc-a68f-6b50579e6d21,ou=scopes,o=jans",
                      "inum": "9c4c6027-86b8-4afc-a68f-6b50579e6d21",
                      "displayName": "Test Display Scope 5",
                      "id": "Scope5",
                      "iconUrl": "http://google.com",
                      "description": "TEST Description for Scope 5",
                      "scopeType": "spontaneous",
                      "defaultScope": false,
                      "umaAuthorizationPolicies": [
                          "inum=2DAF-F9A5,ou=scripts,o=jans",
                          "inum=2DAF-F995,ou=scripts,o=jans"
                      ],
                      "attributes": {
                          "showInConfigurationEndpoint": true
                      },
                      "creatorId": "2000.99b53b02-dfa1-42cd-aaef-b940d58bb03f",
                      "creatorType": "user",
                      "creationDate": "2022-10-27T21:09:45",
                      "umaType": false,
                      "baseDn": "inum=9c4c6027-86b8-4afc-a68f-6b50579e6d21,ou=scopes,o=jans"
                  }
      responses:
        "200":
          description: Ok
          content:
            application/json:
              schema:
                $ref: '#/components/schemas/Scope'
              examples:
                Response json example:
                  description: Response json example
                  value: |
                    {
                        "dn": "inum=9c4c6027-86b8-4afc-a68f-6b50579e6d21,ou=scopes,o=jans",
                        "inum": "9c4c6027-86b8-4afc-a68f-6b50579e6d21",
                        "displayName": "Test Display Scope 5",
                        "id": "Scope5",
                        "iconUrl": "http://google.com",
                        "description": "TEST Description for Scope 5",
                        "scopeType": "spontaneous",
                        "defaultScope": false,
                        "umaAuthorizationPolicies": [
                            "inum=2DAF-F9A5,ou=scripts,o=jans",
                            "inum=2DAF-F995,ou=scripts,o=jans"
                        ],
                        "attributes": {
                            "showInConfigurationEndpoint": true
                        },
                        "creatorId": "2000.99b53b02-dfa1-42cd-aaef-b940d58bb03f",
                        "creatorType": "user",
                        "creationDate": "2022-10-27T21:09:45",
                        "umaType": false,
                        "baseDn": "inum=9c4c6027-86b8-4afc-a68f-6b50579e6d21,ou=scopes,o=jans"
                    }
        "401":
          description: Unauthorized
        "404":
          description: Not Found
        "500":
          description: InternalServerError
      security:
      - oauth2:
        - https://jans.io/oauth/config/scopes.write
    post:
      tags:
      - OAuth - Scopes
      summary: Create Scope
      description: Create Scope
      operationId: post-oauth-scopes
      requestBody:
        description: Scope object
        content:
          application/json:
            schema:
              $ref: '#/components/schemas/Scope'
            examples:
              Request json example:
                description: Request json example
                value: |
                  {
                      "claims": [],
                      "dynamicScopeScripts": [],
                      "defaultScope": false,
                      "attributes": {
                          "spontaneousClientScopes": [],
                          "showInConfigurationEndpoint": true
                      },
                      "id": "Scope5",
                      "displayName": "Test Display Scope 5",
                      "description": "TEST Description for Scope 5",
                      "scopeType": "spontaneous",
                      "iconUrl": "http://google.com",
                      "umaAuthorizationPolicies": [
                          "inum=2DAF-F9A5,ou=scripts,o=jans",
                          "inum=2DAF-F995,ou=scripts,o=jans"
                      ],
                      "creatorType": "user",
                      "creatorId": "2000.99b53b02-dfa1-42cd-aaef-b940d58bb03f"
                  }
      responses:
        "201":
          description: Created
          content:
            application/json:
              schema:
                $ref: '#/components/schemas/Scope'
              examples:
                Response json example:
                  description: Response json example
                  value: |
                    {
                        "dn": "inum=9c4c6027-86b8-4afc-a68f-6b50579e6d21,ou=scopes,o=jans",
                        "inum": "9c4c6027-86b8-4afc-a68f-6b50579e6d21",
                        "displayName": "Test Display Scope 5",
                        "id": "Scope5",
                        "iconUrl": "http://google.com",
                        "description": "TEST Description for Scope 5",
                        "scopeType": "spontaneous",
                        "defaultScope": false,
                        "umaAuthorizationPolicies": [
                            "inum=2DAF-F9A5,ou=scripts,o=jans",
                            "inum=2DAF-F995,ou=scripts,o=jans"
                        ],
                        "attributes": {
                            "showInConfigurationEndpoint": true
                        },
                        "creatorId": "2000.99b53b02-dfa1-42cd-aaef-b940d58bb03f",
                        "creatorType": "user",
                        "creationDate": "2022-10-27T21:09:45",
                        "umaType": false,
                        "baseDn": "inum=9c4c6027-86b8-4afc-a68f-6b50579e6d21,ou=scopes,o=jans"
                    }
        "401":
          description: Unauthorized
        "500":
          description: InternalServerError
      security:
      - oauth2:
        - https://jans.io/oauth/config/scopes.write
  /api/v1/scopes/{inum}:
    get:
      tags:
      - OAuth - Scopes
      summary: Get Scope by Inum
      description: Get Scope by Inum
      operationId: get-oauth-scopes-by-inum
      parameters:
      - name: inum
        in: path
        description: Scope identifier
        required: true
        schema:
          type: string
      - name: withAssociatedClients
        in: query
        schema:
          type: boolean
          default: false
      responses:
        "200":
          description: Ok
          content:
            application/json:
              schema:
                $ref: '#/components/schemas/CustomScope'
              examples:
                Response json example:
                  description: Response json example
                  value: |
                    {
                        "dn": "inum=764C,ou=scopes,o=jans",
                        "inum": "764C",
                        "displayName": "view_email_address",
                        "id": "email",
                        "description": "View your email address.",
                        "scopeType": "openid",
                        "claims": [
                            "inum=8F88,ou=attributes,o=jans",
                            "inum=CAE3,ou=attributes,o=jans"
                        ],
                        "defaultScope": true,
                        "attributes": {
                            "showInConfigurationEndpoint": true
                        },
                        "creationDate": "2022-10-27T20:58:29",
                        "clients": [
                            {
                                "dn": "inum=2000.7810d591-69d3-458c-9309-4268085fe71c,ou=clients,o=jans",
                                "deletable": false,
                                "clientSecret": "ec0mQbx1udmSEs6flUXquA==",
                                "frontChannelLogoutUri": "http://localhost:4100/logout",
                                "frontChannelLogoutSessionRequired": false,
                                "redirectUris": [
                                    "https://jans.server2/admin",
                                    "http://localhost:4100"
                                ],
                                "responseTypes": [
                                    "code"
                                ],
                                "grantTypes": [
                                    "authorization_code",
                                    "refresh_token",
                                    "client_credentials",
                                    "urn:ietf:params:oauth:grant-type:device_code"
                                ],
                                "applicationType": "web",
                                "clientName": {
                                    "values": {
                                        "": "Jans Role Based Client"
                                    },
                                    "value": "Jans Role Based Client",
                                    "languageTags": [
                                        ""
                                    ]
                                },
                                "logoUri": {},
                                "clientUri": {},
                                "policyUri": {},
                                "tosUri": {},
                                "subjectType": "pairwise",
                                "idTokenSignedResponseAlg": "RS256",
                                "userInfoSignedResponseAlg": "RS256",
                                "tokenEndpointAuthMethod": "client_secret_basic",
                                "postLogoutRedirectUris": [
                                    "http://localhost:4100",
                                    "https://jans.server2/admin"
                                ],
                                "scopes": [
                                    "inum=C4F7,ou=scopes,o=jans",
                                    "inum=C4F6,ou=scopes,o=jans",
                                    "inum=43F1,ou=scopes,o=jans",
                                    "inum=764C,ou=scopes,o=jans",
                                    "inum=F0C4,ou=scopes,o=jans"
                                ],
                                "trustedClient": false,
                                "persistClientAuthorizations": true,
                                "includeClaimsInIdToken": false,
                                "accessTokenLifetime": 2592000,
                                "customAttributes": [
                                    {
                                        "name": "displayName",
                                        "multiValued": false,
                                        "values": [
                                            "Jans Role Based Client"
                                        ],
                                        "value": "Jans Role Based Client",
                                        "displayValue": "Jans Role Based Client"
                                    }
                                ],
                                "customObjectClasses": [
                                    "top"
                                ],
                                "rptAsJwt": false,
                                "accessTokenAsJwt": true,
                                "accessTokenSigningAlg": "RS256",
                                "disabled": false,
                                "attributes": {
                                    "runIntrospectionScriptBeforeJwtCreation": true,
                                    "keepClientAuthorizationAfterExpiration": false,
                                    "allowSpontaneousScopes": false,
                                    "backchannelLogoutSessionRequired": false,
                                    "introspectionScripts": [
                                        "inum=A44E-4F3D,ou=scripts,o=jans"
                                    ],
                                    "parLifetime": 600,
                                    "requirePar": false,
                                    "jansDefaultPromptLogin": false
                                },
                                "tokenBindingSupported": false,
                                "authenticationMethod": "client_secret_basic",
                                "displayName": "Jans Role Based Client",
                                "baseDn": "inum=2000.7810d591-69d3-458c-9309-4268085fe71c,ou=clients,o=jans",
                                "inum": "2000.7810d591-69d3-458c-9309-4268085fe71c"
                            },
                            {
                                "dn": "inum=FF81-2D39,ou=clients,o=jans",
                                "clientSecret": "n7/ZG1jOL6RMR/USOmTAsg==",
                                "frontChannelLogoutSessionRequired": false,
                                "redirectUris": [
                                    "https://jans.server2/jans-auth-rp/home.htm",
                                    "https://client.example.com/cb",
                                    "https://client.example.com/cb1",
                                    "https://client.example.com/cb2"
                                ],
                                "claimRedirectUris": [
                                    "https://jans.server2/jans-auth/restv1/uma/gather_claims"
                                ],
                                "responseTypes": [
                                    "token",
                                    "code",
                                    "id_token"
                                ],
                                "grantTypes": [
                                    "authorization_code",
                                    "implicit",
                                    "refresh_token",
                                    "client_credentials"
                                ],
                                "applicationType": "web",
                                "clientName": {
                                    "values": {
                                        "": "Jans Test Client (don't remove)"
                                    },
                                    "value": "Jans Test Client (don't remove)",
                                    "languageTags": [
                                        ""
                                    ]
                                },
                                "logoUri": {},
                                "clientUri": {},
                                "policyUri": {},
                                "tosUri": {},
                                "subjectType": "public",
                                "idTokenSignedResponseAlg": "RS256",
                                "tokenEndpointAuthMethod": "client_secret_basic",
                                "scopes": [
                                    "inum=F0C4,ou=scopes,o=jans",
                                    "inum=10B2,ou=scopes,o=jans",
                                    "inum=764C,ou=scopes,o=jans",
                                    "inum=43F1,ou=scopes,o=jans",
                                    "inum=341A,ou=scopes,o=jans",
                                    "inum=6D99,ou=scopes,o=jans"
                                ],
                                "trustedClient": true,
                                "persistClientAuthorizations": false,
                                "includeClaimsInIdToken": false,
                                "customAttributes": [
                                    {
                                        "name": "displayName",
                                        "multiValued": false,
                                        "values": [
                                            "Jans Test Client (don't remove)"
                                        ],
                                        "value": "Jans Test Client (don't remove)",
                                        "displayValue": "Jans Test Client (don't remove)"
                                    }
                                ],
                                "customObjectClasses": [
                                    "top"
                                ],
                                "rptAsJwt": false,
                                "accessTokenAsJwt": false,
                                "disabled": false,
                                "attributes": {
                                    "runIntrospectionScriptBeforeJwtCreation": false,
                                    "keepClientAuthorizationAfterExpiration": false,
                                    "allowSpontaneousScopes": false,
                                    "backchannelLogoutSessionRequired": false,
                                    "parLifetime": 600,
                                    "requirePar": false,
                                    "jansDefaultPromptLogin": false
                                },
                                "tokenBindingSupported": false,
                                "authenticationMethod": "client_secret_basic",
                                "displayName": "Jans Test Client (don't remove)",
                                "baseDn": "inum=FF81-2D39,ou=clients,o=jans",
                                "inum": "FF81-2D39"
                            },
                            {
                                "dn": "inum=b3c1d295-42e5-425e-b021-7b2fd3206437,ou=clients,o=jans",
                                "deletable": false,
                                "clientSecret": "5LIyGKo7kTLfWxBi0wSVAbxpB98Q70/Fr2NWMHnpEOiWHLFAQXwqNQ==",
                                "frontChannelLogoutSessionRequired": false,
                                "redirectUris": [
                                    "https://abc,com"
                                ],
                                "responseTypes": [
                                    "code"
                                ],
                                "grantTypes": [
                                    "refresh_token",
                                    "authorization_code"
                                ],
                                "applicationType": "web",
                                "clientName": {
                                    "values": {
                                        "": "test1234"
                                    },
                                    "value": "test1234",
                                    "languageTags": [
                                        ""
                                    ]
                                },
                                "logoUri": {},
                                "clientUri": {},
                                "policyUri": {},
                                "tosUri": {},
                                "subjectType": "public",
                                "tokenEndpointAuthMethod": "client_secret_basic",
                                "scopes": [
                                    "inum=764C,ou=scopes,o=jans",
                                    "inum=43F1,ou=scopes,o=jans",
                                    "inum=C17A,ou=scopes,o=jans"
                                ],
                                "trustedClient": false,
                                "persistClientAuthorizations": false,
                                "includeClaimsInIdToken": false,
                                "customAttributes": [
                                    {
                                        "name": "displayName",
                                        "multiValued": false,
                                        "values": [
                                            "test1234"
                                        ],
                                        "value": "test1234",
                                        "displayValue": "test1234"
                                    }
                                ],
                                "customObjectClasses": [
                                    "top",
                                    "jansClntCustomAttributes"
                                ],
                                "rptAsJwt": false,
                                "accessTokenAsJwt": false,
                                "disabled": false,
                                "attributes": {
                                    "runIntrospectionScriptBeforeJwtCreation": false,
                                    "keepClientAuthorizationAfterExpiration": false,
                                    "allowSpontaneousScopes": false,
                                    "backchannelLogoutSessionRequired": false,
                                    "parLifetime": 600,
                                    "requirePar": false,
                                    "jansDefaultPromptLogin": false
                                },
                                "backchannelUserCodeParameter": false,
                                "description": "test1234",
                                "tokenBindingSupported": false,
                                "authenticationMethod": "client_secret_basic",
                                "displayName": "test1234",
                                "baseDn": "inum=b3c1d295-42e5-425e-b021-7b2fd3206437,ou=clients,o=jans",
                                "inum": "b3c1d295-42e5-425e-b021-7b2fd3206437"
                            },
                            {
                                "dn": "inum=1bb91a73-6899-440f-ac27-c04429671522,ou=clients,o=jans",
                                "deletable": false,
                                "clientSecret": "Xi1+z0Ey8UDbtxsRYL3HAeneTCIEndWVeWEzS4dB2Is0iyupSjXr1w==",
                                "frontChannelLogoutSessionRequired": false,
                                "redirectUris": [
                                    "https://abc,com"
                                ],
                                "responseTypes": [
                                    "code"
                                ],
                                "grantTypes": [
                                    "refresh_token",
                                    "authorization_code"
                                ],
                                "applicationType": "web",
                                "clientName": {
                                    "values": {
                                        "": "test12345"
                                    },
                                    "value": "test12345",
                                    "languageTags": [
                                        ""
                                    ]
                                },
                                "logoUri": {},
                                "clientUri": {},
                                "policyUri": {},
                                "tosUri": {},
                                "subjectType": "public",
                                "tokenEndpointAuthMethod": "client_secret_basic",
                                "scopes": [
                                    "inum=764C,ou=scopes,o=jans",
                                    "inum=43F1,ou=scopes,o=jans",
                                    "inum=C17A,ou=scopes,o=jans"
                                ],
                                "trustedClient": false,
                                "persistClientAuthorizations": false,
                                "includeClaimsInIdToken": false,
                                "customAttributes": [
                                    {
                                        "name": "displayName",
                                        "multiValued": false,
                                        "values": [
                                            "test12345"
                                        ],
                                        "value": "test12345",
                                        "displayValue": "test12345"
                                    }
                                ],
                                "customObjectClasses": [
                                    "top",
                                    "jansClntCustomAttributes"
                                ],
                                "rptAsJwt": false,
                                "accessTokenAsJwt": false,
                                "disabled": false,
                                "attributes": {
                                    "runIntrospectionScriptBeforeJwtCreation": false,
                                    "keepClientAuthorizationAfterExpiration": false,
                                    "allowSpontaneousScopes": false,
                                    "backchannelLogoutSessionRequired": false,
                                    "parLifetime": 600,
                                    "requirePar": false,
                                    "jansDefaultPromptLogin": false
                                },
                                "backchannelUserCodeParameter": false,
                                "description": "test12345",
                                "tokenBindingSupported": false,
                                "authenticationMethod": "client_secret_basic",
                                "displayName": "test12345",
                                "baseDn": "inum=1bb91a73-6899-440f-ac27-c04429671522,ou=clients,o=jans",
                                "inum": "1bb91a73-6899-440f-ac27-c04429671522"
                            }
                        ],
                        "umaType": false,
                        "baseDn": "inum=764C,ou=scopes,o=jans"
                    }
        "401":
          description: Unauthorized
        "404":
          description: Not Found
        "500":
          description: InternalServerError
      security:
      - oauth2:
        - https://jans.io/oauth/config/scopes.readonly
    delete:
      tags:
      - OAuth - Scopes
      summary: Delete Scope
      description: Delete Scope
      operationId: delete-oauth-scopes-by-inum
      parameters:
      - name: inum
        in: path
        description: Scope identifier
        required: true
        schema:
          type: string
      responses:
        "204":
          description: No Content
        "401":
          description: Unauthorized
        "404":
          description: Not Found
        "500":
          description: InternalServerError
      security:
      - oauth2:
        - https://jans.io/oauth/config/scopes.delete
    patch:
      tags:
      - OAuth - Scopes
      summary: Patch Scope
      description: Patch Scope
      operationId: patch-oauth-scopes-by-id
      parameters:
      - name: inum
        in: path
        description: Scope identifier
        required: true
        schema:
          type: string
      requestBody:
        description: String representing patch-document.
        content:
          application/json-patch+json:
            schema:
              type: array
              items:
                $ref: '#/components/schemas/JsonPatch'
            examples:
              Request json example:
                description: Request json example
                value: |2

                  [{ "op": "replace", "path": "/umaAuthorizationPolicies", "value": ["inum=2DAF-F995,ou=scripts,o=jans"] }]
      responses:
        "200":
          description: Ok
          content:
            application/json:
              schema:
                $ref: '#/components/schemas/Scope'
              examples:
                Response json example:
                  description: Response json example
                  value: |
                    {
                        "dn": "inum=9c4c6027-86b8-4afc-a68f-6b50579e6d21,ou=scopes,o=jans",
                        "inum": "9c4c6027-86b8-4afc-a68f-6b50579e6d21",
                        "displayName": "Test Display Scope 5",
                        "id": "Scope5",
                        "iconUrl": "http://google.com",
                        "description": "TEST Description for Scope 5",
                        "scopeType": "spontaneous",
                        "defaultScope": false,
                        "umaAuthorizationPolicies": [
                            "inum=2DAF-F9A5,ou=scripts,o=jans",
                            "inum=2DAF-F995,ou=scripts,o=jans"
                        ],
                        "attributes": {
                            "showInConfigurationEndpoint": true
                        },
                        "creatorId": "2000.99b53b02-dfa1-42cd-aaef-b940d58bb03f",
                        "creatorType": "user",
                        "creationDate": "2022-10-27T21:09:45",
                        "umaType": false,
                        "baseDn": "inum=9c4c6027-86b8-4afc-a68f-6b50579e6d21,ou=scopes,o=jans"
                    }
        "401":
          description: Unauthorized
        "404":
          description: Not Found
        "500":
          description: InternalServerError
      security:
      - oauth2:
        - https://jans.io/oauth/config/scopes.write
  /api/v1/scopes/creator/{creatorId}:
    get:
      tags:
      - OAuth - Scopes
      summary: Get Scope by creatorId
      description: Get Scope by creatorId
      operationId: get-scope-by-creator
      parameters:
      - name: creatorId
        in: path
        description: Id of the scope creator. If creator is client then client_id
          if user then user_id
        required: true
        schema:
          type: string
      responses:
        "200":
          description: Ok
          content:
            application/json:
              schema:
                type: array
                items:
                  $ref: '#/components/schemas/CustomScope'
              examples:
                Response json example:
                  description: Response json example
                  value: |
                    {
                        "dn": "inum=764C,ou=scopes,o=jans",
                        "inum": "764C",
                        "displayName": "view_email_address",
                        "id": "email",
                        "description": "View your email address.",
                        "scopeType": "openid",
                        "claims": [
                            "inum=8F88,ou=attributes,o=jans",
                            "inum=CAE3,ou=attributes,o=jans"
                        ],
                        "defaultScope": true,
                        "attributes": {
                            "showInConfigurationEndpoint": true
                        },
                        "creationDate": "2022-10-27T20:58:29",
                        "clients": [
                            {
                                "dn": "inum=2000.7810d591-69d3-458c-9309-4268085fe71c,ou=clients,o=jans",
                                "deletable": false,
                                "clientSecret": "ec0mQbx1udmSEs6flUXquA==",
                                "frontChannelLogoutUri": "http://localhost:4100/logout",
                                "frontChannelLogoutSessionRequired": false,
                                "redirectUris": [
                                    "https://jans.server2/admin",
                                    "http://localhost:4100"
                                ],
                                "responseTypes": [
                                    "code"
                                ],
                                "grantTypes": [
                                    "authorization_code",
                                    "refresh_token",
                                    "client_credentials",
                                    "urn:ietf:params:oauth:grant-type:device_code"
                                ],
                                "applicationType": "web",
                                "clientName": {
                                    "values": {
                                        "": "Jans Role Based Client"
                                    },
                                    "value": "Jans Role Based Client",
                                    "languageTags": [
                                        ""
                                    ]
                                },
                                "logoUri": {},
                                "clientUri": {},
                                "policyUri": {},
                                "tosUri": {},
                                "subjectType": "pairwise",
                                "idTokenSignedResponseAlg": "RS256",
                                "userInfoSignedResponseAlg": "RS256",
                                "tokenEndpointAuthMethod": "client_secret_basic",
                                "postLogoutRedirectUris": [
                                    "http://localhost:4100",
                                    "https://jans.server2/admin"
                                ],
                                "scopes": [
                                    "inum=C4F7,ou=scopes,o=jans",
                                    "inum=C4F6,ou=scopes,o=jans",
                                    "inum=43F1,ou=scopes,o=jans",
                                    "inum=764C,ou=scopes,o=jans",
                                    "inum=F0C4,ou=scopes,o=jans"
                                ],
                                "trustedClient": false,
                                "persistClientAuthorizations": true,
                                "includeClaimsInIdToken": false,
                                "accessTokenLifetime": 2592000,
                                "customAttributes": [
                                    {
                                        "name": "displayName",
                                        "multiValued": false,
                                        "values": [
                                            "Jans Role Based Client"
                                        ],
                                        "value": "Jans Role Based Client",
                                        "displayValue": "Jans Role Based Client"
                                    }
                                ],
                                "customObjectClasses": [
                                    "top"
                                ],
                                "rptAsJwt": false,
                                "accessTokenAsJwt": true,
                                "accessTokenSigningAlg": "RS256",
                                "disabled": false,
                                "attributes": {
                                    "runIntrospectionScriptBeforeJwtCreation": true,
                                    "keepClientAuthorizationAfterExpiration": false,
                                    "allowSpontaneousScopes": false,
                                    "backchannelLogoutSessionRequired": false,
                                    "introspectionScripts": [
                                        "inum=A44E-4F3D,ou=scripts,o=jans"
                                    ],
                                    "parLifetime": 600,
                                    "requirePar": false,
                                    "jansDefaultPromptLogin": false
                                },
                                "tokenBindingSupported": false,
                                "authenticationMethod": "client_secret_basic",
                                "displayName": "Jans Role Based Client",
                                "baseDn": "inum=2000.7810d591-69d3-458c-9309-4268085fe71c,ou=clients,o=jans",
                                "inum": "2000.7810d591-69d3-458c-9309-4268085fe71c"
                            },
                            {
                                "dn": "inum=FF81-2D39,ou=clients,o=jans",
                                "clientSecret": "n7/ZG1jOL6RMR/USOmTAsg==",
                                "frontChannelLogoutSessionRequired": false,
                                "redirectUris": [
                                    "https://jans.server2/jans-auth-rp/home.htm",
                                    "https://client.example.com/cb",
                                    "https://client.example.com/cb1",
                                    "https://client.example.com/cb2"
                                ],
                                "claimRedirectUris": [
                                    "https://jans.server2/jans-auth/restv1/uma/gather_claims"
                                ],
                                "responseTypes": [
                                    "token",
                                    "code",
                                    "id_token"
                                ],
                                "grantTypes": [
                                    "authorization_code",
                                    "implicit",
                                    "refresh_token",
                                    "client_credentials"
                                ],
                                "applicationType": "web",
                                "clientName": {
                                    "values": {
                                        "": "Jans Test Client (don't remove)"
                                    },
                                    "value": "Jans Test Client (don't remove)",
                                    "languageTags": [
                                        ""
                                    ]
                                },
                                "logoUri": {},
                                "clientUri": {},
                                "policyUri": {},
                                "tosUri": {},
                                "subjectType": "public",
                                "idTokenSignedResponseAlg": "RS256",
                                "tokenEndpointAuthMethod": "client_secret_basic",
                                "scopes": [
                                    "inum=F0C4,ou=scopes,o=jans",
                                    "inum=10B2,ou=scopes,o=jans",
                                    "inum=764C,ou=scopes,o=jans",
                                    "inum=43F1,ou=scopes,o=jans",
                                    "inum=341A,ou=scopes,o=jans",
                                    "inum=6D99,ou=scopes,o=jans"
                                ],
                                "trustedClient": true,
                                "persistClientAuthorizations": false,
                                "includeClaimsInIdToken": false,
                                "customAttributes": [
                                    {
                                        "name": "displayName",
                                        "multiValued": false,
                                        "values": [
                                            "Jans Test Client (don't remove)"
                                        ],
                                        "value": "Jans Test Client (don't remove)",
                                        "displayValue": "Jans Test Client (don't remove)"
                                    }
                                ],
                                "customObjectClasses": [
                                    "top"
                                ],
                                "rptAsJwt": false,
                                "accessTokenAsJwt": false,
                                "disabled": false,
                                "attributes": {
                                    "runIntrospectionScriptBeforeJwtCreation": false,
                                    "keepClientAuthorizationAfterExpiration": false,
                                    "allowSpontaneousScopes": false,
                                    "backchannelLogoutSessionRequired": false,
                                    "parLifetime": 600,
                                    "requirePar": false,
                                    "jansDefaultPromptLogin": false
                                },
                                "tokenBindingSupported": false,
                                "authenticationMethod": "client_secret_basic",
                                "displayName": "Jans Test Client (don't remove)",
                                "baseDn": "inum=FF81-2D39,ou=clients,o=jans",
                                "inum": "FF81-2D39"
                            },
                            {
                                "dn": "inum=b3c1d295-42e5-425e-b021-7b2fd3206437,ou=clients,o=jans",
                                "deletable": false,
                                "clientSecret": "5LIyGKo7kTLfWxBi0wSVAbxpB98Q70/Fr2NWMHnpEOiWHLFAQXwqNQ==",
                                "frontChannelLogoutSessionRequired": false,
                                "redirectUris": [
                                    "https://abc,com"
                                ],
                                "responseTypes": [
                                    "code"
                                ],
                                "grantTypes": [
                                    "refresh_token",
                                    "authorization_code"
                                ],
                                "applicationType": "web",
                                "clientName": {
                                    "values": {
                                        "": "test1234"
                                    },
                                    "value": "test1234",
                                    "languageTags": [
                                        ""
                                    ]
                                },
                                "logoUri": {},
                                "clientUri": {},
                                "policyUri": {},
                                "tosUri": {},
                                "subjectType": "public",
                                "tokenEndpointAuthMethod": "client_secret_basic",
                                "scopes": [
                                    "inum=764C,ou=scopes,o=jans",
                                    "inum=43F1,ou=scopes,o=jans",
                                    "inum=C17A,ou=scopes,o=jans"
                                ],
                                "trustedClient": false,
                                "persistClientAuthorizations": false,
                                "includeClaimsInIdToken": false,
                                "customAttributes": [
                                    {
                                        "name": "displayName",
                                        "multiValued": false,
                                        "values": [
                                            "test1234"
                                        ],
                                        "value": "test1234",
                                        "displayValue": "test1234"
                                    }
                                ],
                                "customObjectClasses": [
                                    "top",
                                    "jansClntCustomAttributes"
                                ],
                                "rptAsJwt": false,
                                "accessTokenAsJwt": false,
                                "disabled": false,
                                "attributes": {
                                    "runIntrospectionScriptBeforeJwtCreation": false,
                                    "keepClientAuthorizationAfterExpiration": false,
                                    "allowSpontaneousScopes": false,
                                    "backchannelLogoutSessionRequired": false,
                                    "parLifetime": 600,
                                    "requirePar": false,
                                    "jansDefaultPromptLogin": false
                                },
                                "backchannelUserCodeParameter": false,
                                "description": "test1234",
                                "tokenBindingSupported": false,
                                "authenticationMethod": "client_secret_basic",
                                "displayName": "test1234",
                                "baseDn": "inum=b3c1d295-42e5-425e-b021-7b2fd3206437,ou=clients,o=jans",
                                "inum": "b3c1d295-42e5-425e-b021-7b2fd3206437"
                            },
                            {
                                "dn": "inum=1bb91a73-6899-440f-ac27-c04429671522,ou=clients,o=jans",
                                "deletable": false,
                                "clientSecret": "Xi1+z0Ey8UDbtxsRYL3HAeneTCIEndWVeWEzS4dB2Is0iyupSjXr1w==",
                                "frontChannelLogoutSessionRequired": false,
                                "redirectUris": [
                                    "https://abc,com"
                                ],
                                "responseTypes": [
                                    "code"
                                ],
                                "grantTypes": [
                                    "refresh_token",
                                    "authorization_code"
                                ],
                                "applicationType": "web",
                                "clientName": {
                                    "values": {
                                        "": "test12345"
                                    },
                                    "value": "test12345",
                                    "languageTags": [
                                        ""
                                    ]
                                },
                                "logoUri": {},
                                "clientUri": {},
                                "policyUri": {},
                                "tosUri": {},
                                "subjectType": "public",
                                "tokenEndpointAuthMethod": "client_secret_basic",
                                "scopes": [
                                    "inum=764C,ou=scopes,o=jans",
                                    "inum=43F1,ou=scopes,o=jans",
                                    "inum=C17A,ou=scopes,o=jans"
                                ],
                                "trustedClient": false,
                                "persistClientAuthorizations": false,
                                "includeClaimsInIdToken": false,
                                "customAttributes": [
                                    {
                                        "name": "displayName",
                                        "multiValued": false,
                                        "values": [
                                            "test12345"
                                        ],
                                        "value": "test12345",
                                        "displayValue": "test12345"
                                    }
                                ],
                                "customObjectClasses": [
                                    "top",
                                    "jansClntCustomAttributes"
                                ],
                                "rptAsJwt": false,
                                "accessTokenAsJwt": false,
                                "disabled": false,
                                "attributes": {
                                    "runIntrospectionScriptBeforeJwtCreation": false,
                                    "keepClientAuthorizationAfterExpiration": false,
                                    "allowSpontaneousScopes": false,
                                    "backchannelLogoutSessionRequired": false,
                                    "parLifetime": 600,
                                    "requirePar": false,
                                    "jansDefaultPromptLogin": false
                                },
                                "backchannelUserCodeParameter": false,
                                "description": "test12345",
                                "tokenBindingSupported": false,
                                "authenticationMethod": "client_secret_basic",
                                "displayName": "test12345",
                                "baseDn": "inum=1bb91a73-6899-440f-ac27-c04429671522,ou=clients,o=jans",
                                "inum": "1bb91a73-6899-440f-ac27-c04429671522"
                            }
                        ],
                        "umaType": false,
                        "baseDn": "inum=764C,ou=scopes,o=jans"
                    }
        "401":
          description: Unauthorized
        "500":
          description: InternalServerError
      security:
      - oauth2:
        - https://jans.io/oauth/config/scopes.readonly
  /api/v1/scopes/type/{type}:
    get:
      tags:
      - OAuth - Scopes
      summary: Get Scope by type
      description: Get Scope by type
      operationId: get-scope-by-type
      parameters:
      - name: type
        in: path
        description: Type of the scope
        required: true
        schema:
          type: string
      responses:
        "200":
          description: Ok
          content:
            application/json:
              schema:
                type: array
                items:
                  $ref: '#/components/schemas/CustomScope'
              examples:
                Response json example:
                  description: Response json example
                  value: |
                    {
                        "dn": "inum=764C,ou=scopes,o=jans",
                        "inum": "764C",
                        "displayName": "view_email_address",
                        "id": "email",
                        "description": "View your email address.",
                        "scopeType": "openid",
                        "claims": [
                            "inum=8F88,ou=attributes,o=jans",
                            "inum=CAE3,ou=attributes,o=jans"
                        ],
                        "defaultScope": true,
                        "attributes": {
                            "showInConfigurationEndpoint": true
                        },
                        "creationDate": "2022-10-27T20:58:29",
                        "clients": [
                            {
                                "dn": "inum=2000.7810d591-69d3-458c-9309-4268085fe71c,ou=clients,o=jans",
                                "deletable": false,
                                "clientSecret": "ec0mQbx1udmSEs6flUXquA==",
                                "frontChannelLogoutUri": "http://localhost:4100/logout",
                                "frontChannelLogoutSessionRequired": false,
                                "redirectUris": [
                                    "https://jans.server2/admin",
                                    "http://localhost:4100"
                                ],
                                "responseTypes": [
                                    "code"
                                ],
                                "grantTypes": [
                                    "authorization_code",
                                    "refresh_token",
                                    "client_credentials",
                                    "urn:ietf:params:oauth:grant-type:device_code"
                                ],
                                "applicationType": "web",
                                "clientName": {
                                    "values": {
                                        "": "Jans Role Based Client"
                                    },
                                    "value": "Jans Role Based Client",
                                    "languageTags": [
                                        ""
                                    ]
                                },
                                "logoUri": {},
                                "clientUri": {},
                                "policyUri": {},
                                "tosUri": {},
                                "subjectType": "pairwise",
                                "idTokenSignedResponseAlg": "RS256",
                                "userInfoSignedResponseAlg": "RS256",
                                "tokenEndpointAuthMethod": "client_secret_basic",
                                "postLogoutRedirectUris": [
                                    "http://localhost:4100",
                                    "https://jans.server2/admin"
                                ],
                                "scopes": [
                                    "inum=C4F7,ou=scopes,o=jans",
                                    "inum=C4F6,ou=scopes,o=jans",
                                    "inum=43F1,ou=scopes,o=jans",
                                    "inum=764C,ou=scopes,o=jans",
                                    "inum=F0C4,ou=scopes,o=jans"
                                ],
                                "trustedClient": false,
                                "persistClientAuthorizations": true,
                                "includeClaimsInIdToken": false,
                                "accessTokenLifetime": 2592000,
                                "customAttributes": [
                                    {
                                        "name": "displayName",
                                        "multiValued": false,
                                        "values": [
                                            "Jans Role Based Client"
                                        ],
                                        "value": "Jans Role Based Client",
                                        "displayValue": "Jans Role Based Client"
                                    }
                                ],
                                "customObjectClasses": [
                                    "top"
                                ],
                                "rptAsJwt": false,
                                "accessTokenAsJwt": true,
                                "accessTokenSigningAlg": "RS256",
                                "disabled": false,
                                "attributes": {
                                    "runIntrospectionScriptBeforeJwtCreation": true,
                                    "keepClientAuthorizationAfterExpiration": false,
                                    "allowSpontaneousScopes": false,
                                    "backchannelLogoutSessionRequired": false,
                                    "introspectionScripts": [
                                        "inum=A44E-4F3D,ou=scripts,o=jans"
                                    ],
                                    "parLifetime": 600,
                                    "requirePar": false,
                                    "jansDefaultPromptLogin": false
                                },
                                "tokenBindingSupported": false,
                                "authenticationMethod": "client_secret_basic",
                                "displayName": "Jans Role Based Client",
                                "baseDn": "inum=2000.7810d591-69d3-458c-9309-4268085fe71c,ou=clients,o=jans",
                                "inum": "2000.7810d591-69d3-458c-9309-4268085fe71c"
                            },
                            {
                                "dn": "inum=FF81-2D39,ou=clients,o=jans",
                                "clientSecret": "n7/ZG1jOL6RMR/USOmTAsg==",
                                "frontChannelLogoutSessionRequired": false,
                                "redirectUris": [
                                    "https://jans.server2/jans-auth-rp/home.htm",
                                    "https://client.example.com/cb",
                                    "https://client.example.com/cb1",
                                    "https://client.example.com/cb2"
                                ],
                                "claimRedirectUris": [
                                    "https://jans.server2/jans-auth/restv1/uma/gather_claims"
                                ],
                                "responseTypes": [
                                    "token",
                                    "code",
                                    "id_token"
                                ],
                                "grantTypes": [
                                    "authorization_code",
                                    "implicit",
                                    "refresh_token",
                                    "client_credentials"
                                ],
                                "applicationType": "web",
                                "clientName": {
                                    "values": {
                                        "": "Jans Test Client (don't remove)"
                                    },
                                    "value": "Jans Test Client (don't remove)",
                                    "languageTags": [
                                        ""
                                    ]
                                },
                                "logoUri": {},
                                "clientUri": {},
                                "policyUri": {},
                                "tosUri": {},
                                "subjectType": "public",
                                "idTokenSignedResponseAlg": "RS256",
                                "tokenEndpointAuthMethod": "client_secret_basic",
                                "scopes": [
                                    "inum=F0C4,ou=scopes,o=jans",
                                    "inum=10B2,ou=scopes,o=jans",
                                    "inum=764C,ou=scopes,o=jans",
                                    "inum=43F1,ou=scopes,o=jans",
                                    "inum=341A,ou=scopes,o=jans",
                                    "inum=6D99,ou=scopes,o=jans"
                                ],
                                "trustedClient": true,
                                "persistClientAuthorizations": false,
                                "includeClaimsInIdToken": false,
                                "customAttributes": [
                                    {
                                        "name": "displayName",
                                        "multiValued": false,
                                        "values": [
                                            "Jans Test Client (don't remove)"
                                        ],
                                        "value": "Jans Test Client (don't remove)",
                                        "displayValue": "Jans Test Client (don't remove)"
                                    }
                                ],
                                "customObjectClasses": [
                                    "top"
                                ],
                                "rptAsJwt": false,
                                "accessTokenAsJwt": false,
                                "disabled": false,
                                "attributes": {
                                    "runIntrospectionScriptBeforeJwtCreation": false,
                                    "keepClientAuthorizationAfterExpiration": false,
                                    "allowSpontaneousScopes": false,
                                    "backchannelLogoutSessionRequired": false,
                                    "parLifetime": 600,
                                    "requirePar": false,
                                    "jansDefaultPromptLogin": false
                                },
                                "tokenBindingSupported": false,
                                "authenticationMethod": "client_secret_basic",
                                "displayName": "Jans Test Client (don't remove)",
                                "baseDn": "inum=FF81-2D39,ou=clients,o=jans",
                                "inum": "FF81-2D39"
                            },
                            {
                                "dn": "inum=b3c1d295-42e5-425e-b021-7b2fd3206437,ou=clients,o=jans",
                                "deletable": false,
                                "clientSecret": "5LIyGKo7kTLfWxBi0wSVAbxpB98Q70/Fr2NWMHnpEOiWHLFAQXwqNQ==",
                                "frontChannelLogoutSessionRequired": false,
                                "redirectUris": [
                                    "https://abc,com"
                                ],
                                "responseTypes": [
                                    "code"
                                ],
                                "grantTypes": [
                                    "refresh_token",
                                    "authorization_code"
                                ],
                                "applicationType": "web",
                                "clientName": {
                                    "values": {
                                        "": "test1234"
                                    },
                                    "value": "test1234",
                                    "languageTags": [
                                        ""
                                    ]
                                },
                                "logoUri": {},
                                "clientUri": {},
                                "policyUri": {},
                                "tosUri": {},
                                "subjectType": "public",
                                "tokenEndpointAuthMethod": "client_secret_basic",
                                "scopes": [
                                    "inum=764C,ou=scopes,o=jans",
                                    "inum=43F1,ou=scopes,o=jans",
                                    "inum=C17A,ou=scopes,o=jans"
                                ],
                                "trustedClient": false,
                                "persistClientAuthorizations": false,
                                "includeClaimsInIdToken": false,
                                "customAttributes": [
                                    {
                                        "name": "displayName",
                                        "multiValued": false,
                                        "values": [
                                            "test1234"
                                        ],
                                        "value": "test1234",
                                        "displayValue": "test1234"
                                    }
                                ],
                                "customObjectClasses": [
                                    "top",
                                    "jansClntCustomAttributes"
                                ],
                                "rptAsJwt": false,
                                "accessTokenAsJwt": false,
                                "disabled": false,
                                "attributes": {
                                    "runIntrospectionScriptBeforeJwtCreation": false,
                                    "keepClientAuthorizationAfterExpiration": false,
                                    "allowSpontaneousScopes": false,
                                    "backchannelLogoutSessionRequired": false,
                                    "parLifetime": 600,
                                    "requirePar": false,
                                    "jansDefaultPromptLogin": false
                                },
                                "backchannelUserCodeParameter": false,
                                "description": "test1234",
                                "tokenBindingSupported": false,
                                "authenticationMethod": "client_secret_basic",
                                "displayName": "test1234",
                                "baseDn": "inum=b3c1d295-42e5-425e-b021-7b2fd3206437,ou=clients,o=jans",
                                "inum": "b3c1d295-42e5-425e-b021-7b2fd3206437"
                            },
                            {
                                "dn": "inum=1bb91a73-6899-440f-ac27-c04429671522,ou=clients,o=jans",
                                "deletable": false,
                                "clientSecret": "Xi1+z0Ey8UDbtxsRYL3HAeneTCIEndWVeWEzS4dB2Is0iyupSjXr1w==",
                                "frontChannelLogoutSessionRequired": false,
                                "redirectUris": [
                                    "https://abc,com"
                                ],
                                "responseTypes": [
                                    "code"
                                ],
                                "grantTypes": [
                                    "refresh_token",
                                    "authorization_code"
                                ],
                                "applicationType": "web",
                                "clientName": {
                                    "values": {
                                        "": "test12345"
                                    },
                                    "value": "test12345",
                                    "languageTags": [
                                        ""
                                    ]
                                },
                                "logoUri": {},
                                "clientUri": {},
                                "policyUri": {},
                                "tosUri": {},
                                "subjectType": "public",
                                "tokenEndpointAuthMethod": "client_secret_basic",
                                "scopes": [
                                    "inum=764C,ou=scopes,o=jans",
                                    "inum=43F1,ou=scopes,o=jans",
                                    "inum=C17A,ou=scopes,o=jans"
                                ],
                                "trustedClient": false,
                                "persistClientAuthorizations": false,
                                "includeClaimsInIdToken": false,
                                "customAttributes": [
                                    {
                                        "name": "displayName",
                                        "multiValued": false,
                                        "values": [
                                            "test12345"
                                        ],
                                        "value": "test12345",
                                        "displayValue": "test12345"
                                    }
                                ],
                                "customObjectClasses": [
                                    "top",
                                    "jansClntCustomAttributes"
                                ],
                                "rptAsJwt": false,
                                "accessTokenAsJwt": false,
                                "disabled": false,
                                "attributes": {
                                    "runIntrospectionScriptBeforeJwtCreation": false,
                                    "keepClientAuthorizationAfterExpiration": false,
                                    "allowSpontaneousScopes": false,
                                    "backchannelLogoutSessionRequired": false,
                                    "parLifetime": 600,
                                    "requirePar": false,
                                    "jansDefaultPromptLogin": false
                                },
                                "backchannelUserCodeParameter": false,
                                "description": "test12345",
                                "tokenBindingSupported": false,
                                "authenticationMethod": "client_secret_basic",
                                "displayName": "test12345",
                                "baseDn": "inum=1bb91a73-6899-440f-ac27-c04429671522,ou=clients,o=jans",
                                "inum": "1bb91a73-6899-440f-ac27-c04429671522"
                            }
                        ],
                        "umaType": false,
                        "baseDn": "inum=764C,ou=scopes,o=jans"
                    }
        "401":
          description: Unauthorized
        "404":
          description: Not Found
        "500":
          description: InternalServerError
      security:
      - oauth2:
        - https://jans.io/oauth/config/scopes.readonly
  /api/v1/jans-auth-server/session:
    get:
      tags:
      - Auth - Session Management
      summary: Returns current session
      description: Returns current session
      operationId: get-sessions
      responses:
        "200":
          description: Ok
          content:
            application/json:
              schema:
                type: array
                items:
                  $ref: '#/components/schemas/SessionId'
        "401":
          description: Unauthorized
        "500":
          description: InternalServerError
      security:
      - oauth2:
        - https://jans.io/oauth/jans-auth-server/session.readonly
        - revoke_session
  /api/v1/jans-auth-server/session/{userDn}:
    post:
      tags:
      - Auth - Session Management
      summary: Revoke all sessions by userDn
      description: Revoke all sessions by userDn
      operationId: revoke-user-session
      parameters:
      - name: userDn
        in: path
        description: User domain name
        required: true
        schema:
          type: string
      responses:
        "200":
          description: Ok
        "401":
          description: Unauthorized
        "404":
          description: Not Found
        "500":
          description: InternalServerError
      security:
      - oauth2:
        - https://jans.io/oauth/jans-auth-server/session.delete
        - revoke_session
  /api/v1/stat:
    get:
      tags:
      - Statistics - User
      summary: Provides server with basic statistic
      description: Provides server with basic statistic
      operationId: get-stat
      parameters:
      - name: Authorization
        in: header
        description: Authorization code
        schema:
          type: string
      - name: month
        in: query
        description: Month for which the stat report is to be fetched. The parameter
          is mandatory if start_month and end_month parameters are not present.
        schema:
          type: string
        example: 202012
      - name: start_month
        in: query
        description: Start-Month for which the stat report is to be fetched
        schema:
          type: string
      - name: end_month
        in: query
        description: End-Month for which the stat report is to be fetched
        schema:
          type: string
      - name: format
        in: query
        description: Report format
        schema:
          type: string
      responses:
        "200":
          description: Stats
          content:
            application/json:
              schema:
                type: array
                items:
                  $ref: '#/components/schemas/JsonNode'
        "401":
          description: Unauthorized
        "500":
          description: InternalServerError
      security:
      - oauth2:
        - https://jans.io/oauth/config/stats.readonly
        - jans_stat
  /api/v1/uma/resources:
    get:
      tags:
      - OAuth - UMA Resources
      summary: Gets list of UMA resources
      description: Gets list of UMA resources
      operationId: get-oauth-uma-resources
      parameters:
      - name: limit
        in: query
        description: Search size - max size of the results to return
        schema:
          type: integer
          format: int32
          default: 50
      - name: pattern
        in: query
        description: Search pattern
        schema:
          type: string
          default: ""
      - name: startIndex
        in: query
        description: The 1-based index of the first query result
        schema:
          type: integer
          format: int32
          default: 0
      - name: sortBy
        in: query
        description: Attribute whose value will be used to order the returned response
        schema:
          type: string
          default: inum
      - name: sortOrder
        in: query
        description: Order in which the sortBy param is applied. Allowed values are
          "ascending" and "descending"
        schema:
          type: string
          default: ascending
      - name: fieldValuePair
        in: query
        description: Field and value pair for seraching
        schema:
          type: string
          default: ""
        examples:
          Field value example:
            description: Field value example
            value: deletable=true
      responses:
        "200":
          description: Ok
          content:
            application/json:
              schema:
                $ref: '#/components/schemas/PagedResult'
              examples:
                Response json example:
                  description: Response json example
                  value: |
                    {
                        "start": 0,
                        "totalEntriesCount": 3,
                        "entriesCount": 3,
                        "entries": [
                            {
                                "dn": "jansId=55d70ecd-8572-43dd-895f-ecfaf09bf513,ou=resources,ou=uma,o=jans",
                                "id": "55d70ecd-8572-43dd-895f-ecfaf09bf513",
                                "name": "config-api-resource",
                                "iconUri": "https://config-api.com",
                                "scopes": [
                                    "inum=ab47c599-d188-44b6-a32a-91e6b173856a,ou=scopes,o=jans"
                                ],
                                "clients": [
                                    "inum=1800.e9131b86-f39f-421c-9dde-b7f90c21a2fe,ou=clients,o=jans"
                                ],
                                "description": "Uma resource config api",
                                "deletable": false
                            },
                            {
                                "dn": "jansId=4754f784-e80f-4a36-a014-173bd3e6fb6f,ou=resources,ou=uma,o=jans",
                                "id": "4754f784-e80f-4a36-a014-173bd3e6fb6f",
                                "name": "uma-resource-1",
                                "iconUri": "https://config-api.com",
                                "scopes": [
                                    "inum=ab47c599-d188-44b6-a32a-91e6b173856a,ou=scopes,o=jans"
                                ],
                                "clients": [
                                    "inum=1800.768b3d38-a6e8-4be4-93d1-72df33d34fd6,ou=clients,o=jans",
                                    "inum=1201.1d010784-b5bf-4813-8f49-cfea00f50498,ou=clients,o=jans"
                                ],
                                "description": "Uma resource one",
                                "deletable": false
                            },
                            {
                                "dn": "jansId=b0e7e1d7-ab67-45ec-be16-4466da70e63b,ou=resources,ou=uma,o=jans",
                                "id": "b0e7e1d7-ab67-45ec-be16-4466da70e63b",
                                "name": "uma-resource-2",
                                "iconUri": "https://config-api.com",
                                "scopes": [
                                    "inum=ab47c599-d188-44b6-a32a-91e6b173856a,ou=scopes,o=jans"
                                ],
                                "clients": [
                                    "inum=1800.768b3d38-a6e8-4be4-93d1-72df33d34fd6,ou=clients,o=jans",
                                    "inum=1201.1d010784-b5bf-4813-8f49-cfea00f50498,ou=clients,o=jans"
                                ],
                                "description": "Uma resource two",
                                "deletable": false
                            }
                        ]
                    }
        "401":
          description: Unauthorized
        "500":
          description: InternalServerError
      security:
      - oauth2:
        - https://jans.io/oauth/config/uma/resources.readonly
    put:
      tags:
      - OAuth - UMA Resources
      summary: Updates an UMA resource
      description: Updates an UMA resource
      operationId: put-oauth-uma-resources
      requestBody:
        description: UmaResource object
        content:
          application/json:
            schema:
              $ref: '#/components/schemas/UmaResource'
            examples:
              Request json example:
                description: Request json example
                value: |
                  {
                      "dn": "jansId=55d70ecd-8572-43dd-895f-ecfaf09bf513,ou=resources,ou=uma,o=jans",
                      "id": "55d70ecd-8572-43dd-895f-ecfaf09bf513",
                      "name": "config-api-resource",
                      "iconUri": "https://config-api.com",
                      "scopes": [
                          "inum=ab47c599-d188-44b6-a32a-91e6b173856a,ou=scopes,o=jans"
                      ],
                      "clients": [
                          "inum=1800.e9131b86-f39f-421c-9dde-b7f90c21a2fe,ou=clients,o=jans"
                      ],
                      "description": "Uma resource config api",
                      "deletable": false
                  }
      responses:
        "200":
          description: UmaResource
          content:
            application/json:
              schema:
                $ref: '#/components/schemas/UmaResource'
              examples:
                Response json example:
                  description: Response json example
                  value: |
                    {
                        "dn": "jansId=55d70ecd-8572-43dd-895f-ecfaf09bf513,ou=resources,ou=uma,o=jans",
                        "id": "55d70ecd-8572-43dd-895f-ecfaf09bf513",
                        "name": "config-api-resource",
                        "iconUri": "https://config-api.com",
                        "scopes": [
                            "inum=ab47c599-d188-44b6-a32a-91e6b173856a,ou=scopes,o=jans"
                        ],
                        "clients": [
                            "inum=1800.e9131b86-f39f-421c-9dde-b7f90c21a2fe,ou=clients,o=jans"
                        ],
                        "description": "Uma resource config api",
                        "deletable": false
                    }
        "401":
          description: Unauthorized
        "404":
          description: Not Found
        "500":
          description: InternalServerError
      security:
      - oauth2:
        - https://jans.io/oauth/config/uma/resources.write
    post:
      tags:
      - OAuth - UMA Resources
      summary: Creates an UMA resource
      description: Creates an UMA resource
      operationId: post-oauth-uma-resources
      requestBody:
        description: UmaResource object
        content:
          application/json:
            schema:
              $ref: '#/components/schemas/UmaResource'
            examples:
              Request json example:
                description: Request json example
                value: |2
                   {
                          "name": "config-api-resource",
                          "iconUri": "https://config-api.com",
                          "clients": [
                              "inum=1800.e9131b86-f39f-421c-9dde-b7f90c21a2fe,ou=clients,o=jans"
                          ],
                          "scopes":[
                              "inum=ab47c599-d188-44b6-a32a-91e6b173856a,ou=scopes,o=jans"
                          ],
                          "description": "Uma resource config api",
                          "deletable": false
                      }
      responses:
        "201":
          description: Created
          content:
            application/json:
              schema:
                $ref: '#/components/schemas/UmaResource'
              examples:
                Response json example:
                  description: Response json example
                  value: |
                    {
                        "dn": "jansId=55d70ecd-8572-43dd-895f-ecfaf09bf513,ou=resources,ou=uma,o=jans",
                        "id": "55d70ecd-8572-43dd-895f-ecfaf09bf513",
                        "name": "config-api-resource",
                        "iconUri": "https://config-api.com",
                        "scopes": [
                            "inum=ab47c599-d188-44b6-a32a-91e6b173856a,ou=scopes,o=jans"
                        ],
                        "clients": [
                            "inum=1800.e9131b86-f39f-421c-9dde-b7f90c21a2fe,ou=clients,o=jans"
                        ],
                        "description": "Uma resource config api",
                        "deletable": false
                    }
        "401":
          description: Unauthorized
        "500":
          description: InternalServerError
      security:
      - oauth2:
        - https://jans.io/oauth/config/uma/resources.write
  /api/v1/uma/resources/{id}:
    get:
      tags:
      - OAuth - UMA Resources
      summary: Gets an UMA resource by ID
      description: Gets an UMA resource by ID
      operationId: get-oauth-uma-resources-by-id
      parameters:
      - name: id
        in: path
        description: Resource description ID
        required: true
        schema:
          type: string
      responses:
        "200":
          description: Ok
          content:
            application/json:
              schema:
                $ref: '#/components/schemas/UmaResource'
              examples:
                Response json example:
                  description: Response json example
                  value: |
                    {
                        "dn": "jansId=55d70ecd-8572-43dd-895f-ecfaf09bf513,ou=resources,ou=uma,o=jans",
                        "id": "55d70ecd-8572-43dd-895f-ecfaf09bf513",
                        "name": "config-api-resource",
                        "iconUri": "https://config-api.com",
                        "scopes": [
                            "inum=ab47c599-d188-44b6-a32a-91e6b173856a,ou=scopes,o=jans"
                        ],
                        "clients": [
                            "inum=1800.e9131b86-f39f-421c-9dde-b7f90c21a2fe,ou=clients,o=jans"
                        ],
                        "description": "Uma resource config api",
                        "deletable": false
                    }
        "401":
          description: Unauthorized
        "404":
          description: Not Found
        "500":
          description: InternalServerError
      security:
      - oauth2:
        - https://jans.io/oauth/config/uma/resources.readonly
    delete:
      tags:
      - OAuth - UMA Resources
      summary: Deletes an UMA resource
      description: Deletes an UMA resource
      operationId: delete-oauth-uma-resources-by-id
      parameters:
      - name: id
        in: path
        description: Resource description ID
        required: true
        schema:
          type: string
      responses:
        "204":
          description: No Content
        "401":
          description: Unauthorized
        "404":
          description: Not Found
        "500":
          description: InternalServerError
      security:
      - oauth2:
        - https://jans.io/oauth/config/uma/resources.delete
    patch:
      tags:
      - OAuth - UMA Resources
      summary: Patch UMA resource
      description: Patch UMA resource
      operationId: patch-oauth-uma-resources-by-id
      parameters:
      - name: id
        in: path
        description: Resource description ID
        required: true
        schema:
          type: string
      requestBody:
        description: String representing patch-document.
        content:
          application/json-patch+json:
            schema:
              type: array
              items:
                $ref: '#/components/schemas/JsonPatch'
            examples:
              Request json example:
                description: Request json example
                value: example/uma/resources/uma-resources-patch
      responses:
        "200":
          description: Ok
          content:
            application/json:
              schema:
                $ref: '#/components/schemas/UmaResource'
              examples:
                Response json example:
                  description: Response json example
                  value: |
                    {
                        "dn": "jansId=55d70ecd-8572-43dd-895f-ecfaf09bf513,ou=resources,ou=uma,o=jans",
                        "id": "55d70ecd-8572-43dd-895f-ecfaf09bf513",
                        "name": "config-api-resource",
                        "iconUri": "https://config-api.com",
                        "scopes": [
                            "inum=ab47c599-d188-44b6-a32a-91e6b173856a,ou=scopes,o=jans"
                        ],
                        "clients": [
                            "inum=1800.e9131b86-f39f-421c-9dde-b7f90c21a2fe,ou=clients,o=jans"
                        ],
                        "description": "Uma resource config api",
                        "deletable": false
                    }
        "401":
          description: Unauthorized
        "404":
          description: Not Found
        "500":
          description: InternalServerError
      security:
      - oauth2:
        - https://jans.io/oauth/config/uma/resources.write
  /api/v1/uma/resources/clientId/{clientId}:
    get:
      tags:
      - OAuth - UMA Resources
      summary: Fetch uma resources by client id
      description: Fetch uma resources by client id
      operationId: get-oauth-uma-resources-by-clientid
      parameters:
      - name: clientId
        in: path
        description: Client ID
        required: true
        schema:
          type: string
      responses:
        "200":
          description: Ok
          content:
            application/json:
              schema:
                type: array
                items:
                  $ref: '#/components/schemas/UmaResource'
              examples:
                Response json example:
                  description: Response json example
                  value: |
                    [
                        {
                            "dn": "jansId=b0e7e1d7-ab67-45ec-be16-4466da70e63b,ou=resources,ou=uma,o=jans",
                            "id": "b0e7e1d7-ab67-45ec-be16-4466da70e63b",
                            "name": "uma-resource-2",
                            "iconUri": "https://config-api.com",
                            "scopes": [
                                "inum=ab47c599-d188-44b6-a32a-91e6b173856a,ou=scopes,o=jans"
                            ],
                            "clients": [
                                "inum=1800.768b3d38-a6e8-4be4-93d1-72df33d34fd6,ou=clients,o=jans",
                                "inum=1201.1d010784-b5bf-4813-8f49-cfea00f50498,ou=clients,o=jans"
                            ],
                            "description": "Uma resource two",
                            "deletable": false
                        },
                        {
                            "dn": "jansId=4754f784-e80f-4a36-a014-173bd3e6fb6f,ou=resources,ou=uma,o=jans",
                            "id": "4754f784-e80f-4a36-a014-173bd3e6fb6f",
                            "name": "uma-resource-1",
                            "iconUri": "https://config-api.com",
                            "scopes": [
                                "inum=ab47c599-d188-44b6-a32a-91e6b173856a,ou=scopes,o=jans"
                            ],
                            "clients": [
                                "inum=1800.768b3d38-a6e8-4be4-93d1-72df33d34fd6,ou=clients,o=jans",
                                "inum=1201.1d010784-b5bf-4813-8f49-cfea00f50498,ou=clients,o=jans"
                            ],
                            "description": "Uma resource one",
                            "deletable": false
                        }
                    ]
        "401":
          description: Unauthorized
        "500":
          description: InternalServerError
      security:
      - oauth2:
        - https://jans.io/oauth/config/uma/resources.readonly
components:
  schemas:
    HealthStatus:
      type: object
      properties:
        status:
          type: string
        checks:
          type: array
          items:
            $ref: '#/components/schemas/Status'
    Status:
      type: object
      properties:
        name:
          type: string
        status:
          type: string
        error:
          type: string
    FacterData:
      type: object
      properties:
        memoryfree:
          type: string
        swapfree:
          type: string
        hostname:
          type: string
        ipaddress:
          type: string
        uptime:
          type: string
        free_disk_space:
          type: string
        load_average:
          type: string
    StatsData:
      type: object
      properties:
        dbType:
          type: string
        lastUpdate:
          type: string
          format: date-time
        facterData:
          $ref: '#/components/schemas/FacterData'
    AuthenticationMethod:
      type: object
      properties:
        defaultAcr:
          type: string
    Deployment:
      type: object
      properties:
        dn:
          type: string
        id:
          type: string
        createdAt:
          type: string
          format: date-time
        taskActive:
          type: boolean
        finishedAt:
          type: string
          format: date-time
        assets:
          type: string
        details:
          $ref: '#/components/schemas/DeploymentDetails'
        baseDn:
          type: string
    DeploymentDetails:
      type: object
      properties:
        folders:
          type: array
          items:
            type: string
        libs:
          type: array
          items:
            type: string
        error:
          type: string
        autoconfigure:
          type: boolean
        flowsError:
          type: object
          additionalProperties:
            type: string
        projectMetadata:
          $ref: '#/components/schemas/ProjectMetadata'
    ProjectMetadata:
      type: object
      properties:
        projectName:
          type: string
        author:
          type: string
        type:
          type: string
        description:
          type: string
        version:
          type: string
        configs:
          type: object
          additionalProperties:
            type: object
            additionalProperties:
              type: object
        noDirectLaunch:
          type: array
          items:
            type: string
    PagedResult:
      type: object
      properties:
        start:
          type: integer
          format: int32
        totalEntriesCount:
          type: integer
          format: int32
        entriesCount:
          type: integer
          format: int32
        entries:
          type: array
          items:
            type: object
    AttributeValidation:
      type: object
      properties:
        minLength:
          type: integer
          format: int32
        maxLength:
          type: integer
          format: int32
        regexp:
          type: string
    JansAttribute:
      required:
      - dataType
      - description
      - displayName
      - editType
      - name
      - viewType
      type: object
      properties:
        dn:
          type: string
        inum:
          type: string
        sourceAttribute:
          type: string
        nameIdType:
          type: string
        name:
          maxLength: 30
          minLength: 1
          pattern: "^[a-zA-Z0-9_]+$"
          type: string
        displayName:
          maxLength: 60
          minLength: 0
          type: string
        description:
          maxLength: 4000
          minLength: 0
          type: string
        origin:
          type: string
        dataType:
          type: string
          enum:
          - string
          - numeric
          - boolean
          - binary
          - certificate
          - generalizedTime
          - json
        editType:
          type: array
          items:
            type: string
            enum:
            - admin
            - owner
            - manager
            - user
            - whitePages
        viewType:
          type: array
          items:
            type: string
            enum:
            - admin
            - owner
            - manager
            - user
            - whitePages
        usageType:
          type: array
          items:
            type: string
            enum:
            - openid
        claimName:
          type: string
        seeAlso:
          type: string
        status:
          type: string
          enum:
          - active
          - inactive
          - expired
          - register
        saml1Uri:
          type: string
        saml2Uri:
          type: string
        urn:
          type: string
        scimCustomAttr:
          type: boolean
        oxMultiValuedAttribute:
          type: boolean
        jansHideOnDiscovery:
          type: boolean
        custom:
          type: boolean
        requred:
          type: boolean
        attributeValidation:
          $ref: '#/components/schemas/AttributeValidation'
        tooltip:
          type: string
<<<<<<< HEAD
        userCanEdit:
          type: boolean
        adminCanView:
          type: boolean
        userCanView:
=======
        adminCanView:
          type: boolean
        adminCanEdit:
          type: boolean
        userCanEdit:
>>>>>>> 571b1d67
          type: boolean
        userCanView:
          type: boolean
        userCanAccess:
          type: boolean
        adminCanAccess:
          type: boolean
        whitePagesCanView:
          type: boolean
        selected:
          type: boolean
        baseDn:
          type: string
    PatchRequest:
      type: object
      properties:
        op:
          type: string
        path:
          type: string
        value:
          type: string
    AppConfiguration:
      type: object
      properties:
        issuer:
          type: string
        baseEndpoint:
          type: string
        authorizationEndpoint:
          type: string
        authorizationChallengeEndpoint:
          type: string
        tokenEndpoint:
          type: string
        tokenRevocationEndpoint:
          type: string
        userInfoEndpoint:
          type: string
        clientInfoEndpoint:
          type: string
        checkSessionIFrame:
          type: string
        endSessionEndpoint:
          type: string
        jwksUri:
          type: string
        archivedJwksUri:
          type: string
        registrationEndpoint:
          type: string
        openIdDiscoveryEndpoint:
          type: string
        openIdConfigurationEndpoint:
          type: string
        idGenerationEndpoint:
          type: string
        introspectionEndpoint:
          type: string
        parEndpoint:
          type: string
        requirePar:
          type: boolean
        deviceAuthzEndpoint:
          type: string
        mtlsAuthorizationEndpoint:
          type: string
        mtlsAuthorizationChallengeEndpoint:
          type: string
        mtlsTokenEndpoint:
          type: string
        mtlsTokenRevocationEndpoint:
          type: string
        mtlsUserInfoEndpoint:
          type: string
        mtlsClientInfoEndpoint:
          type: string
        mtlsCheckSessionIFrame:
          type: string
        mtlsEndSessionEndpoint:
          type: string
        mtlsJwksUri:
          type: string
        mtlsRegistrationEndpoint:
          type: string
        mtlsIdGenerationEndpoint:
          type: string
        mtlsIntrospectionEndpoint:
          type: string
        mtlsParEndpoint:
          type: string
        mtlsDeviceAuthzEndpoint:
          type: string
        requireRequestObjectEncryption:
          type: boolean
        requirePkce:
          type: boolean
        allowAllValueForRevokeEndpoint:
          type: boolean
        allowRevokeForOtherClients:
          type: boolean
        sectorIdentifierCacheLifetimeInMinutes:
          type: integer
          format: int32
        archivedJwkLifetimeInSeconds:
          type: integer
          format: int32
        umaConfigurationEndpoint:
          type: string
        umaRptAsJwt:
          type: boolean
        umaRptLifetime:
          type: integer
          format: int32
        umaTicketLifetime:
          type: integer
          format: int32
        umaPctLifetime:
          type: integer
          format: int32
        umaResourceLifetime:
          type: integer
          format: int32
        umaAddScopesAutomatically:
          type: boolean
        umaValidateClaimToken:
          type: boolean
        umaGrantAccessIfNoPolicies:
          type: boolean
        umaRestrictResourceToAssociatedClient:
          type: boolean
        statTimerIntervalInSeconds:
          type: integer
          format: int32
        statAuthorizationScope:
          type: string
        allowSpontaneousScopes:
          type: boolean
        spontaneousScopeLifetime:
          type: integer
          format: int32
        openidSubAttribute:
          type: string
        publicSubjectIdentifierPerClientEnabled:
          type: boolean
        subjectIdentifiersPerClientSupported:
          type: array
          items:
            type: string
        responseTypesSupported:
          uniqueItems: true
          type: array
          items:
            uniqueItems: true
            type: array
            items:
              type: string
              enum:
              - code
              - token
              - id_token
        responseModesSupported:
          uniqueItems: true
          type: array
          items:
            type: string
            enum:
            - query
            - fragment
            - form_post
            - query.jwt
            - fragment.jwt
            - form_post.jwt
            - jwt
        grantTypesSupported:
          uniqueItems: true
          type: array
          items:
            type: string
            enum:
            - none
            - authorization_code
            - implicit
            - password
            - client_credentials
            - refresh_token
            - urn:ietf:params:oauth:grant-type:uma-ticket
            - urn:ietf:params:oauth:grant-type:token-exchange
            - urn:openid:params:grant-type:ciba
            - urn:ietf:params:oauth:grant-type:device_code
        subjectTypesSupported:
          type: array
          items:
            type: string
        defaultSubjectType:
          type: string
        authorizationSigningAlgValuesSupported:
          type: array
          items:
            type: string
        authorizationEncryptionAlgValuesSupported:
          type: array
          items:
            type: string
        authorizationEncryptionEncValuesSupported:
          type: array
          items:
            type: string
        userInfoSigningAlgValuesSupported:
          type: array
          items:
            type: string
        userInfoEncryptionAlgValuesSupported:
          type: array
          items:
            type: string
        userInfoEncryptionEncValuesSupported:
          type: array
          items:
            type: string
        introspectionSigningAlgValuesSupported:
          type: array
          items:
            type: string
        introspectionEncryptionAlgValuesSupported:
          type: array
          items:
            type: string
        introspectionEncryptionEncValuesSupported:
          type: array
          items:
            type: string
        idTokenSigningAlgValuesSupported:
          type: array
          items:
            type: string
        idTokenEncryptionAlgValuesSupported:
          type: array
          items:
            type: string
        idTokenEncryptionEncValuesSupported:
          type: array
          items:
            type: string
        accessTokenSigningAlgValuesSupported:
          type: array
          items:
            type: string
        forceSignedRequestObject:
          type: boolean
        requestObjectSigningAlgValuesSupported:
          type: array
          items:
            type: string
        requestObjectEncryptionAlgValuesSupported:
          type: array
          items:
            type: string
        requestObjectEncryptionEncValuesSupported:
          type: array
          items:
            type: string
        tokenEndpointAuthMethodsSupported:
          type: array
          items:
            type: string
        tokenEndpointAuthSigningAlgValuesSupported:
          type: array
          items:
            type: string
        dynamicRegistrationCustomAttributes:
          type: array
          items:
            type: string
        dynamicRegistrationDefaultCustomAttributes:
          $ref: '#/components/schemas/JsonNode'
        displayValuesSupported:
          type: array
          items:
            type: string
        claimTypesSupported:
          type: array
          items:
            type: string
        jwksAlgorithmsSupported:
          type: array
          items:
            type: string
        serviceDocumentation:
          type: string
        claimsLocalesSupported:
          type: array
          items:
            type: string
        idTokenTokenBindingCnfValuesSupported:
          type: array
          items:
            type: string
        uiLocalesSupported:
          type: array
          items:
            type: string
        claimsParameterSupported:
          type: boolean
        requestParameterSupported:
          type: boolean
        requestUriParameterSupported:
          type: boolean
        requestUriHashVerificationEnabled:
          type: boolean
        requireRequestUriRegistration:
          type: boolean
        requestUriBlockList:
          type: array
          items:
            type: string
        opPolicyUri:
          type: string
        opTosUri:
          type: string
        authorizationCodeLifetime:
          type: integer
          format: int32
        refreshTokenLifetime:
          type: integer
          format: int32
        idTokenLifetime:
          type: integer
          format: int32
        idTokenFilterClaimsBasedOnAccessToken:
          type: boolean
        accessTokenLifetime:
          type: integer
          format: int32
        cleanServiceInterval:
          type: integer
          format: int32
        cleanServiceBatchChunkSize:
          type: integer
          format: int32
        keyRegenerationEnabled:
          type: boolean
        keyRegenerationInterval:
          type: integer
          format: int32
        defaultSignatureAlgorithm:
          type: string
        jansOpenIdConnectVersion:
          type: string
        jansId:
          type: string
        dynamicRegistrationExpirationTime:
          type: integer
          format: int32
        dynamicRegistrationPersistClientAuthorizations:
          type: boolean
        trustedClientEnabled:
          type: boolean
        skipAuthorizationForOpenIdScopeAndPairwiseId:
          type: boolean
        dynamicRegistrationScopesParamEnabled:
          type: boolean
        dynamicRegistrationPasswordGrantTypeEnabled:
          type: boolean
        dynamicRegistrationAllowedPasswordGrantScopes:
          type: array
          items:
            type: string
        dynamicRegistrationCustomObjectClass:
          type: string
        personCustomObjectClassList:
          type: array
          items:
            type: string
        persistIdToken:
          type: boolean
        persistRefreshToken:
          type: boolean
        allowPostLogoutRedirectWithoutValidation:
          type: boolean
        invalidateSessionCookiesAfterAuthorizationFlow:
          type: boolean
        returnClientSecretOnRead:
          type: boolean
        rotateClientRegistrationAccessTokenOnUsage:
          type: boolean
        rejectJwtWithNoneAlg:
          type: boolean
        expirationNotificatorEnabled:
          type: boolean
        useNestedJwtDuringEncryption:
          type: boolean
        expirationNotificatorMapSizeLimit:
          type: integer
          format: int32
        expirationNotificatorIntervalInSeconds:
          type: integer
          format: int32
        redirectUrisRegexEnabled:
          type: boolean
        useHighestLevelScriptIfAcrScriptNotFound:
          type: boolean
        authenticationFiltersEnabled:
          type: boolean
        clientAuthenticationFiltersEnabled:
          type: boolean
        clientRegDefaultToCodeFlowWithRefresh:
          type: boolean
        grantTypesAndResponseTypesAutofixEnabled:
          type: boolean
        authenticationFilters:
          type: array
          items:
            $ref: '#/components/schemas/AuthenticationFilter'
        clientAuthenticationFilters:
          type: array
          items:
            $ref: '#/components/schemas/ClientAuthenticationFilter'
        corsConfigurationFilters:
          type: array
          items:
            $ref: '#/components/schemas/CorsConfigurationFilter'
        sessionIdUnusedLifetime:
          type: integer
          format: int32
        sessionIdUnauthenticatedUnusedLifetime:
          type: integer
          format: int32
        sessionIdPersistOnPromptNone:
          type: boolean
        sessionIdRequestParameterEnabled:
          type: boolean
        changeSessionIdOnAuthentication:
          type: boolean
        sessionIdPersistInCache:
          type: boolean
        includeSidInResponse:
          type: boolean
        disablePromptLogin:
          type: boolean
        disablePromptConsent:
          type: boolean
        sessionIdLifetime:
          type: integer
          format: int32
        serverSessionIdLifetime:
          type: integer
          format: int32
        activeSessionAuthorizationScope:
          type: string
        configurationUpdateInterval:
          type: integer
          format: int32
        logNotFoundEntityAsError:
          type: boolean
        enableClientGrantTypeUpdate:
          type: boolean
        dynamicGrantTypeDefault:
          uniqueItems: true
          type: array
          items:
            type: string
            enum:
            - none
            - authorization_code
            - implicit
            - password
            - client_credentials
            - refresh_token
            - urn:ietf:params:oauth:grant-type:uma-ticket
            - urn:ietf:params:oauth:grant-type:token-exchange
            - urn:openid:params:grant-type:ciba
            - urn:ietf:params:oauth:grant-type:device_code
        cssLocation:
          type: string
        jsLocation:
          type: string
        imgLocation:
          type: string
        metricReporterInterval:
          type: integer
          format: int32
        metricReporterKeepDataDays:
          type: integer
          format: int32
        pairwiseIdType:
          type: string
        pairwiseCalculationKey:
          type: string
        pairwiseCalculationSalt:
          type: string
        shareSubjectIdBetweenClientsWithSameSectorId:
          type: boolean
        webKeysStorage:
          type: string
          enum:
          - keystore
          - pkcs11
        dnName:
          type: string
        keyStoreFile:
          type: string
        keyStoreSecret:
          type: string
        keySelectionStrategy:
          type: string
          enum:
          - OLDER
          - NEWER
          - FIRST
        keyAlgsAllowedForGeneration:
          type: array
          items:
            type: string
        keySignWithSameKeyButDiffAlg:
          type: boolean
        staticKid:
          type: string
        staticDecryptionKid:
          type: string
        jansElevenTestModeToken:
          type: string
        jansElevenGenerateKeyEndpoint:
          type: string
        jansElevenSignEndpoint:
          type: string
        jansElevenVerifySignatureEndpoint:
          type: string
        jansElevenDeleteKeyEndpoint:
          type: string
        introspectionAccessTokenMustHaveUmaProtectionScope:
          type: boolean
        introspectionAccessTokenMustHaveIntrospectionScope:
          type: boolean
        introspectionSkipAuthorization:
          type: boolean
        introspectionRestrictBasicAuthnToOwnTokens:
          type: boolean
        endSessionWithAccessToken:
          type: boolean
        cookieDomain:
          type: string
        enabledOAuthAuditLogging:
          type: boolean
        jmsBrokerURISet:
          uniqueItems: true
          type: array
          items:
            type: string
        jmsUserName:
          type: string
        jmsPassword:
          type: string
        externalUriWhiteList:
          type: array
          items:
            type: string
        clientWhiteList:
          type: array
          items:
            type: string
        clientBlackList:
          type: array
          items:
            type: string
        legacyIdTokenClaims:
          type: boolean
        customHeadersWithAuthorizationResponse:
          type: boolean
        frontChannelLogoutSessionSupported:
          type: boolean
        loggingLevel:
          type: string
        loggingLayout:
          type: string
        updateUserLastLogonTime:
          type: boolean
        updateClientAccessTime:
          type: boolean
        logClientIdOnClientAuthentication:
          type: boolean
        logClientNameOnClientAuthentication:
          type: boolean
        disableJdkLogger:
          type: boolean
        authorizationRequestCustomAllowedParameters:
          uniqueItems: true
          type: array
          items:
            $ref: '#/components/schemas/AuthorizationRequestCustomParameter'
        openidScopeBackwardCompatibility:
          type: boolean
        disableU2fEndpoint:
          type: boolean
        rotateDeviceSecret:
          type: boolean
        returnDeviceSecretFromAuthzEndpoint:
          type: boolean
        dcrForbidExpirationTimeInRequest:
          type: boolean
        dcrSignatureValidationEnabled:
          type: boolean
        dcrSignatureValidationSharedSecret:
          type: string
        dcrSignatureValidationSoftwareStatementJwksURIClaim:
          type: string
        dcrSignatureValidationSoftwareStatementJwksClaim:
          type: string
        dcrSignatureValidationJwks:
          type: string
        dcrSignatureValidationJwksUri:
          type: string
        dcrAuthorizationWithClientCredentials:
          type: boolean
        dcrAuthorizationWithMTLS:
          type: boolean
        dcrAttestationEvidenceRequired:
          type: boolean
        trustedSsaIssuers:
          type: object
          additionalProperties:
            $ref: '#/components/schemas/TrustedIssuerConfig'
        useLocalCache:
          type: boolean
        fapiCompatibility:
          type: boolean
        forceIdTokenHintPrecense:
          type: boolean
        rejectEndSessionIfIdTokenExpired:
          type: boolean
        allowEndSessionWithUnmatchedSid:
          type: boolean
        forceOfflineAccessScopeToEnableRefreshToken:
          type: boolean
        errorReasonEnabled:
          type: boolean
        removeRefreshTokensForClientOnLogout:
          type: boolean
        skipRefreshTokenDuringRefreshing:
          type: boolean
        refreshTokenExtendLifetimeOnRotation:
          type: boolean
        allowBlankValuesInDiscoveryResponse:
          type: boolean
        checkUserPresenceOnRefreshToken:
          type: boolean
        consentGatheringScriptBackwardCompatibility:
          type: boolean
        introspectionScriptBackwardCompatibility:
          type: boolean
        introspectionResponseScopesBackwardCompatibility:
          type: boolean
        softwareStatementValidationType:
          type: string
        softwareStatementValidationClaimName:
          type: string
        authenticationProtectionConfiguration:
          $ref: '#/components/schemas/AuthenticationProtectionConfiguration'
        errorHandlingMethod:
          type: string
          enum:
          - internal
          - remote
        disableAuthnForMaxAgeZero:
          type: boolean
        keepAuthenticatorAttributesOnAcrChange:
          type: boolean
        deviceAuthzRequestExpiresIn:
          type: integer
          format: int32
        deviceAuthzTokenPollInterval:
          type: integer
          format: int32
        deviceAuthzResponseTypeToProcessAuthz:
          type: string
        deviceAuthzAcr:
          type: string
        backchannelClientId:
          type: string
        backchannelRedirectUri:
          type: string
        backchannelAuthenticationEndpoint:
          type: string
        backchannelDeviceRegistrationEndpoint:
          type: string
        backchannelTokenDeliveryModesSupported:
          type: array
          items:
            type: string
        backchannelAuthenticationRequestSigningAlgValuesSupported:
          type: array
          items:
            type: string
        backchannelUserCodeParameterSupported:
          type: boolean
        backchannelBindingMessagePattern:
          type: string
        backchannelAuthenticationResponseExpiresIn:
          type: integer
          format: int32
        backchannelAuthenticationResponseInterval:
          type: integer
          format: int32
        backchannelLoginHintClaims:
          type: array
          items:
            type: string
        cibaEndUserNotificationConfig:
          $ref: '#/components/schemas/CIBAEndUserNotificationConfig'
        backchannelRequestsProcessorJobIntervalSec:
          type: integer
          format: int32
        backchannelRequestsProcessorJobChunkSize:
          type: integer
          format: int32
        cibaGrantLifeExtraTimeSec:
          type: integer
          format: int32
        cibaMaxExpirationTimeAllowedSec:
          type: integer
          format: int32
        dpopSigningAlgValuesSupported:
          type: array
          items:
            type: string
        dpopTimeframe:
          type: integer
          format: int32
        dpopJtiCacheTime:
          type: integer
          format: int32
        dpopUseNonce:
          type: boolean
        dpopNonceCacheTime:
          type: integer
          format: int32
        dpopJktForceForAuthorizationCode:
          type: boolean
        allowIdTokenWithoutImplicitGrantType:
          type: boolean
        forceRopcInAuthorizationEndpoint:
          type: boolean
        discoveryCacheLifetimeInMinutes:
          type: integer
          format: int32
        discoveryAllowedKeys:
          type: array
          items:
            type: string
        discoveryDenyKeys:
          type: array
          items:
            type: string
        featureFlags:
          type: array
          items:
            type: string
            enum:
            - UNKNOWN
            - HEALTH_CHECK
            - USERINFO
            - CLIENTINFO
            - ID_GENERATION
            - REGISTRATION
            - INTROSPECTION
            - REVOKE_TOKEN
            - REVOKE_SESSION
            - ACTIVE_SESSION
            - END_SESSION
            - STATUS_SESSION
            - JANS_CONFIGURATION
            - CIBA
            - UMA
            - U2F
            - DEVICE_AUTHZ
            - METRIC
            - STAT
            - PAR
            - SSA
        httpLoggingEnabled:
          type: boolean
        httpLoggingExcludePaths:
          uniqueItems: true
          type: array
          items:
            type: string
        externalLoggerConfiguration:
          type: string
        agamaConfiguration:
          $ref: '#/components/schemas/EngineConfig'
        dcrSsaValidationConfigs:
          type: array
          items:
            $ref: '#/components/schemas/SsaValidationConfig'
        ssaConfiguration:
          $ref: '#/components/schemas/SsaConfiguration'
        blockWebviewAuthorizationEnabled:
          type: boolean
        authorizationChallengeDefaultAcr:
          type: string
        authorizationChallengeShouldGenerateSession:
          type: boolean
        dateFormatterPatterns:
          type: object
          additionalProperties:
            type: string
        httpLoggingResponseBodyContent:
          type: boolean
        skipAuthenticationFilterOptionsMethod:
          type: boolean
        allResponseTypesSupported:
          uniqueItems: true
          type: array
          items:
            type: string
            enum:
            - code
            - token
            - id_token
        fapi:
          type: boolean
    AuthenticationFilter:
      required:
      - baseDn
      - filter
      type: object
      properties:
        filter:
          type: string
        bind:
          type: boolean
        bindPasswordAttribute:
          type: string
          xml:
            name: bind-password-attribute
        baseDn:
          type: string
          xml:
            name: base-dn
    AuthenticationProtectionConfiguration:
      type: object
      properties:
        attemptExpiration:
          type: integer
          format: int32
        maximumAllowedAttemptsWithoutDelay:
          type: integer
          format: int32
        delayTime:
          type: integer
          format: int32
        bruteForceProtectionEnabled:
          type: boolean
    AuthorizationRequestCustomParameter:
      type: object
      properties:
        paramName:
          type: string
        returnInResponse:
          type: boolean
    CIBAEndUserNotificationConfig:
      type: object
      properties:
        apiKey:
          type: string
        authDomain:
          type: string
        databaseURL:
          type: string
        projectId:
          type: string
        storageBucket:
          type: string
        messagingSenderId:
          type: string
        appId:
          type: string
        notificationUrl:
          type: string
        notificationKey:
          type: string
        publicVapidKey:
          type: string
    ClientAuthenticationFilter:
      required:
      - baseDn
      - filter
      type: object
      properties:
        filter:
          type: string
        bind:
          type: boolean
        bindPasswordAttribute:
          type: string
          xml:
            name: bind-password-attribute
        baseDn:
          type: string
          xml:
            name: base-dn
    CorsConfigurationFilter:
      type: object
      properties:
        filterName:
          type: string
        corsEnabled:
          type: boolean
        corsAllowedOrigins:
          type: string
        corsAllowedMethods:
          type: string
        corsAllowedHeaders:
          type: string
        corsExposedHeaders:
          type: string
        corsSupportCredentials:
          type: boolean
        corsLoggingEnabled:
          type: boolean
        corsPreflightMaxAge:
          type: integer
          format: int32
        corsRequestDecorate:
          type: boolean
    EngineConfig:
      type: object
      properties:
        enabled:
          type: boolean
        rootDir:
          type: string
        templatesPath:
          type: string
        scriptsPath:
          type: string
        serializerType:
          type: string
          enum:
          - KRYO
          - FST
        maxItemsLoggedInCollections:
          type: integer
          format: int32
        disableTCHV:
          type: boolean
        pageMismatchErrorPage:
          type: string
        interruptionErrorPage:
          type: string
        crashErrorPage:
          type: string
        finishedFlowPage:
          type: string
        bridgeScriptPage:
          type: string
        defaultResponseHeaders:
          type: object
          additionalProperties:
            type: string
    JsonNode:
      type: object
    SsaConfiguration:
      type: object
      properties:
        ssaEndpoint:
          type: string
        ssaCustomAttributes:
          type: array
          items:
            type: string
        ssaSigningAlg:
          type: string
        ssaExpirationInDays:
          type: integer
          format: int32
    SsaValidationConfig:
      type: object
      properties:
        id:
          type: string
        type:
          type: string
          enum:
          - NONE
          - SSA
          - DCR
        displayName:
          type: string
        description:
          type: string
        scopes:
          type: array
          items:
            type: string
        allowedClaims:
          type: array
          items:
            type: string
        jwks:
          type: string
        jwksUri:
          type: string
        issuers:
          type: array
          items:
            type: string
        configurationEndpoint:
          type: string
        configurationEndpointClaim:
          type: string
        sharedSecret:
          type: string
    TrustedIssuerConfig:
      type: object
      properties:
        automaticallyGrantedScopes:
          type: array
          items:
            type: string
    PersistenceConfiguration:
      type: object
      properties:
        persistenceType:
          type: string
    JsonPatch:
      type: object
    CacheConfiguration:
      type: object
      properties:
        cacheProviderType:
          type: string
          enum:
          - IN_MEMORY
          - MEMCACHED
          - REDIS
          - NATIVE_PERSISTENCE
        memcachedConfiguration:
          $ref: '#/components/schemas/MemcachedConfiguration'
        inMemoryConfiguration:
          $ref: '#/components/schemas/InMemoryConfiguration'
        redisConfiguration:
          $ref: '#/components/schemas/RedisConfiguration'
        nativePersistenceConfiguration:
          $ref: '#/components/schemas/NativePersistenceConfiguration'
    InMemoryConfiguration:
      type: object
      properties:
        defaultPutExpiration:
          type: integer
          format: int32
    MemcachedConfiguration:
      type: object
      properties:
        servers:
          type: string
        maxOperationQueueLength:
          type: integer
          format: int32
        bufferSize:
          type: integer
          format: int32
        defaultPutExpiration:
          type: integer
          format: int32
        connectionFactoryType:
          type: string
          enum:
          - DEFAULT
          - BINARY
    NativePersistenceConfiguration:
      type: object
      properties:
        defaultPutExpiration:
          type: integer
          format: int32
        defaultCleanupBatchSize:
          type: integer
          format: int32
        deleteExpiredOnGetRequest:
          type: boolean
        disableAttemptUpdateBeforeInsert:
          type: boolean
    RedisConfiguration:
      type: object
      properties:
        redisProviderType:
          type: string
          enum:
          - STANDALONE
          - CLUSTER
          - SHARDED
          - SENTINEL
        servers:
          type: string
        defaultPutExpiration:
          type: integer
          format: int32
        sentinelMasterGroupName:
          type: string
        password:
          type: string
        useSSL:
          type: boolean
        sslTrustStoreFilePath:
          type: string
        sslTrustStorePassword:
          type: string
        sslKeyStoreFilePath:
          type: string
        sslKeyStorePassword:
          type: string
        maxIdleConnections:
          type: integer
          format: int32
        maxTotalConnections:
          type: integer
          format: int32
        connectionTimeout:
          type: integer
          format: int32
        soTimeout:
          type: integer
          format: int32
        maxRetryAttempts:
          type: integer
          format: int32
    ClientAuth:
      type: object
      properties:
        clientAuths:
          type: object
          additionalProperties:
            uniqueItems: true
            type: array
            items:
              $ref: '#/components/schemas/Scope'
    Scope:
      type: object
      properties:
        dn:
          type: string
        expirationDate:
          type: string
          format: date-time
        deletable:
          type: boolean
        inum:
          type: string
        displayName:
          type: string
        id:
          type: string
        iconUrl:
          type: string
        description:
          type: string
        scopeType:
          type: string
          enum:
          - openid
          - dynamic
          - uma
          - spontaneous
          - oauth
        claims:
          type: array
          items:
            type: string
        defaultScope:
          type: boolean
        groupClaims:
          type: boolean
        dynamicScopeScripts:
          type: array
          items:
            type: string
        umaAuthorizationPolicies:
          type: array
          items:
            type: string
        attributes:
          $ref: '#/components/schemas/ScopeAttributes'
        creatorId:
          type: string
        creatorType:
          type: string
          enum:
          - none
          - client
          - user
          - auto
        creationDate:
          type: string
          format: date-time
        creatorAttributes:
          type: object
          additionalProperties:
            type: string
        umaType:
          type: boolean
        baseDn:
          type: string
    ScopeAttributes:
      type: object
      properties:
        spontaneousClientScopes:
          type: array
          items:
            type: string
        showInConfigurationEndpoint:
          type: boolean
    Client:
      type: object
      properties:
        dn:
          type: string
        expirationDate:
          type: string
          format: date-time
        deletable:
          type: boolean
        clientSecret:
          type: string
        frontChannelLogoutUri:
          type: string
        frontChannelLogoutSessionRequired:
          type: boolean
        registrationAccessToken:
          type: string
        clientIdIssuedAt:
          type: string
          format: date-time
        clientSecretExpiresAt:
          type: string
          format: date-time
        redirectUris:
          type: array
          items:
            type: string
        claimRedirectUris:
          type: array
          items:
            type: string
        responseTypes:
          type: array
          items:
            type: string
            enum:
            - code
            - token
            - id_token
        grantTypes:
          type: array
          items:
            type: string
            enum:
            - none
            - authorization_code
            - implicit
            - password
            - client_credentials
            - refresh_token
            - urn:ietf:params:oauth:grant-type:uma-ticket
            - urn:ietf:params:oauth:grant-type:token-exchange
            - urn:openid:params:grant-type:ciba
            - urn:ietf:params:oauth:grant-type:device_code
        applicationType:
          type: string
          enum:
          - native
          - web
        contacts:
          type: array
          items:
            type: string
        idTokenTokenBindingCnf:
          type: string
        clientName:
          type: string
        logoUri:
          type: string
        clientUri:
          type: string
        policyUri:
          type: string
        tosUri:
          type: string
        clientNameLocalized:
          $ref: '#/components/schemas/LocalizedString'
        logoUriLocalized:
          $ref: '#/components/schemas/LocalizedString'
        clientUriLocalized:
          $ref: '#/components/schemas/LocalizedString'
        policyUriLocalized:
          $ref: '#/components/schemas/LocalizedString'
        tosUriLocalized:
          $ref: '#/components/schemas/LocalizedString'
        jwksUri:
          type: string
        jwks:
          type: string
        sectorIdentifierUri:
          type: string
        subjectType:
          type: string
          enum:
          - pairwise
          - public
        idTokenSignedResponseAlg:
          type: string
        idTokenEncryptedResponseAlg:
          type: string
        idTokenEncryptedResponseEnc:
          type: string
        userInfoSignedResponseAlg:
          type: string
        userInfoEncryptedResponseAlg:
          type: string
        userInfoEncryptedResponseEnc:
          type: string
        requestObjectSigningAlg:
          type: string
        requestObjectEncryptionAlg:
          type: string
        requestObjectEncryptionEnc:
          type: string
        tokenEndpointAuthMethod:
          type: string
        tokenEndpointAuthSigningAlg:
          type: string
        defaultMaxAge:
          type: integer
          format: int32
        defaultAcrValues:
          type: array
          items:
            type: string
        initiateLoginUri:
          type: string
        postLogoutRedirectUris:
          type: array
          items:
            type: string
        requestUris:
          type: array
          items:
            type: string
        scopes:
          type: array
          items:
            type: string
        claims:
          type: array
          items:
            type: string
        trustedClient:
          type: boolean
        lastAccessTime:
          type: string
          format: date-time
        lastLogonTime:
          type: string
          format: date-time
        persistClientAuthorizations:
          type: boolean
        includeClaimsInIdToken:
          type: boolean
        refreshTokenLifetime:
          type: integer
          format: int32
        accessTokenLifetime:
          type: integer
          format: int32
        customAttributes:
          type: array
          items:
            $ref: '#/components/schemas/CustomObjectAttribute'
        customObjectClasses:
          type: array
          items:
            type: string
        rptAsJwt:
          type: boolean
        accessTokenAsJwt:
          type: boolean
        accessTokenSigningAlg:
          type: string
        disabled:
          type: boolean
        authorizedOrigins:
          type: array
          items:
            type: string
        softwareId:
          type: string
        softwareVersion:
          type: string
        softwareStatement:
          type: string
        attributes:
          $ref: '#/components/schemas/ClientAttributes'
        backchannelTokenDeliveryMode:
          type: string
          enum:
          - poll
          - ping
          - push
        backchannelClientNotificationEndpoint:
          type: string
        backchannelAuthenticationRequestSigningAlg:
          type: string
          enum:
          - RS256
          - RS384
          - RS512
          - ES256
          - ES384
          - ES512
          - PS256
          - PS384
          - PS512
        backchannelUserCodeParameter:
          type: boolean
        description:
          type: string
        organization:
          type: string
        groups:
          type: array
          items:
            type: string
        ttl:
          type: integer
          format: int32
        displayName:
          type: string
        authenticationMethod:
          type: string
          enum:
          - client_secret_basic
          - client_secret_post
          - client_secret_jwt
          - private_key_jwt
          - access_token
          - tls_client_auth
          - self_signed_tls_client_auth
          - none
        baseDn:
          type: string
        inum:
          type: string
    ClientAttributes:
      type: object
      properties:
        tlsClientAuthSubjectDn:
          type: string
        runIntrospectionScriptBeforeJwtCreation:
          type: boolean
        keepClientAuthorizationAfterExpiration:
          type: boolean
        allowSpontaneousScopes:
          type: boolean
        spontaneousScopes:
          type: array
          items:
            type: string
        spontaneousScopeScriptDns:
          type: array
          items:
            type: string
        updateTokenScriptDns:
          type: array
          items:
            type: string
        backchannelLogoutUri:
          type: array
          items:
            type: string
        backchannelLogoutSessionRequired:
          type: boolean
        additionalAudience:
          type: array
          items:
            type: string
        postAuthnScripts:
          type: array
          items:
            type: string
        consentGatheringScripts:
          type: array
          items:
            type: string
        introspectionScripts:
          type: array
          items:
            type: string
        rptClaimsScripts:
          type: array
          items:
            type: string
        ropcScripts:
          type: array
          items:
            type: string
        parLifetime:
          type: integer
          format: int32
        requirePar:
          type: boolean
        dpopBoundAccessToken:
          type: boolean
        jansAuthSignedRespAlg:
          type: string
        jansAuthEncRespAlg:
          type: string
        jansAuthEncRespEnc:
          type: string
        jansSubAttr:
          type: string
        redirectUrisRegex:
          type: string
        jansAuthorizedAcr:
          type: array
          items:
            type: string
        jansDefaultPromptLogin:
          type: boolean
        idTokenLifetime:
          type: integer
          format: int32
        allowOfflineAccessWithoutConsent:
          type: boolean
        minimumAcrLevel:
          type: integer
          format: int32
        minimumAcrLevelAutoresolve:
          type: boolean
        additionalTokenEndpointAuthMethods:
          type: array
          items:
            type: string
        minimumAcrPriorityList:
          type: array
          items:
            type: string
        requestedLifetime:
          type: integer
          format: int32
        evidence:
          type: string
        introspectionSignedResponseAlg:
          type: string
        introspectionEncryptedResponseAlg:
          type: string
        introspectionEncryptedResponseEnc:
          type: string
    CustomObjectAttribute:
      type: object
      properties:
        name:
          type: string
        multiValued:
          type: boolean
        values:
          type: array
          items:
            type: object
        value:
          type: object
        displayValue:
          type: string
    LocalizedString:
      type: object
      properties:
        values:
          type: object
          additionalProperties:
            type: string
    AgamaConfiguration:
      type: object
      properties:
        mandatoryAttributes:
          type: array
          items:
            type: string
        optionalAttributes:
          type: array
          items:
            type: string
    ApiAppConfiguration:
      type: object
      properties:
        configOauthEnabled:
          type: boolean
        apiApprovedIssuer:
          type: array
          items:
            type: string
        apiProtectionType:
          type: string
        apiClientId:
          type: string
        apiClientPassword:
          type: string
        endpointInjectionEnabled:
          type: boolean
        authIssuerUrl:
          type: string
        authOpenidConfigurationUrl:
          type: string
        authOpenidIntrospectionUrl:
          type: string
        authOpenidTokenUrl:
          type: string
        authOpenidRevokeUrl:
          type: string
        smallryeHealthRootPath:
          type: string
        exclusiveAuthScopes:
          type: array
          items:
            type: string
        corsConfigurationFilters:
          type: array
          items:
            $ref: '#/components/schemas/CorsConfigurationFilter'
        loggingLevel:
          type: string
        loggingLayout:
          type: string
        externalLoggerConfiguration:
          type: string
        disableJdkLogger:
          type: boolean
        maxCount:
          type: integer
          format: int32
        userExclusionAttributes:
          type: array
          items:
            type: string
        userMandatoryAttributes:
          type: array
          items:
            type: string
        agamaConfiguration:
          $ref: '#/components/schemas/AgamaConfiguration'
        auditLogConf:
          $ref: '#/components/schemas/AuditLogConf'
        dataFormatConversionConf:
          $ref: '#/components/schemas/DataFormatConversionConf'
        plugins:
          type: array
          items:
            $ref: '#/components/schemas/PluginConf'
    AuditLogConf:
      type: object
      properties:
        enabled:
          type: boolean
        ignoreHttpMethod:
          type: array
          items:
            type: string
        headerAttributes:
          type: array
          items:
            type: string
    DataFormatConversionConf:
      type: object
      properties:
        enabled:
          type: boolean
        ignoreHttpMethod:
          type: array
          items:
            type: string
    PluginConf:
      type: object
      properties:
        name:
          type: string
        description:
          type: string
        className:
          type: string
    SmtpConfiguration:
      type: object
      properties:
        valid:
          type: boolean
        host:
          type: string
        port:
          type: integer
          format: int32
        connect_protection:
          type: string
          enum:
          - None
          - StartTls
          - SslTls
        trust_host:
          type: boolean
        from_name:
          type: string
        from_email_address:
          type: string
        requires_authentication:
          type: boolean
        smtp_authentication_account_username:
          type: string
        smtp_authentication_account_password:
          type: string
        key_store:
          type: string
        key_store_password:
          type: string
        key_store_alias:
          type: string
        signing_algorithm:
          type: string
    SmtpTest:
      type: object
      properties:
        sign:
          type: boolean
        subject:
          type: string
        message:
          type: string
    CustomScript:
      type: object
      properties:
        dn:
          type: string
        inum:
          type: string
        name:
          maxLength: 60
          minLength: 2
          pattern: "^[a-zA-Z0-9_\\-\\:\\/\\.]+$"
          type: string
        aliases:
          type: array
          items:
            type: string
        description:
          type: string
        script:
          type: string
        scriptType:
          type: string
          enum:
          - person_authentication
          - authorization_challenge
          - introspection
          - resource_owner_password_credentials
          - application_session
          - cache_refresh
          - client_registration
          - id_generator
          - uma_rpt_policy
          - uma_rpt_claims
          - uma_claims_gathering
          - consent_gathering
          - dynamic_scope
          - spontaneous_scope
          - end_session
          - post_authn
          - select_account
          - scim
          - ciba_end_user_notification
          - revoke_token
          - persistence_extension
          - idp
          - discovery
          - update_token
          - config_api_auth
          - modify_ssa_response
          - fido2_extension
        programmingLanguage:
          type: string
          enum:
          - python
          - java
        moduleProperties:
          type: array
          items:
            $ref: '#/components/schemas/SimpleCustomProperty'
        configurationProperties:
          type: array
          items:
            $ref: '#/components/schemas/SimpleExtendedCustomProperty'
        level:
          type: integer
          format: int32
        revision:
          type: integer
          format: int64
        enabled:
          type: boolean
        scriptError:
          $ref: '#/components/schemas/ScriptError'
        modified:
          type: boolean
        internal:
          type: boolean
        locationType:
          type: string
          enum:
          - ldap
          - db
          - file
        locationPath:
          type: string
        baseDn:
          type: string
    ScriptError:
      type: object
      properties:
        raisedAt:
          type: string
          format: date-time
        stackTrace:
          type: string
    SimpleCustomProperty:
      type: object
      properties:
        value1:
          type: string
        value2:
          type: string
        description:
          type: string
    SimpleExtendedCustomProperty:
      type: object
      properties:
        value1:
          type: string
        value2:
          type: string
        hide:
          type: boolean
        description:
          type: string
    JSONWebKey:
      type: object
      properties:
        name:
          type: string
        descr:
          type: string
        kid:
          type: string
        kty:
          type: string
          enum:
          - EC
          - RSA
          - OKP
          - oct
        use:
          type: string
          enum:
          - sig
          - enc
        alg:
          type: string
          enum:
          - RS256
          - RS384
          - RS512
          - ES256
          - ES256K
          - ES384
          - ES512
          - PS256
          - PS384
          - PS512
          - EdDSA
          - RSA1_5
          - RSA-OAEP
          - RSA-OAEP-256
          - ECDH-ES
          - ECDH-ES+A128KW
          - ECDH-ES+A192KW
          - ECDH-ES+A256KW
          - A128KW
          - A192KW
          - A256KW
          - A128GCMKW
          - A192GCMKW
          - A256GCMKW
          - PBES2-HS256+A128KW
          - PBES2-HS384+A192KW
          - PBES2-HS512+A256KW
          - dir
        exp:
          type: integer
          format: int64
        crv:
          type: string
          enum:
          - P-256
          - P-256K
          - P-384
          - P-521
          - Ed25519
          - Ed448
        x5c:
          type: array
          items:
            type: string
        "n":
          type: string
        e:
          type: string
        x:
          type: string
        "y":
          type: string
        key_ops_type:
          type: array
          items:
            type: string
            enum:
            - "KeyOps{value='connect'} CONNECT"
            - "KeyOps{value='ssa'} SSA"
            - "KeyOps{value='all'} ALL"
    WebKeysConfiguration:
      type: object
      properties:
        keys:
          type: array
          items:
            $ref: '#/components/schemas/JSONWebKey'
    GluuLdapConfiguration:
      type: object
      properties:
        configId:
          type: string
        bindDN:
          type: string
        bindPassword:
          type: string
        servers:
          type: array
          items:
            type: string
        maxConnections:
          type: integer
          format: int32
        useSSL:
          type: boolean
        baseDNs:
          type: array
          items:
            type: string
        primaryKey:
          type: string
        localPrimaryKey:
          type: string
        useAnonymousBind:
          type: boolean
        enabled:
          type: boolean
        version:
          type: integer
          format: int32
        level:
          type: integer
          format: int32
    Logging:
      type: object
      properties:
        loggingLevel:
          type: string
        loggingLayout:
          type: string
        httpLoggingEnabled:
          type: boolean
        disableJdkLogger:
          type: boolean
        enabledOAuthAuditLogging:
          type: boolean
        externalLoggerConfiguration:
          type: string
        httpLoggingExcludePaths:
          uniqueItems: true
          type: array
          items:
            type: string
    GluuOrganization:
      required:
      - description
      - displayName
      type: object
      properties:
        dn:
          type: string
        displayName:
          maxLength: 60
          minLength: 0
          type: string
        description:
          maxLength: 60
          minLength: 0
          type: string
        member:
          type: string
        countryName:
          type: string
        organization:
          type: string
        status:
          type: string
          enum:
          - active
          - inactive
          - expired
          - register
        managerGroup:
          type: string
        themeColor:
          type: string
        shortName:
          type: string
        customMessages:
          type: array
          items:
            type: string
        title:
          type: string
        jsLogoPath:
          type: string
        jsFaviconPath:
          type: string
        baseDn:
          type: string
    CustomScope:
      type: object
      properties:
        dn:
          type: string
        expirationDate:
          type: string
          format: date-time
        deletable:
          type: boolean
        inum:
          type: string
        displayName:
          type: string
        id:
          type: string
        iconUrl:
          type: string
        description:
          type: string
        scopeType:
          type: string
          enum:
          - openid
          - dynamic
          - uma
          - spontaneous
          - oauth
        claims:
          type: array
          items:
            type: string
        defaultScope:
          type: boolean
        groupClaims:
          type: boolean
        dynamicScopeScripts:
          type: array
          items:
            type: string
        umaAuthorizationPolicies:
          type: array
          items:
            type: string
        attributes:
          $ref: '#/components/schemas/ScopeAttributes'
        creatorId:
          type: string
        creatorType:
          type: string
          enum:
          - none
          - client
          - user
          - auto
        creationDate:
          type: string
          format: date-time
        creatorAttributes:
          type: object
          additionalProperties:
            type: string
        clients:
          type: array
          items:
            $ref: '#/components/schemas/Client'
        umaType:
          type: boolean
        baseDn:
          type: string
    SessionId:
      type: object
      properties:
        dn:
          type: string
        id:
          type: string
        outsideSid:
          type: string
        lastUsedAt:
          type: string
          format: date-time
        userDn:
          type: string
        authenticationTime:
          type: string
          format: date-time
        state:
          type: string
          enum:
          - unauthenticated
          - authenticated
        sessionState:
          type: string
        permissionGranted:
          type: boolean
        permissionGrantedMap:
          $ref: '#/components/schemas/SessionIdAccessMap'
        sessionAttributes:
          type: object
          additionalProperties:
            type: string
        deviceSecrets:
          type: array
          items:
            type: string
        expirationDate:
          type: string
          format: date-time
        deletable:
          type: boolean
        creationDate:
          type: string
          format: date-time
        user:
          $ref: '#/components/schemas/User'
        ttl:
          type: integer
          format: int32
        opbrowserState:
          type: string
        persisted:
          type: boolean
    SessionIdAccessMap:
      type: object
      properties:
        permissionGranted:
          type: object
          additionalProperties:
            type: boolean
          xml:
            name: map
    User:
      type: object
      properties:
        dn:
          type: string
        userId:
          type: string
        updatedAt:
          type: string
          format: date-time
        createdAt:
          type: string
          format: date-time
        oxAuthPersistentJwt:
          type: array
          items:
            type: string
        customAttributes:
          type: array
          items:
            $ref: '#/components/schemas/CustomObjectAttribute'
        customObjectClasses:
          type: array
          items:
            type: string
        status:
          type: string
        baseDn:
          type: string
    UmaResource:
      required:
      - name
      type: object
      properties:
        dn:
          type: string
        inum:
          type: string
        id:
          type: string
        name:
          type: string
        iconUri:
          type: string
        scopes:
          type: array
          items:
            type: string
        scopeExpression:
          type: string
        clients:
          type: array
          items:
            type: string
        resources:
          type: array
          items:
            type: string
        creator:
          type: string
        description:
          type: string
        type:
          type: string
        creationDate:
          type: string
          format: date-time
        expirationDate:
          type: string
          format: date-time
        deletable:
          type: boolean
        ttl:
          type: integer
          format: int32
  securitySchemes:
    oauth2:
      type: oauth2
      flows:
        clientCredentials:
          tokenUrl: "https://{op-hostname}/.../token"
          scopes:
            https://jans.io/oauth/jans-auth-server/config/properties.readonly: View
              Auth Server properties related information
            https://jans.io/oauth/jans-auth-server/config/properties.write: Manage
              Auth Server properties related information
            https://jans.io/oauth/config/attributes.readonly: View attribute related
              information
            https://jans.io/oauth/config/attributes.write: Manage attribute related
              information
            https://jans.io/oauth/config/attributes.delete: Delete attribute related
              information
            https://jans.io/oauth/config/acrs.readonly: View ACRS related information
            https://jans.io/oauth/config/acrs.write: Manage ACRS related information
            https://jans.io/oauth/config/database/ldap.readonly: View LDAP database
              related information
            https://jans.io/oauth/config/database/ldap.write: Manage LDAP database
              related information
            https://jans.io/oauth/config/database/ldap.delete: Delete LDAP database
              related information
            https://jans.io/oauth/config/scripts.readonly: View cache scripts information
            https://jans.io/oauth/config/scripts.write: Manage scripts related information
            https://jans.io/oauth/config/scripts.delete: Delete scripts related information
            https://jans.io/oauth/config/cache.readonly: View cache related information
            https://jans.io/oauth/config/cache.write: Manage cache related information
            https://jans.io/oauth/config/smtp.readonly: View SMTP related information
            https://jans.io/oauth/config/smtp.write: Manage SMTP related information
            https://jans.io/oauth/config/smtp.delete: Delete SMTP related information
            https://jans.io/oauth/config/logging.readonly: View logging related information
            https://jans.io/oauth/config/logging.write: Manage logging related information
            https://jans.io/oauth/config/jwks.readonly: View JWKS related information
            https://jans.io/oauth/config/jwks.write: Manage JWKS related information
            https://jans.io/oauth/config/jwks.delete: Delete JWKS related information
            https://jans.io/oauth/config/openid/clients.readonly: View clients related
              information
            https://jans.io/oauth/config/openid/clients.write: Manage clients related
              information
            https://jans.io/oauth/config/openid/clients.delete: Delete clients related
              information
            https://jans.io/oauth/config/scopes.readonly: View scope related information
            https://jans.io/oauth/config/scopes.write: Manage scope related information
            https://jans.io/oauth/config/scopes.delete: Delete scope related information
            https://jans.io/oauth/config/uma/resources.readonly: View UMA Resource
              related information
            https://jans.io/oauth/config/uma/resources.write: Manage UMA Resource
              related information
            https://jans.io/oauth/config/uma/resources.delete: Delete UMA Resource
              related information
            https://jans.io/oauth/config/stats.readonly: View server with basic statistic
            https://jans.io/oauth/config/organization.readonly: View organization
              configuration information
            https://jans.io/oauth/config/organization.write: Manage organization configuration
              information
            https://jans.io/oauth/config/agama.readonly: View Agama Flow related information
            https://jans.io/oauth/config/agama.write: Manage Agama Flow related information
            https://jans.io/oauth/config/agama.delete: Delete Agama Flow related information
            https://jans.io/oauth/jans-auth-server/session.readonly: View Session
              related information
            https://jans.io/oauth/jans-auth-server/session.delete: Delete Session
              information
            https://jans.io/oauth/config/read-all: Admin read scope
            https://jans.io/oauth/config/write-all: Admin write scope
            https://jans.io/oauth/config/delete-all: Admin delete scope
            https://jans.io/oauth/config/openid-read: View OpenID functionality
            https://jans.io/oauth/config/openid/openid-write: Manage OpenID functionality
            https://jans.io/oauth/config/openid/openid-delete: Delete OpenID functionality
            https://jans.io/oauth/config/uma-read: View UMA functionality
            https://jans.io/oauth/config/uma-write: Manage UMA functionality
            https://jans.io/oauth/config/uma-delete: Delete UMA functionality
            https://jans.io/oauth/config/plugin.readonly: View Plugin information
            https://jans.io/oauth/config/properties.readonly: View Config-API related
              configuration properties
            https://jans.io/oauth/config/properties.write: Manage Config-API related
              configuration properties
            https://jans.io/oauth/client/authorizations.readonly: View ClientAuthorizations
            https://jans.io/oauth/client/authorizations.delete: Revoke ClientAuthorizations<|MERGE_RESOLUTION|>--- conflicted
+++ resolved
@@ -7606,25 +7606,17 @@
           $ref: '#/components/schemas/AttributeValidation'
         tooltip:
           type: string
-<<<<<<< HEAD
+        adminCanView:
+          type: boolean
+        adminCanEdit:
+          type: boolean
         userCanEdit:
           type: boolean
-        adminCanView:
-          type: boolean
         userCanView:
-=======
-        adminCanView:
-          type: boolean
-        adminCanEdit:
-          type: boolean
-        userCanEdit:
->>>>>>> 571b1d67
-          type: boolean
-        userCanView:
+          type: boolean
+        adminCanAccess:
           type: boolean
         userCanAccess:
-          type: boolean
-        adminCanAccess:
           type: boolean
         whitePagesCanView:
           type: boolean
@@ -8429,6 +8421,8 @@
           type: boolean
         skipAuthenticationFilterOptionsMethod:
           type: boolean
+        fapi:
+          type: boolean
         allResponseTypesSupported:
           uniqueItems: true
           type: array
@@ -8438,8 +8432,6 @@
             - code
             - token
             - id_token
-        fapi:
-          type: boolean
     AuthenticationFilter:
       required:
       - baseDn

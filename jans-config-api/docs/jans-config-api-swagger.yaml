--- conflicted
+++ resolved
@@ -8311,34 +8311,21 @@
           $ref: '#/components/schemas/AttributeValidation'
         tooltip:
           type: string
+        selected:
+          type: boolean
         whitePagesCanView:
           type: boolean
-<<<<<<< HEAD
+        userCanEdit:
+          type: boolean
         adminCanEdit:
-=======
-        whitePagesCanView:
->>>>>>> 28cb6713
+          type: boolean
+        adminCanView:
           type: boolean
         userCanView:
           type: boolean
-        adminCanView:
-          type: boolean
-<<<<<<< HEAD
-        userCanEdit:
-=======
-        adminCanEdit:
-          type: boolean
-        userCanView:
->>>>>>> 28cb6713
-          type: boolean
         userCanAccess:
           type: boolean
         adminCanAccess:
-<<<<<<< HEAD
-          type: boolean
-        selected:
-=======
->>>>>>> 28cb6713
           type: boolean
         baseDn:
           type: string
@@ -10742,10 +10729,10 @@
         ttl:
           type: integer
           format: int32
+        opbrowserState:
+          type: string
         persisted:
           type: boolean
-        opbrowserState:
-          type: string
     SessionIdAccessMap:
       type: object
       properties:

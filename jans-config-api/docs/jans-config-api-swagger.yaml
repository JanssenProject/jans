openapi: 3.0.1
info:
  title: Jans Config API
  contact:
    name: Contact
    url: https://github.com/JanssenProject/jans/discussions
  license:
    name: License
    url: https://github.com/JanssenProject/jans/blob/main/LICENSE
  version: OAS Version
servers:
- url: https://jans.local.io
  description: The Jans server
tags:
- name: Attribute
- name: Default Authentication Method
- name: Cache Configuration
- name: Cache Configuration – Memcached
- name: Cache Configuration – Redis
- name: Cache Configuration – in-Memory
- name: Cache Configuration – Native-Persistence
- name: Configuration – Properties
- name: Configuration – SMTP
- name: Configuration – Logging
- name: Configuration – JWK - JSON Web Key (JWK)
- name: Custom Scripts
- name: Database - LDAP configuration
- name: OAuth - OpenID Connect - Clients
- name: OAuth - UMA Resources
- name: OAuth - Scopes
- name: Agama - Configuration
- name: Agama
- name: Statistics - User
- name: Health - Check
- name: Server Stats
- name: Auth - Session Management
- name: Organization Configuration
- name: Auth Server Health - Check
- name: Plugins
- name: Configuration – Config API
- name: Client Authorization
- name: Jans Assets
paths:
  /api/v1/health/app-version:
    get:
      tags:
      - Health - Check
      summary: Returns application version
      description: Returns application version
      operationId: get-app-version
      parameters:
      - name: artifact
        in: query
        description: artifact name for which version is requied else ALL
        schema:
          type: string
          default: all
      responses:
        "200":
          description: Ok
          content:
            application/json:
              schema:
                $ref: '#/components/schemas/JsonNode'
        "500":
          description: InternalServerError
      security:
      - oauth2:
        - https://jans.io/oauth/config/app-version.readonly
  /api/v1/health:
    get:
      tags:
      - Health - Check
      summary: Returns application health status
      description: Returns application health status
      operationId: get-config-health
      responses:
        "200":
          description: Ok
          content:
            application/json:
              schema:
                type: array
                items:
                  $ref: '#/components/schemas/HealthStatus'
        "500":
          description: InternalServerError
  /api/v1/health/live:
    get:
      tags:
      - Health - Check
      summary: Returns application liveness status
      description: Returns application liveness status
      operationId: get-config-health-live
      responses:
        "200":
          description: Ok
          content:
            application/json:
              schema:
                $ref: '#/components/schemas/Status'
        "500":
          description: InternalServerError
  /api/v1/health/ready:
    get:
      tags:
      - Health - Check
      summary: Returns application readiness status
      description: Returns application readiness status
      operationId: get-config-health-ready
      responses:
        "200":
          description: Ok
          content:
            application/json:
              schema:
                $ref: '#/components/schemas/Status'
        "500":
          description: InternalServerError
  /api/v1/health/server-stat:
    get:
      tags:
      - Health - Check
      summary: Returns application server status
      description: Returns application server status
      operationId: get-server-stat
      responses:
        "200":
          description: Ok
          content:
            application/json:
              schema:
                $ref: '#/components/schemas/StatsData'
        "500":
          description: InternalServerError
  /api/v1/acrs:
    get:
      tags:
      - Default Authentication Method
      summary: Gets default authentication method.
      description: Gets default authentication method.
      operationId: get-acrs
      responses:
        "200":
          description: Ok
          content:
            application/json:
              schema:
                $ref: '#/components/schemas/AuthenticationMethod'
              examples:
                Response example:
                  description: Response example
                  value: |
                    {
                      "defaultAcr": "basic"
                    }
        "401":
          description: Unauthorized
        "500":
          description: InternalServerError
      security:
      - oauth2:
        - https://jans.io/oauth/config/acrs.readonly
        - https://jans.io/oauth/config/acrs.write
        - https://jans.io/oauth/config/read-all
    put:
      tags:
      - Default Authentication Method
      summary: Updates default authentication method.
      description: Updates default authentication method.
      operationId: put-acrs
      requestBody:
        description: String representing patch-document.
        content:
          application/json:
            schema:
              $ref: '#/components/schemas/AuthenticationMethod'
            examples:
              Request json example:
                description: Request json example
                value: |
                  {
                    "defaultAcr": "basic"
                  }
      responses:
        "200":
          description: Ok
          content:
            application/json:
              schema:
                $ref: '#/components/schemas/AuthenticationMethod'
        "400":
          description: Bad Request
          content:
            application/json:
              schema:
                $ref: '#/components/schemas/ApiError'
        "401":
          description: Unauthorized
          content:
            application/json:
              schema:
                $ref: '#/components/schemas/ApiError'
        "500":
          description: InternalServerError
          content:
            application/json:
              schema:
                $ref: '#/components/schemas/ApiError'
      security:
      - oauth2:
        - https://jans.io/oauth/config/acrs.write
        - https://jans.io/oauth/config/write-all
  /api/v1/agama-deployment/{name}:
    get:
      tags:
      - Agama
      summary: Fetches deployed Agama project based on name.
      description: Fetches deployed Agama project based on name.
      operationId: get-agama-prj-by-name
      parameters:
      - name: name
        in: path
        description: Agama project name
        required: true
        schema:
          type: string
      responses:
        "200":
          description: Agama project
          content:
            application/json:
              schema:
                $ref: '#/components/schemas/Deployment'
              examples:
                Response json example:
                  description: Response json example
                  value: ""
        "204":
          description: No Content
        "401":
          description: Unauthorized
        "404":
          description: Not Found
        "500":
          description: InternalServerError
      security:
      - oauth2:
        - https://jans.io/oauth/config/agama.readonly
    post:
      tags:
      - Agama
      summary: Deploy an Agama project.
      description: Deploy an Agama project.
      operationId: post-agama-prj
      parameters:
      - name: name
        in: path
        description: Agama project name
        required: true
        schema:
          type: string
      - name: autoconfigure
        in: query
        description: 'Boolean value to indicating to auto configure the project '
        schema:
          type: string
      requestBody:
        description: Agama gama file
        content:
          application/zip:
            schema:
              type: array
              items:
                type: string
                format: byte
      responses:
        "202":
          description: Agama project accepted
          content:
            application/zip:
              schema:
                type: string
              examples:
                Response json example:
                  description: Response json example
                  value: ""
        "400":
          description: Bad Request
        "401":
          description: Unauthorized
        "409":
          description: Conflict
        "500":
          description: InternalServerError
      security:
      - oauth2:
        - https://jans.io/oauth/config/agama.write
    delete:
      tags:
      - Agama
      summary: Delete a deployed Agama project.
      description: Delete a deployed Agama project.
      operationId: delete-agama-prj
      parameters:
      - name: name
        in: path
        description: Agama project name
        required: true
        schema:
          type: string
      responses:
        "204":
          description: No Content
        "401":
          description: Unauthorized
        "404":
          description: Not Found
        "409":
          description: Conflict
        "500":
          description: InternalServerError
      security:
      - oauth2:
        - https://jans.io/oauth/config/agama.delete
  /api/v1/agama-deployment/configs/{name}:
    get:
      tags:
      - Agama
      summary: Retrieve the list of configs based on name.
      description: Retrieve the list of configs based on name.
      operationId: get-agama-prj-configs
      parameters:
      - name: name
        in: path
        description: Agama project name
        required: true
        schema:
          type: string
      responses:
        "200":
          description: Agama projects configs
          content:
            application/json:
              schema:
                type: string
              examples:
                Response json example:
                  description: Response json example
                  value: ""
        "401":
          description: Unauthorized
        "500":
          description: InternalServerError
      security:
      - oauth2:
        - https://jans.io/oauth/config/agama.readonly
    put:
      tags:
      - Agama
      summary: Update an Agama project.
      description: Update an Agama project.
      operationId: put-agama-prj
      parameters:
      - name: name
        in: path
        description: Agama project name
        required: true
        schema:
          type: string
      requestBody:
        description: "Agama flow config, key is `name` of config property and `value`\
          \ is the property value. "
        content:
          application/json:
            schema:
              type: object
              additionalProperties:
                type: object
                additionalProperties:
                  type: object
      responses:
        "202":
          description: Agama project accepted
          content:
            application/json:
              schema:
                type: string
              examples:
                Response json example:
                  description: Response json example
                  value: ""
        "400":
          description: Bad Request
        "401":
          description: Unauthorized
        "409":
          description: Conflict
        "500":
          description: InternalServerError
      security:
      - oauth2:
        - https://jans.io/oauth/config/agama.write
  /api/v1/agama-deployment:
    get:
      tags:
      - Agama
      summary: Retrieve the list of projects deployed currently.
      description: Retrieve the list of projects deployed currently.
      operationId: get-agama-prj
      parameters:
      - name: start
        in: query
        description: Start index for the result
        schema:
          type: integer
          format: int32
      - name: count
        in: query
        description: Search size - count of the results to return
        schema:
          type: integer
          format: int32
      responses:
        "200":
          description: Agama projects
          content:
            application/json:
              schema:
                $ref: '#/components/schemas/PagedResult'
              examples:
                Response json example:
                  description: Response json example
                  value: ""
        "401":
          description: Unauthorized
        "500":
          description: InternalServerError
      security:
      - oauth2:
        - https://jans.io/oauth/config/agama.readonly
  /api/v1/agama/syntax-check/{qname}:
    post:
      tags:
      - Agama - Configuration
      summary: Determine if the text passed is valid Agama code
      description: Determine if the text passed is valid Agama code
      operationId: agama-syntax-check
      parameters:
      - name: qname
        in: path
        description: Agama Flow name
        required: true
        schema:
          type: string
      requestBody:
        content:
          text/plain:
            schema:
              type: string
      responses:
        "200":
          description: Agama Syntax Check message
          content:
            application/json:
              schema:
                type: string
        "401":
          description: Unauthorized
        "500":
          description: InternalServerError
      security:
      - oauth2:
        - https://jans.io/oauth/config/agama.readonly
        - https://jans.io/oauth/config/agama.write
        - https://jans.io/oauth/config/read-all
  /api/v1/jans-assets/{inum}:
    get:
      tags:
      - Jans Assets
      summary: Gets an asset by inum - unique identifier
      description: Gets an asset by inum - unique identifier
      operationId: get-asset-by-inum
      parameters:
      - name: inum
        in: path
        description: Asset Inum
        required: true
        schema:
          type: string
      responses:
        "200":
          description: Ok
          content:
            application/json:
              schema:
                $ref: '#/components/schemas/PagedResult'
              examples:
                Response example:
                  description: Response example
                  value: |
                    {
                        "dn": "inum=0b436302-b729-4eb2-b211-335980dcab43,ou=document,o=jans",
                        "selected": false,
                        "inum": "0b436302-b729-4eb2-b211-335980dcab43",
                        "displayName": "mermaid-extra.css",
                        "description": "/opt/jans/jetty/jans-config-api/",
                        "document": ".mermaid {\r\n\toverflow: auto;\r\n}\r\n\r\n.mermaid svg {\r\n\twidth: 1315px;\r\n\theight: 600px;\r\n}\r\n",
                        "jansModuleProperty": [
                            "config-api",
                            "jar",
                            "/opt/jans/jetty/jans-config-api/custom/lib"
                        ],
                        "jansLevel": "1",
                        "jansRevision": "2",
                        "jansEnabled": true,
                        "baseDn": "inum=0b436302-b729-4eb2-b211-335980dcab43,ou=document,o=jans"
                    }
        "401":
          description: Unauthorized
        "404":
          description: Not Found
          content:
            application/json:
              schema:
                $ref: '#/components/schemas/ApiError'
        "500":
          description: InternalServerError
          content:
            application/json:
              schema:
                $ref: '#/components/schemas/ApiError'
      security:
      - oauth2:
        - https://jans.io/oauth/config/jans_asset-read
    delete:
      tags:
      - Jans Assets
      summary: Delete an asset
      description: Delete an asset
      operationId: delete-asset
      parameters:
      - name: inum
        in: path
        description: Asset identifier
        required: true
        schema:
          type: string
      responses:
        "204":
          description: No Content
        "400":
          description: Bad Request
          content:
            application/json:
              schema:
                $ref: '#/components/schemas/ApiError'
        "401":
          description: Unauthorized
        "404":
          description: Not Found
          content:
            application/json:
              schema:
                $ref: '#/components/schemas/ApiError'
        "500":
          description: InternalServerError
          content:
            application/json:
              schema:
                $ref: '#/components/schemas/ApiError'
      security:
      - oauth2:
        - https://jans.io/oauth/config/jans_asset-delete
  /api/v1/jans-assets/name/{name}:
    get:
      tags:
      - Jans Assets
      summary: Fetch asset by name
      description: Fetch asset by name.
      operationId: get-asset-by-name
      parameters:
      - name: name
        in: path
        description: Asset Name
        required: true
        schema:
          type: string
      responses:
        "200":
          description: Ok
          content:
            application/json:
              schema:
                $ref: '#/components/schemas/DocumentPagedResult'
              examples:
                Response example:
                  description: Response example
                  value: ""
        "401":
          description: Unauthorized
        "404":
          description: Not Found
          content:
            application/json:
              schema:
                $ref: '#/components/schemas/ApiError'
        "500":
          description: InternalServerError
          content:
            application/json:
              schema:
                $ref: '#/components/schemas/ApiError'
      security:
      - oauth2:
        - https://jans.io/oauth/config/jans_asset-read
  /api/v1/jans-assets:
    get:
      tags:
      - Jans Assets
      summary: Gets all Jans assets.
      description: Gets all Jans assets.
      operationId: get-all-assets
      parameters:
      - name: limit
        in: query
        description: Search size - max size of the results to return
        schema:
          type: integer
          format: int32
          default: 50
      - name: pattern
        in: query
        description: Search pattern
        schema:
          type: string
          default: ""
      - name: status
        in: query
        description: Status of the attribute
        schema:
          type: string
          default: all
      - name: startIndex
        in: query
        description: The 1-based index of the first query result
        schema:
          type: integer
          format: int32
          default: 0
      - name: sortBy
        in: query
        description: Attribute whose value will be used to order the returned response
        schema:
          type: string
          default: inum
      - name: sortOrder
        in: query
        description: Order in which the sortBy param is applied. Allowed values are
          "ascending" and "descending"
        schema:
          type: string
          default: ascending
      - name: fieldValuePair
        in: query
        description: Field and value pair for seraching
        schema:
          type: string
          default: ""
        examples:
          Field value example:
            description: Field value example
            value: "adminCanEdit=true,dataType=string"
      responses:
        "200":
          description: Ok
          content:
            application/json:
              schema:
                $ref: '#/components/schemas/DocumentPagedResult'
              examples:
                Response example:
                  description: Response example
                  value: |
                    {
                        "start": 0,
                        "totalEntriesCount": 2,
                        "entriesCount": 2,
                        "entries": [
                            {
                                "dn": "inum=0b436302-b729-4eb2-b211-335980dcab43,ou=document,o=jans",
                                "selected": false,
                                "inum": "0b436302-b729-4eb2-b211-335980dcab43",
                                "displayName": "mermaid-extra.css",
                                "description": "/opt/jans/jetty/jans-config-api/",
                                "document": ".mermaid {\r\n\toverflow: auto;\r\n}\r\n\r\n.mermaid svg {\r\n\twidth: 1315px;\r\n\theight: 600px;\r\n}\r\n",
                                "jansModuleProperty": [
                                    "config-api",
                                    "jar",
                                    "/opt/jans/jetty/jans-config-api/custom/lib"
                                ],
                                "jansLevel": "1",
                                "jansRevision": "2",
                                "jansEnabled": true,
                                "baseDn": "inum=0b436302-b729-4eb2-b211-335980dcab43,ou=document,o=jans"
                            },
                            {
                                "dn": "inum=9d2f39f5-a910-4a03-a888-6f0f1ee03445,ou=document,o=jans",
                                "selected": false,
                                "inum": "9d2f39f5-a910-4a03-a888-6f0f1ee03445",
                                "displayName": "kc-saml-plugin.jar",
                                "description": "/opt/jans/jetty/jans-config-api/",
                                "creationDate": "2024-03-14T12:53:00",
                                "jansModuleProperty": [
                                    "config-api",
                                    "jar",
                                    "/opt/jans/jetty/jans-config-api/custom/lib"
                                ],
                                "jansEnabled": true,
                                "baseDn": "inum=9d2f39f5-a910-4a03-a888-6f0f1ee03445,ou=document,o=jans"
                            }
                        ]
                    }
        "401":
          description: Unauthorized
        "500":
          description: InternalServerError
          content:
            application/json:
              schema:
                $ref: '#/components/schemas/ApiError'
      security:
      - oauth2:
        - https://jans.io/oauth/config/jans_asset-read
  /api/v1/jans-assets/upload:
    put:
      tags:
      - Jans Assets
      summary: Update existing asset
      description: Update existing asset
      operationId: put-asset
      requestBody:
        description: String multipart form.
        content:
          multipart/form-data:
            schema:
              $ref: '#/components/schemas/AssetForm'
            examples:
              Response json example:
                description: Response json example
                value: "{\n    \"dn\": \"inum=ed901270-c0cd-43cf-a683-10795ff66349,ou=document,o=jans\"\
                  ,\n    \"selected\": false,\n    \"inum\": \"ed901270-c0cd-43cf-a683-10795ff66349\"\
                  ,\n    \"displayName\": \"janssen_dove_icon.png\",\n    \"description\"\
                  : \"/opt/jans/jetty/jans-auth/custom/static\",\n\t\"jansModuleProperty\"\
                  : [\n        \"agama\",\n        \"img\",\n        \"/opt/jans/jetty/jans-auth\"\
                  \n    ],\n    \"jansLevel\": \"1\",\n    \"jansRevision\": \"2\"\
                  ,\n    \"jansEnabled\": true,\n    \"baseDn\": \"inum=ed901270-c0cd-43cf-a683-10795ff66349,ou=document,o=jans\"\
                  \n}\n"
      responses:
        "200":
          description: Modified Asset
          content:
            application/json-patch+json:
              schema:
                $ref: '#/components/schemas/Document'
              examples:
                Response json example:
                  description: Response json example
                  value: "{\n    \"dn\": \"inum=ed901270-c0cd-43cf-a683-10795ff66349,ou=document,o=jans\"\
                    ,\n    \"selected\": false,\n    \"inum\": \"ed901270-c0cd-43cf-a683-10795ff66349\"\
                    ,\n    \"displayName\": \"janssen_dove_icon.png\",\n    \"description\"\
                    : \"/opt/jans/jetty/jans-auth/custom/static\",\n\t\"jansModuleProperty\"\
                    : [\n        \"agama\",\n        \"img\",\n        \"/opt/jans/jetty/jans-auth\"\
                    \n    ],\n    \"jansLevel\": \"1\",\n    \"jansRevision\": \"\
                    2\",\n    \"jansEnabled\": true,\n    \"baseDn\": \"inum=ed901270-c0cd-43cf-a683-10795ff66349,ou=document,o=jans\"\
                    \n}\n"
        "400":
          description: Bad Request
          content:
            application/json:
              schema:
                $ref: '#/components/schemas/ApiError'
        "401":
          description: Unauthorized
          content:
            application/json:
              schema:
                $ref: '#/components/schemas/ApiError'
        "404":
          description: Not Found
          content:
            application/json:
              schema:
                $ref: '#/components/schemas/ApiError'
        "500":
          description: InternalServerError
          content:
            application/json:
              schema:
                $ref: '#/components/schemas/ApiError'
      security:
      - oauth2:
        - https://jans.io/oauth/config/jans_asset-write
    post:
      tags:
      - Jans Assets
      summary: Upload new asset
      description: Upload new asset
      operationId: post-new-asset
      requestBody:
        description: String multipart form.
        content:
          multipart/form-data:
            schema:
              $ref: '#/components/schemas/AssetForm'
            examples:
              Response json example:
                description: Response json example
                value: "{\n    \"displayName\": \"kc-saml-plugin.jar\",\n    \"description\"\
                  : \"Config api pligin\",\n    \"document\":\"\",\n    \"jansModuleProperty\"\
                  : [\n\t\t\"config-api\",\n\t\t\"jar\",\n\t\t\"/opt/jans/jetty/jans-config-api/custom/lib\"\
                  \n\t],\t\n    \"jansLevel\": \"1\",\n    \"jansRevision\": \"1\"\
                  ,\n    \"jansEnabled\": true,\n    \"jansAlias\": \"\"\n}\n"
      responses:
        "201":
          description: Newly created Asset
          content:
            application/json-patch+json:
              schema:
                $ref: '#/components/schemas/Document'
              examples:
                Response json example:
                  description: Response json example
                  value: "{\n    \"displayName\": \"kc-saml-plugin.jar\",\n    \"\
                    description\": \"Config api pligin\",\n    \"document\":\"\",\n\
                    \    \"jansModuleProperty\": [\n\t\t\"config-api\",\n\t\t\"jar\"\
                    ,\n\t\t\"/opt/jans/jetty/jans-config-api/custom/lib\"\n\t],\t\n\
                    \    \"jansLevel\": \"1\",\n    \"jansRevision\": \"1\",\n   \
                    \ \"jansEnabled\": true,\n    \"jansAlias\": \"\"\n}\n"
        "400":
          description: Bad Request
          content:
            application/json:
              schema:
                $ref: '#/components/schemas/ApiError'
        "401":
          description: Unauthorized
        "404":
          description: Not Found
          content:
            application/json:
              schema:
                $ref: '#/components/schemas/ApiError'
        "500":
          description: InternalServerError
          content:
            application/json:
              schema:
                $ref: '#/components/schemas/ApiError'
      security:
      - oauth2:
        - https://jans.io/oauth/config/jans_asset-write
  /api/v1/attributes:
    get:
      tags:
      - Attribute
      summary: Gets a list of Jans attributes.
      description: Gets a list of Jans attributes.
      operationId: get-attributes
      parameters:
      - name: limit
        in: query
        description: Search size - max size of the results to return
        schema:
          type: integer
          format: int32
          default: 50
      - name: pattern
        in: query
        description: Search pattern
        schema:
          type: string
          default: ""
      - name: status
        in: query
        description: Status of the attribute
        schema:
          type: string
          default: all
      - name: startIndex
        in: query
        description: The 1-based index of the first query result
        schema:
          type: integer
          format: int32
          default: 0
      - name: sortBy
        in: query
        description: Attribute whose value will be used to order the returned response
        schema:
          type: string
          default: inum
      - name: sortOrder
        in: query
        description: Order in which the sortBy param is applied. Allowed values are
          "ascending" and "descending"
        schema:
          type: string
          default: ascending
      - name: fieldValuePair
        in: query
        description: Field and value pair for seraching
        schema:
          type: string
          default: ""
        examples:
          Field value example:
            description: Field value example
            value: "adminCanEdit=true,dataType=string"
      responses:
        "200":
          description: Ok
          content:
            application/json:
              schema:
                $ref: '#/components/schemas/PagedResult'
              examples:
                Response example:
                  description: Response example
                  value: |
                    {
                        "start": 0,
                        "totalEntriesCount": 78,
                        "entriesCount": 2,
                        "entries": [
                            {
                                "dn": "inum=08E2,ou=attributes,o=jans",
                                "selected": false,
                                "inum": "08E2",
                                "name": "departmentNumber",
                                "displayName": "Department",
                                "description": "Organizational Department",
                                "origin": "jansCustomPerson",
                                "dataType": "string",
                                "editType": [
                                    "admin"
                                ],
                                "viewType": [
                                    "user",
                                    "admin"
                                ],
                                "claimName": "department_number",
                                "status": "inactive",
                                "saml1Uri": "urn:mace:dir:attribute-def:departmentNumber",
                                "saml2Uri": "urn:oid:2.16.840.1.113730.3.1.2",
                                "urn": "urn:mace:dir:attribute-def:departmentNumber",
                                "oxMultiValuedAttribute": false,
                                "custom": false,
                                "whitePagesCanView": false,
                                "adminCanEdit": true,
                                "userCanView": true,
                                "userCanEdit": false,
                                "adminCanAccess": true,
                                "adminCanView": true,
                                "userCanAccess": true,
                                "baseDn": "inum=08E2,ou=attributes,o=jans"
                            },
                            {
                                "dn": "inum=0C18,ou=attributes,o=jans",
                                "selected": false,
                                "inum": "0C18",
                                "name": "telephoneNumber",
                                "displayName": "Home Telephone Number",
                                "description": "Home Telephone Number",
                                "origin": "jansCustomPerson",
                                "dataType": "string",
                                "editType": [
                                    "user",
                                    "admin"
                                ],
                                "viewType": [
                                    "user",
                                    "admin"
                                ],
                                "claimName": "phone_number",
                                "status": "inactive",
                                "saml1Uri": "urn:mace:dir:attribute-def:telephoneNumber",
                                "saml2Uri": "urn:oid:2.5.4.20",
                                "urn": "urn:mace:dir:attribute-def:phone_number",
                                "oxMultiValuedAttribute": false,
                                "custom": false,
                                "whitePagesCanView": false,
                                "adminCanEdit": true,
                                "userCanView": true,
                                "userCanEdit": true,
                                "adminCanAccess": true,
                                "adminCanView": true,
                                "userCanAccess": true,
                                "baseDn": "inum=0C18,ou=attributes,o=jans"
                            }
                    }
        "401":
          description: Unauthorized
        "500":
          description: InternalServerError
      security:
      - oauth2:
        - https://jans.io/oauth/config/attributes.readonly
    put:
      tags:
      - Attribute
      summary: Updates an existing attribute
      description: Updates an existing attribute
      operationId: put-attributes
      requestBody:
        description: JansAttribute object
        content:
          application/json:
            schema:
              $ref: '#/components/schemas/JansAttribute'
            examples:
              Request example:
                description: Request example
                value: |
                  {
                      "adminCanAccess": true,
                      "adminCanEdit": true,
                      "adminCanView": true,
                      "custom": false,
                      "dataType": "string",
                      "description": "QAAdded Attribute",
                      "displayName": "QAAdded Attribute",
                      "editType": [
                          "admin",
                          "user"
                      ],
                      "name": "qaattribute",
                      "origin": "jansPerson",
                      "jansMultivaluedAttr": false,
                      "status": "active",
                      "urn": "urn:mace:dir:attribute-def:qaattribute",
                      "userCanAccess": true,
                      "userCanEdit": true,
                      "userCanView": true,
                      "viewType": [
                          "admin",
                          "user"
                      ],
                      "whitePagesCanView": false
                  }
      responses:
        "200":
          description: Ok
          content:
            application/json:
              schema:
                $ref: '#/components/schemas/JansAttribute'
              examples:
                Response example:
                  description: Response example
                  value: |
                    {
                        "adminCanAccess": true,
                        "adminCanEdit": true,
                        "adminCanView": true,
                        "custom": false,
                        "dataType": "string",
                        "description": "QAAdded Attribute",
                        "displayName": "QAAdded Attribute",
                        "editType": [
                            "admin",
                            "user"
                        ],
                        "name": "qaattribute",
                        "origin": "jansPerson",
                        "jansMultivaluedAttr": false,
                        "status": "active",
                        "urn": "urn:mace:dir:attribute-def:qaattribute",
                        "userCanAccess": true,
                        "userCanEdit": true,
                        "userCanView": true,
                        "viewType": [
                            "admin",
                            "user"
                        ],
                        "whitePagesCanView": false
                    }
        "401":
          description: Unauthorized
        "406":
          description: NotAcceptable
        "500":
          description: InternalServerError
      security:
      - oauth2:
        - https://jans.io/oauth/config/attributes.write
    post:
      tags:
      - Attribute
      summary: Adds a new attribute
      description: Adds a new attribute
      operationId: post-attributes
      requestBody:
        description: JansAttribute object
        content:
          application/json:
            schema:
              $ref: '#/components/schemas/JansAttribute'
            examples:
              Request example:
                description: Request example
                value: |
                  {
                      "adminCanAccess": true,
                      "adminCanEdit": true,
                      "adminCanView": true,
                      "custom": false,
                      "dataType": "string",
                      "description": "QAAdded Attribute",
                      "displayName": "QAAdded Attribute",
                      "editType": [
                          "admin",
                          "user"
                      ],
                      "name": "qaattribute",
                      "origin": "jansPerson",
                      "jansMultivaluedAttr": false,
                      "status": "active",
                      "urn": "urn:mace:dir:attribute-def:qaattribute",
                      "userCanAccess": true,
                      "userCanEdit": true,
                      "userCanView": true,
                      "viewType": [
                          "admin",
                          "user"
                      ],
                      "whitePagesCanView": false
                  }
      responses:
        "201":
          description: Created
          content:
            application/json:
              schema:
                $ref: '#/components/schemas/JansAttribute'
              examples:
                Response example:
                  description: Response example
                  value: |
                    {
                        "adminCanAccess": true,
                        "adminCanEdit": true,
                        "adminCanView": true,
                        "custom": false,
                        "dataType": "string",
                        "description": "QAAdded Attribute",
                        "displayName": "QAAdded Attribute",
                        "editType": [
                            "admin",
                            "user"
                        ],
                        "name": "qaattribute",
                        "origin": "jansPerson",
                        "jansMultivaluedAttr": false,
                        "status": "active",
                        "urn": "urn:mace:dir:attribute-def:qaattribute",
                        "userCanAccess": true,
                        "userCanEdit": true,
                        "userCanView": true,
                        "viewType": [
                            "admin",
                            "user"
                        ],
                        "whitePagesCanView": false
                    }
        "400":
          description: BadRequest
        "401":
          description: Unauthorized
        "406":
          description: NotAcceptable
        "500":
          description: InternalServerError
      security:
      - oauth2:
        - https://jans.io/oauth/config/attributes.write
  /api/v1/attributes/{inum}:
    get:
      tags:
      - Attribute
      summary: Gets an attribute based on inum
      description: Gets an attribute based on inum
      operationId: get-attributes-by-inum
      parameters:
      - name: inum
        in: path
        description: Attribute Id
        required: true
        schema:
          type: string
      responses:
        "200":
          description: Ok
          content:
            application/json:
              schema:
                $ref: '#/components/schemas/JansAttribute'
              examples:
                Response example:
                  description: Response example
                  value: |
                    {
                        "dn": "inum=08E2,ou=attributes,o=jans",
                        "selected": false,
                        "inum": "08E2",
                        "name": "departmentNumber",
                        "displayName": "Department",
                        "description": "Organizational Department",
                        "origin": "jansCustomPerson",
                        "dataType": "string",
                        "editType": [
                            "admin"
                        ],
                        "viewType": [
                            "user",
                            "admin"
                        ],
                        "claimName": "department_number",
                        "status": "inactive",
                        "saml1Uri": "urn:mace:dir:attribute-def:departmentNumber",
                        "saml2Uri": "urn:oid:2.16.840.1.113730.3.1.2",
                        "urn": "urn:mace:dir:attribute-def:departmentNumber",
                        "oxMultiValuedAttribute": false,
                        "custom": false,
                        "whitePagesCanView": false,
                        "adminCanEdit": true,
                        "userCanView": true,
                        "userCanEdit": false,
                        "adminCanAccess": true,
                        "adminCanView": true,
                        "userCanAccess": true,
                        "baseDn": "inum=08E2,ou=attributes,o=jans"
                    }
        "401":
          description: Unauthorized
        "500":
          description: InternalServerError
      security:
      - oauth2:
        - https://jans.io/oauth/config/attributes.readonly
    delete:
      tags:
      - Attribute
      summary: Deletes an attribute based on inum
      description: Deletes an attribute based on inum
      operationId: delete-attributes-by-inum
      parameters:
      - name: inum
        in: path
        description: Attribute Id
        required: true
        schema:
          type: string
      responses:
        "204":
          description: No Content
        "401":
          description: Unauthorized
        "404":
          description: Not Found
        "500":
          description: InternalServerError
      security:
      - oauth2:
        - https://jans.io/oauth/config/attributes.delete
    patch:
      tags:
      - Attribute
      summary: Partially modify a JansAttribute
      description: Partially modify a JansAttribute
      operationId: patch-attributes-by-inum
      parameters:
      - name: inum
        in: path
        description: Attribute Id
        required: true
        schema:
          type: string
      requestBody:
        description: String representing patch-document.
        content:
          application/json-patch+json:
            schema:
              type: array
              items:
                $ref: '#/components/schemas/PatchRequest'
            examples:
              Patch request example:
                description: Patch request example
                value: |
                  [ {op:replace, path: displayName, value: "CustomAttribute" } ]
      responses:
        "200":
          description: Updated JansAttribute
          content:
            application/json:
              schema:
                $ref: '#/components/schemas/JansAttribute'
              examples:
                Response example:
                  description: Response example
                  value: |
                    {
                        "adminCanAccess": true,
                        "adminCanEdit": true,
                        "adminCanView": true,
                        "custom": false,
                        "dataType": "string",
                        "description": "QAAdded Attribute",
                        "displayName": "QAAdded Attribute",
                        "editType": [
                            "admin",
                            "user"
                        ],
                        "name": "qaattribute",
                        "origin": "jansPerson",
                        "jansMultivaluedAttr": false,
                        "status": "active",
                        "urn": "urn:mace:dir:attribute-def:qaattribute",
                        "userCanAccess": true,
                        "userCanEdit": true,
                        "userCanView": true,
                        "viewType": [
                            "admin",
                            "user"
                        ],
                        "whitePagesCanView": false
                    }
        "401":
          description: Unauthorized
        "404":
          description: Not Found
        "500":
          description: InternalServerError
      security:
      - oauth2:
        - https://jans.io/oauth/config/attributes.write
  /api/v1/jans-auth-server/config:
    get:
      tags:
      - Configuration – Properties
      summary: Gets all Jans authorization server configuration properties.
      description: Gets all Jans authorization server configuration properties.
      operationId: get-properties
      responses:
        "200":
          description: Ok
          content:
            application/json:
              schema:
                $ref: '#/components/schemas/AppConfiguration'
        "401":
          description: Unauthorized
        "500":
          description: InternalServerError
      security:
      - oauth2:
        - https://jans.io/oauth/jans-auth-server/config/properties.readonly
    patch:
      tags:
      - Configuration – Properties
      summary: Partially modifies Jans authorization server Application configuration
        properties.
      description: Partially modifies Jans authorization server AppConfiguration properties.
      operationId: patch-properties
      requestBody:
        description: String representing patch-document.
        content:
          application/json-patch+json:
            schema:
              type: array
              items:
                $ref: '#/components/schemas/JsonPatch'
            examples:
              Request json example:
                description: Request json example
                value: |
                  [
                  {"op":"add","path":"/authenticationFilters","value":[{}]},
                  {"op":"replace","path":"/useNestedJwtDuringEncryption","value":"true"},
                  {"op":"add","path":"/loggingLevel","value":"TRACE"}
                  ]
      responses:
        "200":
          description: Ok
          content:
            application/json:
              schema:
                $ref: '#/components/schemas/AppConfiguration'
        "401":
          description: Unauthorized
        "500":
          description: InternalServerError
      security:
      - oauth2:
        - https://jans.io/oauth/jans-auth-server/config/properties.write
  /api/v1/jans-auth-server/config/feature-flags:
    get:
      tags:
      - Configuration – Properties
      summary: Returns feature flags type configured for Jans authorization server.
      description: Returns feature flags type configured for Jans authorization server.
      operationId: get-feature-flag-type
      responses:
        "200":
          description: Ok
          content:
            application/json:
              schema:
                type: array
                items:
                  type: string
        "401":
          description: Unauthorized
        "500":
          description: InternalServerError
      security:
      - oauth2:
        - https://jans.io/oauth/jans-auth-server/config/properties.readonly
  /api/v1/jans-auth-server/config/persistence:
    get:
      tags:
      - Configuration – Properties
      summary: Returns persistence type configured for Jans authorization server.
      description: Returns persistence type configured for Jans authorization server.
      operationId: get-properties-persistence
      responses:
        "200":
          description: Jans Authorization Server persistence type
          content:
            application/json:
              schema:
                $ref: '#/components/schemas/PersistenceConfiguration'
              examples:
                Response json example:
                  description: Response json example
                  value: |
                    {
                        "persistenceType": "ldap"
                    }
        "401":
          description: Unauthorized
        "500":
          description: InternalServerError
      security:
      - oauth2:
        - https://jans.io/oauth/jans-auth-server/config/properties.readonly
  /api/v1/config/cache:
    get:
      tags:
      - Cache Configuration
      summary: Returns cache configuration.
      description: Returns cache configuration.
      operationId: get-config-cache
      responses:
        "200":
          description: Cache configuration details
          content:
            application/json:
              schema:
                $ref: '#/components/schemas/CacheConfiguration'
              examples:
                Response json example:
                  description: Response json example
                  value: |
                    {
                        "cacheProviderType": "NATIVE_PERSISTENCE",
                        "memcachedConfiguration": {
                            "servers": "localhost:11211",
                            "maxOperationQueueLength": 100000,
                            "bufferSize": 32768,
                            "defaultPutExpiration": 60,
                            "connectionFactoryType": "DEFAULT"
                        },
                        "inMemoryConfiguration": {
                            "defaultPutExpiration": 60
                        },
                        "redisConfiguration": {
                            "redisProviderType": "STANDALONE",
                            "servers": "localhost:6379",
                            "defaultPutExpiration": 60,
                            "useSSL": false,
                            "maxIdleConnections": 10,
                            "maxTotalConnections": 500,
                            "connectionTimeout": 3000,
                            "soTimeout": 3000,
                            "maxRetryAttempts": 5
                        },
                        "nativePersistenceConfiguration": {
                            "defaultPutExpiration": 60,
                            "defaultCleanupBatchSize": 10000,
                            "deleteExpiredOnGetRequest": false,
                            "disableAttemptUpdateBeforeInsert": false
                        }
                    }
        "401":
          description: Unauthorized
        "500":
          description: InternalServerError
      security:
      - oauth2:
        - https://jans.io/oauth/config/cache.readonly
    patch:
      tags:
      - Cache Configuration
      summary: Patch cache configuration.
      description: Patch cache configuration
      operationId: patch-config-cache
      requestBody:
        description: String representing patch-document.
        content:
          application/json-patch+json:
            schema:
              type: array
              items:
                $ref: '#/components/schemas/JsonPatch'
            examples:
              Request json example:
                description: Request json example
                value: "[{ \"op\": \"replace\", \"path\": \"/memcachedConfiguration\"\
                  , \"value\": {\n        \"servers\": \"localhost:11211\",\n    \
                  \    \"maxOperationQueueLength\": 100000,\n        \"bufferSize\"\
                  : 32768,\n        \"defaultPutExpiration\":80,\n        \"connectionFactoryType\"\
                  : \"DEFAULT\"\n    }}] \n"
      responses:
        "200":
          description: Cache configuration details
          content:
            application/json:
              schema:
                $ref: '#/components/schemas/CacheConfiguration'
              examples:
                Response json example:
                  description: Response json example
                  value: |
                    {
                        "cacheProviderType": "NATIVE_PERSISTENCE",
                        "memcachedConfiguration": {
                            "servers": "localhost:11211",
                            "maxOperationQueueLength": 100000,
                            "bufferSize": 32768,
                            "defaultPutExpiration": 60,
                            "connectionFactoryType": "DEFAULT"
                        },
                        "inMemoryConfiguration": {
                            "defaultPutExpiration": 60
                        },
                        "redisConfiguration": {
                            "redisProviderType": "STANDALONE",
                            "servers": "localhost:6379",
                            "defaultPutExpiration": 60,
                            "useSSL": false,
                            "maxIdleConnections": 10,
                            "maxTotalConnections": 500,
                            "connectionTimeout": 3000,
                            "soTimeout": 3000,
                            "maxRetryAttempts": 5
                        },
                        "nativePersistenceConfiguration": {
                            "defaultPutExpiration": 60,
                            "defaultCleanupBatchSize": 10000,
                            "deleteExpiredOnGetRequest": false,
                            "disableAttemptUpdateBeforeInsert": false
                        }
                    }
        "401":
          description: Unauthorized
        "500":
          description: InternalServerError
      security:
      - oauth2:
        - https://jans.io/oauth/config/cache.write
  /api/v1/config/cache/in-memory:
    get:
      tags:
      - Cache Configuration – in-Memory
      summary: Returns in-Memory cache configuration.
      description: Returns in-Memory cache configuration.
      operationId: get-config-cache-in-memory
      responses:
        "200":
          description: In-Memory configuration details
          content:
            application/json:
              schema:
                $ref: '#/components/schemas/InMemoryConfiguration'
              examples:
                Response json example:
                  description: Response json example
                  value: |
                    {
                        "defaultPutExpiration": 60
                    }
        "401":
          description: Unauthorized
        "500":
          description: InternalServerError
      security:
      - oauth2:
        - https://jans.io/oauth/config/cache.readonly
    put:
      tags:
      - Cache Configuration – in-Memory
      summary: Updates in-Memory cache configuration.
      description: Updates in-Memory cache configuration
      operationId: put-config-cache-in-memory
      requestBody:
        description: inMemoryConfiguration object
        content:
          application/json:
            schema:
              $ref: '#/components/schemas/InMemoryConfiguration'
            examples:
              Request json example:
                description: Request json example
                value: |
                  {
                      "defaultPutExpiration": 60
                  }
      responses:
        "200":
          description: In-Memory cache configuration details
          content:
            application/json:
              schema:
                $ref: '#/components/schemas/InMemoryConfiguration'
              examples:
                Response json example:
                  description: Response json example
                  value: |
                    {
                        "defaultPutExpiration": 60
                    }
        "401":
          description: Unauthorized
        "500":
          description: InternalServerError
      security:
      - oauth2:
        - https://jans.io/oauth/config/cache.write
    patch:
      tags:
      - Cache Configuration – in-Memory
      summary: Patch In-Memory cache configuration.
      description: Patch In-Memory cache configuration
      operationId: patch-config-cache-in-memory
      requestBody:
        description: String representing patch-document.
        content:
          application/json-patch+json:
            schema:
              type: array
              items:
                $ref: '#/components/schemas/JsonPatch'
            examples:
              Request json example:
                description: Request json example
                value: "[{ \"op\": \"replace\", \"path\": \"/defaultPutExpiration\"\
                  , \"value\":80}] \n"
      responses:
        "200":
          description: In-Memory cache configuration details
          content:
            application/json:
              schema:
                $ref: '#/components/schemas/InMemoryConfiguration'
              examples:
                Response json example:
                  description: Response json example
                  value: |
                    {
                        "defaultPutExpiration": 60
                    }
        "401":
          description: Unauthorized
        "500":
          description: InternalServerError
      security:
      - oauth2:
        - https://jans.io/oauth/config/cache.write
  /api/v1/config/cache/memcached:
    get:
      tags:
      - Cache Configuration – Memcached
      summary: Returns memcached cache configuration.
      description: Returns memcached cache configuration.
      operationId: get-config-cache-memcached
      responses:
        "200":
          description: Memcached configuration details
          content:
            application/json:
              schema:
                $ref: '#/components/schemas/MemcachedConfiguration'
              examples:
                Response json example:
                  description: Response json example
                  value: |
                    {
                        "servers": "localhost:11211",
                        "maxOperationQueueLength": 100000,
                        "bufferSize": 32768,
                        "defaultPutExpiration": 80,
                        "connectionFactoryType": "DEFAULT"
                    }
        "401":
          description: Unauthorized
        "500":
          description: InternalServerError
      security:
      - oauth2:
        - https://jans.io/oauth/config/cache.readonly
    put:
      tags:
      - Cache Configuration – Memcached
      summary: Updates memcached cache configuration.
      description: Updates memcached cache configuration
      operationId: put-config-cache-memcached
      requestBody:
        description: Memcached Configuration object
        content:
          application/json:
            schema:
              $ref: '#/components/schemas/MemcachedConfiguration'
            examples:
              Request json example:
                description: Request json example
                value: |
                  {
                      "servers": "localhost:11211",
                      "maxOperationQueueLength": 100000,
                      "bufferSize": 32768,
                      "defaultPutExpiration": 80,
                      "connectionFactoryType": "DEFAULT"
                  }
      responses:
        "200":
          description: Native persistence cache configuration details
          content:
            application/json:
              schema:
                $ref: '#/components/schemas/MemcachedConfiguration'
              examples:
                Response json example:
                  description: Response json example
                  value: |
                    {
                        "servers": "localhost:11211",
                        "maxOperationQueueLength": 100000,
                        "bufferSize": 32768,
                        "defaultPutExpiration": 80,
                        "connectionFactoryType": "DEFAULT"
                    }
        "401":
          description: Unauthorized
        "404":
          description: Not Found
        "500":
          description: InternalServerError
      security:
      - oauth2:
        - https://jans.io/oauth/config/cache.write
    patch:
      tags:
      - Cache Configuration – Memcached
      summary: Patch memcached cache configuration.
      description: Patch memcached cache configuration
      operationId: patch-config-cache-memcached
      requestBody:
        description: String representing patch-document.
        content:
          application/json-patch+json:
            schema:
              type: array
              items:
                $ref: '#/components/schemas/JsonPatch'
            examples:
              Request json example:
                description: Request json example
                value: "[{ \"op\": \"replace\", \"path\": \"/maxOperationQueueLength\"\
                  , \"value\":10001}] \n"
      responses:
        "200":
          description: Memcached cache configuration details
          content:
            application/json:
              schema:
                $ref: '#/components/schemas/MemcachedConfiguration'
              examples:
                Response json example:
                  description: Response json example
                  value: |
                    {
                        "servers": "localhost:11211",
                        "maxOperationQueueLength": 100000,
                        "bufferSize": 32768,
                        "defaultPutExpiration": 80,
                        "connectionFactoryType": "DEFAULT"
                    }
        "401":
          description: Unauthorized
        "500":
          description: InternalServerError
      security:
      - oauth2:
        - https://jans.io/oauth/config/cache.write
  /api/v1/config/cache/native-persistence:
    get:
      tags:
      - Cache Configuration – Native-Persistence
      summary: Returns native persistence cache configuration.
      description: Returns native persistence cache configuration.
      operationId: get-config-cache-native-persistence
      responses:
        "200":
          description: Native persistence configuration details
          content:
            application/json:
              schema:
                $ref: '#/components/schemas/NativePersistenceConfiguration'
              examples:
                Response json example:
                  description: Response json example
                  value: |
                    {
                        "defaultPutExpiration": 60,
                        "defaultCleanupBatchSize": 10000,
                        "deleteExpiredOnGetRequest": false,
                        "disableAttemptUpdateBeforeInsert": false
                    }
        "401":
          description: Unauthorized
        "500":
          description: InternalServerError
      security:
      - oauth2:
        - https://jans.io/oauth/config/cache.readonly
    put:
      tags:
      - Cache Configuration – Native-Persistence
      summary: Updates native persistence cache configuration.
      description: Updates native persistence cache configuration
      operationId: put-config-cache-native-persistence
      requestBody:
        description: NativePersistenceConfiguration object
        content:
          application/json:
            schema:
              $ref: '#/components/schemas/NativePersistenceConfiguration'
            examples:
              Request json example:
                description: Request json example
                value: |
                  {
                      "defaultPutExpiration": 60,
                      "defaultCleanupBatchSize": 10000,
                      "deleteExpiredOnGetRequest": false,
                      "disableAttemptUpdateBeforeInsert": false
                  }
      responses:
        "200":
          description: Native persistence cache configuration details
          content:
            application/json:
              schema:
                $ref: '#/components/schemas/NativePersistenceConfiguration'
              examples:
                Response json example:
                  description: Response json example
                  value: |
                    {
                        "defaultPutExpiration": 60,
                        "defaultCleanupBatchSize": 10000,
                        "deleteExpiredOnGetRequest": false,
                        "disableAttemptUpdateBeforeInsert": false
                    }
        "401":
          description: Unauthorized
        "500":
          description: InternalServerError
      security:
      - oauth2:
        - https://jans.io/oauth/config/cache.write
    patch:
      tags:
      - Cache Configuration – Native-Persistence
      summary: Patch native persistence cache configuration.
      description: Patch native persistence cache configuration
      operationId: patch-config-cache-native-persistence
      requestBody:
        description: String representing patch-document.
        content:
          application/json-patch+json:
            schema:
              type: array
              items:
                $ref: '#/components/schemas/JsonPatch'
            examples:
              Request json example:
                description: Request json example
                value: "[{ \"op\": \"replace\", \"path\": \"/defaultCleanupBatchSize\"\
                  , \"value\":10001}] \n"
      responses:
        "200":
          description: Native persistence cache configuration details
          content:
            application/json:
              schema:
                $ref: '#/components/schemas/NativePersistenceConfiguration'
              examples:
                Response json example:
                  description: Response json example
                  value: |
                    {
                        "defaultPutExpiration": 60,
                        "defaultCleanupBatchSize": 10000,
                        "deleteExpiredOnGetRequest": false,
                        "disableAttemptUpdateBeforeInsert": false
                    }
        "401":
          description: Unauthorized
        "500":
          description: InternalServerError
      security:
      - oauth2:
        - https://jans.io/oauth/config/cache.write
  /api/v1/config/cache/redis:
    get:
      tags:
      - Cache Configuration – Redis
      summary: Returns Redis cache configuration.
      description: Returns Redis cache configuration
      operationId: get-config-cache-redis
      responses:
        "200":
          description: Redis cache configuration details
          content:
            application/json:
              schema:
                $ref: '#/components/schemas/RedisConfiguration'
              examples:
                Response json example:
                  description: Response json example
                  value: |
                    {
                        "redisProviderType": "STANDALONE",
                        "servers": "localhost:6379",
                        "defaultPutExpiration": 60,
                        "useSSL": false,
                        "maxIdleConnections": 10,
                        "maxTotalConnections": 500,
                        "connectionTimeout": 3000,
                        "soTimeout": 3000,
                        "maxRetryAttempts": 5
                    }
        "401":
          description: Unauthorized
        "500":
          description: InternalServerError
      security:
      - oauth2:
        - https://jans.io/oauth/config/cache.readonly
    put:
      tags:
      - Cache Configuration – Redis
      summary: Updates Redis cache configuration.
      description: Updates Redis cache configuration
      operationId: put-config-cache-redis
      requestBody:
        description: RedisConfiguration object
        content:
          application/json:
            schema:
              $ref: '#/components/schemas/RedisConfiguration'
            examples:
              Request json example:
                description: Request json example
                value: |
                  {
                      "redisProviderType": "STANDALONE",
                      "servers": "localhost:6379",
                      "defaultPutExpiration": 60,
                      "useSSL": false,
                      "maxIdleConnections": 10,
                      "maxTotalConnections": 500,
                      "connectionTimeout": 3000,
                      "soTimeout": 3000,
                      "maxRetryAttempts": 5
                  }
      responses:
        "200":
          description: Redis cache configuration details
          content:
            application/json:
              schema:
                $ref: '#/components/schemas/RedisConfiguration'
              examples:
                Response json example:
                  description: Response json example
                  value: |
                    {
                        "redisProviderType": "STANDALONE",
                        "servers": "localhost:6379",
                        "defaultPutExpiration": 60,
                        "useSSL": false,
                        "maxIdleConnections": 10,
                        "maxTotalConnections": 500,
                        "connectionTimeout": 3000,
                        "soTimeout": 3000,
                        "maxRetryAttempts": 5
                    }
        "401":
          description: Unauthorized
        "500":
          description: InternalServerError
      security:
      - oauth2:
        - https://jans.io/oauth/config/cache.write
    patch:
      tags:
      - Cache Configuration – Redis
      summary: Patch Redis cache configuration.
      description: Patch Redis cache configuration
      operationId: patch-config-cache-redis
      requestBody:
        description: String representing patch-document.
        content:
          application/json-patch+json:
            schema:
              type: array
              items:
                $ref: '#/components/schemas/JsonPatch'
            examples:
              Request json example:
                description: Request json example
                value: "[{ \"op\": \"replace\", \"path\": \"/defaultPutExpiration\"\
                  , \"value\":80}] \n"
      responses:
        "200":
          description: Redis cache configuration details
          content:
            application/json:
              schema:
                $ref: '#/components/schemas/RedisConfiguration'
              examples:
                Response json example:
                  description: Response json example
                  value: |
                    {
                        "redisProviderType": "STANDALONE",
                        "servers": "localhost:6379",
                        "defaultPutExpiration": 60,
                        "useSSL": false,
                        "maxIdleConnections": 10,
                        "maxTotalConnections": 500,
                        "connectionTimeout": 3000,
                        "soTimeout": 3000,
                        "maxRetryAttempts": 5
                    }
        "401":
          description: Unauthorized
        "500":
          description: InternalServerError
      security:
      - oauth2:
        - https://jans.io/oauth/config/cache.write
  /api/v1/clients/authorizations/{userId}/{clientId}/{username}:
    delete:
      tags:
      - Client Authorization
      summary: Revoke client authorization
      description: Revoke client authorizations
      operationId: delete-client-authorization
      parameters:
      - name: userId
        in: path
        description: User identifier
        required: true
        schema:
          type: string
      - name: clientId
        in: path
        description: Client identifier
        required: true
        schema:
          type: string
      - name: username
        in: path
        description: User name
        required: true
        schema:
          type: string
      responses:
        "204":
          description: No Content
        "401":
          description: Unauthorized
        "404":
          description: Not Found
        "500":
          description: InternalServerError
      security:
      - oauth2:
        - https://jans.io/oauth/client/authorizations.delete
  /api/v1/clients/authorizations/{userId}:
    get:
      tags:
      - Client Authorization
      summary: Gets list of client authorization
      description: Gets list of client authorizations
      operationId: get-client-authorization
      parameters:
      - name: userId
        in: path
        description: User identifier
        required: true
        schema:
          type: string
      responses:
        "200":
          description: Ok
          content:
            application/json:
              schema:
                $ref: '#/components/schemas/ClientAuth'
              examples:
                Response json example:
                  description: Response json example
                  value: |
                    {
                        "DeletableEntity{expirationDate=null, deletable=false} BaseEntry [dn=inum=3000.1e5c4db0-e01e-4e8c-9360-28cb6f0a8026,ou=clients,o=jans]": [
                            {
                                "dn": "inum=10B2,ou=scopes,o=jans",
                                "inum": "10B2",
                                "displayName": "view_username",
                                "id": "user_name",
                                "description": "View your local username in the Janssen Server.",
                                "scopeType": "openid",
                                "claims": [
                                    "inum=42E0,ou=attributes,o=jans"
                                ],
                                "defaultScope": false,
                                "attributes": {
                                    "showInConfigurationEndpoint": true
                                },
                                "creationDate": "2023-03-31T12:03:39",
                                "umaType": false,
                                "baseDn": "inum=10B2,ou=scopes,o=jans"
                            },
                            {
                                "dn": "inum=43F1,ou=scopes,o=jans",
                                "inum": "43F1",
                                "displayName": "view_profile",
                                "id": "profile",
                                "description": "View your basic profile info.",
                                "scopeType": "openid",
                                "claims": [
                                    "inum=2B29,ou=attributes,o=jans",
                                    "inum=0C85,ou=attributes,o=jans",
                                    "inum=B4B0,ou=attributes,o=jans",
                                    "inum=A0E8,ou=attributes,o=jans",
                                    "inum=5EC6,ou=attributes,o=jans",
                                    "inum=B52A,ou=attributes,o=jans",
                                    "inum=64A0,ou=attributes,o=jans",
                                    "inum=EC3A,ou=attributes,o=jans",
                                    "inum=3B47,ou=attributes,o=jans",
                                    "inum=3692,ou=attributes,o=jans",
                                    "inum=98FC,ou=attributes,o=jans",
                                    "inum=A901,ou=attributes,o=jans",
                                    "inum=36D9,ou=attributes,o=jans",
                                    "inum=BE64,ou=attributes,o=jans",
                                    "inum=6493,ou=attributes,o=jans",
                                    "inum=4CF1,ou=attributes,o=jans",
                                    "inum=29DA,ou=attributes,o=jans"
                                ],
                                "defaultScope": false,
                                "attributes": {
                                    "showInConfigurationEndpoint": true
                                },
                                "creationDate": "2023-03-31T12:03:39",
                                "umaType": false,
                                "baseDn": "inum=43F1,ou=scopes,o=jans"
                            },
                            {
                                "dn": "inum=F0C4,ou=scopes,o=jans",
                                "inum": "F0C4",
                                "displayName": "authenticate_openid_connect",
                                "id": "openid",
                                "description": "Authenticate using OpenID Connect.",
                                "scopeType": "openid",
                                "defaultScope": true,
                                "attributes": {
                                    "showInConfigurationEndpoint": true
                                },
                                "creationDate": "2023-03-31T12:03:39",
                                "umaType": false,
                                "baseDn": "inum=F0C4,ou=scopes,o=jans"
                            },
                            {
                                "dn": "inum=341A,ou=scopes,o=jans",
                                "inum": "341A",
                                "displayName": "view_client",
                                "id": "clientinfo",
                                "description": "View the client info.",
                                "scopeType": "openid",
                                "claims": [
                                    "inum=2B29,ou=attributes,o=jans",
                                    "inum=29DA,ou=attributes,o=jans"
                                ],
                                "defaultScope": false,
                                "attributes": {
                                    "showInConfigurationEndpoint": true
                                },
                                "creationDate": "2023-03-31T12:03:39",
                                "umaType": false,
                                "baseDn": "inum=341A,ou=scopes,o=jans"
                            }
                        ]
                    }
        "401":
          description: Unauthorized
        "500":
          description: InternalServerError
      security:
      - oauth2:
        - https://jans.io/oauth/client/authorizations.readonly
  /api/v1/openid/clients:
    get:
      tags:
      - OAuth - OpenID Connect - Clients
      summary: Gets list of OpenID Connect clients
      description: Gets list of OpenID Connect clients
      operationId: get-oauth-openid-clients
      parameters:
      - name: limit
        in: query
        description: Search size - max size of the results to return
        schema:
          type: integer
          format: int32
          default: 50
      - name: pattern
        in: query
        description: Search pattern
        schema:
          type: string
          default: ""
      - name: startIndex
        in: query
        description: The 1-based index of the first query result
        schema:
          type: integer
          format: int32
          default: 0
      - name: sortBy
        in: query
        description: Attribute whose value will be used to order the returned response
        schema:
          type: string
          default: inum
      - name: sortOrder
        in: query
        description: Order in which the sortBy param is applied. Allowed values are
          "ascending" and "descending"
        schema:
          type: string
          default: ascending
      - name: fieldValuePair
        in: query
        description: Field and value pair for seraching
        schema:
          type: string
          default: ""
        examples:
          Field value example:
            description: Field value example
            value: "applicationType=web,persistClientAuthorizations=true"
      responses:
        "200":
          description: Ok
          content:
            application/json:
              schema:
                $ref: '#/components/schemas/PagedResult'
              examples:
                Response json example:
                  description: Response json example
                  value: |
                    {
                        "start": 0,
                        "totalEntriesCount": 8,
                        "entriesCount": 8,
                        "entries": [
                            {
                                "dn": "inum=1201.c091b1aa-4429-454e-8c80-bc11ed9bac0d,ou=clients,o=jans",
                                "clientSecret": "hm7fKhoxVfsR",
                                "frontChannelLogoutSessionRequired": false,
                                "redirectUris": [
                                    "https://pujavs-definite-dory.gluu.info/.well-known/scim-configuration"
                                ],
                                "grantTypes": [
                                    "client_credentials"
                                ],
                                "applicationType": "native",
                                "clientName": "SCIM client",
                                "clientNameLocalized": {},
                                "logoUriLocalized": {},
                                "clientUriLocalized": {},
                                "policyUriLocalized": {},
                                "tosUriLocalized": {},
                                "subjectType": "pairwise",
                                "tokenEndpointAuthMethod": "client_secret_basic",
                                "scopes": [
                                    "inum=1200.485475,ou=scopes,o=jans",
                                    "inum=1200.EE9755,ou=scopes,o=jans",
                                    "inum=1200.57CC3F,ou=scopes,o=jans",
                                    "inum=1200.57EA2A,ou=scopes,o=jans",
                                    "inum=1200.C5C2EF,ou=scopes,o=jans",
                                    "inum=1200.369E7D,ou=scopes,o=jans",
                                    "inum=1200.472E10,ou=scopes,o=jans",
                                    "inum=1200.D8FE2A,ou=scopes,o=jans",
                                    "inum=1200.0F2F42,ou=scopes,o=jans",
                                    "inum=1200.A9B43A,ou=scopes,o=jans"
                                ],
                                "trustedClient": false,
                                "persistClientAuthorizations": false,
                                "includeClaimsInIdToken": false,
                                "customAttributes": [],
                                "customObjectClasses": [
                                    "top"
                                ],
                                "rptAsJwt": false,
                                "accessTokenAsJwt": false,
                                "accessTokenSigningAlg": "RS256",
                                "disabled": false,
                                "attributes": {
                                    "runIntrospectionScriptBeforeJwtCreation": false,
                                    "keepClientAuthorizationAfterExpiration": false,
                                    "allowSpontaneousScopes": false,
                                    "backchannelLogoutSessionRequired": false,
                                    "parLifetime": 600,
                                    "requirePar": false,
                                    "dpopBoundAccessToken": false,
                                    "jansDefaultPromptLogin": false,
                                    "minimumAcrLevel": -1
                                },
                                "displayName": "SCIM client",
                                "allAuthenticationMethods": [
                                    "client_secret_basic"
                                ],
                                "authenticationMethod": "client_secret_basic",
                                "baseDn": "inum=1201.c091b1aa-4429-454e-8c80-bc11ed9bac0d,ou=clients,o=jans",
                                "inum": "1201.c091b1aa-4429-454e-8c80-bc11ed9bac0d"
                            },
                            {
                                "dn": "inum=1800.bc140317-7ee2-42a1-8b9e-c653c9a68927,ou=clients,o=jans",
                                "deletable": false,
                                "clientSecret": "d2U1A5Es6uuE",
                                "frontChannelLogoutSessionRequired": false,
                                "redirectUris": [
                                    "https://pujavs-definite-dory.gluu.info/admin-ui",
                                    "http://localhost:4100"
                                ],
                                "responseTypes": [
                                    "code"
                                ],
                                "grantTypes": [
                                    "authorization_code",
                                    "refresh_token",
                                    "client_credentials"
                                ],
                                "applicationType": "web",
                                "clientName": "Jans Config Api Client",
                                "clientNameLocalized": {},
                                "logoUriLocalized": {},
                                "clientUriLocalized": {},
                                "policyUriLocalized": {},
                                "tosUriLocalized": {},
                                "subjectType": "pairwise",
                                "idTokenSignedResponseAlg": "RS256",
                                "tokenEndpointAuthMethod": "client_secret_basic",
                                "scopes": [
                                    "inum=C4F7,ou=scopes,o=jans",
                                    "inum=1200.485475,ou=scopes,o=jans",
                                    "inum=1200.EE9755,ou=scopes,o=jans",
                                    "inum=1800.01.1,ou=scopes,o=jans",
                                    "inum=1800.01.2,ou=scopes,o=jans",
                                    "inum=1800.03.1,ou=scopes,o=jans",
                                    "inum=1800.03.2,ou=scopes,o=jans",
                                    "inum=1800.01.3,ou=scopes,o=jans",
                                    "inum=1800.01.4,ou=scopes,o=jans",
                                    "inum=1800.01.5,ou=scopes,o=jans",
                                    "inum=1800.03.3,ou=scopes,o=jans",
                                    "inum=1800.01.6,ou=scopes,o=jans",
                                    "inum=1800.01.7,ou=scopes,o=jans",
                                    "inum=1800.01.8,ou=scopes,o=jans",
                                    "inum=1800.02.1,ou=scopes,o=jans",
                                    "inum=1800.01.9,ou=scopes,o=jans",
                                    "inum=1800.02.2,ou=scopes,o=jans",
                                    "inum=1800.01.10,ou=scopes,o=jans",
                                    "inum=1800.02.3,ou=scopes,o=jans",
                                    "inum=1800.01.11,ou=scopes,o=jans",
                                    "inum=1800.01.12,ou=scopes,o=jans",
                                    "inum=1800.01.13,ou=scopes,o=jans",
                                    "inum=1800.01.14,ou=scopes,o=jans",
                                    "inum=1800.01.15,ou=scopes,o=jans",
                                    "inum=1800.01.16,ou=scopes,o=jans",
                                    "inum=1800.01.17,ou=scopes,o=jans",
                                    "inum=1800.01.18,ou=scopes,o=jans",
                                    "inum=1800.01.19,ou=scopes,o=jans",
                                    "inum=1800.01.20,ou=scopes,o=jans",
                                    "inum=1800.01.21,ou=scopes,o=jans",
                                    "inum=1800.01.22,ou=scopes,o=jans",
                                    "inum=1800.01.23,ou=scopes,o=jans",
                                    "inum=1800.01.24,ou=scopes,o=jans",
                                    "inum=1800.01.25,ou=scopes,o=jans",
                                    "inum=1800.01.26,ou=scopes,o=jans",
                                    "inum=1800.01.27,ou=scopes,o=jans",
                                    "inum=1800.01.28,ou=scopes,o=jans",
                                    "inum=1800.01.29,ou=scopes,o=jans",
                                    "inum=1800.01.30,ou=scopes,o=jans",
                                    "inum=1800.01.31,ou=scopes,o=jans",
                                    "inum=1800.01.32,ou=scopes,o=jans",
                                    "inum=1800.01.33,ou=scopes,o=jans",
                                    "inum=1800.02.4,ou=scopes,o=jans",
                                    "inum=1800.02.5,ou=scopes,o=jans",
                                    "inum=1800.01.34,ou=scopes,o=jans",
                                    "inum=1800.02.6,ou=scopes,o=jans",
                                    "inum=1800.01.35,ou=scopes,o=jans",
                                    "inum=1800.01.36,ou=scopes,o=jans",
                                    "inum=1800.01.37,ou=scopes,o=jans",
                                    "inum=1800.01.38,ou=scopes,o=jans",
                                    "inum=1800.01.39,ou=scopes,o=jans",
                                    "inum=1800.01.40,ou=scopes,o=jans",
                                    "inum=1800.01.41,ou=scopes,o=jans",
                                    "inum=1800.01.42,ou=scopes,o=jans",
                                    "inum=1800.01.43,ou=scopes,o=jans",
                                    "inum=1800.01.44,ou=scopes,o=jans",
                                    "inum=1800.01.45,ou=scopes,o=jans",
                                    "inum=1800.01.46,ou=scopes,o=jans",
                                    "inum=1800.01.47,ou=scopes,o=jans",
                                    "inum=1800.04.1,ou=scopes,o=jans",
                                    "inum=1800.04.2,ou=scopes,o=jans",
                                    "inum=1800.04.12,ou=scopes,o=jans",
                                    "inum=1800.04.13,ou=scopes,o=jans",
                                    "inum=1800.04.3,ou=scopes,o=jans",
                                    "inum=1800.04.14,ou=scopes,o=jans",
                                    "inum=1800.04.4,ou=scopes,o=jans",
                                    "inum=1800.04.5,ou=scopes,o=jans",
                                    "inum=1800.04.6,ou=scopes,o=jans",
                                    "inum=1800.04.7,ou=scopes,o=jans",
                                    "inum=1800.04.8,ou=scopes,o=jans",
                                    "inum=1800.04.9,ou=scopes,o=jans",
                                    "inum=1800.04.10,ou=scopes,o=jans",
                                    "inum=1800.04.11,ou=scopes,o=jans",
                                    "inum=1800.01.49,ou=scopes,o=jans",
                                    "inum=1800.01.50,ou=scopes,o=jans",
                                    "inum=1800.01.51,ou=scopes,o=jans",
                                    "inum=1800.01.52,ou=scopes,o=jans",
                                    "inum=1800.01.53,ou=scopes,o=jans",
                                    "inum=1800.01.54,ou=scopes,o=jans",
                                    "inum=1800.01.55,ou=scopes,o=jans",
                                    "inum=1800.01.56,ou=scopes,o=jans",
                                    "inum=1800.01.57,ou=scopes,o=jans",
                                    "inum=1800.01.58,ou=scopes,o=jans",
                                    "inum=1800.01.59,ou=scopes,o=jans",
                                    "inum=1800.01.60,ou=scopes,o=jans",
                                    "inum=1800.01.61,ou=scopes,o=jans",
                                    "inum=1800.01.62,ou=scopes,o=jans",
                                    "inum=1800.01.63,ou=scopes,o=jans",
                                    "inum=1800.01.64,ou=scopes,o=jans",
                                    "inum=1800.01.65,ou=scopes,o=jans",
                                    "inum=1800.01.66,ou=scopes,o=jans",
                                    "inum=1800.01.67,ou=scopes,o=jans",
                                    "inum=1800.01.067,ou=scopes,o=jans",
                                    "inum=1800.01.68,ou=scopes,o=jans",
                                    "inum=1800.01.69,ou=scopes,o=jans",
                                    "inum=1800.01.70,ou=scopes,o=jans",
                                    "inum=1800.01.71,ou=scopes,o=jans",
                                    "inum=1800.01.72,ou=scopes,o=jans",
                                    "inum=1800.01.73,ou=scopes,o=jans",
                                    "inum=1800.01.74,ou=scopes,o=jans",
                                    "inum=1800.01.75,ou=scopes,o=jans",
                                    "inum=1800.01.76,ou=scopes,o=jans",
                                    "inum=1800.01.77,ou=scopes,o=jans"
                                ],
                                "trustedClient": false,
                                "persistClientAuthorizations": true,
                                "includeClaimsInIdToken": false,
                                "customAttributes": [],
                                "customObjectClasses": [
                                    "top"
                                ],
                                "rptAsJwt": false,
                                "accessTokenAsJwt": false,
                                "accessTokenSigningAlg": "RS256",
                                "disabled": false,
                                "attributes": {
                                    "runIntrospectionScriptBeforeJwtCreation": false,
                                    "keepClientAuthorizationAfterExpiration": false,
                                    "allowSpontaneousScopes": false,
                                    "backchannelLogoutSessionRequired": false,
                                    "parLifetime": 600,
                                    "requirePar": false,
                                    "dpopBoundAccessToken": false,
                                    "jansDefaultPromptLogin": false,
                                    "minimumAcrLevel": -1
                                },
                                "displayName": "Jans Config Api Client",
                                "allAuthenticationMethods": [
                                    "client_secret_basic"
                                ],
                                "authenticationMethod": "client_secret_basic",
                                "baseDn": "inum=1800.bc140317-7ee2-42a1-8b9e-c653c9a68927,ou=clients,o=jans",
                                "inum": "1800.bc140317-7ee2-42a1-8b9e-c653c9a68927"
                            },
                            {
                                "dn": "inum=2000.6b0541e3-acc7-4fb1-96c2-b704c3e65f9f,ou=clients,o=jans",
                                "deletable": false,
                                "clientSecret": "RyF17ubsbdTb",
                                "frontChannelLogoutUri": "http://localhost:4100/logout",
                                "frontChannelLogoutSessionRequired": false,
                                "redirectUris": [
                                    "https://pujavs-definite-dory.gluu.info/admin",
                                    "http://localhost:4100"
                                ],
                                "responseTypes": [
                                    "code"
                                ],
                                "grantTypes": [
                                    "authorization_code",
                                    "refresh_token",
                                    "client_credentials",
                                    "urn:ietf:params:oauth:grant-type:device_code"
                                ],
                                "applicationType": "web",
                                "clientName": "Jans TUI Client",
                                "clientNameLocalized": {},
                                "logoUriLocalized": {},
                                "clientUriLocalized": {},
                                "policyUriLocalized": {},
                                "tosUriLocalized": {},
                                "subjectType": "pairwise",
                                "idTokenSignedResponseAlg": "RS256",
                                "userInfoSignedResponseAlg": "RS256",
                                "tokenEndpointAuthMethod": "client_secret_basic",
                                "postLogoutRedirectUris": [
                                    "http://localhost:4100",
                                    "https://pujavs-definite-dory.gluu.info/admin"
                                ],
                                "scopes": [
                                    "inum=C4F7,ou=scopes,o=jans",
                                    "inum=C4F6,ou=scopes,o=jans",
                                    "inum=43F1,ou=scopes,o=jans",
                                    "inum=764C,ou=scopes,o=jans",
                                    "inum=F0C4,ou=scopes,o=jans",
                                    "inum=B9D2-D6E5,ou=scopes,o=jans"
                                ],
                                "trustedClient": true,
                                "persistClientAuthorizations": true,
                                "includeClaimsInIdToken": false,
                                "accessTokenLifetime": 2592000,
                                "customAttributes": [],
                                "customObjectClasses": [
                                    "top"
                                ],
                                "rptAsJwt": false,
                                "accessTokenAsJwt": false,
                                "accessTokenSigningAlg": "RS256",
                                "disabled": false,
                                "attributes": {
                                    "runIntrospectionScriptBeforeJwtCreation": false,
                                    "keepClientAuthorizationAfterExpiration": false,
                                    "allowSpontaneousScopes": false,
                                    "updateTokenScriptDns": [
                                        "inum=2D3E.5A04,ou=scripts,o=jans"
                                    ],
                                    "backchannelLogoutSessionRequired": false,
                                    "parLifetime": 600,
                                    "requirePar": false,
                                    "dpopBoundAccessToken": false,
                                    "jansDefaultPromptLogin": false,
                                    "minimumAcrLevel": -1
                                },
                                "displayName": "Jans TUI Client",
                                "allAuthenticationMethods": [
                                    "client_secret_basic"
                                ],
                                "authenticationMethod": "client_secret_basic",
                                "baseDn": "inum=2000.6b0541e3-acc7-4fb1-96c2-b704c3e65f9f,ou=clients,o=jans",
                                "inum": "2000.6b0541e3-acc7-4fb1-96c2-b704c3e65f9f"
                            },
                            {
                                "dn": "inum=2100.45b8d476-f4a7-4351-a936-d49623aedf85,ou=clients,o=jans",
                                "deletable": false,
                                "clientSecret": "oruB9zGAzlEs",
                                "frontChannelLogoutSessionRequired": false,
                                "redirectUris": [
                                    "https://pujavs-definite-dory.gluu.info/admin-ui",
                                    "http://localhost:4100"
                                ],
                                "grantTypes": [
                                    "authorization_code",
                                    "client_credentials",
                                    "password",
                                    "refresh_token"
                                ],
                                "applicationType": "web",
                                "clientName": "Jans SCIM Client for SAML",
                                "clientNameLocalized": {},
                                "logoUriLocalized": {},
                                "clientUriLocalized": {},
                                "policyUriLocalized": {},
                                "tosUriLocalized": {},
                                "subjectType": "pairwise",
                                "idTokenSignedResponseAlg": "RS256",
                                "tokenEndpointAuthMethod": "client_secret_basic",
                                "scopes": [
                                    "inum=F0C4,ou=scopes,o=jans"
                                ],
                                "trustedClient": false,
                                "persistClientAuthorizations": true,
                                "includeClaimsInIdToken": false,
                                "customAttributes": [],
                                "customObjectClasses": [
                                    "top"
                                ],
                                "rptAsJwt": false,
                                "accessTokenAsJwt": false,
                                "accessTokenSigningAlg": "RS256",
                                "disabled": false,
                                "attributes": {
                                    "runIntrospectionScriptBeforeJwtCreation": false,
                                    "keepClientAuthorizationAfterExpiration": false,
                                    "allowSpontaneousScopes": false,
                                    "backchannelLogoutSessionRequired": false,
                                    "parLifetime": 600,
                                    "requirePar": false,
                                    "dpopBoundAccessToken": false,
                                    "jansDefaultPromptLogin": false,
                                    "minimumAcrLevel": -1
                                },
                                "description": "Jans SCIM Client for SAML",
                                "displayName": "Jans SCIM Client for SAML",
                                "allAuthenticationMethods": [
                                    "client_secret_basic"
                                ],
                                "authenticationMethod": "client_secret_basic",
                                "baseDn": "inum=2100.45b8d476-f4a7-4351-a936-d49623aedf85,ou=clients,o=jans",
                                "inum": "2100.45b8d476-f4a7-4351-a936-d49623aedf85"
                            },
                            {
                                "dn": "inum=2101.90177254-fdc7-44bb-a2e2-56ad4c8b71f7,ou=clients,o=jans",
                                "deletable": false,
                                "clientSecret": "0m3XirLDM4u4",
                                "frontChannelLogoutSessionRequired": false,
                                "redirectUris": [
                                    "https://pujavs-definite-dory.gluu.info/kc/realms/jans/kc-jans-authn-rest-bridge/auth-complete"
                                ],
                                "responseTypes": [
                                    "code",
                                    "token"
                                ],
                                "grantTypes": [
                                    "authorization_code"
                                ],
                                "applicationType": "web",
                                "clientName": "kc_saml_openid",
                                "clientNameLocalized": {},
                                "logoUriLocalized": {},
                                "clientUriLocalized": {},
                                "policyUriLocalized": {},
                                "tosUriLocalized": {},
                                "subjectType": "pairwise",
                                "idTokenSignedResponseAlg": "RS256",
                                "tokenEndpointAuthMethod": "client_secret_basic",
                                "trustedClient": false,
                                "persistClientAuthorizations": true,
                                "includeClaimsInIdToken": false,
                                "customAttributes": [],
                                "customObjectClasses": [
                                    "top"
                                ],
                                "rptAsJwt": false,
                                "accessTokenAsJwt": false,
                                "accessTokenSigningAlg": "RS256",
                                "disabled": false,
                                "attributes": {
                                    "runIntrospectionScriptBeforeJwtCreation": false,
                                    "keepClientAuthorizationAfterExpiration": false,
                                    "allowSpontaneousScopes": false,
                                    "backchannelLogoutSessionRequired": false,
                                    "parLifetime": 600,
                                    "requirePar": false,
                                    "dpopBoundAccessToken": false,
                                    "jansDefaultPromptLogin": false,
                                    "minimumAcrLevel": -1
                                },
                                "description": "Keycloak OpenID client used for SAML authentication",
                                "displayName": "kc_saml_openid",
                                "allAuthenticationMethods": [
                                    "client_secret_basic"
                                ],
                                "authenticationMethod": "client_secret_basic",
                                "baseDn": "inum=2101.90177254-fdc7-44bb-a2e2-56ad4c8b71f7,ou=clients,o=jans",
                                "inum": "2101.90177254-fdc7-44bb-a2e2-56ad4c8b71f7"
                            },
                            {
                                "dn": "inum=2102.bc5b8f1b-fa8b-405e-9063-9efb69d80146,ou=clients,o=jans",
                                "deletable": false,
                                "clientSecret": "hFZN4udFr6am",
                                "frontChannelLogoutSessionRequired": false,
                                "redirectUris": [
                                    "https://pujavs-definite-dory.gluu.info/kc/realms/jans/dev/null"
                                ],
                                "responseTypes": [
                                    "token"
                                ],
                                "grantTypes": [
                                    "client_credentials"
                                ],
                                "applicationType": "web",
                                "clientName": "kc_scheduler_api",
                                "clientNameLocalized": {},
                                "logoUriLocalized": {},
                                "clientUriLocalized": {},
                                "policyUriLocalized": {},
                                "tosUriLocalized": {},
                                "subjectType": "pairwise",
                                "idTokenSignedResponseAlg": "RS256",
                                "tokenEndpointAuthMethod": "client_secret_basic",
                                "trustedClient": false,
                                "persistClientAuthorizations": true,
                                "includeClaimsInIdToken": false,
                                "customAttributes": [],
                                "customObjectClasses": [
                                    "top"
                                ],
                                "rptAsJwt": false,
                                "accessTokenAsJwt": false,
                                "accessTokenSigningAlg": "RS256",
                                "disabled": false,
                                "attributes": {
                                    "runIntrospectionScriptBeforeJwtCreation": false,
                                    "keepClientAuthorizationAfterExpiration": false,
                                    "allowSpontaneousScopes": false,
                                    "backchannelLogoutSessionRequired": false,
                                    "parLifetime": 600,
                                    "requirePar": false,
                                    "dpopBoundAccessToken": false,
                                    "jansDefaultPromptLogin": false,
                                    "minimumAcrLevel": -1
                                },
                                "description": "keycloak scheduler openid client used to obtain API keys to invoke the config-api",
                                "displayName": "kc_scheduler_api",
                                "allAuthenticationMethods": [
                                    "client_secret_basic"
                                ],
                                "authenticationMethod": "client_secret_basic",
                                "baseDn": "inum=2102.bc5b8f1b-fa8b-405e-9063-9efb69d80146,ou=clients,o=jans",
                                "inum": "2102.bc5b8f1b-fa8b-405e-9063-9efb69d80146"
                            },
                            {
                                "dn": "inum=2103.6eecd736-a1b0-4411-bfc1-c93e40fa328f,ou=clients,o=jans",
                                "deletable": false,
                                "clientSecret": "A4bnhfJ6qynt",
                                "frontChannelLogoutSessionRequired": false,
                                "redirectUris": [
                                    "https://pujavs-definite-dory.gluu.info/kc/realms/master/kc-jans-authn-rest-bridge/auth-complete"
                                ],
                                "responseTypes": [
                                    "code",
                                    "token"
                                ],
                                "grantTypes": [
                                    "authorization_code"
                                ],
                                "applicationType": "web",
                                "clientName": "kc_master_auth",
                                "clientNameLocalized": {},
                                "logoUriLocalized": {},
                                "clientUriLocalized": {},
                                "policyUriLocalized": {},
                                "tosUriLocalized": {},
                                "subjectType": "pairwise",
                                "idTokenSignedResponseAlg": "RS256",
                                "tokenEndpointAuthMethod": "client_secret_basic",
                                "trustedClient": false,
                                "persistClientAuthorizations": true,
                                "includeClaimsInIdToken": false,
                                "customAttributes": [],
                                "customObjectClasses": [
                                    "top"
                                ],
                                "rptAsJwt": false,
                                "accessTokenAsJwt": false,
                                "accessTokenSigningAlg": "RS256",
                                "disabled": false,
                                "attributes": {
                                    "runIntrospectionScriptBeforeJwtCreation": false,
                                    "keepClientAuthorizationAfterExpiration": false,
                                    "allowSpontaneousScopes": false,
                                    "backchannelLogoutSessionRequired": false,
                                    "parLifetime": 600,
                                    "requirePar": false,
                                    "dpopBoundAccessToken": false,
                                    "jansDefaultPromptLogin": false,
                                    "minimumAcrLevel": -1
                                },
                                "description": "keycloak master realm client used to authenticate administrators",
                                "displayName": "kc_master_auth",
                                "allAuthenticationMethods": [
                                    "client_secret_basic"
                                ],
                                "authenticationMethod": "client_secret_basic",
                                "baseDn": "inum=2103.6eecd736-a1b0-4411-bfc1-c93e40fa328f,ou=clients,o=jans",
                                "inum": "2103.6eecd736-a1b0-4411-bfc1-c93e40fa328f"
                            },
                            {
                                "dn": "inum=3000.6a724dcb-2dd1-47be-9fcd-981b83556965,ou=clients,o=jans",
                                "deletable": false,
                                "clientSecret": "4MfT17z8Bt1O",
                                "frontChannelLogoutUri": "https://pujavs-definite-dory.gluu.info/jans-casa/autologout",
                                "frontChannelLogoutSessionRequired": false,
                                "redirectUris": [
                                    "https://pujavs-definite-dory.gluu.info/jans-casa"
                                ],
                                "responseTypes": [
                                    "code"
                                ],
                                "grantTypes": [
                                    "authorization_code",
                                    "refresh_token",
                                    "client_credentials"
                                ],
                                "applicationType": "web",
                                "clientName": "Client for Casa",
                                "clientNameLocalized": {},
                                "logoUriLocalized": {},
                                "clientUriLocalized": {},
                                "policyUriLocalized": {},
                                "tosUriLocalized": {},
                                "subjectType": "pairwise",
                                "idTokenSignedResponseAlg": "RS256",
                                "userInfoSignedResponseAlg": "RS256",
                                "tokenEndpointAuthMethod": "client_secret_basic",
                                "postLogoutRedirectUris": [
                                    "https://pujavs-definite-dory.gluu.info/jans-casa/bye.zul"
                                ],
                                "scopes": [
                                    "inum=F0C4,ou=scopes,o=jans",
                                    "inum=43F1,ou=scopes,o=jans",
                                    "inum=10B2,ou=scopes,o=jans",
                                    "inum=341A,ou=scopes,o=jans",
                                    "inum=3000.01.1,ou=scopes,o=jans",
                                    "inum=3000.01.2,ou=scopes,o=jans",
                                    "inum=3000.01.3,ou=scopes,o=jans"
                                ],
                                "trustedClient": true,
                                "persistClientAuthorizations": true,
                                "includeClaimsInIdToken": false,
                                "customAttributes": [],
                                "customObjectClasses": [
                                    "top"
                                ],
                                "rptAsJwt": false,
                                "accessTokenAsJwt": false,
                                "accessTokenSigningAlg": "RS256",
                                "disabled": false,
                                "attributes": {
                                    "runIntrospectionScriptBeforeJwtCreation": false,
                                    "keepClientAuthorizationAfterExpiration": false,
                                    "allowSpontaneousScopes": false,
                                    "backchannelLogoutSessionRequired": false,
                                    "parLifetime": 600,
                                    "requirePar": false,
                                    "dpopBoundAccessToken": false,
                                    "jansDefaultPromptLogin": false,
                                    "minimumAcrLevel": -1
                                },
                                "displayName": "Client for Casa",
                                "allAuthenticationMethods": [
                                    "client_secret_basic"
                                ],
                                "authenticationMethod": "client_secret_basic",
                                "baseDn": "inum=3000.6a724dcb-2dd1-47be-9fcd-981b83556965,ou=clients,o=jans",
                                "inum": "3000.6a724dcb-2dd1-47be-9fcd-981b83556965"
                            }
                        ]
                    }
        "401":
          description: Unauthorized
        "500":
          description: InternalServerError
      security:
      - oauth2:
        - https://jans.io/oauth/config/openid/clients.readonly
    put:
      tags:
      - OAuth - OpenID Connect - Clients
      summary: Update OpenId Connect client
      description: Update OpenId Connect client
      operationId: put-oauth-openid-client
      requestBody:
        description: OpenID Connect Client object
        content:
          application/json:
            schema:
              $ref: '#/components/schemas/Client'
            examples:
              Request json example:
                description: Request json example
                value: |
                  {
                      "dn": "inum=f8c1a111-0919-47e8-a4d4-f7c18f73a644,ou=clients,o=jans",
                      "baseDn": "inum=f8c1a111-0919-47e8-a4d4-f7c18f73a644,ou=clients,o=jans",
                      "inum": "f8c1a111-0919-47e8-a4d4-f7c18f73a644",
                      "deletable": false,
                      "clientSecret": "test1234",
                      "frontChannelLogoutSessionRequired": false,
                      "redirectUris": [
                          "https://jans.server2/admin-ui",
                          "http://localhost:4100"
                      ],
                      "responseTypes": [
                          "code"
                      ],
                      "grantTypes": [
                          "authorization_code",
                          "refresh_token",
                          "client_credentials"
                      ],
                      "applicationType": "web",
                      "clientName": "",
                      "logoUri": "",
                      "clientUri": "",
                      "policyUri":"",
                      "tosUri": "",
                      "subjectType": "pairwise",
                      "idTokenSignedResponseAlg": "RS256",
                      "tokenEndpointAuthMethod": "client_secret_basic",
                      "scopes": [
                          "inum=C4F7,ou=scopes,o=jans"
                      ],
                      "trustedClient": false,
                      "persistClientAuthorizations": true,
                      "includeClaimsInIdToken": false,
                      "customAttributes": [
                          {
                              "name": "displayName",
                              "multiValued": false,
                              "values": [
                                  "Api Client"
                              ],
                              "value": "Api Client",
                              "displayValue": "Api Client"
                          }
                      ],
                      "customObjectClasses": [
                          "top"
                      ],
                      "rptAsJwt": false,
                      "accessTokenAsJwt": false,
                      "accessTokenSigningAlg": "RS256",
                      "disabled": false,
                      "attributes": {
                          "runIntrospectionScriptBeforeJwtCreation": false,
                          "keepClientAuthorizationAfterExpiration": false,
                          "allowSpontaneousScopes": false,
                          "backchannelLogoutSessionRequired": false,
                          "parLifetime": 600,
                          "requirePar": false,
                          "jansDefaultPromptLogin": false
                      },
                      "tokenBindingSupported": false,
                      "authenticationMethod": "client_secret_basic",
                      "displayName": "Api Client"
                  }
      responses:
        "200":
          description: Ok
          content:
            application/json:
              schema:
                $ref: '#/components/schemas/Client'
              examples:
                Response json example:
                  description: Response json example
                  value: |
                    {
                        "dn": "inum=1800.768b3d38-a6e8-4be4-93d1-72df33d34fd6,ou=clients,o=jans",
                        "deletable": false,
                        "clientSecret": "WZMK8thDpvw1xtE0N+SbXA==",
                        "frontChannelLogoutSessionRequired": false,
                        "redirectUris": [
                            "https://jans.server2/admin-ui",
                            "http://localhost:4100"
                        ],
                        "responseTypes": [
                            "code"
                        ],
                        "grantTypes": [
                            "authorization_code",
                            "refresh_token",
                            "client_credentials"
                        ],
                        "applicationType": "web",
                        "clientName": "Jans Config Api Client",
                        "logoUri": "",
                        "clientUri": "",
                        "policyUri": "",
                        "tosUri": "",
                        "subjectType": "pairwise",
                        "idTokenSignedResponseAlg": "RS256",
                        "tokenEndpointAuthMethod": "client_secret_basic",
                        "scopes": [
                            "inum=C4F7,ou=scopes,o=jans",
                            "inum=1200.487800,ou=scopes,o=jans",
                            "inum=1200.9CEE5C,ou=scopes,o=jans",
                            "inum=1800.FFE5C0,ou=scopes,o=jans",
                            "inum=1800.472951,ou=scopes,o=jans",
                            "inum=1800.556F45,ou=scopes,o=jans",
                            "inum=1800.77FB4F,ou=scopes,o=jans",
                            "inum=1800.AA8DFE,ou=scopes,o=jans",
                            "inum=1800.CD5B72,ou=scopes,o=jans",
                            "inum=1800.CBCF52,ou=scopes,o=jans",
                            "inum=1800.12284F,ou=scopes,o=jans",
                            "inum=1800.141B26,ou=scopes,o=jans",
                            "inum=1800.A018AC,ou=scopes,o=jans",
                            "inum=1800.6E4456,ou=scopes,o=jans",
                            "inum=1800.55499D,ou=scopes,o=jans",
                            "inum=1800.E730AA,ou=scopes,o=jans",
                            "inum=1800.097318,ou=scopes,o=jans",
                            "inum=1800.04CF24,ou=scopes,o=jans",
                            "inum=1800.F963F9,ou=scopes,o=jans",
                            "inum=1800.31F580,ou=scopes,o=jans",
                            "inum=1800.E512E3,ou=scopes,o=jans",
                            "inum=1800.E65DC6,ou=scopes,o=jans",
                            "inum=1800.3C1F46,ou=scopes,o=jans",
                            "inum=1800.20D48C,ou=scopes,o=jans",
                            "inum=1800.4601AA,ou=scopes,o=jans",
                            "inum=1800.A9B842,ou=scopes,o=jans",
                            "inum=1800.864485,ou=scopes,o=jans",
                            "inum=1800.F0B654,ou=scopes,o=jans",
                            "inum=1800.45F1D7,ou=scopes,o=jans",
                            "inum=1800.B78FA5,ou=scopes,o=jans",
                            "inum=1800.E3D7E0,ou=scopes,o=jans",
                            "inum=1800.E212DC,ou=scopes,o=jans",
                            "inum=1800.94F80F,ou=scopes,o=jans",
                            "inum=1800.9F96F3,ou=scopes,o=jans",
                            "inum=1800.CB50EC,ou=scopes,o=jans",
                            "inum=1800.1CA946,ou=scopes,o=jans",
                            "inum=1800.18231E,ou=scopes,o=jans",
                            "inum=1800.C25D78,ou=scopes,o=jans",
                            "inum=1800.12B340,ou=scopes,o=jans",
                            "inum=1800.7A78C3,ou=scopes,o=jans",
                            "inum=1800.ECB839,ou=scopes,o=jans",
                            "inum=1800.62579C,ou=scopes,o=jans",
                            "inum=1800.29B156,ou=scopes,o=jans",
                            "inum=1800.9DC774,ou=scopes,o=jans",
                            "inum=1800.71BA21,ou=scopes,o=jans",
                            "inum=1800.FC35D2,ou=scopes,o=jans",
                            "inum=1800.F8CA5F,ou=scopes,o=jans",
                            "inum=1800.D92553,ou=scopes,o=jans",
                            "inum=1800.08CB80,ou=scopes,o=jans",
                            "inum=1800.DF434B,ou=scopes,o=jans",
                            "inum=1800.127954,ou=scopes,o=jans",
                            "inum=1800.E7CB8C,ou=scopes,o=jans"
                        ],
                        "trustedClient": false,
                        "persistClientAuthorizations": true,
                        "includeClaimsInIdToken": false,
                        "customAttributes": [
                            {
                                "name": "displayName",
                                "multiValued": false,
                                "values": [
                                    "Jans Config Api Client"
                                ],
                                "value": "Jans Config Api Client",
                                "displayValue": "Jans Config Api Client"
                            }
                        ],
                        "customObjectClasses": [
                            "top"
                        ],
                        "rptAsJwt": false,
                        "accessTokenAsJwt": false,
                        "accessTokenSigningAlg": "RS256",
                        "disabled": false,
                        "attributes": {
                            "runIntrospectionScriptBeforeJwtCreation": false,
                            "keepClientAuthorizationAfterExpiration": false,
                            "allowSpontaneousScopes": false,
                            "backchannelLogoutSessionRequired": false,
                            "parLifetime": 600,
                            "requirePar": false,
                            "jansDefaultPromptLogin": false
                        },
                        "tokenBindingSupported": false,
                        "authenticationMethod": "client_secret_basic",
                        "displayName": "Jans Config Api Client",
                        "baseDn": "inum=1800.768b3d38-a6e8-4be4-93d1-72df33d34fd6,ou=clients,o=jans",
                        "inum": "1800.768b3d38-a6e8-4be4-93d1-72df33d34fd6"
                    }
        "401":
          description: Unauthorized
        "404":
          description: Not Found
        "500":
          description: InternalServerError
      security:
      - oauth2:
        - https://jans.io/oauth/config/openid/clients.write
    post:
      tags:
      - OAuth - OpenID Connect - Clients
      summary: Create new OpenId Connect client
      description: Create new OpenId Connect client
      operationId: post-oauth-openid-client
      requestBody:
        description: OpenID Connect Client object
        content:
          application/json:
            schema:
              $ref: '#/components/schemas/Client'
            examples:
              Request json example:
                description: Request json example
                value: |
                  {
                      "deletable": false,
                      "clientSecret": "test1234",
                      "frontChannelLogoutSessionRequired": false,
                      "redirectUris": [
                          "https://jans.server2/admin-ui",
                          "http://localhost:4100"
                      ],
                      "responseTypes": [
                          "code"
                      ],
                      "grantTypes": [
                          "authorization_code",
                          "refresh_token",
                          "client_credentials"
                      ],
                      "applicationType": "web",
                      "clientName": "",
                      "logoUri": "",
                      "clientUri": "",
                      "policyUri":"",
                      "tosUri": "",
                      "subjectType": "pairwise",
                      "idTokenSignedResponseAlg": "RS256",
                      "tokenEndpointAuthMethod": "client_secret_basic",
                      "scopes": [
                          "inum=C4F7,ou=scopes,o=jans"
                      ],
                      "trustedClient": false,
                      "persistClientAuthorizations": true,
                      "includeClaimsInIdToken": false,
                      "customAttributes": [
                          {
                              "name": "displayName",
                              "multiValued": false,
                              "values": [
                                  "Api Client"
                              ],
                              "value": "Api Client",
                              "displayValue": "Api Client"
                          }
                      ],
                      "customObjectClasses": [
                          "top"
                      ],
                      "rptAsJwt": false,
                      "accessTokenAsJwt": false,
                      "accessTokenSigningAlg": "RS256",
                      "disabled": false,
                      "attributes": {
                          "runIntrospectionScriptBeforeJwtCreation": false,
                          "keepClientAuthorizationAfterExpiration": false,
                          "allowSpontaneousScopes": false,
                          "backchannelLogoutSessionRequired": false,
                          "parLifetime": 600,
                          "requirePar": false,
                          "jansDefaultPromptLogin": false
                      },
                      "tokenBindingSupported": false,
                      "authenticationMethod": "client_secret_basic",
                      "displayName": "Api Client"
                  }
      responses:
        "201":
          description: Created
          content:
            application/json:
              schema:
                $ref: '#/components/schemas/Client'
              examples:
                Response json example:
                  description: Response json example
                  value: |
                    {
                        "dn": "inum=1800.768b3d38-a6e8-4be4-93d1-72df33d34fd6,ou=clients,o=jans",
                        "deletable": false,
                        "clientSecret": "WZMK8thDpvw1xtE0N+SbXA==",
                        "frontChannelLogoutSessionRequired": false,
                        "redirectUris": [
                            "https://jans.server2/admin-ui",
                            "http://localhost:4100"
                        ],
                        "responseTypes": [
                            "code"
                        ],
                        "grantTypes": [
                            "authorization_code",
                            "refresh_token",
                            "client_credentials"
                        ],
                        "applicationType": "web",
                        "clientName": "Jans Config Api Client",
                        "logoUri": "",
                        "clientUri": "",
                        "policyUri": "",
                        "tosUri": "",
                        "subjectType": "pairwise",
                        "idTokenSignedResponseAlg": "RS256",
                        "tokenEndpointAuthMethod": "client_secret_basic",
                        "scopes": [
                            "inum=C4F7,ou=scopes,o=jans",
                            "inum=1200.487800,ou=scopes,o=jans",
                            "inum=1200.9CEE5C,ou=scopes,o=jans",
                            "inum=1800.FFE5C0,ou=scopes,o=jans",
                            "inum=1800.472951,ou=scopes,o=jans",
                            "inum=1800.556F45,ou=scopes,o=jans",
                            "inum=1800.77FB4F,ou=scopes,o=jans",
                            "inum=1800.AA8DFE,ou=scopes,o=jans",
                            "inum=1800.CD5B72,ou=scopes,o=jans",
                            "inum=1800.CBCF52,ou=scopes,o=jans",
                            "inum=1800.12284F,ou=scopes,o=jans",
                            "inum=1800.141B26,ou=scopes,o=jans",
                            "inum=1800.A018AC,ou=scopes,o=jans",
                            "inum=1800.6E4456,ou=scopes,o=jans",
                            "inum=1800.55499D,ou=scopes,o=jans",
                            "inum=1800.E730AA,ou=scopes,o=jans",
                            "inum=1800.097318,ou=scopes,o=jans",
                            "inum=1800.04CF24,ou=scopes,o=jans",
                            "inum=1800.F963F9,ou=scopes,o=jans",
                            "inum=1800.31F580,ou=scopes,o=jans",
                            "inum=1800.E512E3,ou=scopes,o=jans",
                            "inum=1800.E65DC6,ou=scopes,o=jans",
                            "inum=1800.3C1F46,ou=scopes,o=jans",
                            "inum=1800.20D48C,ou=scopes,o=jans",
                            "inum=1800.4601AA,ou=scopes,o=jans",
                            "inum=1800.A9B842,ou=scopes,o=jans",
                            "inum=1800.864485,ou=scopes,o=jans",
                            "inum=1800.F0B654,ou=scopes,o=jans",
                            "inum=1800.45F1D7,ou=scopes,o=jans",
                            "inum=1800.B78FA5,ou=scopes,o=jans",
                            "inum=1800.E3D7E0,ou=scopes,o=jans",
                            "inum=1800.E212DC,ou=scopes,o=jans",
                            "inum=1800.94F80F,ou=scopes,o=jans",
                            "inum=1800.9F96F3,ou=scopes,o=jans",
                            "inum=1800.CB50EC,ou=scopes,o=jans",
                            "inum=1800.1CA946,ou=scopes,o=jans",
                            "inum=1800.18231E,ou=scopes,o=jans",
                            "inum=1800.C25D78,ou=scopes,o=jans",
                            "inum=1800.12B340,ou=scopes,o=jans",
                            "inum=1800.7A78C3,ou=scopes,o=jans",
                            "inum=1800.ECB839,ou=scopes,o=jans",
                            "inum=1800.62579C,ou=scopes,o=jans",
                            "inum=1800.29B156,ou=scopes,o=jans",
                            "inum=1800.9DC774,ou=scopes,o=jans",
                            "inum=1800.71BA21,ou=scopes,o=jans",
                            "inum=1800.FC35D2,ou=scopes,o=jans",
                            "inum=1800.F8CA5F,ou=scopes,o=jans",
                            "inum=1800.D92553,ou=scopes,o=jans",
                            "inum=1800.08CB80,ou=scopes,o=jans",
                            "inum=1800.DF434B,ou=scopes,o=jans",
                            "inum=1800.127954,ou=scopes,o=jans",
                            "inum=1800.E7CB8C,ou=scopes,o=jans"
                        ],
                        "trustedClient": false,
                        "persistClientAuthorizations": true,
                        "includeClaimsInIdToken": false,
                        "customAttributes": [
                            {
                                "name": "displayName",
                                "multiValued": false,
                                "values": [
                                    "Jans Config Api Client"
                                ],
                                "value": "Jans Config Api Client",
                                "displayValue": "Jans Config Api Client"
                            }
                        ],
                        "customObjectClasses": [
                            "top"
                        ],
                        "rptAsJwt": false,
                        "accessTokenAsJwt": false,
                        "accessTokenSigningAlg": "RS256",
                        "disabled": false,
                        "attributes": {
                            "runIntrospectionScriptBeforeJwtCreation": false,
                            "keepClientAuthorizationAfterExpiration": false,
                            "allowSpontaneousScopes": false,
                            "backchannelLogoutSessionRequired": false,
                            "parLifetime": 600,
                            "requirePar": false,
                            "jansDefaultPromptLogin": false
                        },
                        "tokenBindingSupported": false,
                        "authenticationMethod": "client_secret_basic",
                        "displayName": "Jans Config Api Client",
                        "baseDn": "inum=1800.768b3d38-a6e8-4be4-93d1-72df33d34fd6,ou=clients,o=jans",
                        "inum": "1800.768b3d38-a6e8-4be4-93d1-72df33d34fd6"
                    }
        "400":
          description: Bad Request
        "401":
          description: Unauthorized
        "500":
          description: InternalServerError
      security:
      - oauth2:
        - https://jans.io/oauth/config/openid/clients.write
  /api/v1/openid/clients/{inum}:
    get:
      tags:
      - OAuth - OpenID Connect - Clients
      summary: Get OpenId Connect Client by Inum
      description: Get OpenId Connect Client by Inum
      operationId: get-oauth-openid-clients-by-inum
      parameters:
      - name: inum
        in: path
        description: Client identifier
        required: true
        schema:
          type: string
      responses:
        "200":
          description: Ok
          content:
            application/json:
              schema:
                $ref: '#/components/schemas/Client'
              examples:
                Response json example:
                  description: Response json example
                  value: |
                    {
                        "dn": "inum=1800.768b3d38-a6e8-4be4-93d1-72df33d34fd6,ou=clients,o=jans",
                        "deletable": false,
                        "clientSecret": "WZMK8thDpvw1xtE0N+SbXA==",
                        "frontChannelLogoutSessionRequired": false,
                        "redirectUris": [
                            "https://jans.server2/admin-ui",
                            "http://localhost:4100"
                        ],
                        "responseTypes": [
                            "code"
                        ],
                        "grantTypes": [
                            "authorization_code",
                            "refresh_token",
                            "client_credentials"
                        ],
                        "applicationType": "web",
                        "clientName": "Jans Config Api Client",
                        "logoUri": "",
                        "clientUri": "",
                        "policyUri": "",
                        "tosUri": "",
                        "subjectType": "pairwise",
                        "idTokenSignedResponseAlg": "RS256",
                        "tokenEndpointAuthMethod": "client_secret_basic",
                        "scopes": [
                            "inum=C4F7,ou=scopes,o=jans",
                            "inum=1200.487800,ou=scopes,o=jans",
                            "inum=1200.9CEE5C,ou=scopes,o=jans",
                            "inum=1800.FFE5C0,ou=scopes,o=jans",
                            "inum=1800.472951,ou=scopes,o=jans",
                            "inum=1800.556F45,ou=scopes,o=jans",
                            "inum=1800.77FB4F,ou=scopes,o=jans",
                            "inum=1800.AA8DFE,ou=scopes,o=jans",
                            "inum=1800.CD5B72,ou=scopes,o=jans",
                            "inum=1800.CBCF52,ou=scopes,o=jans",
                            "inum=1800.12284F,ou=scopes,o=jans",
                            "inum=1800.141B26,ou=scopes,o=jans",
                            "inum=1800.A018AC,ou=scopes,o=jans",
                            "inum=1800.6E4456,ou=scopes,o=jans",
                            "inum=1800.55499D,ou=scopes,o=jans",
                            "inum=1800.E730AA,ou=scopes,o=jans",
                            "inum=1800.097318,ou=scopes,o=jans",
                            "inum=1800.04CF24,ou=scopes,o=jans",
                            "inum=1800.F963F9,ou=scopes,o=jans",
                            "inum=1800.31F580,ou=scopes,o=jans",
                            "inum=1800.E512E3,ou=scopes,o=jans",
                            "inum=1800.E65DC6,ou=scopes,o=jans",
                            "inum=1800.3C1F46,ou=scopes,o=jans",
                            "inum=1800.20D48C,ou=scopes,o=jans",
                            "inum=1800.4601AA,ou=scopes,o=jans",
                            "inum=1800.A9B842,ou=scopes,o=jans",
                            "inum=1800.864485,ou=scopes,o=jans",
                            "inum=1800.F0B654,ou=scopes,o=jans",
                            "inum=1800.45F1D7,ou=scopes,o=jans",
                            "inum=1800.B78FA5,ou=scopes,o=jans",
                            "inum=1800.E3D7E0,ou=scopes,o=jans",
                            "inum=1800.E212DC,ou=scopes,o=jans",
                            "inum=1800.94F80F,ou=scopes,o=jans",
                            "inum=1800.9F96F3,ou=scopes,o=jans",
                            "inum=1800.CB50EC,ou=scopes,o=jans",
                            "inum=1800.1CA946,ou=scopes,o=jans",
                            "inum=1800.18231E,ou=scopes,o=jans",
                            "inum=1800.C25D78,ou=scopes,o=jans",
                            "inum=1800.12B340,ou=scopes,o=jans",
                            "inum=1800.7A78C3,ou=scopes,o=jans",
                            "inum=1800.ECB839,ou=scopes,o=jans",
                            "inum=1800.62579C,ou=scopes,o=jans",
                            "inum=1800.29B156,ou=scopes,o=jans",
                            "inum=1800.9DC774,ou=scopes,o=jans",
                            "inum=1800.71BA21,ou=scopes,o=jans",
                            "inum=1800.FC35D2,ou=scopes,o=jans",
                            "inum=1800.F8CA5F,ou=scopes,o=jans",
                            "inum=1800.D92553,ou=scopes,o=jans",
                            "inum=1800.08CB80,ou=scopes,o=jans",
                            "inum=1800.DF434B,ou=scopes,o=jans",
                            "inum=1800.127954,ou=scopes,o=jans",
                            "inum=1800.E7CB8C,ou=scopes,o=jans"
                        ],
                        "trustedClient": false,
                        "persistClientAuthorizations": true,
                        "includeClaimsInIdToken": false,
                        "customAttributes": [
                            {
                                "name": "displayName",
                                "multiValued": false,
                                "values": [
                                    "Jans Config Api Client"
                                ],
                                "value": "Jans Config Api Client",
                                "displayValue": "Jans Config Api Client"
                            }
                        ],
                        "customObjectClasses": [
                            "top"
                        ],
                        "rptAsJwt": false,
                        "accessTokenAsJwt": false,
                        "accessTokenSigningAlg": "RS256",
                        "disabled": false,
                        "attributes": {
                            "runIntrospectionScriptBeforeJwtCreation": false,
                            "keepClientAuthorizationAfterExpiration": false,
                            "allowSpontaneousScopes": false,
                            "backchannelLogoutSessionRequired": false,
                            "parLifetime": 600,
                            "requirePar": false,
                            "jansDefaultPromptLogin": false
                        },
                        "tokenBindingSupported": false,
                        "authenticationMethod": "client_secret_basic",
                        "displayName": "Jans Config Api Client",
                        "baseDn": "inum=1800.768b3d38-a6e8-4be4-93d1-72df33d34fd6,ou=clients,o=jans",
                        "inum": "1800.768b3d38-a6e8-4be4-93d1-72df33d34fd6"
                    }
        "401":
          description: Unauthorized
        "500":
          description: InternalServerError
      security:
      - oauth2:
        - https://jans.io/oauth/config/openid/clients.readonly
    delete:
      tags:
      - OAuth - OpenID Connect - Clients
      summary: Delete OpenId Connect client
      description: Delete OpenId Connect client
      operationId: delete-oauth-openid-client-by-inum
      parameters:
      - name: inum
        in: path
        description: Client identifier
        required: true
        schema:
          type: string
      responses:
        "204":
          description: No Content
        "401":
          description: Unauthorized
        "404":
          description: Not Found
        "500":
          description: InternalServerError
      security:
      - oauth2:
        - https://jans.io/oauth/config/openid/clients.delete
    patch:
      tags:
      - OAuth - OpenID Connect - Clients
      summary: Patch OpenId Connect client
      description: Patch OpenId Connect client
      operationId: patch-oauth-openid-client-by-inum
      parameters:
      - name: inum
        in: path
        description: Client identifier
        required: true
        schema:
          type: string
      requestBody:
        description: String representing patch-document.
        content:
          application/json-patch+json:
            schema:
              type: array
              items:
                $ref: '#/components/schemas/JsonPatch'
            examples:
              Request json example:
                description: Request json example
                value: "[{ \"op\": \"replace\", \"path\": \"/responseTypes\", \"value\"\
                  :[\"code\",\"token\"]}] \n"
      responses:
        "200":
          description: Ok
          content:
            application/json:
              schema:
                $ref: '#/components/schemas/Client'
              examples:
                Response json example:
                  description: Response json example
                  value: |
                    {
                        "dn": "inum=1800.768b3d38-a6e8-4be4-93d1-72df33d34fd6,ou=clients,o=jans",
                        "deletable": false,
                        "clientSecret": "WZMK8thDpvw1xtE0N+SbXA==",
                        "frontChannelLogoutSessionRequired": false,
                        "redirectUris": [
                            "https://jans.server2/admin-ui",
                            "http://localhost:4100"
                        ],
                        "responseTypes": [
                            "code"
                        ],
                        "grantTypes": [
                            "authorization_code",
                            "refresh_token",
                            "client_credentials"
                        ],
                        "applicationType": "web",
                        "clientName": "Jans Config Api Client",
                        "logoUri": "",
                        "clientUri": "",
                        "policyUri": "",
                        "tosUri": "",
                        "subjectType": "pairwise",
                        "idTokenSignedResponseAlg": "RS256",
                        "tokenEndpointAuthMethod": "client_secret_basic",
                        "scopes": [
                            "inum=C4F7,ou=scopes,o=jans",
                            "inum=1200.487800,ou=scopes,o=jans",
                            "inum=1200.9CEE5C,ou=scopes,o=jans",
                            "inum=1800.FFE5C0,ou=scopes,o=jans",
                            "inum=1800.472951,ou=scopes,o=jans",
                            "inum=1800.556F45,ou=scopes,o=jans",
                            "inum=1800.77FB4F,ou=scopes,o=jans",
                            "inum=1800.AA8DFE,ou=scopes,o=jans",
                            "inum=1800.CD5B72,ou=scopes,o=jans",
                            "inum=1800.CBCF52,ou=scopes,o=jans",
                            "inum=1800.12284F,ou=scopes,o=jans",
                            "inum=1800.141B26,ou=scopes,o=jans",
                            "inum=1800.A018AC,ou=scopes,o=jans",
                            "inum=1800.6E4456,ou=scopes,o=jans",
                            "inum=1800.55499D,ou=scopes,o=jans",
                            "inum=1800.E730AA,ou=scopes,o=jans",
                            "inum=1800.097318,ou=scopes,o=jans",
                            "inum=1800.04CF24,ou=scopes,o=jans",
                            "inum=1800.F963F9,ou=scopes,o=jans",
                            "inum=1800.31F580,ou=scopes,o=jans",
                            "inum=1800.E512E3,ou=scopes,o=jans",
                            "inum=1800.E65DC6,ou=scopes,o=jans",
                            "inum=1800.3C1F46,ou=scopes,o=jans",
                            "inum=1800.20D48C,ou=scopes,o=jans",
                            "inum=1800.4601AA,ou=scopes,o=jans",
                            "inum=1800.A9B842,ou=scopes,o=jans",
                            "inum=1800.864485,ou=scopes,o=jans",
                            "inum=1800.F0B654,ou=scopes,o=jans",
                            "inum=1800.45F1D7,ou=scopes,o=jans",
                            "inum=1800.B78FA5,ou=scopes,o=jans",
                            "inum=1800.E3D7E0,ou=scopes,o=jans",
                            "inum=1800.E212DC,ou=scopes,o=jans",
                            "inum=1800.94F80F,ou=scopes,o=jans",
                            "inum=1800.9F96F3,ou=scopes,o=jans",
                            "inum=1800.CB50EC,ou=scopes,o=jans",
                            "inum=1800.1CA946,ou=scopes,o=jans",
                            "inum=1800.18231E,ou=scopes,o=jans",
                            "inum=1800.C25D78,ou=scopes,o=jans",
                            "inum=1800.12B340,ou=scopes,o=jans",
                            "inum=1800.7A78C3,ou=scopes,o=jans",
                            "inum=1800.ECB839,ou=scopes,o=jans",
                            "inum=1800.62579C,ou=scopes,o=jans",
                            "inum=1800.29B156,ou=scopes,o=jans",
                            "inum=1800.9DC774,ou=scopes,o=jans",
                            "inum=1800.71BA21,ou=scopes,o=jans",
                            "inum=1800.FC35D2,ou=scopes,o=jans",
                            "inum=1800.F8CA5F,ou=scopes,o=jans",
                            "inum=1800.D92553,ou=scopes,o=jans",
                            "inum=1800.08CB80,ou=scopes,o=jans",
                            "inum=1800.DF434B,ou=scopes,o=jans",
                            "inum=1800.127954,ou=scopes,o=jans",
                            "inum=1800.E7CB8C,ou=scopes,o=jans"
                        ],
                        "trustedClient": false,
                        "persistClientAuthorizations": true,
                        "includeClaimsInIdToken": false,
                        "customAttributes": [
                            {
                                "name": "displayName",
                                "multiValued": false,
                                "values": [
                                    "Jans Config Api Client"
                                ],
                                "value": "Jans Config Api Client",
                                "displayValue": "Jans Config Api Client"
                            }
                        ],
                        "customObjectClasses": [
                            "top"
                        ],
                        "rptAsJwt": false,
                        "accessTokenAsJwt": false,
                        "accessTokenSigningAlg": "RS256",
                        "disabled": false,
                        "attributes": {
                            "runIntrospectionScriptBeforeJwtCreation": false,
                            "keepClientAuthorizationAfterExpiration": false,
                            "allowSpontaneousScopes": false,
                            "backchannelLogoutSessionRequired": false,
                            "parLifetime": 600,
                            "requirePar": false,
                            "jansDefaultPromptLogin": false
                        },
                        "tokenBindingSupported": false,
                        "authenticationMethod": "client_secret_basic",
                        "displayName": "Jans Config Api Client",
                        "baseDn": "inum=1800.768b3d38-a6e8-4be4-93d1-72df33d34fd6,ou=clients,o=jans",
                        "inum": "1800.768b3d38-a6e8-4be4-93d1-72df33d34fd6"
                    }
        "401":
          description: Unauthorized
        "404":
          description: Not Found
        "500":
          description: InternalServerError
      security:
      - oauth2:
        - https://jans.io/oauth/config/openid/clients.write
  /api/v1/api-config:
    get:
      tags:
      - Configuration – Config API
      summary: Gets config-api configuration properties.
      description: Gets config-api configuration properties.
      operationId: get-config-api-properties
      responses:
        "200":
          description: Ok
          content:
            application/json:
              schema:
                $ref: '#/components/schemas/ApiAppConfiguration'
        "401":
          description: Unauthorized
        "500":
          description: InternalServerError
      security:
      - oauth2:
        - https://jans.io/oauth/config/properties.readonly
    patch:
      tags:
      - Configuration – Config API
      summary: Partially modifies config-api configuration properties.
      description: Partially modifies config-api Configuration properties.
      operationId: patch-config-api-properties
      requestBody:
        description: String representing patch-document.
        content:
          application/json-patch+json:
            schema:
              type: array
              items:
                $ref: '#/components/schemas/JsonPatch'
            examples:
              Request json example:
                description: Request json example
                value: ""
      responses:
        "200":
          description: Ok
          content:
            application/json:
              schema:
                $ref: '#/components/schemas/ApiAppConfiguration'
        "401":
          description: Unauthorized
        "500":
          description: InternalServerError
      security:
      - oauth2:
        - https://jans.io/oauth/config/properties.write
  /api/v1/config/smtp:
    get:
      tags:
      - Configuration – SMTP
      summary: Returns SMTP server configuration
      description: Returns SMTP server configuration
      operationId: get-config-smtp
      responses:
        "200":
          description: Ok
          content:
            application/json:
              schema:
                $ref: '#/components/schemas/SmtpConfiguration'
              examples:
                Response json example:
                  description: Response json example
                  value: |
                    {
                        "valid": false,
                        "port": 0,
                        "requires_ssl": false,
                        "trust_host": false,
                        "requires_authentication": false
                    }
        "401":
          description: Unauthorized
        "500":
          description: InternalServerError
      security:
      - oauth2:
        - https://jans.io/oauth/config/smtp.readonly
    put:
      tags:
      - Configuration – SMTP
      summary: Updates SMTP server configuration
      description: Updates SMTP server configuration
      operationId: put-config-smtp
      requestBody:
        description: SmtpConfiguration object
        content:
          application/json:
            schema:
              $ref: '#/components/schemas/SmtpConfiguration'
            examples:
              Request json example:
                description: Request json example
                value: |
                  {
                      "valid": true,
                      "host": "localhost",
                      "port": 260,
                      "requires_ssl": true,
                      "trust_host": true,
                      "from_name": "John",
                      "from_email_address": "john@grow.org",
                      "requires_authentication": true,
                      "user_name": "smtp_user",
                      "password": "password"
                  }
      responses:
        "200":
          description: Ok
          content:
            application/json:
              schema:
                $ref: '#/components/schemas/SmtpConfiguration'
              examples:
                Response json example:
                  description: Response json example
                  value: |
                    {
                        "valid": false,
                        "port": 0,
                        "requires_ssl": false,
                        "trust_host": false,
                        "requires_authentication": false
                    }
        "401":
          description: Unauthorized
        "404":
          description: Not Found
        "500":
          description: InternalServerError
      security:
      - oauth2:
        - https://jans.io/oauth/config/smtp.write
    post:
      tags:
      - Configuration – SMTP
      summary: Adds SMTP server configuration
      description: Adds SMTP server configuration
      operationId: post-config-smtp
      requestBody:
        description: SmtpConfiguration object
        content:
          application/json:
            schema:
              $ref: '#/components/schemas/SmtpConfiguration'
            examples:
              Request json example:
                description: Request json example
                value: |
                  {
                      "valid": true,
                      "host": "localhost",
                      "port": 260,
                      "requires_ssl": true,
                      "trust_host": true,
                      "from_name": "John",
                      "from_email_address": "john@grow.org",
                      "requires_authentication": true,
                      "user_name": "smtp_user",
                      "password": "password"
                  }
      responses:
        "201":
          description: Created
          content:
            application/json:
              schema:
                $ref: '#/components/schemas/SmtpConfiguration'
              examples:
                Response json example:
                  description: Response json example
                  value: |
                    {
                        "valid": false,
                        "port": 0,
                        "requires_ssl": false,
                        "trust_host": false,
                        "requires_authentication": false
                    }
        "401":
          description: Unauthorized
        "500":
          description: InternalServerError
      security:
      - oauth2:
        - https://jans.io/oauth/config/smtp.write
    delete:
      tags:
      - Configuration – SMTP
      summary: Deletes SMTP server configuration
      description: Deletes SMTP server configuration
      operationId: delete-config-smtp
      responses:
        "204":
          description: No Content
        "401":
          description: Unauthorized
        "500":
          description: InternalServerError
      security:
      - oauth2:
        - https://jans.io/oauth/config/smtp.delete
  /api/v1/config/smtp/test:
    post:
      tags:
      - Configuration – SMTP
      summary: Signing Test SMTP server configuration
      description: Signing Test SMTP server configuration
      operationId: test-config-smtp
      requestBody:
        description: SmtpTest object
        content:
          application/json:
            schema:
              $ref: '#/components/schemas/SmtpTest'
            examples:
              Request json example:
                description: Request json example
                value: ""
      responses:
        "200":
          description: Ok
          content:
            application/json:
              schema:
                type: boolean
                description: boolean value true if successful
        "401":
          description: Unauthorized
        "500":
          description: InternalServerError
      security:
      - oauth2:
        - https://jans.io/oauth/config/smtp.write
  /api/v1/config/scripts:
    get:
      tags:
      - Custom Scripts
      summary: Gets a list of custom scripts
      description: Gets a list of custom scripts
      operationId: get-config-scripts
      parameters:
      - name: limit
        in: query
        description: Search size - max size of the results to return
        schema:
          type: integer
          format: int32
          default: 50
      - name: pattern
        in: query
        description: Search pattern
        schema:
          type: string
          default: ""
      - name: startIndex
        in: query
        description: The 1-based index of the first query result
        schema:
          type: integer
          format: int32
          default: 0
      - name: sortBy
        in: query
        description: Attribute whose value will be used to order the returned response
        schema:
          type: string
          default: inum
      - name: sortOrder
        in: query
        description: Order in which the sortBy param is applied. Allowed values are
          "ascending" and "descending"
        schema:
          type: string
          default: ascending
      - name: fieldValuePair
        in: query
        description: Field and value pair for seraching
        schema:
          type: string
          default: ""
        examples:
          Field value example:
            description: Field value example
            value: "adminCanEdit=true,dataType=string"
      responses:
        "200":
          description: Ok
          content:
            application/json:
              schema:
                $ref: '#/components/schemas/PagedResult'
              examples:
                Response json example:
                  description: Response json example
                  value: |
                    {
                        "start": 0,
                        "totalEntriesCount": 37,
                        "entriesCount": 2,
                        "entries": [
                            {
                                "dn": "inum=0300-BA90,ou=scripts,o=jans",
                                "inum": "0300-BA90",
                                "name": "discovery_java_params",
                                "description": "Java Custom Sample Script",
                                "script": "/* Copyright (c) 2022, Gluu\n Author: Yuriy Z\n */\n\nimport io.jans.model.SimpleCustomProperty;\nimport io.jans.model.custom.script.model.CustomScript;\nimport io.jans.model.custom.script.type.discovery.DiscoveryType;\nimport io.jans.service.custom.script.CustomScriptManager;\nimport org.slf4j.Logger;\nimport org.slf4j.LoggerFactory;\nimport org.json.JSONObject;\n\nimport java.util.Map;\n\npublic class Discovery implements DiscoveryType {\n\n    private static final Logger log = LoggerFactory.getLogger(Discovery.class);\n    private static final Logger scriptLogger = LoggerFactory.getLogger(CustomScriptManager.class);\n\n    @Override\n    public boolean init(Map<String, SimpleCustomProperty> configurationAttributes) {\n        log.info(\"Init of Discovery Java custom script\");\n        return true;\n    }\n\n    @Override\n    public boolean init(CustomScript customScript, Map<String, SimpleCustomProperty> configurationAttributes) {\n        log.info(\"Init of Discovery Java custom script\");\n        return true;\n    }\n\n    @Override\n    public boolean destroy(Map<String, SimpleCustomProperty> configurationAttributes) {\n        log.info(\"Destroy of Discovery Java custom script\");\n        return true;\n    }\n\n    @Override\n    public int getApiVersion() {\n        log.info(\"getApiVersion Discovery Java custom script: 11\");\n        return 11;\n    }\n\n    @Override\n    public boolean modifyResponse(Object responseAsJsonObject, Object context) {\n        scriptLogger.info(\"write to script logger\");\n        JSONObject response = (JSONObject) responseAsJsonObject;\n        response.accumulate(\"key_from_java\", \"value_from_script_on_java\");\n        return true;\n    }\n}\n",
                                "scriptType": "discovery",
                                "programmingLanguage": "java",
                                "moduleProperties": [
                                    {
                                        "value1": "location_type",
                                        "value2": "ldap"
                                    }
                                ],
                                "level": 1,
                                "revision": 11,
                                "enabled": true,
                                "modified": false,
                                "internal": false,
                                "locationType": "ldap",
                                "baseDn": "inum=0300-BA90,ou=scripts,o=jans"
                            },
                            {
                                "dn": "inum=031C-4A65,ou=scripts,o=jans",
                                "inum": "031C-4A65",
                                "name": "id_generator",
                                "description": "Sample Id Generator script",
                                "script": "# oxAuth is available under the MIT License (2008). See http://opensource.org/licenses/MIT for full text.\n# Copyright (c) 2016, Janssen\n#\n# Author: Yuriy Movchan\n#\n\nfrom io.jans.model.custom.script.type.id import IdGeneratorType\nfrom io.jans.util import StringHelper, ArrayHelper\nfrom java.util import Arrays, ArrayList\n\nimport java\n\nclass IdGenerator(IdGeneratorType):\n    def __init__(self, currentTimeMillis):\n        self.currentTimeMillis = currentTimeMillis\n\n    def init(self, customScript, configurationAttributes):\n        print \"Id generator. Initialization\"\n        print \"Id generator. Initialized successfully\"\n\n        return True   \n\n    def destroy(self, configurationAttributes):\n        print \"Id generator. Destroy\"\n        print \"Id generator. Destroyed successfully\"\n        return True   \n\n    def getApiVersion(self):\n        return 11\n\n    # Id generator init method\n    #   appId is application Id\n    #   idType is Id Type\n    #   idPrefix is Id Prefix\n    #   user is io.jans.oxtrust.model.JanssenCustomPerson\n    #   configurationAttributes is java.util.Map<String, SimpleCustomProperty>\n    def generateId(self, appId, idType, idPrefix, configurationAttributes):\n        print \"Id generator. Generate Id\"\n        print \"Id generator. Generate Id. AppId: '\", appId, \"', IdType: '\", idType, \"', IdPrefix: '\", idPrefix, \"'\"\n\n        # Return None or empty string to trigger default Id generation method\n        return None\n",
                                "scriptType": "id_generator",
                                "programmingLanguage": "python",
                                "moduleProperties": [
                                    {
                                        "value1": "location_type",
                                        "value2": "ldap"
                                    }
                                ],
                                "level": 100,
                                "revision": 1,
                                "enabled": false,
                                "modified": false,
                                "internal": false,
                                "locationType": "ldap",
                                "baseDn": "inum=031C-4A65,ou=scripts,o=jans"
                            }
                        ]
                    }
        "401":
          description: Unauthorized
        "500":
          description: InternalServerError
      security:
      - oauth2:
        - https://jans.io/oauth/config/scripts.readonly
    put:
      tags:
      - Custom Scripts
      summary: Updates a custom script
      description: Updates a custom script
      operationId: put-config-scripts
      requestBody:
        description: CustomScript object
        content:
          application/json:
            schema:
              $ref: '#/components/schemas/CustomScript'
            examples:
              Request json example:
                description: Request json example
                value: |
                  {
                              "name": "test_application_session_test",
                              "description": "Sample Application Session script",
                              "script": "# oxAuth is available under the MIT License (2008). See http://opensource.org/licenses/MIT for full text.\n# Copyright (c) 2016, Janssen\n#\n# Author: Yuriy Movchan\n#\n\nfrom io.jans.model.custom.script.type.session import ApplicationSessionType\nfrom io.jans.service.cdi.util import CdiUtil\nfrom io.jans.persist import PersistenceEntryManager\nfrom io.jans.as.model.config import StaticConfiguration\nfrom io.jans.as.model.ldap import TokenEntity\nfrom jakarta.faces.application import FacesMessage\nfrom io.jans.jsf2.message import FacesMessages\nfrom io.jans.util import StringHelper, ArrayHelper\nfrom io.jans.as.model.config import Constants\nfrom java.util import Arrays, ArrayList\nfrom io.jans.as.service.external.session import SessionEventType\n\nimport java\n\nclass ApplicationSession(ApplicationSessionType):\n    def __init__(self, currentTimeMillis):\n        self.currentTimeMillis = currentTimeMillis\n\n    def init(self, customScript, configurationAttributes):\n        print \"Application session. Initialization\"\n\n        self.entryManager = CdiUtil.bean(PersistenceEntryManager)\n        self.staticConfiguration = CdiUtil.bean(StaticConfiguration)\n\n        print \"Application session. Initialized successfully\"\n\n        return True   \n\n    def destroy(self, configurationAttributes):\n        print \"Application session. Destroy\"\n        print \"Application session. Destroyed successfully\"\n        return True   \n\n    def getApiVersion(self):\n        return 11\n\n    # Called each time specific session event occurs\n    # event is io.jans.as.service.external.session.SessionEvent\n    def onEvent(self, event):\n        if event.getType() == SessionEventType.AUTHENTICATED:\n            print \"Session is authenticated, session: \" + event.getSessionId().getId()\n        return\n\n    # Application calls it at start session request to allow notify 3rd part systems\n    #   httpRequest is jakarta.servlet.http.HttpServletRequest\n    #   sessionId is io.jans.as.model.common.SessionId\n    #   configurationAttributes is java.util.Map<String, SimpleCustomProperty>\n    def startSession(self, httpRequest, sessionId, configurationAttributes):\n        print \"Application session. Starting external session\"\n\n        user_name = sessionId.getSessionAttributes().get(Constants.AUTHENTICATED_USER)\n\n        first_session = self.isFirstSession(user_name)\n        if not first_session:\n            facesMessages = CdiUtil.bean(FacesMessages)\n            facesMessages.add(FacesMessage.SEVERITY_ERROR, \"Please, end active session first!\")\n            return False\n\n        print \"Application session. External session started successfully\"\n        return True\n\n    # Application calls it at end session request to allow notify 3rd part systems\n    #   httpRequest is jakarta.servlet.http.HttpServletRequest\n    #   sessionId is io.jans.as.model.common.SessionId\n    #   configurationAttributes is java.util.Map<String, SimpleCustomProperty>\n    def endSession(self, httpRequest, sessionId, configurationAttributes):\n        print \"Application session. Starting external session end\"\n\n        print \"Application session. External session ended successfully\"\n        return True\n\n    # Application calls it during /session/active endpoint call to modify response if needed\n    #   jsonArray is org.json.JSONArray\n    #   context is io.jans.as.server.model.common.ExecutionContext\n    def modifyActiveSessionsResponse(self, jsonArray, context):\n        return False\n\n    def isFirstSession(self, user_name):\n        tokenLdap = TokenEntity()\n        tokenLdap.setDn(self.staticConfiguration.getBaseDn().getClients())\n        tokenLdap.setUserId(user_name)\n\n        tokenLdapList = self.entryManager.findEntries(tokenLdap, 1)\n        print \"Application session. isFirstSession. Get result: '%s'\" % tokenLdapList\n\n        if (tokenLdapList != None) and (tokenLdapList.size() > 0):\n            print \"Application session. isFirstSession: False\"\n            return False\n\n        print \"Application session. isFirstSession: True\"\n        return True\n",
                              "scriptType": "application_session",
                              "programmingLanguage": "python",
                              "moduleProperties": [
                                  {
                                      "value1": "location_type",
                                      "value2": "ldap"
                                  }
                              ],
                              "level": 800,
                              "revision": 8,
                              "enabled": false,
                              "modified": false,
                              "internal": false,
                              "locationType": "ldap"
                          }
      responses:
        "200":
          description: Ok
          content:
            application/json:
              schema:
                $ref: '#/components/schemas/CustomScript'
              examples:
                Response json example:
                  description: Response json example
                  value: |
                    {
                        "dn": "inum=4144edf6-af99-451d-be29-f3eb5c0e9143,ou=scripts,o=jans",
                        "inum": "4144edf6-af99-451d-be29-f3eb5c0e9143",
                        "name": "test_application_session_test",
                        "description": "Sample Application Session script",
                        "script": "# oxAuth is available under the MIT License (2008). See http://opensource.org/licenses/MIT for full text.\n# Copyright (c) 2016, Janssen\n#\n# Author: Yuriy Movchan\n#\n\nfrom io.jans.model.custom.script.type.session import ApplicationSessionType\nfrom io.jans.service.cdi.util import CdiUtil\nfrom io.jans.persist import PersistenceEntryManager\nfrom io.jans.as.model.config import StaticConfiguration\nfrom io.jans.as.model.ldap import TokenEntity\nfrom jakarta.faces.application import FacesMessage\nfrom io.jans.jsf2.message import FacesMessages\nfrom io.jans.util import StringHelper, ArrayHelper\nfrom io.jans.as.model.config import Constants\nfrom java.util import Arrays, ArrayList\nfrom io.jans.as.service.external.session import SessionEventType\n\nimport java\n\nclass ApplicationSession(ApplicationSessionType):\n    def __init__(self, currentTimeMillis):\n        self.currentTimeMillis = currentTimeMillis\n\n    def init(self, customScript, configurationAttributes):\n        print \"Application session. Initialization\"\n\n        self.entryManager = CdiUtil.bean(PersistenceEntryManager)\n        self.staticConfiguration = CdiUtil.bean(StaticConfiguration)\n\n        print \"Application session. Initialized successfully\"\n\n        return True   \n\n    def destroy(self, configurationAttributes):\n        print \"Application session. Destroy\"\n        print \"Application session. Destroyed successfully\"\n        return True   \n\n    def getApiVersion(self):\n        return 11\n\n    # Called each time specific session event occurs\n    # event is io.jans.as.service.external.session.SessionEvent\n    def onEvent(self, event):\n        if event.getType() == SessionEventType.AUTHENTICATED:\n            print \"Session is authenticated, session: \" + event.getSessionId().getId()\n        return\n\n    # Application calls it at start session request to allow notify 3rd part systems\n    #   httpRequest is jakarta.servlet.http.HttpServletRequest\n    #   sessionId is io.jans.as.model.common.SessionId\n    #   configurationAttributes is java.util.Map<String, SimpleCustomProperty>\n    def startSession(self, httpRequest, sessionId, configurationAttributes):\n        print \"Application session. Starting external session\"\n\n        user_name = sessionId.getSessionAttributes().get(Constants.AUTHENTICATED_USER)\n\n        first_session = self.isFirstSession(user_name)\n        if not first_session:\n            facesMessages = CdiUtil.bean(FacesMessages)\n            facesMessages.add(FacesMessage.SEVERITY_ERROR, \"Please, end active session first!\")\n            return False\n\n        print \"Application session. External session started successfully\"\n        return True\n\n    # Application calls it at end session request to allow notify 3rd part systems\n    #   httpRequest is jakarta.servlet.http.HttpServletRequest\n    #   sessionId is io.jans.as.model.common.SessionId\n    #   configurationAttributes is java.util.Map<String, SimpleCustomProperty>\n    def endSession(self, httpRequest, sessionId, configurationAttributes):\n        print \"Application session. Starting external session end\"\n\n        print \"Application session. External session ended successfully\"\n        return True\n\n    # Application calls it during /session/active endpoint call to modify response if needed\n    #   jsonArray is org.json.JSONArray\n    #   context is io.jans.as.server.model.common.ExecutionContext\n    def modifyActiveSessionsResponse(self, jsonArray, context):\n        return False\n\n    def isFirstSession(self, user_name):\n        tokenLdap = TokenEntity()\n        tokenLdap.setDn(self.staticConfiguration.getBaseDn().getClients())\n        tokenLdap.setUserId(user_name)\n\n        tokenLdapList = self.entryManager.findEntries(tokenLdap, 1)\n        print \"Application session. isFirstSession. Get result: '%s'\" % tokenLdapList\n\n        if (tokenLdapList != None) and (tokenLdapList.size() > 0):\n            print \"Application session. isFirstSession: False\"\n            return False\n\n        print \"Application session. isFirstSession: True\"\n        return True\n",
                        "scriptType": "application_session",
                        "programmingLanguage": "python",
                        "moduleProperties": [
                            {
                                "value1": "location_type",
                                "value2": "ldap"
                            }
                        ],
                        "level": 800,
                        "revision": 8,
                        "enabled": false,
                        "modified": false,
                        "internal": false,
                        "locationType": "ldap",
                        "baseDn": "inum=4144edf6-af99-451d-be29-f3eb5c0e9143,ou=scripts,o=jans"
                    }
        "401":
          description: Unauthorized
        "404":
          description: Not Found
        "500":
          description: InternalServerError
      security:
      - oauth2:
        - https://jans.io/oauth/config/scripts.write
    post:
      tags:
      - Custom Scripts
      summary: Adds a new custom script
      description: Adds a new custom script
      operationId: post-config-scripts
      parameters:
      - name: addScriptTemplate
        in: query
        description: Boolean flag to indicate if script template is to be added. If
          CustomScript request object has script populated then script template will
          not be added.
        schema:
          type: boolean
          default: false
      requestBody:
        description: CustomScript object
        content:
          application/json:
            schema:
              $ref: '#/components/schemas/CustomScript'
            examples:
              Request json example:
                description: Request json example
                value: |
                  {
                              "name": "test_application_session_test",
                              "description": "Sample Application Session script",
                              "script": "# oxAuth is available under the MIT License (2008). See http://opensource.org/licenses/MIT for full text.\n# Copyright (c) 2016, Janssen\n#\n# Author: Yuriy Movchan\n#\n\nfrom io.jans.model.custom.script.type.session import ApplicationSessionType\nfrom io.jans.service.cdi.util import CdiUtil\nfrom io.jans.persist import PersistenceEntryManager\nfrom io.jans.as.model.config import StaticConfiguration\nfrom io.jans.as.model.ldap import TokenEntity\nfrom jakarta.faces.application import FacesMessage\nfrom io.jans.jsf2.message import FacesMessages\nfrom io.jans.util import StringHelper, ArrayHelper\nfrom io.jans.as.model.config import Constants\nfrom java.util import Arrays, ArrayList\nfrom io.jans.as.service.external.session import SessionEventType\n\nimport java\n\nclass ApplicationSession(ApplicationSessionType):\n    def __init__(self, currentTimeMillis):\n        self.currentTimeMillis = currentTimeMillis\n\n    def init(self, customScript, configurationAttributes):\n        print \"Application session. Initialization\"\n\n        self.entryManager = CdiUtil.bean(PersistenceEntryManager)\n        self.staticConfiguration = CdiUtil.bean(StaticConfiguration)\n\n        print \"Application session. Initialized successfully\"\n\n        return True   \n\n    def destroy(self, configurationAttributes):\n        print \"Application session. Destroy\"\n        print \"Application session. Destroyed successfully\"\n        return True   \n\n    def getApiVersion(self):\n        return 11\n\n    # Called each time specific session event occurs\n    # event is io.jans.as.service.external.session.SessionEvent\n    def onEvent(self, event):\n        if event.getType() == SessionEventType.AUTHENTICATED:\n            print \"Session is authenticated, session: \" + event.getSessionId().getId()\n        return\n\n    # Application calls it at start session request to allow notify 3rd part systems\n    #   httpRequest is jakarta.servlet.http.HttpServletRequest\n    #   sessionId is io.jans.as.model.common.SessionId\n    #   configurationAttributes is java.util.Map<String, SimpleCustomProperty>\n    def startSession(self, httpRequest, sessionId, configurationAttributes):\n        print \"Application session. Starting external session\"\n\n        user_name = sessionId.getSessionAttributes().get(Constants.AUTHENTICATED_USER)\n\n        first_session = self.isFirstSession(user_name)\n        if not first_session:\n            facesMessages = CdiUtil.bean(FacesMessages)\n            facesMessages.add(FacesMessage.SEVERITY_ERROR, \"Please, end active session first!\")\n            return False\n\n        print \"Application session. External session started successfully\"\n        return True\n\n    # Application calls it at end session request to allow notify 3rd part systems\n    #   httpRequest is jakarta.servlet.http.HttpServletRequest\n    #   sessionId is io.jans.as.model.common.SessionId\n    #   configurationAttributes is java.util.Map<String, SimpleCustomProperty>\n    def endSession(self, httpRequest, sessionId, configurationAttributes):\n        print \"Application session. Starting external session end\"\n\n        print \"Application session. External session ended successfully\"\n        return True\n\n    # Application calls it during /session/active endpoint call to modify response if needed\n    #   jsonArray is org.json.JSONArray\n    #   context is io.jans.as.server.model.common.ExecutionContext\n    def modifyActiveSessionsResponse(self, jsonArray, context):\n        return False\n\n    def isFirstSession(self, user_name):\n        tokenLdap = TokenEntity()\n        tokenLdap.setDn(self.staticConfiguration.getBaseDn().getClients())\n        tokenLdap.setUserId(user_name)\n\n        tokenLdapList = self.entryManager.findEntries(tokenLdap, 1)\n        print \"Application session. isFirstSession. Get result: '%s'\" % tokenLdapList\n\n        if (tokenLdapList != None) and (tokenLdapList.size() > 0):\n            print \"Application session. isFirstSession: False\"\n            return False\n\n        print \"Application session. isFirstSession: True\"\n        return True\n",
                              "scriptType": "application_session",
                              "programmingLanguage": "python",
                              "moduleProperties": [
                                  {
                                      "value1": "location_type",
                                      "value2": "ldap"
                                  }
                              ],
                              "level": 800,
                              "revision": 8,
                              "enabled": false,
                              "modified": false,
                              "internal": false,
                              "locationType": "ldap"
                          }
      responses:
        "201":
          description: Created
          content:
            application/json:
              schema:
                $ref: '#/components/schemas/CustomScript'
              examples:
                Response json example:
                  description: Response json example
                  value: |
                    {
                        "dn": "inum=4144edf6-af99-451d-be29-f3eb5c0e9143,ou=scripts,o=jans",
                        "inum": "4144edf6-af99-451d-be29-f3eb5c0e9143",
                        "name": "test_application_session_test",
                        "description": "Sample Application Session script",
                        "script": "# oxAuth is available under the MIT License (2008). See http://opensource.org/licenses/MIT for full text.\n# Copyright (c) 2016, Janssen\n#\n# Author: Yuriy Movchan\n#\n\nfrom io.jans.model.custom.script.type.session import ApplicationSessionType\nfrom io.jans.service.cdi.util import CdiUtil\nfrom io.jans.persist import PersistenceEntryManager\nfrom io.jans.as.model.config import StaticConfiguration\nfrom io.jans.as.model.ldap import TokenEntity\nfrom jakarta.faces.application import FacesMessage\nfrom io.jans.jsf2.message import FacesMessages\nfrom io.jans.util import StringHelper, ArrayHelper\nfrom io.jans.as.model.config import Constants\nfrom java.util import Arrays, ArrayList\nfrom io.jans.as.service.external.session import SessionEventType\n\nimport java\n\nclass ApplicationSession(ApplicationSessionType):\n    def __init__(self, currentTimeMillis):\n        self.currentTimeMillis = currentTimeMillis\n\n    def init(self, customScript, configurationAttributes):\n        print \"Application session. Initialization\"\n\n        self.entryManager = CdiUtil.bean(PersistenceEntryManager)\n        self.staticConfiguration = CdiUtil.bean(StaticConfiguration)\n\n        print \"Application session. Initialized successfully\"\n\n        return True   \n\n    def destroy(self, configurationAttributes):\n        print \"Application session. Destroy\"\n        print \"Application session. Destroyed successfully\"\n        return True   \n\n    def getApiVersion(self):\n        return 11\n\n    # Called each time specific session event occurs\n    # event is io.jans.as.service.external.session.SessionEvent\n    def onEvent(self, event):\n        if event.getType() == SessionEventType.AUTHENTICATED:\n            print \"Session is authenticated, session: \" + event.getSessionId().getId()\n        return\n\n    # Application calls it at start session request to allow notify 3rd part systems\n    #   httpRequest is jakarta.servlet.http.HttpServletRequest\n    #   sessionId is io.jans.as.model.common.SessionId\n    #   configurationAttributes is java.util.Map<String, SimpleCustomProperty>\n    def startSession(self, httpRequest, sessionId, configurationAttributes):\n        print \"Application session. Starting external session\"\n\n        user_name = sessionId.getSessionAttributes().get(Constants.AUTHENTICATED_USER)\n\n        first_session = self.isFirstSession(user_name)\n        if not first_session:\n            facesMessages = CdiUtil.bean(FacesMessages)\n            facesMessages.add(FacesMessage.SEVERITY_ERROR, \"Please, end active session first!\")\n            return False\n\n        print \"Application session. External session started successfully\"\n        return True\n\n    # Application calls it at end session request to allow notify 3rd part systems\n    #   httpRequest is jakarta.servlet.http.HttpServletRequest\n    #   sessionId is io.jans.as.model.common.SessionId\n    #   configurationAttributes is java.util.Map<String, SimpleCustomProperty>\n    def endSession(self, httpRequest, sessionId, configurationAttributes):\n        print \"Application session. Starting external session end\"\n\n        print \"Application session. External session ended successfully\"\n        return True\n\n    # Application calls it during /session/active endpoint call to modify response if needed\n    #   jsonArray is org.json.JSONArray\n    #   context is io.jans.as.server.model.common.ExecutionContext\n    def modifyActiveSessionsResponse(self, jsonArray, context):\n        return False\n\n    def isFirstSession(self, user_name):\n        tokenLdap = TokenEntity()\n        tokenLdap.setDn(self.staticConfiguration.getBaseDn().getClients())\n        tokenLdap.setUserId(user_name)\n\n        tokenLdapList = self.entryManager.findEntries(tokenLdap, 1)\n        print \"Application session. isFirstSession. Get result: '%s'\" % tokenLdapList\n\n        if (tokenLdapList != None) and (tokenLdapList.size() > 0):\n            print \"Application session. isFirstSession: False\"\n            return False\n\n        print \"Application session. isFirstSession: True\"\n        return True\n",
                        "scriptType": "application_session",
                        "programmingLanguage": "python",
                        "moduleProperties": [
                            {
                                "value1": "location_type",
                                "value2": "ldap"
                            }
                        ],
                        "level": 800,
                        "revision": 8,
                        "enabled": false,
                        "modified": false,
                        "internal": false,
                        "locationType": "ldap",
                        "baseDn": "inum=4144edf6-af99-451d-be29-f3eb5c0e9143,ou=scripts,o=jans"
                    }
        "401":
          description: Unauthorized
        "400":
          description: Bad Request
        "500":
          description: InternalServerError
      security:
      - oauth2:
        - https://jans.io/oauth/config/scripts.write
  /api/v1/config/scripts/{inum}:
    delete:
      tags:
      - Custom Scripts
      summary: Deletes a custom script
      description: Deletes a custom script
      operationId: delete-config-scripts-by-inum
      parameters:
      - name: inum
        in: path
        description: Script identifier
        required: true
        schema:
          type: string
      responses:
        "204":
          description: No Content
        "401":
          description: Unauthorized
        "404":
          description: Not Found
        "500":
          description: InternalServerError
      security:
      - oauth2:
        - https://jans.io/oauth/config/scripts.delete
    patch:
      tags:
      - Custom Scripts
      summary: Patches a custom script
      description: Patches a custom script
      operationId: patch-config-scripts-by-inum
      parameters:
      - name: inum
        in: path
        description: Script identifier
        required: true
        schema:
          type: string
      requestBody:
        description: JsonPatch object
        content:
          application/json-patch+json:
            schema:
              type: array
              items:
                $ref: '#/components/schemas/JsonPatch'
            examples:
              Request json example:
                description: Request json example
                value: "[{ \"op\": \"replace\", \"path\": \"/enabled\", \"value\"\
                  :false},{ \"op\": \"replace\", \"path\": \"/revision\", \"value\"\
                  :2}] \n"
      responses:
        "200":
          description: Ok
          content:
            application/json:
              schema:
                $ref: '#/components/schemas/CustomScript'
        "401":
          description: Unauthorized
        "404":
          description: Not Found
        "500":
          description: InternalServerError
      security:
      - oauth2:
        - https://jans.io/oauth/config/scripts.write
  /api/v1/config/scripts/inum/{inum}:
    get:
      tags:
      - Custom Scripts
      summary: Gets a script by Inum
      description: Gets a script by Inum
      operationId: get-config-scripts-by-inum
      parameters:
      - name: inum
        in: path
        description: Script identifier
        required: true
        schema:
          type: string
      responses:
        "200":
          description: Ok
          content:
            application/json:
              schema:
                $ref: '#/components/schemas/CustomScript'
              examples:
                Response json example:
                  description: Response json example
                  value: |
                    {
                        "dn": "inum=0300-BA90,ou=scripts,o=jans",
                        "inum": "0300-BA90",
                        "name": "discovery_java_params",
                        "description": "Java Custom Sample Script",
                        "script": "/* Copyright (c) 2022, Gluu\n Author: Yuriy Z\n */\n\nimport io.jans.model.SimpleCustomProperty;\nimport io.jans.model.custom.script.model.CustomScript;\nimport io.jans.model.custom.script.type.discovery.DiscoveryType;\nimport io.jans.service.custom.script.CustomScriptManager;\nimport org.slf4j.Logger;\nimport org.slf4j.LoggerFactory;\nimport org.json.JSONObject;\n\nimport java.util.Map;\n\npublic class Discovery implements DiscoveryType {\n\n    private static final Logger log = LoggerFactory.getLogger(Discovery.class);\n    private static final Logger scriptLogger = LoggerFactory.getLogger(CustomScriptManager.class);\n\n    @Override\n    public boolean init(Map<String, SimpleCustomProperty> configurationAttributes) {\n        log.info(\"Init of Discovery Java custom script\");\n        return true;\n    }\n\n    @Override\n    public boolean init(CustomScript customScript, Map<String, SimpleCustomProperty> configurationAttributes) {\n        log.info(\"Init of Discovery Java custom script\");\n        return true;\n    }\n\n    @Override\n    public boolean destroy(Map<String, SimpleCustomProperty> configurationAttributes) {\n        log.info(\"Destroy of Discovery Java custom script\");\n        return true;\n    }\n\n    @Override\n    public int getApiVersion() {\n        log.info(\"getApiVersion Discovery Java custom script: 11\");\n        return 11;\n    }\n\n    @Override\n    public boolean modifyResponse(Object responseAsJsonObject, Object context) {\n        scriptLogger.info(\"write to script logger\");\n        JSONObject response = (JSONObject) responseAsJsonObject;\n        response.accumulate(\"key_from_java\", \"value_from_script_on_java\");\n        return true;\n    }\n}\n",
                        "scriptType": "discovery",
                        "programmingLanguage": "java",
                        "moduleProperties": [
                            {
                                "value1": "location_type",
                                "value2": "ldap"
                            }
                        ],
                        "level": 1,
                        "revision": 11,
                        "enabled": true,
                        "modified": false,
                        "internal": false,
                        "locationType": "ldap",
                        "baseDn": "inum=0300-BA90,ou=scripts,o=jans"
                    }
        "401":
          description: Unauthorized
        "404":
          description: Not Found
        "500":
          description: InternalServerError
      security:
      - oauth2:
        - https://jans.io/oauth/config/scripts.readonly
  /api/v1/config/scripts/name/{name}:
    get:
      tags:
      - Custom Scripts
      summary: Fetch custom script by name
      description: Fetch custom script by name
      operationId: get-custom-script-by-name
      parameters:
      - name: name
        in: path
        description: Script name
        required: true
        schema:
          type: string
      responses:
        "200":
          description: CustomScript
          content:
            application/json:
              schema:
                $ref: '#/components/schemas/CustomScript'
              examples:
                Response json example:
                  description: Response json example
                  value: |
                    {
                        "dn": "inum=0300-BA90,ou=scripts,o=jans",
                        "inum": "0300-BA90",
                        "name": "discovery_java_params",
                        "description": "Java Custom Sample Script",
                        "script": "/* Copyright (c) 2022, Gluu\n Author: Yuriy Z\n */\n\nimport io.jans.model.SimpleCustomProperty;\nimport io.jans.model.custom.script.model.CustomScript;\nimport io.jans.model.custom.script.type.discovery.DiscoveryType;\nimport io.jans.service.custom.script.CustomScriptManager;\nimport org.slf4j.Logger;\nimport org.slf4j.LoggerFactory;\nimport org.json.JSONObject;\n\nimport java.util.Map;\n\npublic class Discovery implements DiscoveryType {\n\n    private static final Logger log = LoggerFactory.getLogger(Discovery.class);\n    private static final Logger scriptLogger = LoggerFactory.getLogger(CustomScriptManager.class);\n\n    @Override\n    public boolean init(Map<String, SimpleCustomProperty> configurationAttributes) {\n        log.info(\"Init of Discovery Java custom script\");\n        return true;\n    }\n\n    @Override\n    public boolean init(CustomScript customScript, Map<String, SimpleCustomProperty> configurationAttributes) {\n        log.info(\"Init of Discovery Java custom script\");\n        return true;\n    }\n\n    @Override\n    public boolean destroy(Map<String, SimpleCustomProperty> configurationAttributes) {\n        log.info(\"Destroy of Discovery Java custom script\");\n        return true;\n    }\n\n    @Override\n    public int getApiVersion() {\n        log.info(\"getApiVersion Discovery Java custom script: 11\");\n        return 11;\n    }\n\n    @Override\n    public boolean modifyResponse(Object responseAsJsonObject, Object context) {\n        scriptLogger.info(\"write to script logger\");\n        JSONObject response = (JSONObject) responseAsJsonObject;\n        response.accumulate(\"key_from_java\", \"value_from_script_on_java\");\n        return true;\n    }\n}\n",
                        "scriptType": "discovery",
                        "programmingLanguage": "java",
                        "moduleProperties": [
                            {
                                "value1": "location_type",
                                "value2": "ldap"
                            }
                        ],
                        "level": 1,
                        "revision": 11,
                        "enabled": true,
                        "modified": false,
                        "internal": false,
                        "locationType": "ldap",
                        "baseDn": "inum=0300-BA90,ou=scripts,o=jans"
                    }
        "401":
          description: Unauthorized
        "404":
          description: Not Found
        "500":
          description: InternalServerError
      security:
      - oauth2:
        - https://jans.io/oauth/config/scripts.readonly
  /api/v1/config/scripts/types:
    get:
      tags:
      - Custom Scripts
      summary: Fetch custom script types
      description: Fetch custom script types
      operationId: get-custom-script-type
      responses:
        "200":
          description: Ok
          content:
            application/json:
              schema:
                type: array
                items:
                  type: string
                  enum:
                  - person_authentication
                  - authorization_challenge
                  - introspection
                  - resource_owner_password_credentials
                  - application_session
                  - cache_refresh
                  - client_registration
                  - id_generator
                  - uma_rpt_policy
                  - uma_rpt_claims
                  - uma_claims_gathering
                  - consent_gathering
                  - dynamic_scope
                  - spontaneous_scope
                  - end_session
                  - post_authn
                  - select_account
                  - create_user
                  - scim
                  - ciba_end_user_notification
                  - revoke_token
                  - persistence_extension
                  - idp
                  - discovery
                  - health_check
                  - authz_detail
                  - update_token
                  - config_api_auth
                  - modify_ssa_response
                  - fido2_extension
                  - lock_extension
              examples:
                Response json example:
                  description: Response json example
                  value: |
                    [
                        "discovery",
                        "consent_gathering",
                        "ciba_end_user_notification",
                        "id_generator",
                        "idp",
                        "introspection",
                        "persistence_extension",
                        "cache_refresh",
                        "uma_rpt_policy",
                        "update_token",
                        "scim",
                        "end_session",
                        "config_api_auth",
                        "uma_claims_gathering",
                        "person_authentication",
                        "resource_owner_password_credentials",
                        "authorization_challenge",
                        "client_registration",
                        "dynamic_scope",
                        "application_session"
                    ]
        "401":
          description: Unauthorized
        "404":
          description: Not Found
        "500":
          description: InternalServerError
      security:
      - oauth2:
        - https://jans.io/oauth/config/scripts.readonly
  /api/v1/config/scripts/script-types:
    get:
      tags:
      - Custom Scripts
      summary: Fetch custom script types
      description: Fetch custom script types
      operationId: get-custom-script-types
      responses:
        "200":
          description: Ok
          content:
            application/json:
              schema:
                type: array
                items:
                  type: string
              examples:
                Response json example:
                  description: Response json example
                  value: |
                    [
                        "discovery",
                        "consent_gathering",
                        "ciba_end_user_notification",
                        "id_generator",
                        "idp",
                        "introspection",
                        "persistence_extension",
                        "cache_refresh",
                        "uma_rpt_policy",
                        "update_token",
                        "scim",
                        "end_session",
                        "config_api_auth",
                        "uma_claims_gathering",
                        "person_authentication",
                        "resource_owner_password_credentials",
                        "authorization_challenge",
                        "client_registration",
                        "dynamic_scope",
                        "application_session"
                    ]
        "401":
          description: Unauthorized
        "404":
          description: Not Found
        "500":
          description: InternalServerError
      security:
      - oauth2:
        - https://jans.io/oauth/config/scripts.readonly
  /api/v1/config/scripts/type/{type}:
    get:
      tags:
      - Custom Scripts
      summary: Gets list of scripts by type
      description: Gets list of scripts by type
      operationId: get-config-scripts-by-type
      parameters:
      - name: type
        in: path
        description: Script type
        required: true
        schema:
          type: string
      - name: limit
        in: query
        description: Search size - max size of the results to return
        schema:
          type: integer
          format: int32
          default: 50
      - name: pattern
        in: query
        description: Search pattern
        schema:
          type: string
          default: ""
      - name: startIndex
        in: query
        description: The 1-based index of the first query result
        schema:
          type: integer
          format: int32
          default: 0
      - name: sortBy
        in: query
        description: Attribute whose value will be used to order the returned response
        schema:
          type: string
          default: inum
      - name: sortOrder
        in: query
        description: Order in which the sortBy param is applied. Allowed values are
          "ascending" and "descending"
        schema:
          type: string
          default: ascending
      - name: fieldValuePair
        in: query
        description: Field and value pair for seraching
        schema:
          type: string
          default: ""
        examples:
          Field value example:
            description: Field value example
            value: "adminCanEdit=true,dataType=string"
      responses:
        "200":
          description: Ok
          content:
            application/json:
              schema:
                $ref: '#/components/schemas/PagedResult'
              examples:
                Response json example:
                  description: Response json example
                  value: |
                    {
                        "start": 0,
                        "totalEntriesCount": 1,
                        "entriesCount": 1,
                        "entries": [
                            {
                                "dn": "inum=0300-BA90,ou=scripts,o=jans",
                                "inum": "0300-BA90",
                                "name": "discovery_java_params",
                                "description": "Java Custom Sample Script",
                                "script": "/* Copyright (c) 2022, Gluu\n Author: Yuriy Z\n */\n\nimport io.jans.model.SimpleCustomProperty;\nimport io.jans.model.custom.script.model.CustomScript;\nimport io.jans.model.custom.script.type.discovery.DiscoveryType;\nimport io.jans.service.custom.script.CustomScriptManager;\nimport org.slf4j.Logger;\nimport org.slf4j.LoggerFactory;\nimport org.json.JSONObject;\n\nimport java.util.Map;\n\npublic class Discovery implements DiscoveryType {\n\n    private static final Logger log = LoggerFactory.getLogger(Discovery.class);\n    private static final Logger scriptLogger = LoggerFactory.getLogger(CustomScriptManager.class);\n\n    @Override\n    public boolean init(Map<String, SimpleCustomProperty> configurationAttributes) {\n        log.info(\"Init of Discovery Java custom script\");\n        return true;\n    }\n\n    @Override\n    public boolean init(CustomScript customScript, Map<String, SimpleCustomProperty> configurationAttributes) {\n        log.info(\"Init of Discovery Java custom script\");\n        return true;\n    }\n\n    @Override\n    public boolean destroy(Map<String, SimpleCustomProperty> configurationAttributes) {\n        log.info(\"Destroy of Discovery Java custom script\");\n        return true;\n    }\n\n    @Override\n    public int getApiVersion() {\n        log.info(\"getApiVersion Discovery Java custom script: 11\");\n        return 11;\n    }\n\n    @Override\n    public boolean modifyResponse(Object responseAsJsonObject, Object context) {\n        scriptLogger.info(\"write to script logger\");\n        JSONObject response = (JSONObject) responseAsJsonObject;\n        response.accumulate(\"key_from_java\", \"value_from_script_on_java\");\n        return true;\n    }\n}\n",
                                "scriptType": "discovery",
                                "programmingLanguage": "java",
                                "moduleProperties": [
                                    {
                                        "value1": "location_type",
                                        "value2": "ldap"
                                    }
                                ],
                                "level": 1,
                                "revision": 11,
                                "enabled": true,
                                "modified": false,
                                "internal": false,
                                "locationType": "ldap",
                                "baseDn": "inum=0300-BA90,ou=scripts,o=jans"
                            }
                        ]
                    }
        "401":
          description: Unauthorized
        "404":
          description: Not Found
        "500":
          description: InternalServerError
      security:
      - oauth2:
        - https://jans.io/oauth/config/scripts.readonly
  /api/v1/jans-auth-server/health:
    get:
      tags:
      - Auth Server Health - Check
      summary: Returns auth server health status
      description: Returns auth server health status
      operationId: get-auth-server-health
      responses:
        "200":
          description: Ok
          content:
            application/json:
              schema:
                $ref: '#/components/schemas/JsonNode'
              examples:
                Response json example:
                  description: Response json example
                  value: |
                    {
                        "status": "running",
                        "db_status": "online"
                    }
        "500":
          description: InternalServerError
  /api/v1/config/jwks/{kid}:
    get:
      tags:
      - Configuration – JWK - JSON Web Key (JWK)
      summary: Get a JSON Web Key based on kid
      description: Get a JSON Web Key based on kid
      operationId: get-jwk-by-kid
      parameters:
      - name: kid
        in: path
        description: The unique identifier for the key
        required: true
        schema:
          type: string
      responses:
        "200":
          description: Ok
          content:
            application/json:
              schema:
                $ref: '#/components/schemas/JSONWebKey'
              examples:
                Response json example:
                  description: Response json example
                  value: |
                    {
                        "kid": "1230bfb-276a-44aa-a97d-667b57587108_sig_rs256",
                        "kty": "RSA",
                        "use": "sig",
                        "alg": "RS256",
                        "exp": 1599751946863,
                        "x5c": [
                            "A0GCSqGSIb3DQEBCwUAMCExHzAdBgNVBAMMFm94QXV0aCBDQSBDZXJ0aWZpY2F0ZXMwHhcNMjAwOTA4MTUzMjE3WhcNMjAwOTEwMTUzMjI2WjAhMR8wHQYDVQQDDBZveEF1dGggQ0EgQ2VydGlmaWNhdGVzMIIBIjANBgkqhkiG9w0BAQEFAAOCAQ8AMIIBCgKCAQEAzj1NEHyGk/ywG25py2s/zVVrRggzRO0jE6VOUvqUzsEJwt1aszQ4onFu6vgtjNwq2ZmEFZbw1Jw7dlz4Xrdj12pQlLVuEhyVaTziQp3LvspqxyACHQb8XSKFdKZaa1eBF8PGN5zDN/d+tIrAZYnQS2gH8BoPIuB3Z9AoCLTzifnPvmOwW/e+/Wags/ApZiEfF2Po0InV5NeJAyoIpaGhlwjqqOWXm/GpCASAk9ZD8Ebnmy9RM71zDCgmvq/hPueKnbNTZdQ3TQdzEuSwxbWEHu16v5MbF7QtNzvFSFlllhgwqI2ccEljDbs18j3DUS2B1VTTAr/DLR3SVyCYbKBbRQIDAQABoycwJTAjBgNVHSUEHDAaBggrBgEFBQcDAQYIKwYBBQUHAwIGBFUdJQAwDQYJKoZIhvcNAQELBQADggEBADaqrfVH1FX0FLp99TG9fHOiOMD12vsIPANb9QbIADineFrSvUI3zIX56PpvMT+EApaLPcIYSwG1YziWT1oGDGkfyinofSRGl4JcC63slChUBfjlBZlXTIlc7CJA7CfzO6BW3SvO0GPF0NStCUD9Ou4oOVaIc3XrPzhIAp71cF9iLFnQUK1hiD9NhQUm5v2Nq+sQdjAxSlqigXnc+rB9+V8snCkr9x9q1cysq1ZyCRT55psa53Irqtc50T2PHA6kyzEVW51+yFaZa8z+WMoofr6ndx2DFI7n5+8jFGs9WoP+/zV8E/XK61iy+EdXVjXQYVcArjEzeIahn8QOd/hUcfo="
                        ],
                        "n": "EFZbw1Jw7dlz4Xrdj12pQlLVuEhyVaTziQp3LvspqxyACHQb8XSKFdKZaa1eBF8PGN5zDN_d-tIrAZYnQS2gH8BoPIuB3Z9AoCLTzifnPvmOwW_e-_Wags_ApZiEfF2Po0InV5NeJAyoIpaGhlwjqqOWXm_GpCASAk9ZD8Ebnmy9RM71zDCgmvq_hPueKnbNTZdQ3TQdzEuSwxbWEHu16v5MbF7QtNzvFSFlllhgwqI2ccEljDbs18j3DUS2B1VTTAr_DLR3SVyCYbKBbRQ",
                        "e": "AQAB"
                    }
        "401":
          description: Unauthorized
        "500":
          description: InternalServerError
      security:
      - oauth2:
        - https://jans.io/oauth/config/jwks.readonly
    delete:
      tags:
      - Configuration – JWK - JSON Web Key (JWK)
      summary: Delete a JSON Web Key based on kid
      description: Delete a JSON Web Key based on kid
      operationId: delete-config-jwk-kid
      parameters:
      - name: kid
        in: path
        description: The unique identifier for the key
        required: true
        schema:
          type: string
      responses:
        "204":
          description: No Content
        "401":
          description: Unauthorized
        "406":
          description: Not Acceptable
        "500":
          description: InternalServerError
      security:
      - oauth2:
        - https://jans.io/oauth/config/jwks.delete
    patch:
      tags:
      - Configuration – JWK - JSON Web Key (JWK)
      summary: Patch a specific JSON Web Key based on kid
      description: Patch a specific JSON Web Key based on kid
      operationId: patch-config-jwk-kid
      parameters:
      - name: kid
        in: path
        description: The unique identifier for the key
        required: true
        schema:
          type: string
      requestBody:
        description: JsonPatch object
        content:
          application/json-patch+json:
            schema:
              type: array
              items:
                $ref: '#/components/schemas/JsonPatch'
            examples:
              Request json example:
                description: Request json example
                value: "[\n    { \"op\": \"replace\", \"path\": \"/use\", \"value\"\
                  :\"enc\"},\n    { \"op\": \"replace\", \"path\": \"/e\", \"value\"\
                  :\"Updated_XYZ\"}\n] \n"
      responses:
        "200":
          description: Ok
          content:
            application/json:
              schema:
                $ref: '#/components/schemas/JSONWebKey'
              examples:
                Response json example:
                  description: Response json example
                  value: |
                    {
                        "kid": "1230bfb-276a-44aa-a97d-667b57587108_sig_rs256",
                        "kty": "RSA",
                        "use": "enc",
                        "alg": "RS256",
                        "exp": 1599751946863,
                        "x5c": [
                            "A0GCSqGSIb3DQEBCwUAMCExHzAdBgNVBAMMFm94QXV0aCBDQSBDZXJ0aWZpY2F0ZXMwHhcNMjAwOTA4MTUzMjE3WhcNMjAwOTEwMTUzMjI2WjAhMR8wHQYDVQQDDBZveEF1dGggQ0EgQ2VydGlmaWNhdGVzMIIBIjANBgkqhkiG9w0BAQEFAAOCAQ8AMIIBCgKCAQEAzj1NEHyGk/ywG25py2s/zVVrRggzRO0jE6VOUvqUzsEJwt1aszQ4onFu6vgtjNwq2ZmEFZbw1Jw7dlz4Xrdj12pQlLVuEhyVaTziQp3LvspqxyACHQb8XSKFdKZaa1eBF8PGN5zDN/d+tIrAZYnQS2gH8BoPIuB3Z9AoCLTzifnPvmOwW/e+/Wags/ApZiEfF2Po0InV5NeJAyoIpaGhlwjqqOWXm/GpCASAk9ZD8Ebnmy9RM71zDCgmvq/hPueKnbNTZdQ3TQdzEuSwxbWEHu16v5MbF7QtNzvFSFlllhgwqI2ccEljDbs18j3DUS2B1VTTAr/DLR3SVyCYbKBbRQIDAQABoycwJTAjBgNVHSUEHDAaBggrBgEFBQcDAQYIKwYBBQUHAwIGBFUdJQAwDQYJKoZIhvcNAQELBQADggEBADaqrfVH1FX0FLp99TG9fHOiOMD12vsIPANb9QbIADineFrSvUI3zIX56PpvMT+EApaLPcIYSwG1YziWT1oGDGkfyinofSRGl4JcC63slChUBfjlBZlXTIlc7CJA7CfzO6BW3SvO0GPF0NStCUD9Ou4oOVaIc3XrPzhIAp71cF9iLFnQUK1hiD9NhQUm5v2Nq+sQdjAxSlqigXnc+rB9+V8snCkr9x9q1cysq1ZyCRT55psa53Irqtc50T2PHA6kyzEVW51+yFaZa8z+WMoofr6ndx2DFI7n5+8jFGs9WoP+/zV8E/XK61iy+EdXVjXQYVcArjEzeIahn8QOd/hUcfo="
                        ],
                        "n": "EFZbw1Jw7dlz4Xrdj12pQlLVuEhyVaTziQp3LvspqxyACHQb8XSKFdKZaa1eBF8PGN5zDN_d-tIrAZYnQS2gH8BoPIuB3Z9AoCLTzifnPvmOwW_e-_Wags_ApZiEfF2Po0InV5NeJAyoIpaGhlwjqqOWXm_GpCASAk9ZD8Ebnmy9RM71zDCgmvq_hPueKnbNTZdQ3TQdzEuSwxbWEHu16v5MbF7QtNzvFSFlllhgwqI2ccEljDbs18j3DUS2B1VTTAr_DLR3SVyCYbKBbRQ",
                        "e": "Updated_XYZ"
                    }
        "401":
          description: Unauthorized
        "404":
          description: Not Found
        "500":
          description: InternalServerError
      security:
      - oauth2:
        - https://jans.io/oauth/config/jwks.write
  /api/v1/config/jwks:
    get:
      tags:
      - Configuration – JWK - JSON Web Key (JWK)
      summary: Gets list of JSON Web Key (JWK) used by server
      description: Gets list of JSON Web Key (JWK) used by server
      operationId: get-config-jwks
      responses:
        "200":
          description: Ok
          content:
            application/json:
              schema:
                $ref: '#/components/schemas/WebKeysConfiguration'
              examples:
                Response json example:
                  description: Response json example
                  value: "{\n    \"keys\": [\n        {\n            \"descr\": \"\
                    Signature Key: RSA RSASSA-PKCS1-v1_5 using SHA-256\",\n      \
                    \      \"kty\": \"RSA\",\n            \"e\": \"AQAB\",\n     \
                    \       \"use\": \"sig\",\n            \"kid\": \"abc3a91b-dd1b-47b0-b7e7-aaf2ec3b9d5e_sig_rs256\"\
                    ,\n            \"x5c\": [\n                \"E3+Z7Ie9FVpDIqeBo/xI8/q7CCDxCHTtiTQjGS5j/XV4VcPt7i9mrQsajbndCAmynVw==\"\
                    \n            ],\n            \"name\": \"id_token RS256 Sign\
                    \ Key\",\n            \"exp\": 1666775666429,\n            \"\
                    alg\": \"RS256\",\n            \"n\": \"qzu2jRl6UoTnnUJS6zg7ghavupiUQ3Ux4fAH6H7DCXF-cuOgelBjUj_GLPqz5FeOCnQ\"\
                    \n        },\n\t\t{\n            \"descr\": \"Encryption Key:\
                    \ Elliptic Curve Diffie-Hellman Ephemeral Static key agreement\
                    \ using Concat KDF\",\n            \"kty\": \"EC\",\n        \
                    \    \"use\": \"enc\",\n            \"crv\": \"P-256\",\n    \
                    \        \"kid\": \"0870a2b9-1200-42a2-9b12-e2fa89ce3bd0_enc_ecdh-es\"\
                    ,\n            \"x5c\": [\n                \"tE24Ofz3eFhtBAIhAINgdWN86TOOEAUXUr2ijmaAPBgn7mGoeg4c7FfyZTxn\"\
                    \n            ],\n            \"name\": \"id_token ECDH-ES Encryption\
                    \ Key\",\n            \"x\": \"NBJAtpZ-jWGjaXDFYgt38\",\n    \
                    \        \"y\": \"7n6oS9y5vN2XrTKMKilo\",\n            \"exp\"\
                    : 1666775666429,\n            \"alg\": \"ECDH-ES\"\n        }\n\
                    \    ]\n}\n"
        "401":
          description: Unauthorized
        "500":
          description: InternalServerError
      security:
      - oauth2:
        - https://jans.io/oauth/config/jwks.readonly
    put:
      tags:
      - Configuration – JWK - JSON Web Key (JWK)
      summary: Replaces JSON Web Keys
      description: Replaces JSON Web Keys
      operationId: put-config-jwks
      requestBody:
        description: JSON Web Keys object
        content:
          application/json:
            schema:
              $ref: '#/components/schemas/WebKeysConfiguration'
            examples:
              Request json example:
                description: Request json example
                value: "{\n    \"keys\": [\n        {\n            \"descr\": \"Signature\
                  \ Key: RSA RSASSA-PKCS1-v1_5 using SHA-256\",\n            \"kty\"\
                  : \"RSA\",\n            \"e\": \"AQAB\",\n            \"use\": \"\
                  sig\",\n            \"kid\": \"abc3a91b-dd1b-47b0-b7e7-aaf2ec3b9d5e_sig_rs256\"\
                  ,\n            \"x5c\": [\n                \"E3+Z7Ie9FVpDIqeBo/xI8/q7CCDxCHTtiTQjGS5j/XV4VcPt7i9mrQsajbndCAmynVw==\"\
                  \n            ],\n            \"name\": \"id_token RS256 Sign Key\"\
                  ,\n            \"exp\": 1666775666429,\n            \"alg\": \"\
                  RS256\",\n            \"n\": \"qzu2jRl6UoTnnUJS6zg7ghavupiUQ3Ux4fAH6H7DCXF-cuOgelBjUj_GLPqz5FeOCnQ\"\
                  \n        },\n\t\t{\n            \"descr\": \"Encryption Key: Elliptic\
                  \ Curve Diffie-Hellman Ephemeral Static key agreement using Concat\
                  \ KDF\",\n            \"kty\": \"EC\",\n            \"use\": \"\
                  enc\",\n            \"crv\": \"P-256\",\n            \"kid\": \"\
                  0870a2b9-1200-42a2-9b12-e2fa89ce3bd0_enc_ecdh-es\",\n          \
                  \  \"x5c\": [\n                \"tE24Ofz3eFhtBAIhAINgdWN86TOOEAUXUr2ijmaAPBgn7mGoeg4c7FfyZTxn\"\
                  \n            ],\n            \"name\": \"id_token ECDH-ES Encryption\
                  \ Key\",\n            \"x\": \"NBJAtpZ-jWGjaXDFYgt38\",\n      \
                  \      \"y\": \"7n6oS9y5vN2XrTKMKilo\",\n            \"exp\": 1666775666429,\n\
                  \            \"alg\": \"ECDH-ES\"\n        }\n    ]\n}\n"
      responses:
        "200":
          description: Ok
          content:
            application/json:
              schema:
                $ref: '#/components/schemas/WebKeysConfiguration'
              examples:
                Response json example:
                  description: Response json example
                  value: "{\n    \"keys\": [\n        {\n            \"descr\": \"\
                    Signature Key: RSA RSASSA-PKCS1-v1_5 using SHA-256\",\n      \
                    \      \"kty\": \"RSA\",\n            \"e\": \"AQAB\",\n     \
                    \       \"use\": \"sig\",\n            \"kid\": \"abc3a91b-dd1b-47b0-b7e7-aaf2ec3b9d5e_sig_rs256\"\
                    ,\n            \"x5c\": [\n                \"E3+Z7Ie9FVpDIqeBo/xI8/q7CCDxCHTtiTQjGS5j/XV4VcPt7i9mrQsajbndCAmynVw==\"\
                    \n            ],\n            \"name\": \"id_token RS256 Sign\
                    \ Key\",\n            \"exp\": 1666775666429,\n            \"\
                    alg\": \"RS256\",\n            \"n\": \"qzu2jRl6UoTnnUJS6zg7ghavupiUQ3Ux4fAH6H7DCXF-cuOgelBjUj_GLPqz5FeOCnQ\"\
                    \n        },\n\t\t{\n            \"descr\": \"Encryption Key:\
                    \ Elliptic Curve Diffie-Hellman Ephemeral Static key agreement\
                    \ using Concat KDF\",\n            \"kty\": \"EC\",\n        \
                    \    \"use\": \"enc\",\n            \"crv\": \"P-256\",\n    \
                    \        \"kid\": \"0870a2b9-1200-42a2-9b12-e2fa89ce3bd0_enc_ecdh-es\"\
                    ,\n            \"x5c\": [\n                \"tE24Ofz3eFhtBAIhAINgdWN86TOOEAUXUr2ijmaAPBgn7mGoeg4c7FfyZTxn\"\
                    \n            ],\n            \"name\": \"id_token ECDH-ES Encryption\
                    \ Key\",\n            \"x\": \"NBJAtpZ-jWGjaXDFYgt38\",\n    \
                    \        \"y\": \"7n6oS9y5vN2XrTKMKilo\",\n            \"exp\"\
                    : 1666775666429,\n            \"alg\": \"ECDH-ES\"\n        }\n\
                    \    ]\n}\n"
        "401":
          description: Unauthorized
        "500":
          description: InternalServerError
      security:
      - oauth2:
        - https://jans.io/oauth/config/jwks.write
    patch:
      tags:
      - Configuration – JWK - JSON Web Key (JWK)
      summary: Patches JSON Web Keys
      description: Patches JSON Web Keys
      operationId: patch-config-jwks
      requestBody:
        description: JsonPatch object
        content:
          application/json-patch+json:
            schema:
              type: array
              items:
                $ref: '#/components/schemas/JsonPatch'
            examples:
              Request json example:
                description: Request json example
                value: "[\n\t{ \"op\": \"add\", \"path\": \"/keys/1\", \"value\":{\n\
                  \            \"descr\": \"Test Key\",\n            \"kty\": \"EC\"\
                  ,\n            \"use\": \"enc\",\n            \"crv\": \"P-256\"\
                  ,\n            \"kid\": \"1234a2b9-1200-42a2-9b12-e2fa89ce3bd0_enc_ecdh-es\"\
                  ,\n            \"x5c\": [\n                \"tE24Ofz3eFhtBAIhAINgdWN86TOOEAUXUr2ijmaAPBgn7mGoeg4c7FfyZTxn\"\
                  \n            ],\n            \"name\": \"test-key\",\n        \
                  \    \"x\": \"NBJAtpZ-jWGjaXDFYgt38\",\n            \"y\": \"7n6oS9y5vN2XrTKMKilo\"\
                  ,\n            \"exp\": 1666775666429,\n            \"alg\": \"\
                  ECDH-ES\"\n        }\n\t}\n] \n"
      responses:
        "200":
          description: Ok
          content:
            application/json:
              schema:
                $ref: '#/components/schemas/WebKeysConfiguration'
              examples:
                Response json example:
                  description: Response json example
                  value: "{\n    \"keys\": [\n        {\n            \"descr\": \"\
                    Signature Key: RSA RSASSA-PKCS1-v1_5 using SHA-256\",\n      \
                    \      \"kty\": \"RSA\",\n            \"e\": \"AQAB\",\n     \
                    \       \"use\": \"sig\",\n            \"kid\": \"abc3a91b-dd1b-47b0-b7e7-aaf2ec3b9d5e_sig_rs256\"\
                    ,\n            \"x5c\": [\n                \"E3+Z7Ie9FVpDIqeBo/xI8/q7CCDxCHTtiTQjGS5j/XV4VcPt7i9mrQsajbndCAmynVw==\"\
                    \n            ],\n            \"name\": \"id_token RS256 Sign\
                    \ Key\",\n            \"exp\": 1666775666429,\n            \"\
                    alg\": \"RS256\",\n            \"n\": \"qzu2jRl6UoTnnUJS6zg7ghavupiUQ3Ux4fAH6H7DCXF-cuOgelBjUj_GLPqz5FeOCnQ\"\
                    \n        },\n\t\t{\n            \"descr\": \"Encryption Key:\
                    \ Elliptic Curve Diffie-Hellman Ephemeral Static key agreement\
                    \ using Concat KDF\",\n            \"kty\": \"EC\",\n        \
                    \    \"use\": \"enc\",\n            \"crv\": \"P-256\",\n    \
                    \        \"kid\": \"0870a2b9-1200-42a2-9b12-e2fa89ce3bd0_enc_ecdh-es\"\
                    ,\n            \"x5c\": [\n                \"tE24Ofz3eFhtBAIhAINgdWN86TOOEAUXUr2ijmaAPBgn7mGoeg4c7FfyZTxn\"\
                    \n            ],\n            \"name\": \"id_token ECDH-ES Encryption\
                    \ Key\",\n            \"x\": \"NBJAtpZ-jWGjaXDFYgt38\",\n    \
                    \        \"y\": \"7n6oS9y5vN2XrTKMKilo\",\n            \"exp\"\
                    : 1666775666429,\n            \"alg\": \"ECDH-ES\"\n        }\n\
                    \    ]\n}\n"
        "401":
          description: Unauthorized
        "500":
          description: InternalServerError
      security:
      - oauth2:
        - https://jans.io/oauth/config/jwks.write
  /api/v1/config/jwks/key:
    post:
      tags:
      - Configuration – JWK - JSON Web Key (JWK)
      summary: Configuration – JWK - JSON Web Key (JWK)
      description: Configuration – JWK - JSON Web Key (JWK)
      operationId: post-config-jwks-key
      requestBody:
        description: JSONWebKey object
        content:
          application/json:
            schema:
              $ref: '#/components/schemas/JSONWebKey'
            examples:
              Request json example:
                description: Request json example
                value: |
                  {
                        "kty": "RSA",
                        "e": "AQAB",
                        "use": "sig",
                        "crv": "",
                        "kid": "1230bfb-276a-44aa-a97d-667b57587108_sig_rs256",
                        "x5c": [
                          "A0GCSqGSIb3DQEBCwUAMCExHzAdBgNVBAMMFm94QXV0aCBDQSBDZXJ0aWZpY2F0ZXMwHhcNMjAwOTA4MTUzMjE3WhcNMjAwOTEwMTUzMjI2WjAhMR8wHQYDVQQDDBZveEF1dGggQ0EgQ2VydGlmaWNhdGVzMIIBIjANBgkqhkiG9w0BAQEFAAOCAQ8AMIIBCgKCAQEAzj1NEHyGk/ywG25py2s/zVVrRggzRO0jE6VOUvqUzsEJwt1aszQ4onFu6vgtjNwq2ZmEFZbw1Jw7dlz4Xrdj12pQlLVuEhyVaTziQp3LvspqxyACHQb8XSKFdKZaa1eBF8PGN5zDN/d+tIrAZYnQS2gH8BoPIuB3Z9AoCLTzifnPvmOwW/e+/Wags/ApZiEfF2Po0InV5NeJAyoIpaGhlwjqqOWXm/GpCASAk9ZD8Ebnmy9RM71zDCgmvq/hPueKnbNTZdQ3TQdzEuSwxbWEHu16v5MbF7QtNzvFSFlllhgwqI2ccEljDbs18j3DUS2B1VTTAr/DLR3SVyCYbKBbRQIDAQABoycwJTAjBgNVHSUEHDAaBggrBgEFBQcDAQYIKwYBBQUHAwIGBFUdJQAwDQYJKoZIhvcNAQELBQADggEBADaqrfVH1FX0FLp99TG9fHOiOMD12vsIPANb9QbIADineFrSvUI3zIX56PpvMT+EApaLPcIYSwG1YziWT1oGDGkfyinofSRGl4JcC63slChUBfjlBZlXTIlc7CJA7CfzO6BW3SvO0GPF0NStCUD9Ou4oOVaIc3XrPzhIAp71cF9iLFnQUK1hiD9NhQUm5v2Nq+sQdjAxSlqigXnc+rB9+V8snCkr9x9q1cysq1ZyCRT55psa53Irqtc50T2PHA6kyzEVW51+yFaZa8z+WMoofr6ndx2DFI7n5+8jFGs9WoP+/zV8E/XK61iy+EdXVjXQYVcArjEzeIahn8QOd/hUcfo="
                        ],
                        "exp": 1599751946863,
                        "alg": "RS256",
                        "n": "EFZbw1Jw7dlz4Xrdj12pQlLVuEhyVaTziQp3LvspqxyACHQb8XSKFdKZaa1eBF8PGN5zDN_d-tIrAZYnQS2gH8BoPIuB3Z9AoCLTzifnPvmOwW_e-_Wags_ApZiEfF2Po0InV5NeJAyoIpaGhlwjqqOWXm_GpCASAk9ZD8Ebnmy9RM71zDCgmvq_hPueKnbNTZdQ3TQdzEuSwxbWEHu16v5MbF7QtNzvFSFlllhgwqI2ccEljDbs18j3DUS2B1VTTAr_DLR3SVyCYbKBbRQ"
                      }
      responses:
        "201":
          description: Created
          content:
            application/json:
              schema:
                $ref: '#/components/schemas/JSONWebKey'
              examples:
                Response json example:
                  description: Response json example
                  value: |
                    {
                        "kid": "1230bfb-276a-44aa-a97d-667b57587108_sig_rs256",
                        "kty": "RSA",
                        "use": "sig",
                        "alg": "RS256",
                        "exp": 1599751946863,
                        "x5c": [
                            "A0GCSqGSIb3DQEBCwUAMCExHzAdBgNVBAMMFm94QXV0aCBDQSBDZXJ0aWZpY2F0ZXMwHhcNMjAwOTA4MTUzMjE3WhcNMjAwOTEwMTUzMjI2WjAhMR8wHQYDVQQDDBZveEF1dGggQ0EgQ2VydGlmaWNhdGVzMIIBIjANBgkqhkiG9w0BAQEFAAOCAQ8AMIIBCgKCAQEAzj1NEHyGk/ywG25py2s/zVVrRggzRO0jE6VOUvqUzsEJwt1aszQ4onFu6vgtjNwq2ZmEFZbw1Jw7dlz4Xrdj12pQlLVuEhyVaTziQp3LvspqxyACHQb8XSKFdKZaa1eBF8PGN5zDN/d+tIrAZYnQS2gH8BoPIuB3Z9AoCLTzifnPvmOwW/e+/Wags/ApZiEfF2Po0InV5NeJAyoIpaGhlwjqqOWXm/GpCASAk9ZD8Ebnmy9RM71zDCgmvq/hPueKnbNTZdQ3TQdzEuSwxbWEHu16v5MbF7QtNzvFSFlllhgwqI2ccEljDbs18j3DUS2B1VTTAr/DLR3SVyCYbKBbRQIDAQABoycwJTAjBgNVHSUEHDAaBggrBgEFBQcDAQYIKwYBBQUHAwIGBFUdJQAwDQYJKoZIhvcNAQELBQADggEBADaqrfVH1FX0FLp99TG9fHOiOMD12vsIPANb9QbIADineFrSvUI3zIX56PpvMT+EApaLPcIYSwG1YziWT1oGDGkfyinofSRGl4JcC63slChUBfjlBZlXTIlc7CJA7CfzO6BW3SvO0GPF0NStCUD9Ou4oOVaIc3XrPzhIAp71cF9iLFnQUK1hiD9NhQUm5v2Nq+sQdjAxSlqigXnc+rB9+V8snCkr9x9q1cysq1ZyCRT55psa53Irqtc50T2PHA6kyzEVW51+yFaZa8z+WMoofr6ndx2DFI7n5+8jFGs9WoP+/zV8E/XK61iy+EdXVjXQYVcArjEzeIahn8QOd/hUcfo="
                        ],
                        "n": "EFZbw1Jw7dlz4Xrdj12pQlLVuEhyVaTziQp3LvspqxyACHQb8XSKFdKZaa1eBF8PGN5zDN_d-tIrAZYnQS2gH8BoPIuB3Z9AoCLTzifnPvmOwW_e-_Wags_ApZiEfF2Po0InV5NeJAyoIpaGhlwjqqOWXm_GpCASAk9ZD8Ebnmy9RM71zDCgmvq_hPueKnbNTZdQ3TQdzEuSwxbWEHu16v5MbF7QtNzvFSFlllhgwqI2ccEljDbs18j3DUS2B1VTTAr_DLR3SVyCYbKBbRQ",
                        "e": "AQAB"
                    }
        "401":
          description: Unauthorized
        "406":
          description: Not Acceptable
        "500":
          description: InternalServerError
      security:
      - oauth2:
        - https://jans.io/oauth/config/jwks.write
  /api/v1/config/database/ldap:
    get:
      tags:
      - Database - LDAP configuration
      summary: Gets list of existing LDAP configurations.
      description: Gets list of existing LDAP configurations.
      operationId: get-config-database-ldap
      responses:
        "200":
          description: Ok
          content:
            application/json:
              schema:
                type: array
                items:
                  $ref: '#/components/schemas/GluuLdapConfiguration'
              examples:
                Response json example:
                  description: Response json example
                  value: |
                    [
                        {
                            "configId": "auth_ldap_server",
                            "bindDN": "cn=directory manager",
                            "bindPassword": "password==",
                            "servers": [
                                "jans.server:1636"
                            ],
                            "maxConnections": 1000,
                            "useSSL": true,
                            "baseDNs": [
                                "ou=people,o=jans"
                            ],
                            "primaryKey": "uid",
                            "localPrimaryKey": "uid",
                            "useAnonymousBind": false,
                            "enabled": false,
                            "version": 0,
                            "level": 0
                        }
                    ]
        "401":
          description: Unauthorized
        "500":
          description: InternalServerError
      security:
      - oauth2:
        - https://jans.io/oauth/config/database/ldap.readonly
    put:
      tags:
      - Database - LDAP configuration
      summary: Updates LDAP configuration
      description: Updates LDAP configuration
      operationId: put-config-database-ldap
      requestBody:
        description: GluuLdapConfiguration object
        content:
          application/json:
            schema:
              $ref: '#/components/schemas/GluuLdapConfiguration'
            examples:
              Request json example:
                description: Request json example
                value: |
                  {
                      "configId": "auth_ldap_server",
                      "bindDN": "cn=directory manager",
                      "bindPassword": "axby+nlegh9DhpQ==",
                      "servers": [
                          "jans.server2:1636"
                      ],
                      "maxConnections": 1000,
                      "useSSL": true,
                      "baseDNs": [
                          "ou=people,o=jans"
                      ],
                      "primaryKey": "uid",
                      "localPrimaryKey": "uid",
                      "useAnonymousBind": false,
                      "enabled": false,
                      "version": 0,
                      "level": 0
                  }
      responses:
        "200":
          description: Ok
          content:
            application/json:
              schema:
                $ref: '#/components/schemas/GluuLdapConfiguration'
              examples:
                Response json example:
                  description: Response json example
                  value: |
                    {
                        "configId": "auth_ldap_server",
                        "bindDN": "cn=directory manager",
                        "bindPassword": "axby+nlegh9DhpQ==",
                        "servers": [
                            "jans.server2:1636"
                        ],
                        "maxConnections": 1000,
                        "useSSL": true,
                        "baseDNs": [
                            "ou=people,o=jans"
                        ],
                        "primaryKey": "uid",
                        "localPrimaryKey": "uid",
                        "useAnonymousBind": false,
                        "enabled": false,
                        "version": 0,
                        "level": 0
                    }
        "401":
          description: Unauthorized
        "404":
          description: Not Found
        "500":
          description: InternalServerError
      security:
      - oauth2:
        - https://jans.io/oauth/config/database/ldap.write
    post:
      tags:
      - Database - LDAP configuration
      summary: Adds a new LDAP configuration
      description: Adds a new LDAP configuration
      operationId: post-config-database-ldap
      requestBody:
        description: GluuLdapConfiguration object
        content:
          application/json:
            schema:
              $ref: '#/components/schemas/GluuLdapConfiguration'
            examples:
              Request json example:
                description: Request json example
                value: |
                  {
                      "configId": "auth_ldap_server",
                      "bindDN": "cn=directory manager",
                      "bindPassword": "axby+nlegh9DhpQ==",
                      "servers": [
                          "jans.server2:1636"
                      ],
                      "maxConnections": 1000,
                      "useSSL": true,
                      "baseDNs": [
                          "ou=people,o=jans"
                      ],
                      "primaryKey": "uid",
                      "localPrimaryKey": "uid",
                      "useAnonymousBind": false,
                      "enabled": false,
                      "version": 0,
                      "level": 0
                  }
      responses:
        "201":
          description: Created
          content:
            application/json:
              schema:
                $ref: '#/components/schemas/GluuLdapConfiguration'
              examples:
                Response json example:
                  description: Response json example
                  value: |
                    {
                        "configId": "auth_ldap_server",
                        "bindDN": "cn=directory manager",
                        "bindPassword": "axby+nlegh9DhpQ==",
                        "servers": [
                            "jans.server2:1636"
                        ],
                        "maxConnections": 1000,
                        "useSSL": true,
                        "baseDNs": [
                            "ou=people,o=jans"
                        ],
                        "primaryKey": "uid",
                        "localPrimaryKey": "uid",
                        "useAnonymousBind": false,
                        "enabled": false,
                        "version": 0,
                        "level": 0
                    }
        "401":
          description: Unauthorized
        "406":
          description: Not Acceptable
        "500":
          description: InternalServerError
      security:
      - oauth2:
        - https://jans.io/oauth/config/database/ldap.write
  /api/v1/config/database/ldap/{name}:
    get:
      tags:
      - Database - LDAP configuration
      summary: Gets an LDAP configuration by name.
      description: Gets an LDAP configuration by name.
      operationId: get-config-database-ldap-by-name
      parameters:
      - name: name
        in: path
        description: Name of LDAP configuration
        required: true
        schema:
          type: string
      responses:
        "200":
          description: Ok
          content:
            application/json:
              schema:
                $ref: '#/components/schemas/GluuLdapConfiguration'
              examples:
                Response json example:
                  description: Response json example
                  value: |
                    {
                        "configId": "auth_ldap_server",
                        "bindDN": "cn=directory manager",
                        "bindPassword": "axby+nlegh9DhpQ==",
                        "servers": [
                            "jans.server2:1636"
                        ],
                        "maxConnections": 1000,
                        "useSSL": true,
                        "baseDNs": [
                            "ou=people,o=jans"
                        ],
                        "primaryKey": "uid",
                        "localPrimaryKey": "uid",
                        "useAnonymousBind": false,
                        "enabled": false,
                        "version": 0,
                        "level": 0
                    }
        "401":
          description: Unauthorized
        "500":
          description: InternalServerError
      security:
      - oauth2:
        - https://jans.io/oauth/config/database/ldap.readonly
    delete:
      tags:
      - Database - LDAP configuration
      summary: Deletes an LDAP configuration
      description: Deletes an LDAP configuration
      operationId: delete-config-database-ldap-by-name
      parameters:
      - name: name
        in: path
        required: true
        schema:
          type: string
      responses:
        "204":
          description: No Content
          content:
            application/json:
              schema:
                $ref: '#/components/schemas/GluuLdapConfiguration'
        "401":
          description: Unauthorized
        "404":
          description: Not Found
        "500":
          description: InternalServerError
      security:
      - oauth2:
        - https://jans.io/oauth/config/database/ldap.delete
    patch:
      tags:
      - Database - LDAP configuration
      summary: Patches a LDAP configuration by name
      description: Patches a LDAP configuration by name
      operationId: patch-config-database-ldap-by-name
      parameters:
      - name: name
        in: path
        description: Name of LDAP configuration
        required: true
        schema:
          type: string
      requestBody:
        description: JsonPatch object
        content:
          application/json-patch+json:
            schema:
              type: array
              items:
                $ref: '#/components/schemas/JsonPatch'
            examples:
              Request json example:
                description: Request json example
                value: example/auth/database/ldap/ldap-patch
      responses:
        "200":
          description: Ok
          content:
            application/json:
              schema:
                $ref: '#/components/schemas/GluuLdapConfiguration'
              examples:
                Response json example:
                  description: Response json example
                  value: |
                    {
                        "configId": "auth_ldap_server",
                        "bindDN": "cn=directory manager",
                        "bindPassword": "axby+nlegh9DhpQ==",
                        "servers": [
                            "jans.server2:1636"
                        ],
                        "maxConnections": 1000,
                        "useSSL": true,
                        "baseDNs": [
                            "ou=people,o=jans"
                        ],
                        "primaryKey": "uid",
                        "localPrimaryKey": "uid",
                        "useAnonymousBind": false,
                        "enabled": false,
                        "version": 0,
                        "level": 0
                    }
        "401":
          description: Unauthorized
        "404":
          description: Not Found
        "500":
          description: InternalServerError
      security:
      - oauth2:
        - https://jans.io/oauth/config/database/ldap.write
  /api/v1/config/database/ldap/test:
    post:
      tags:
      - Database - LDAP configuration
      summary: Tests an LDAP configuration
      description: Tests an LDAP configuration
      operationId: post-config-database-ldap-test
      requestBody:
        description: GluuLdapConfiguration object
        content:
          application/json:
            schema:
              $ref: '#/components/schemas/GluuLdapConfiguration'
            examples:
              Request json example:
                description: Request json example
                value: "[{ \"op\": \"replace\", \"path\": \"/maxConnections\", \"\
                  value\":800}] \n"
      responses:
        "200":
          description: Ok
          content:
            application/json:
              schema:
                type: boolean
                description: boolean value true if successful
        "401":
          description: Unauthorized
        "500":
          description: InternalServerError
      security:
      - oauth2:
        - https://jans.io/oauth/config/database/ldap.readonly
  /api/v1/logging:
    get:
      tags:
      - Configuration – Logging
      summary: Returns Jans Authorization Server logging settings
      description: Returns Jans Authorization Server logging settings
      operationId: get-config-logging
      responses:
        "200":
          description: Ok
          content:
            application/json:
              schema:
                $ref: '#/components/schemas/Logging'
              examples:
                Response json example:
                  description: Response json example
                  value: |
                    {
                        "loggingLevel": "TRACE",
                        "loggingLayout": "text",
                        "httpLoggingEnabled": false,
                        "disableJdkLogger": true,
                        "enabledOAuthAuditLogging": false
                    }
        "401":
          description: Unauthorized
        "500":
          description: InternalServerError
      security:
      - oauth2:
        - https://jans.io/oauth/config/logging.readonly
    put:
      tags:
      - Configuration – Logging
      summary: Updates Jans Authorization Server logging settings
      description: Updates Jans Authorization Server logging settings
      operationId: put-config-logging
      requestBody:
        description: Logging object
        content:
          application/json:
            schema:
              $ref: '#/components/schemas/Logging'
            examples:
              Request json example:
                description: Request json example
                value: |
                  {
                      "loggingLevel": "TRACE",
                      "loggingLayout": "text",
                      "httpLoggingEnabled": false,
                      "disableJdkLogger": true,
                      "enabledOAuthAuditLogging": false
                  }
      responses:
        "200":
          description: Ok
          content:
            application/json:
              schema:
                $ref: '#/components/schemas/Logging'
              examples:
                Response json example:
                  description: Response json example
                  value: |
                    {
                        "loggingLevel": "TRACE",
                        "loggingLayout": "text",
                        "httpLoggingEnabled": false,
                        "disableJdkLogger": true,
                        "enabledOAuthAuditLogging": false
                    }
        "401":
          description: Unauthorized
        "500":
          description: InternalServerError
      security:
      - oauth2:
        - https://jans.io/oauth/config/logging.write
  /api/v1/config/message:
    get:
      tags:
      - Message Configuration
      summary: Returns message configuration.
      description: Returns message configuration.
      operationId: get-config-message
      responses:
        "200":
          description: Message configuration details
          content:
            application/json:
              schema:
                $ref: '#/components/schemas/MessageConfiguration'
              examples:
                Response json example:
                  description: Response json example
                  value: ""
        "401":
          description: Unauthorized
        "500":
          description: InternalServerError
      security:
      - oauth2:
        - https://jans.io/oauth/config/message.readonly
    patch:
      tags:
      - Message Configuration
      summary: Patch message configuration.
      description: Patch message configuration
      operationId: patch-config-message
      requestBody:
        description: String representing patch-document.
        content:
          application/json-patch+json:
            schema:
              type: array
              items:
                $ref: '#/components/schemas/JsonPatch'
            examples:
              Request json example:
                description: Request json example
                value: ""
      responses:
        "200":
          description: Message configuration details
          content:
            application/json:
              schema:
                $ref: '#/components/schemas/MessageConfiguration'
              examples:
                Response json example:
                  description: Response json example
                  value: ""
        "401":
          description: Unauthorized
        "500":
          description: InternalServerError
      security:
      - oauth2:
        - https://jans.io/oauth/config/message.write
  /api/v1/config/message/postgres:
    get:
      tags:
      - Message Configuration – Postgres
      summary: Returns Postgres message configuration.
      description: Returns Postgres message configuration.
      operationId: get-config-message-postgres
      responses:
        "200":
          description: Native persistence configuration details
          content:
            application/json:
              schema:
                $ref: '#/components/schemas/PostgresMessageConfiguration'
              examples:
                Response json example:
                  description: Response json example
                  value: ""
        "401":
          description: Unauthorized
        "500":
          description: InternalServerError
      security:
      - oauth2:
        - https://jans.io/oauth/config/message.readonly
    put:
      tags:
      - Message Configuration – Postgres
      summary: Updates Postgres message configuration.
      description: Updates Postgres message configuration
      operationId: put-config-message-postgres
      requestBody:
        description: PostgresMessageConfiguration object
        content:
          application/json:
            schema:
              $ref: '#/components/schemas/PostgresMessageConfiguration'
            examples:
              Request json example:
                description: Request json example
                value: ""
      responses:
        "200":
          description: Native persistence message configuration details
          content:
            application/json:
              schema:
                $ref: '#/components/schemas/PostgresMessageConfiguration'
              examples:
                Response json example:
                  description: Response json example
                  value: ""
        "401":
          description: Unauthorized
        "500":
          description: InternalServerError
      security:
      - oauth2:
        - https://jans.io/oauth/config/message.write
    patch:
      tags:
      - Message Configuration – Postgres
      summary: Patch Postgres message configuration.
      description: Patch Postgres message configuration
      operationId: patch-config-message-postgres
      requestBody:
        description: String representing patch-document.
        content:
          application/json-patch+json:
            schema:
              type: array
              items:
                $ref: '#/components/schemas/JsonPatch'
            examples:
              Request json example:
                description: Request json example
                value: ""
      responses:
        "200":
          description: Native persistence message configuration details
          content:
            application/json:
              schema:
                $ref: '#/components/schemas/PostgresMessageConfiguration'
              examples:
                Response json example:
                  description: Response json example
                  value: ""
        "401":
          description: Unauthorized
        "500":
          description: InternalServerError
      security:
      - oauth2:
        - https://jans.io/oauth/config/message.write
  /api/v1/config/message/redis:
    get:
      tags:
      - Message Configuration – Redis
      summary: Returns Redis message configuration.
      description: Returns Redis message configuration
      operationId: get-config-message-redis
      responses:
        "200":
          description: Redis message configuration details
          content:
            application/json:
              schema:
                $ref: '#/components/schemas/RedisMessageConfiguration'
              examples:
                Response json example:
                  description: Response json example
                  value: ""
        "401":
          description: Unauthorized
        "500":
          description: InternalServerError
      security:
      - oauth2:
        - https://jans.io/oauth/config/message.readonly
    put:
      tags:
      - Message Configuration – Redis
      summary: Updates Redis message configuration.
      description: Updates Redis message configuration
      operationId: put-config-message-redis
      requestBody:
        description: RedisMessageConfiguration object
        content:
          application/json:
            schema:
              $ref: '#/components/schemas/RedisMessageConfiguration'
            examples:
              Request json example:
                description: Request json example
                value: ""
      responses:
        "200":
          description: Redis message configuration details
          content:
            application/json:
              schema:
                $ref: '#/components/schemas/RedisMessageConfiguration'
              examples:
                Response json example:
                  description: Response json example
                  value: ""
        "401":
          description: Unauthorized
        "500":
          description: InternalServerError
      security:
      - oauth2:
        - https://jans.io/oauth/config/message.write
    patch:
      tags:
      - Message Configuration – Redis
      summary: Patch Redis message configuration.
      description: Patch Redis message configuration
      operationId: patch-config-message-redis
      requestBody:
        description: String representing patch-document.
        content:
          application/json-patch+json:
            schema:
              type: array
              items:
                $ref: '#/components/schemas/JsonPatch'
            examples:
              Request json example:
                description: Request json example
                value: ""
      responses:
        "200":
          description: Redis message configuration details
          content:
            application/json:
              schema:
                $ref: '#/components/schemas/RedisMessageConfiguration'
              examples:
                Response json example:
                  description: Response json example
                  value: ""
        "401":
          description: Unauthorized
        "500":
          description: InternalServerError
      security:
      - oauth2:
        - https://jans.io/oauth/config/message.write
  /api/v1/org:
    get:
      tags:
      - Organization Configuration
      summary: Retrieves organization configuration
      description: Retrieves organization configuration
      operationId: get-organization-config
      responses:
        "200":
          description: Ok
          content:
            application/json:
              schema:
                $ref: '#/components/schemas/GluuOrganization'
              examples:
                Response json example:
                  description: Response json example
                  value: |
                    {
                        "dn": "o=jans",
                        "displayName": "Jans Server",
                        "description": "Welcome to oxTrust!",
                        "organization": "jans",
                        "managerGroup": "inum=60B7,ou=groups,o=jans",
                        "themeColor": "166309",
                        "shortName": "Jans Server",
                        "organizationTitle": "Gluu",
                        "baseDn": "o=jans"
                    }
        "401":
          description: Unauthorized
        "500":
          description: InternalServerError
      security:
      - oauth2:
        - https://jans.io/oauth/config/organization.readonly
    patch:
      tags:
      - Organization Configuration
      summary: Patch organization configuration
      description: Patch organization configuration
      operationId: patch-organization-config
      requestBody:
        description: String representing JsonPatch request.
        content:
          application/json-patch+json:
            schema:
              type: array
              items:
                $ref: '#/components/schemas/JsonPatch'
            examples:
              Request json example:
                description: Request json example
                value: "[\n    { \"op\": \"add\", \"path\": \"/customMessages\", \"\
                  value\": [\"customMessages1\",\"customMessages2\"] },\n    { \"\
                  op\": \"add\", \"path\": \"/jsFaviconPath\", \"value\": \"/opt/jans/jetty/jans-auth/custom/static\"\
                  \ }\n] \n"
      responses:
        "200":
          description: Ok
          content:
            application/json:
              schema:
                $ref: '#/components/schemas/GluuOrganization'
              examples:
                Response json example:
                  description: Response json example
                  value: |
                    {
                        "dn": "o=jans",
                        "displayName": "Jans Server",
                        "description": "Welcome to oxTrust!",
                        "organization": "jans",
                        "managerGroup": "inum=60B7,ou=groups,o=jans",
                        "themeColor": "166309",
                        "shortName": "Jans Server",
                        "customMessages": [
                            "customMessages1",
                            "customMessages2"
                        ],
                        "jsFaviconPath": "/opt/jans/jetty/jans-auth/custom/static",
                        "organizationTitle": "Gluu",
                        "baseDn": "o=jans"
                    }
        "401":
          description: Unauthorized
        "500":
          description: InternalServerError
      security:
      - oauth2:
        - https://jans.io/oauth/config/organization.write
  /api/v1/plugin:
    get:
      tags:
      - Plugins
      summary: Gets list of Plugins
      description: Gets list of Plugins
      operationId: get-plugins
      responses:
        "200":
          description: Ok
          content:
            application/json:
              schema:
                type: array
                items:
                  $ref: '#/components/schemas/PluginConf'
              examples:
                Response example:
                  description: Response example
                  value: |
                    [
                        {
                            "name": "fido2",
                            "description": "fido2 plugin"
                        },
                        {
                            "name": "scim",
                            "description": "scim plugin"
                        },
                        {
                            "name": "user-management",
                            "description": "user-management plugin"
                        }
                    ]
        "401":
          description: Unauthorized
        "500":
          description: InternalServerError
      security:
      - oauth2:
        - https://jans.io/oauth/config/plugin.readonly
  /api/v1/plugin/{pluginName}:
    get:
      tags:
      - Plugins
      summary: Get plugin by name
      description: Get plugin by name
      operationId: get-plugin-by-name
      parameters:
      - name: pluginName
        in: path
        description: Plugin name
        required: true
        schema:
          type: string
      responses:
        "200":
          description: Ok
          content:
            application/json:
              schema:
                type: boolean
        "401":
          description: Unauthorized
        "500":
          description: InternalServerError
      security:
      - oauth2:
        - https://jans.io/oauth/config/plugin.readonly
  /api/v1/scopes:
    get:
      tags:
      - OAuth - Scopes
      summary: Gets list of Scopes
      description: Gets list of Scopes
      operationId: get-oauth-scopes
      parameters:
      - name: type
        in: query
        description: Scope type
        schema:
          type: string
          default: ""
      - name: limit
        in: query
        description: Search size - max size of the results to return
        schema:
          type: integer
          format: int32
          default: 50
      - name: pattern
        in: query
        description: Search pattern
        schema:
          type: string
          default: ""
      - name: startIndex
        in: query
        description: The 1-based index of the first query result
        schema:
          type: integer
          format: int32
          default: 0
      - name: sortBy
        in: query
        description: Attribute whose value will be used to order the returned response
        schema:
          type: string
          default: inum
      - name: sortOrder
        in: query
        description: Order in which the sortBy param is applied. Allowed values are
          "ascending" and "descending"
        schema:
          type: string
          default: ascending
      - name: withAssociatedClients
        in: query
        description: Boolean fag to indicate if clients associated with the scope
          are to be returned
        schema:
          type: boolean
          default: false
      - name: fieldValuePair
        in: query
        description: Field and value pair for seraching
        schema:
          type: string
          default: ""
        examples:
          Field value example:
            description: Field value example
            value: "scopeType=spontaneous,defaultScope=true"
      responses:
        "200":
          description: Ok
          content:
            application/json:
              schema:
                $ref: '#/components/schemas/PagedResult'
              examples:
                Response json example:
                  description: Response json example
                  value: |
                    {
                        "start": 0,
                        "totalEntriesCount": 79,
                        "entriesCount": 2,
                        "entries": [
                            {
                                "dn": "inum=F0C4,ou=scopes,o=jans",
                                "inum": "F0C4",
                                "displayName": "authenticate_openid_connect",
                                "id": "openid",
                                "description": "Authenticate using OpenID Connect.",
                                "scopeType": "openid",
                                "defaultScope": true,
                                "attributes": {
                                    "showInConfigurationEndpoint": true
                                },
                                "creationDate": "2022-10-27T20:51:17",
                                "umaType": false,
                                "baseDn": "inum=F0C4,ou=scopes,o=jans"
                            },
                            {
                                "dn": "inum=43F1,ou=scopes,o=jans",
                                "inum": "43F1",
                                "displayName": "view_profile",
                                "id": "profile",
                                "description": "View your basic profile info.",
                                "scopeType": "openid",
                                "claims": [
                                    "inum=2B29,ou=attributes,o=jans",
                                    "inum=0C85,ou=attributes,o=jans",
                                    "inum=B4B0,ou=attributes,o=jans",
                                    "inum=A0E8,ou=attributes,o=jans",
                                    "inum=5EC6,ou=attributes,o=jans",
                                    "inum=B52A,ou=attributes,o=jans",
                                    "inum=64A0,ou=attributes,o=jans",
                                    "inum=EC3A,ou=attributes,o=jans",
                                    "inum=3B47,ou=attributes,o=jans",
                                    "inum=3692,ou=attributes,o=jans",
                                    "inum=98FC,ou=attributes,o=jans",
                                    "inum=A901,ou=attributes,o=jans",
                                    "inum=36D9,ou=attributes,o=jans",
                                    "inum=BE64,ou=attributes,o=jans",
                                    "inum=6493,ou=attributes,o=jans",
                                    "inum=4CF1,ou=attributes,o=jans",
                                    "inum=29DA,ou=attributes,o=jans"
                                ],
                                "defaultScope": true,
                                "attributes": {
                                    "showInConfigurationEndpoint": true
                                },
                                "creationDate": "2022-10-27T20:51:17",
                                "umaType": false,
                                "baseDn": "inum=43F1,ou=scopes,o=jans"
                            }
                        ]
                    }
        "401":
          description: Unauthorized
        "500":
          description: InternalServerError
      security:
      - oauth2:
        - https://jans.io/oauth/config/scopes.readonly
    put:
      tags:
      - OAuth - Scopes
      summary: Update Scope
      description: Update Scope
      operationId: put-oauth-scopes
      requestBody:
        description: Scope object
        content:
          application/json:
            schema:
              $ref: '#/components/schemas/Scope'
            examples:
              Request json example:
                description: Request json example
                value: |
                  {
                      "dn": "inum=9c4c6027-86b8-4afc-a68f-6b50579e6d21,ou=scopes,o=jans",
                      "inum": "9c4c6027-86b8-4afc-a68f-6b50579e6d21",
                      "displayName": "Test Display Scope 5",
                      "id": "Scope5",
                      "iconUrl": "http://google.com",
                      "description": "TEST Description for Scope 5",
                      "scopeType": "spontaneous",
                      "defaultScope": false,
                      "umaAuthorizationPolicies": [
                          "inum=2DAF-F9A5,ou=scripts,o=jans",
                          "inum=2DAF-F995,ou=scripts,o=jans"
                      ],
                      "attributes": {
                          "showInConfigurationEndpoint": true
                      },
                      "creatorId": "2000.99b53b02-dfa1-42cd-aaef-b940d58bb03f",
                      "creatorType": "user",
                      "creationDate": "2022-10-27T21:09:45",
                      "umaType": false,
                      "baseDn": "inum=9c4c6027-86b8-4afc-a68f-6b50579e6d21,ou=scopes,o=jans"
                  }
      responses:
        "200":
          description: Ok
          content:
            application/json:
              schema:
                $ref: '#/components/schemas/Scope'
              examples:
                Response json example:
                  description: Response json example
                  value: |
                    {
                        "dn": "inum=9c4c6027-86b8-4afc-a68f-6b50579e6d21,ou=scopes,o=jans",
                        "inum": "9c4c6027-86b8-4afc-a68f-6b50579e6d21",
                        "displayName": "Test Display Scope 5",
                        "id": "Scope5",
                        "iconUrl": "http://google.com",
                        "description": "TEST Description for Scope 5",
                        "scopeType": "spontaneous",
                        "defaultScope": false,
                        "umaAuthorizationPolicies": [
                            "inum=2DAF-F9A5,ou=scripts,o=jans",
                            "inum=2DAF-F995,ou=scripts,o=jans"
                        ],
                        "attributes": {
                            "showInConfigurationEndpoint": true
                        },
                        "creatorId": "2000.99b53b02-dfa1-42cd-aaef-b940d58bb03f",
                        "creatorType": "user",
                        "creationDate": "2022-10-27T21:09:45",
                        "umaType": false,
                        "baseDn": "inum=9c4c6027-86b8-4afc-a68f-6b50579e6d21,ou=scopes,o=jans"
                    }
        "401":
          description: Unauthorized
        "404":
          description: Not Found
        "500":
          description: InternalServerError
      security:
      - oauth2:
        - https://jans.io/oauth/config/scopes.write
    post:
      tags:
      - OAuth - Scopes
      summary: Create Scope
      description: Create Scope
      operationId: post-oauth-scopes
      requestBody:
        description: Scope object
        content:
          application/json:
            schema:
              $ref: '#/components/schemas/Scope'
            examples:
              Request json example:
                description: Request json example
                value: |
                  {
                      "claims": [],
                      "dynamicScopeScripts": [],
                      "defaultScope": false,
                      "attributes": {
                          "spontaneousClientScopes": [],
                          "showInConfigurationEndpoint": true
                      },
                      "id": "Scope5",
                      "displayName": "Test Display Scope 5",
                      "description": "TEST Description for Scope 5",
                      "scopeType": "spontaneous",
                      "iconUrl": "http://google.com",
                      "umaAuthorizationPolicies": [
                          "inum=2DAF-F9A5,ou=scripts,o=jans",
                          "inum=2DAF-F995,ou=scripts,o=jans"
                      ],
                      "creatorType": "user",
                      "creatorId": "2000.99b53b02-dfa1-42cd-aaef-b940d58bb03f"
                  }
      responses:
        "201":
          description: Created
          content:
            application/json:
              schema:
                $ref: '#/components/schemas/Scope'
              examples:
                Response json example:
                  description: Response json example
                  value: |
                    {
                        "dn": "inum=9c4c6027-86b8-4afc-a68f-6b50579e6d21,ou=scopes,o=jans",
                        "inum": "9c4c6027-86b8-4afc-a68f-6b50579e6d21",
                        "displayName": "Test Display Scope 5",
                        "id": "Scope5",
                        "iconUrl": "http://google.com",
                        "description": "TEST Description for Scope 5",
                        "scopeType": "spontaneous",
                        "defaultScope": false,
                        "umaAuthorizationPolicies": [
                            "inum=2DAF-F9A5,ou=scripts,o=jans",
                            "inum=2DAF-F995,ou=scripts,o=jans"
                        ],
                        "attributes": {
                            "showInConfigurationEndpoint": true
                        },
                        "creatorId": "2000.99b53b02-dfa1-42cd-aaef-b940d58bb03f",
                        "creatorType": "user",
                        "creationDate": "2022-10-27T21:09:45",
                        "umaType": false,
                        "baseDn": "inum=9c4c6027-86b8-4afc-a68f-6b50579e6d21,ou=scopes,o=jans"
                    }
        "401":
          description: Unauthorized
        "500":
          description: InternalServerError
      security:
      - oauth2:
        - https://jans.io/oauth/config/scopes.write
  /api/v1/scopes/{inum}:
    get:
      tags:
      - OAuth - Scopes
      summary: Get Scope by Inum
      description: Get Scope by Inum
      operationId: get-oauth-scopes-by-inum
      parameters:
      - name: inum
        in: path
        description: Scope identifier
        required: true
        schema:
          type: string
      - name: withAssociatedClients
        in: query
        schema:
          type: boolean
          default: false
      responses:
        "200":
          description: Ok
          content:
            application/json:
              schema:
                $ref: '#/components/schemas/CustomScope'
              examples:
                Response json example:
                  description: Response json example
                  value: |
                    {
                        "dn": "inum=764C,ou=scopes,o=jans",
                        "inum": "764C",
                        "displayName": "view_email_address",
                        "id": "email",
                        "description": "View your email address.",
                        "scopeType": "openid",
                        "claims": [
                            "inum=8F88,ou=attributes,o=jans",
                            "inum=CAE3,ou=attributes,o=jans"
                        ],
                        "defaultScope": true,
                        "attributes": {
                            "showInConfigurationEndpoint": true
                        },
                        "creationDate": "2022-10-27T20:58:29",
                        "clients": [
                            {
                                "dn": "inum=2000.7810d591-69d3-458c-9309-4268085fe71c,ou=clients,o=jans",
                                "deletable": false,
                                "clientSecret": "ec0mQbx1udmSEs6flUXquA==",
                                "frontChannelLogoutUri": "http://localhost:4100/logout",
                                "frontChannelLogoutSessionRequired": false,
                                "redirectUris": [
                                    "https://jans.server2/admin",
                                    "http://localhost:4100"
                                ],
                                "responseTypes": [
                                    "code"
                                ],
                                "grantTypes": [
                                    "authorization_code",
                                    "refresh_token",
                                    "client_credentials",
                                    "urn:ietf:params:oauth:grant-type:device_code"
                                ],
                                "applicationType": "web",
                                "clientName": {
                                    "values": {
                                        "": "Jans Role Based Client"
                                    },
                                    "value": "Jans Role Based Client",
                                    "languageTags": [
                                        ""
                                    ]
                                },
                                "logoUri": {},
                                "clientUri": {},
                                "policyUri": {},
                                "tosUri": {},
                                "subjectType": "pairwise",
                                "idTokenSignedResponseAlg": "RS256",
                                "userInfoSignedResponseAlg": "RS256",
                                "tokenEndpointAuthMethod": "client_secret_basic",
                                "postLogoutRedirectUris": [
                                    "http://localhost:4100",
                                    "https://jans.server2/admin"
                                ],
                                "scopes": [
                                    "inum=C4F7,ou=scopes,o=jans",
                                    "inum=C4F6,ou=scopes,o=jans",
                                    "inum=43F1,ou=scopes,o=jans",
                                    "inum=764C,ou=scopes,o=jans",
                                    "inum=F0C4,ou=scopes,o=jans"
                                ],
                                "trustedClient": false,
                                "persistClientAuthorizations": true,
                                "includeClaimsInIdToken": false,
                                "accessTokenLifetime": 2592000,
                                "customAttributes": [
                                    {
                                        "name": "displayName",
                                        "multiValued": false,
                                        "values": [
                                            "Jans Role Based Client"
                                        ],
                                        "value": "Jans Role Based Client",
                                        "displayValue": "Jans Role Based Client"
                                    }
                                ],
                                "customObjectClasses": [
                                    "top"
                                ],
                                "rptAsJwt": false,
                                "accessTokenAsJwt": true,
                                "accessTokenSigningAlg": "RS256",
                                "disabled": false,
                                "attributes": {
                                    "runIntrospectionScriptBeforeJwtCreation": true,
                                    "keepClientAuthorizationAfterExpiration": false,
                                    "allowSpontaneousScopes": false,
                                    "backchannelLogoutSessionRequired": false,
                                    "introspectionScripts": [
                                        "inum=A44E-4F3D,ou=scripts,o=jans"
                                    ],
                                    "parLifetime": 600,
                                    "requirePar": false,
                                    "jansDefaultPromptLogin": false
                                },
                                "tokenBindingSupported": false,
                                "authenticationMethod": "client_secret_basic",
                                "displayName": "Jans Role Based Client",
                                "baseDn": "inum=2000.7810d591-69d3-458c-9309-4268085fe71c,ou=clients,o=jans",
                                "inum": "2000.7810d591-69d3-458c-9309-4268085fe71c"
                            },
                            {
                                "dn": "inum=FF81-2D39,ou=clients,o=jans",
                                "clientSecret": "n7/ZG1jOL6RMR/USOmTAsg==",
                                "frontChannelLogoutSessionRequired": false,
                                "redirectUris": [
                                    "https://jans.server2/jans-auth-rp/home.htm",
                                    "https://client.example.com/cb",
                                    "https://client.example.com/cb1",
                                    "https://client.example.com/cb2"
                                ],
                                "claimRedirectUris": [
                                    "https://jans.server2/jans-auth/restv1/uma/gather_claims"
                                ],
                                "responseTypes": [
                                    "token",
                                    "code",
                                    "id_token"
                                ],
                                "grantTypes": [
                                    "authorization_code",
                                    "implicit",
                                    "refresh_token",
                                    "client_credentials"
                                ],
                                "applicationType": "web",
                                "clientName": {
                                    "values": {
                                        "": "Jans Test Client (don't remove)"
                                    },
                                    "value": "Jans Test Client (don't remove)",
                                    "languageTags": [
                                        ""
                                    ]
                                },
                                "logoUri": {},
                                "clientUri": {},
                                "policyUri": {},
                                "tosUri": {},
                                "subjectType": "public",
                                "idTokenSignedResponseAlg": "RS256",
                                "tokenEndpointAuthMethod": "client_secret_basic",
                                "scopes": [
                                    "inum=F0C4,ou=scopes,o=jans",
                                    "inum=10B2,ou=scopes,o=jans",
                                    "inum=764C,ou=scopes,o=jans",
                                    "inum=43F1,ou=scopes,o=jans",
                                    "inum=341A,ou=scopes,o=jans",
                                    "inum=6D99,ou=scopes,o=jans"
                                ],
                                "trustedClient": true,
                                "persistClientAuthorizations": false,
                                "includeClaimsInIdToken": false,
                                "customAttributes": [
                                    {
                                        "name": "displayName",
                                        "multiValued": false,
                                        "values": [
                                            "Jans Test Client (don't remove)"
                                        ],
                                        "value": "Jans Test Client (don't remove)",
                                        "displayValue": "Jans Test Client (don't remove)"
                                    }
                                ],
                                "customObjectClasses": [
                                    "top"
                                ],
                                "rptAsJwt": false,
                                "accessTokenAsJwt": false,
                                "disabled": false,
                                "attributes": {
                                    "runIntrospectionScriptBeforeJwtCreation": false,
                                    "keepClientAuthorizationAfterExpiration": false,
                                    "allowSpontaneousScopes": false,
                                    "backchannelLogoutSessionRequired": false,
                                    "parLifetime": 600,
                                    "requirePar": false,
                                    "jansDefaultPromptLogin": false
                                },
                                "tokenBindingSupported": false,
                                "authenticationMethod": "client_secret_basic",
                                "displayName": "Jans Test Client (don't remove)",
                                "baseDn": "inum=FF81-2D39,ou=clients,o=jans",
                                "inum": "FF81-2D39"
                            },
                            {
                                "dn": "inum=b3c1d295-42e5-425e-b021-7b2fd3206437,ou=clients,o=jans",
                                "deletable": false,
                                "clientSecret": "5LIyGKo7kTLfWxBi0wSVAbxpB98Q70/Fr2NWMHnpEOiWHLFAQXwqNQ==",
                                "frontChannelLogoutSessionRequired": false,
                                "redirectUris": [
                                    "https://abc,com"
                                ],
                                "responseTypes": [
                                    "code"
                                ],
                                "grantTypes": [
                                    "refresh_token",
                                    "authorization_code"
                                ],
                                "applicationType": "web",
                                "clientName": {
                                    "values": {
                                        "": "test1234"
                                    },
                                    "value": "test1234",
                                    "languageTags": [
                                        ""
                                    ]
                                },
                                "logoUri": {},
                                "clientUri": {},
                                "policyUri": {},
                                "tosUri": {},
                                "subjectType": "public",
                                "tokenEndpointAuthMethod": "client_secret_basic",
                                "scopes": [
                                    "inum=764C,ou=scopes,o=jans",
                                    "inum=43F1,ou=scopes,o=jans",
                                    "inum=C17A,ou=scopes,o=jans"
                                ],
                                "trustedClient": false,
                                "persistClientAuthorizations": false,
                                "includeClaimsInIdToken": false,
                                "customAttributes": [
                                    {
                                        "name": "displayName",
                                        "multiValued": false,
                                        "values": [
                                            "test1234"
                                        ],
                                        "value": "test1234",
                                        "displayValue": "test1234"
                                    }
                                ],
                                "customObjectClasses": [
                                    "top",
                                    "jansClntCustomAttributes"
                                ],
                                "rptAsJwt": false,
                                "accessTokenAsJwt": false,
                                "disabled": false,
                                "attributes": {
                                    "runIntrospectionScriptBeforeJwtCreation": false,
                                    "keepClientAuthorizationAfterExpiration": false,
                                    "allowSpontaneousScopes": false,
                                    "backchannelLogoutSessionRequired": false,
                                    "parLifetime": 600,
                                    "requirePar": false,
                                    "jansDefaultPromptLogin": false
                                },
                                "backchannelUserCodeParameter": false,
                                "description": "test1234",
                                "tokenBindingSupported": false,
                                "authenticationMethod": "client_secret_basic",
                                "displayName": "test1234",
                                "baseDn": "inum=b3c1d295-42e5-425e-b021-7b2fd3206437,ou=clients,o=jans",
                                "inum": "b3c1d295-42e5-425e-b021-7b2fd3206437"
                            },
                            {
                                "dn": "inum=1bb91a73-6899-440f-ac27-c04429671522,ou=clients,o=jans",
                                "deletable": false,
                                "clientSecret": "Xi1+z0Ey8UDbtxsRYL3HAeneTCIEndWVeWEzS4dB2Is0iyupSjXr1w==",
                                "frontChannelLogoutSessionRequired": false,
                                "redirectUris": [
                                    "https://abc,com"
                                ],
                                "responseTypes": [
                                    "code"
                                ],
                                "grantTypes": [
                                    "refresh_token",
                                    "authorization_code"
                                ],
                                "applicationType": "web",
                                "clientName": {
                                    "values": {
                                        "": "test12345"
                                    },
                                    "value": "test12345",
                                    "languageTags": [
                                        ""
                                    ]
                                },
                                "logoUri": {},
                                "clientUri": {},
                                "policyUri": {},
                                "tosUri": {},
                                "subjectType": "public",
                                "tokenEndpointAuthMethod": "client_secret_basic",
                                "scopes": [
                                    "inum=764C,ou=scopes,o=jans",
                                    "inum=43F1,ou=scopes,o=jans",
                                    "inum=C17A,ou=scopes,o=jans"
                                ],
                                "trustedClient": false,
                                "persistClientAuthorizations": false,
                                "includeClaimsInIdToken": false,
                                "customAttributes": [
                                    {
                                        "name": "displayName",
                                        "multiValued": false,
                                        "values": [
                                            "test12345"
                                        ],
                                        "value": "test12345",
                                        "displayValue": "test12345"
                                    }
                                ],
                                "customObjectClasses": [
                                    "top",
                                    "jansClntCustomAttributes"
                                ],
                                "rptAsJwt": false,
                                "accessTokenAsJwt": false,
                                "disabled": false,
                                "attributes": {
                                    "runIntrospectionScriptBeforeJwtCreation": false,
                                    "keepClientAuthorizationAfterExpiration": false,
                                    "allowSpontaneousScopes": false,
                                    "backchannelLogoutSessionRequired": false,
                                    "parLifetime": 600,
                                    "requirePar": false,
                                    "jansDefaultPromptLogin": false
                                },
                                "backchannelUserCodeParameter": false,
                                "description": "test12345",
                                "tokenBindingSupported": false,
                                "authenticationMethod": "client_secret_basic",
                                "displayName": "test12345",
                                "baseDn": "inum=1bb91a73-6899-440f-ac27-c04429671522,ou=clients,o=jans",
                                "inum": "1bb91a73-6899-440f-ac27-c04429671522"
                            }
                        ],
                        "umaType": false,
                        "baseDn": "inum=764C,ou=scopes,o=jans"
                    }
        "401":
          description: Unauthorized
        "404":
          description: Not Found
        "500":
          description: InternalServerError
      security:
      - oauth2:
        - https://jans.io/oauth/config/scopes.readonly
    delete:
      tags:
      - OAuth - Scopes
      summary: Delete Scope
      description: Delete Scope
      operationId: delete-oauth-scopes-by-inum
      parameters:
      - name: inum
        in: path
        description: Scope identifier
        required: true
        schema:
          type: string
      responses:
        "204":
          description: No Content
        "401":
          description: Unauthorized
        "404":
          description: Not Found
        "500":
          description: InternalServerError
      security:
      - oauth2:
        - https://jans.io/oauth/config/scopes.delete
    patch:
      tags:
      - OAuth - Scopes
      summary: Patch Scope
      description: Patch Scope
      operationId: patch-oauth-scopes-by-id
      parameters:
      - name: inum
        in: path
        description: Scope identifier
        required: true
        schema:
          type: string
      requestBody:
        description: String representing patch-document.
        content:
          application/json-patch+json:
            schema:
              type: array
              items:
                $ref: '#/components/schemas/JsonPatch'
            examples:
              Request json example:
                description: Request json example
                value: |2

                  [{ "op": "replace", "path": "/umaAuthorizationPolicies", "value": ["inum=2DAF-F995,ou=scripts,o=jans"] }]
      responses:
        "200":
          description: Ok
          content:
            application/json:
              schema:
                $ref: '#/components/schemas/Scope'
              examples:
                Response json example:
                  description: Response json example
                  value: |
                    {
                        "dn": "inum=9c4c6027-86b8-4afc-a68f-6b50579e6d21,ou=scopes,o=jans",
                        "inum": "9c4c6027-86b8-4afc-a68f-6b50579e6d21",
                        "displayName": "Test Display Scope 5",
                        "id": "Scope5",
                        "iconUrl": "http://google.com",
                        "description": "TEST Description for Scope 5",
                        "scopeType": "spontaneous",
                        "defaultScope": false,
                        "umaAuthorizationPolicies": [
                            "inum=2DAF-F9A5,ou=scripts,o=jans",
                            "inum=2DAF-F995,ou=scripts,o=jans"
                        ],
                        "attributes": {
                            "showInConfigurationEndpoint": true
                        },
                        "creatorId": "2000.99b53b02-dfa1-42cd-aaef-b940d58bb03f",
                        "creatorType": "user",
                        "creationDate": "2022-10-27T21:09:45",
                        "umaType": false,
                        "baseDn": "inum=9c4c6027-86b8-4afc-a68f-6b50579e6d21,ou=scopes,o=jans"
                    }
        "401":
          description: Unauthorized
        "404":
          description: Not Found
        "500":
          description: InternalServerError
      security:
      - oauth2:
        - https://jans.io/oauth/config/scopes.write
  /api/v1/scopes/creator/{creatorId}:
    get:
      tags:
      - OAuth - Scopes
      summary: Get Scope by creatorId
      description: Get Scope by creatorId
      operationId: get-scope-by-creator
      parameters:
      - name: creatorId
        in: path
        description: Id of the scope creator. If creator is client then client_id
          if user then user_id
        required: true
        schema:
          type: string
      responses:
        "200":
          description: Ok
          content:
            application/json:
              schema:
                type: array
                items:
                  $ref: '#/components/schemas/CustomScope'
              examples:
                Response json example:
                  description: Response json example
                  value: |
                    {
                        "dn": "inum=764C,ou=scopes,o=jans",
                        "inum": "764C",
                        "displayName": "view_email_address",
                        "id": "email",
                        "description": "View your email address.",
                        "scopeType": "openid",
                        "claims": [
                            "inum=8F88,ou=attributes,o=jans",
                            "inum=CAE3,ou=attributes,o=jans"
                        ],
                        "defaultScope": true,
                        "attributes": {
                            "showInConfigurationEndpoint": true
                        },
                        "creationDate": "2022-10-27T20:58:29",
                        "clients": [
                            {
                                "dn": "inum=2000.7810d591-69d3-458c-9309-4268085fe71c,ou=clients,o=jans",
                                "deletable": false,
                                "clientSecret": "ec0mQbx1udmSEs6flUXquA==",
                                "frontChannelLogoutUri": "http://localhost:4100/logout",
                                "frontChannelLogoutSessionRequired": false,
                                "redirectUris": [
                                    "https://jans.server2/admin",
                                    "http://localhost:4100"
                                ],
                                "responseTypes": [
                                    "code"
                                ],
                                "grantTypes": [
                                    "authorization_code",
                                    "refresh_token",
                                    "client_credentials",
                                    "urn:ietf:params:oauth:grant-type:device_code"
                                ],
                                "applicationType": "web",
                                "clientName": {
                                    "values": {
                                        "": "Jans Role Based Client"
                                    },
                                    "value": "Jans Role Based Client",
                                    "languageTags": [
                                        ""
                                    ]
                                },
                                "logoUri": {},
                                "clientUri": {},
                                "policyUri": {},
                                "tosUri": {},
                                "subjectType": "pairwise",
                                "idTokenSignedResponseAlg": "RS256",
                                "userInfoSignedResponseAlg": "RS256",
                                "tokenEndpointAuthMethod": "client_secret_basic",
                                "postLogoutRedirectUris": [
                                    "http://localhost:4100",
                                    "https://jans.server2/admin"
                                ],
                                "scopes": [
                                    "inum=C4F7,ou=scopes,o=jans",
                                    "inum=C4F6,ou=scopes,o=jans",
                                    "inum=43F1,ou=scopes,o=jans",
                                    "inum=764C,ou=scopes,o=jans",
                                    "inum=F0C4,ou=scopes,o=jans"
                                ],
                                "trustedClient": false,
                                "persistClientAuthorizations": true,
                                "includeClaimsInIdToken": false,
                                "accessTokenLifetime": 2592000,
                                "customAttributes": [
                                    {
                                        "name": "displayName",
                                        "multiValued": false,
                                        "values": [
                                            "Jans Role Based Client"
                                        ],
                                        "value": "Jans Role Based Client",
                                        "displayValue": "Jans Role Based Client"
                                    }
                                ],
                                "customObjectClasses": [
                                    "top"
                                ],
                                "rptAsJwt": false,
                                "accessTokenAsJwt": true,
                                "accessTokenSigningAlg": "RS256",
                                "disabled": false,
                                "attributes": {
                                    "runIntrospectionScriptBeforeJwtCreation": true,
                                    "keepClientAuthorizationAfterExpiration": false,
                                    "allowSpontaneousScopes": false,
                                    "backchannelLogoutSessionRequired": false,
                                    "introspectionScripts": [
                                        "inum=A44E-4F3D,ou=scripts,o=jans"
                                    ],
                                    "parLifetime": 600,
                                    "requirePar": false,
                                    "jansDefaultPromptLogin": false
                                },
                                "tokenBindingSupported": false,
                                "authenticationMethod": "client_secret_basic",
                                "displayName": "Jans Role Based Client",
                                "baseDn": "inum=2000.7810d591-69d3-458c-9309-4268085fe71c,ou=clients,o=jans",
                                "inum": "2000.7810d591-69d3-458c-9309-4268085fe71c"
                            },
                            {
                                "dn": "inum=FF81-2D39,ou=clients,o=jans",
                                "clientSecret": "n7/ZG1jOL6RMR/USOmTAsg==",
                                "frontChannelLogoutSessionRequired": false,
                                "redirectUris": [
                                    "https://jans.server2/jans-auth-rp/home.htm",
                                    "https://client.example.com/cb",
                                    "https://client.example.com/cb1",
                                    "https://client.example.com/cb2"
                                ],
                                "claimRedirectUris": [
                                    "https://jans.server2/jans-auth/restv1/uma/gather_claims"
                                ],
                                "responseTypes": [
                                    "token",
                                    "code",
                                    "id_token"
                                ],
                                "grantTypes": [
                                    "authorization_code",
                                    "implicit",
                                    "refresh_token",
                                    "client_credentials"
                                ],
                                "applicationType": "web",
                                "clientName": {
                                    "values": {
                                        "": "Jans Test Client (don't remove)"
                                    },
                                    "value": "Jans Test Client (don't remove)",
                                    "languageTags": [
                                        ""
                                    ]
                                },
                                "logoUri": {},
                                "clientUri": {},
                                "policyUri": {},
                                "tosUri": {},
                                "subjectType": "public",
                                "idTokenSignedResponseAlg": "RS256",
                                "tokenEndpointAuthMethod": "client_secret_basic",
                                "scopes": [
                                    "inum=F0C4,ou=scopes,o=jans",
                                    "inum=10B2,ou=scopes,o=jans",
                                    "inum=764C,ou=scopes,o=jans",
                                    "inum=43F1,ou=scopes,o=jans",
                                    "inum=341A,ou=scopes,o=jans",
                                    "inum=6D99,ou=scopes,o=jans"
                                ],
                                "trustedClient": true,
                                "persistClientAuthorizations": false,
                                "includeClaimsInIdToken": false,
                                "customAttributes": [
                                    {
                                        "name": "displayName",
                                        "multiValued": false,
                                        "values": [
                                            "Jans Test Client (don't remove)"
                                        ],
                                        "value": "Jans Test Client (don't remove)",
                                        "displayValue": "Jans Test Client (don't remove)"
                                    }
                                ],
                                "customObjectClasses": [
                                    "top"
                                ],
                                "rptAsJwt": false,
                                "accessTokenAsJwt": false,
                                "disabled": false,
                                "attributes": {
                                    "runIntrospectionScriptBeforeJwtCreation": false,
                                    "keepClientAuthorizationAfterExpiration": false,
                                    "allowSpontaneousScopes": false,
                                    "backchannelLogoutSessionRequired": false,
                                    "parLifetime": 600,
                                    "requirePar": false,
                                    "jansDefaultPromptLogin": false
                                },
                                "tokenBindingSupported": false,
                                "authenticationMethod": "client_secret_basic",
                                "displayName": "Jans Test Client (don't remove)",
                                "baseDn": "inum=FF81-2D39,ou=clients,o=jans",
                                "inum": "FF81-2D39"
                            },
                            {
                                "dn": "inum=b3c1d295-42e5-425e-b021-7b2fd3206437,ou=clients,o=jans",
                                "deletable": false,
                                "clientSecret": "5LIyGKo7kTLfWxBi0wSVAbxpB98Q70/Fr2NWMHnpEOiWHLFAQXwqNQ==",
                                "frontChannelLogoutSessionRequired": false,
                                "redirectUris": [
                                    "https://abc,com"
                                ],
                                "responseTypes": [
                                    "code"
                                ],
                                "grantTypes": [
                                    "refresh_token",
                                    "authorization_code"
                                ],
                                "applicationType": "web",
                                "clientName": {
                                    "values": {
                                        "": "test1234"
                                    },
                                    "value": "test1234",
                                    "languageTags": [
                                        ""
                                    ]
                                },
                                "logoUri": {},
                                "clientUri": {},
                                "policyUri": {},
                                "tosUri": {},
                                "subjectType": "public",
                                "tokenEndpointAuthMethod": "client_secret_basic",
                                "scopes": [
                                    "inum=764C,ou=scopes,o=jans",
                                    "inum=43F1,ou=scopes,o=jans",
                                    "inum=C17A,ou=scopes,o=jans"
                                ],
                                "trustedClient": false,
                                "persistClientAuthorizations": false,
                                "includeClaimsInIdToken": false,
                                "customAttributes": [
                                    {
                                        "name": "displayName",
                                        "multiValued": false,
                                        "values": [
                                            "test1234"
                                        ],
                                        "value": "test1234",
                                        "displayValue": "test1234"
                                    }
                                ],
                                "customObjectClasses": [
                                    "top",
                                    "jansClntCustomAttributes"
                                ],
                                "rptAsJwt": false,
                                "accessTokenAsJwt": false,
                                "disabled": false,
                                "attributes": {
                                    "runIntrospectionScriptBeforeJwtCreation": false,
                                    "keepClientAuthorizationAfterExpiration": false,
                                    "allowSpontaneousScopes": false,
                                    "backchannelLogoutSessionRequired": false,
                                    "parLifetime": 600,
                                    "requirePar": false,
                                    "jansDefaultPromptLogin": false
                                },
                                "backchannelUserCodeParameter": false,
                                "description": "test1234",
                                "tokenBindingSupported": false,
                                "authenticationMethod": "client_secret_basic",
                                "displayName": "test1234",
                                "baseDn": "inum=b3c1d295-42e5-425e-b021-7b2fd3206437,ou=clients,o=jans",
                                "inum": "b3c1d295-42e5-425e-b021-7b2fd3206437"
                            },
                            {
                                "dn": "inum=1bb91a73-6899-440f-ac27-c04429671522,ou=clients,o=jans",
                                "deletable": false,
                                "clientSecret": "Xi1+z0Ey8UDbtxsRYL3HAeneTCIEndWVeWEzS4dB2Is0iyupSjXr1w==",
                                "frontChannelLogoutSessionRequired": false,
                                "redirectUris": [
                                    "https://abc,com"
                                ],
                                "responseTypes": [
                                    "code"
                                ],
                                "grantTypes": [
                                    "refresh_token",
                                    "authorization_code"
                                ],
                                "applicationType": "web",
                                "clientName": {
                                    "values": {
                                        "": "test12345"
                                    },
                                    "value": "test12345",
                                    "languageTags": [
                                        ""
                                    ]
                                },
                                "logoUri": {},
                                "clientUri": {},
                                "policyUri": {},
                                "tosUri": {},
                                "subjectType": "public",
                                "tokenEndpointAuthMethod": "client_secret_basic",
                                "scopes": [
                                    "inum=764C,ou=scopes,o=jans",
                                    "inum=43F1,ou=scopes,o=jans",
                                    "inum=C17A,ou=scopes,o=jans"
                                ],
                                "trustedClient": false,
                                "persistClientAuthorizations": false,
                                "includeClaimsInIdToken": false,
                                "customAttributes": [
                                    {
                                        "name": "displayName",
                                        "multiValued": false,
                                        "values": [
                                            "test12345"
                                        ],
                                        "value": "test12345",
                                        "displayValue": "test12345"
                                    }
                                ],
                                "customObjectClasses": [
                                    "top",
                                    "jansClntCustomAttributes"
                                ],
                                "rptAsJwt": false,
                                "accessTokenAsJwt": false,
                                "disabled": false,
                                "attributes": {
                                    "runIntrospectionScriptBeforeJwtCreation": false,
                                    "keepClientAuthorizationAfterExpiration": false,
                                    "allowSpontaneousScopes": false,
                                    "backchannelLogoutSessionRequired": false,
                                    "parLifetime": 600,
                                    "requirePar": false,
                                    "jansDefaultPromptLogin": false
                                },
                                "backchannelUserCodeParameter": false,
                                "description": "test12345",
                                "tokenBindingSupported": false,
                                "authenticationMethod": "client_secret_basic",
                                "displayName": "test12345",
                                "baseDn": "inum=1bb91a73-6899-440f-ac27-c04429671522,ou=clients,o=jans",
                                "inum": "1bb91a73-6899-440f-ac27-c04429671522"
                            }
                        ],
                        "umaType": false,
                        "baseDn": "inum=764C,ou=scopes,o=jans"
                    }
        "401":
          description: Unauthorized
        "500":
          description: InternalServerError
      security:
      - oauth2:
        - https://jans.io/oauth/config/scopes.readonly
  /api/v1/scopes/type/{type}:
    get:
      tags:
      - OAuth - Scopes
      summary: Get Scope by type
      description: Get Scope by type
      operationId: get-scope-by-type
      parameters:
      - name: type
        in: path
        description: Type of the scope
        required: true
        schema:
          type: string
      responses:
        "200":
          description: Ok
          content:
            application/json:
              schema:
                type: array
                items:
                  $ref: '#/components/schemas/CustomScope'
              examples:
                Response json example:
                  description: Response json example
                  value: |
                    {
                        "dn": "inum=764C,ou=scopes,o=jans",
                        "inum": "764C",
                        "displayName": "view_email_address",
                        "id": "email",
                        "description": "View your email address.",
                        "scopeType": "openid",
                        "claims": [
                            "inum=8F88,ou=attributes,o=jans",
                            "inum=CAE3,ou=attributes,o=jans"
                        ],
                        "defaultScope": true,
                        "attributes": {
                            "showInConfigurationEndpoint": true
                        },
                        "creationDate": "2022-10-27T20:58:29",
                        "clients": [
                            {
                                "dn": "inum=2000.7810d591-69d3-458c-9309-4268085fe71c,ou=clients,o=jans",
                                "deletable": false,
                                "clientSecret": "ec0mQbx1udmSEs6flUXquA==",
                                "frontChannelLogoutUri": "http://localhost:4100/logout",
                                "frontChannelLogoutSessionRequired": false,
                                "redirectUris": [
                                    "https://jans.server2/admin",
                                    "http://localhost:4100"
                                ],
                                "responseTypes": [
                                    "code"
                                ],
                                "grantTypes": [
                                    "authorization_code",
                                    "refresh_token",
                                    "client_credentials",
                                    "urn:ietf:params:oauth:grant-type:device_code"
                                ],
                                "applicationType": "web",
                                "clientName": {
                                    "values": {
                                        "": "Jans Role Based Client"
                                    },
                                    "value": "Jans Role Based Client",
                                    "languageTags": [
                                        ""
                                    ]
                                },
                                "logoUri": {},
                                "clientUri": {},
                                "policyUri": {},
                                "tosUri": {},
                                "subjectType": "pairwise",
                                "idTokenSignedResponseAlg": "RS256",
                                "userInfoSignedResponseAlg": "RS256",
                                "tokenEndpointAuthMethod": "client_secret_basic",
                                "postLogoutRedirectUris": [
                                    "http://localhost:4100",
                                    "https://jans.server2/admin"
                                ],
                                "scopes": [
                                    "inum=C4F7,ou=scopes,o=jans",
                                    "inum=C4F6,ou=scopes,o=jans",
                                    "inum=43F1,ou=scopes,o=jans",
                                    "inum=764C,ou=scopes,o=jans",
                                    "inum=F0C4,ou=scopes,o=jans"
                                ],
                                "trustedClient": false,
                                "persistClientAuthorizations": true,
                                "includeClaimsInIdToken": false,
                                "accessTokenLifetime": 2592000,
                                "customAttributes": [
                                    {
                                        "name": "displayName",
                                        "multiValued": false,
                                        "values": [
                                            "Jans Role Based Client"
                                        ],
                                        "value": "Jans Role Based Client",
                                        "displayValue": "Jans Role Based Client"
                                    }
                                ],
                                "customObjectClasses": [
                                    "top"
                                ],
                                "rptAsJwt": false,
                                "accessTokenAsJwt": true,
                                "accessTokenSigningAlg": "RS256",
                                "disabled": false,
                                "attributes": {
                                    "runIntrospectionScriptBeforeJwtCreation": true,
                                    "keepClientAuthorizationAfterExpiration": false,
                                    "allowSpontaneousScopes": false,
                                    "backchannelLogoutSessionRequired": false,
                                    "introspectionScripts": [
                                        "inum=A44E-4F3D,ou=scripts,o=jans"
                                    ],
                                    "parLifetime": 600,
                                    "requirePar": false,
                                    "jansDefaultPromptLogin": false
                                },
                                "tokenBindingSupported": false,
                                "authenticationMethod": "client_secret_basic",
                                "displayName": "Jans Role Based Client",
                                "baseDn": "inum=2000.7810d591-69d3-458c-9309-4268085fe71c,ou=clients,o=jans",
                                "inum": "2000.7810d591-69d3-458c-9309-4268085fe71c"
                            },
                            {
                                "dn": "inum=FF81-2D39,ou=clients,o=jans",
                                "clientSecret": "n7/ZG1jOL6RMR/USOmTAsg==",
                                "frontChannelLogoutSessionRequired": false,
                                "redirectUris": [
                                    "https://jans.server2/jans-auth-rp/home.htm",
                                    "https://client.example.com/cb",
                                    "https://client.example.com/cb1",
                                    "https://client.example.com/cb2"
                                ],
                                "claimRedirectUris": [
                                    "https://jans.server2/jans-auth/restv1/uma/gather_claims"
                                ],
                                "responseTypes": [
                                    "token",
                                    "code",
                                    "id_token"
                                ],
                                "grantTypes": [
                                    "authorization_code",
                                    "implicit",
                                    "refresh_token",
                                    "client_credentials"
                                ],
                                "applicationType": "web",
                                "clientName": {
                                    "values": {
                                        "": "Jans Test Client (don't remove)"
                                    },
                                    "value": "Jans Test Client (don't remove)",
                                    "languageTags": [
                                        ""
                                    ]
                                },
                                "logoUri": {},
                                "clientUri": {},
                                "policyUri": {},
                                "tosUri": {},
                                "subjectType": "public",
                                "idTokenSignedResponseAlg": "RS256",
                                "tokenEndpointAuthMethod": "client_secret_basic",
                                "scopes": [
                                    "inum=F0C4,ou=scopes,o=jans",
                                    "inum=10B2,ou=scopes,o=jans",
                                    "inum=764C,ou=scopes,o=jans",
                                    "inum=43F1,ou=scopes,o=jans",
                                    "inum=341A,ou=scopes,o=jans",
                                    "inum=6D99,ou=scopes,o=jans"
                                ],
                                "trustedClient": true,
                                "persistClientAuthorizations": false,
                                "includeClaimsInIdToken": false,
                                "customAttributes": [
                                    {
                                        "name": "displayName",
                                        "multiValued": false,
                                        "values": [
                                            "Jans Test Client (don't remove)"
                                        ],
                                        "value": "Jans Test Client (don't remove)",
                                        "displayValue": "Jans Test Client (don't remove)"
                                    }
                                ],
                                "customObjectClasses": [
                                    "top"
                                ],
                                "rptAsJwt": false,
                                "accessTokenAsJwt": false,
                                "disabled": false,
                                "attributes": {
                                    "runIntrospectionScriptBeforeJwtCreation": false,
                                    "keepClientAuthorizationAfterExpiration": false,
                                    "allowSpontaneousScopes": false,
                                    "backchannelLogoutSessionRequired": false,
                                    "parLifetime": 600,
                                    "requirePar": false,
                                    "jansDefaultPromptLogin": false
                                },
                                "tokenBindingSupported": false,
                                "authenticationMethod": "client_secret_basic",
                                "displayName": "Jans Test Client (don't remove)",
                                "baseDn": "inum=FF81-2D39,ou=clients,o=jans",
                                "inum": "FF81-2D39"
                            },
                            {
                                "dn": "inum=b3c1d295-42e5-425e-b021-7b2fd3206437,ou=clients,o=jans",
                                "deletable": false,
                                "clientSecret": "5LIyGKo7kTLfWxBi0wSVAbxpB98Q70/Fr2NWMHnpEOiWHLFAQXwqNQ==",
                                "frontChannelLogoutSessionRequired": false,
                                "redirectUris": [
                                    "https://abc,com"
                                ],
                                "responseTypes": [
                                    "code"
                                ],
                                "grantTypes": [
                                    "refresh_token",
                                    "authorization_code"
                                ],
                                "applicationType": "web",
                                "clientName": {
                                    "values": {
                                        "": "test1234"
                                    },
                                    "value": "test1234",
                                    "languageTags": [
                                        ""
                                    ]
                                },
                                "logoUri": {},
                                "clientUri": {},
                                "policyUri": {},
                                "tosUri": {},
                                "subjectType": "public",
                                "tokenEndpointAuthMethod": "client_secret_basic",
                                "scopes": [
                                    "inum=764C,ou=scopes,o=jans",
                                    "inum=43F1,ou=scopes,o=jans",
                                    "inum=C17A,ou=scopes,o=jans"
                                ],
                                "trustedClient": false,
                                "persistClientAuthorizations": false,
                                "includeClaimsInIdToken": false,
                                "customAttributes": [
                                    {
                                        "name": "displayName",
                                        "multiValued": false,
                                        "values": [
                                            "test1234"
                                        ],
                                        "value": "test1234",
                                        "displayValue": "test1234"
                                    }
                                ],
                                "customObjectClasses": [
                                    "top",
                                    "jansClntCustomAttributes"
                                ],
                                "rptAsJwt": false,
                                "accessTokenAsJwt": false,
                                "disabled": false,
                                "attributes": {
                                    "runIntrospectionScriptBeforeJwtCreation": false,
                                    "keepClientAuthorizationAfterExpiration": false,
                                    "allowSpontaneousScopes": false,
                                    "backchannelLogoutSessionRequired": false,
                                    "parLifetime": 600,
                                    "requirePar": false,
                                    "jansDefaultPromptLogin": false
                                },
                                "backchannelUserCodeParameter": false,
                                "description": "test1234",
                                "tokenBindingSupported": false,
                                "authenticationMethod": "client_secret_basic",
                                "displayName": "test1234",
                                "baseDn": "inum=b3c1d295-42e5-425e-b021-7b2fd3206437,ou=clients,o=jans",
                                "inum": "b3c1d295-42e5-425e-b021-7b2fd3206437"
                            },
                            {
                                "dn": "inum=1bb91a73-6899-440f-ac27-c04429671522,ou=clients,o=jans",
                                "deletable": false,
                                "clientSecret": "Xi1+z0Ey8UDbtxsRYL3HAeneTCIEndWVeWEzS4dB2Is0iyupSjXr1w==",
                                "frontChannelLogoutSessionRequired": false,
                                "redirectUris": [
                                    "https://abc,com"
                                ],
                                "responseTypes": [
                                    "code"
                                ],
                                "grantTypes": [
                                    "refresh_token",
                                    "authorization_code"
                                ],
                                "applicationType": "web",
                                "clientName": {
                                    "values": {
                                        "": "test12345"
                                    },
                                    "value": "test12345",
                                    "languageTags": [
                                        ""
                                    ]
                                },
                                "logoUri": {},
                                "clientUri": {},
                                "policyUri": {},
                                "tosUri": {},
                                "subjectType": "public",
                                "tokenEndpointAuthMethod": "client_secret_basic",
                                "scopes": [
                                    "inum=764C,ou=scopes,o=jans",
                                    "inum=43F1,ou=scopes,o=jans",
                                    "inum=C17A,ou=scopes,o=jans"
                                ],
                                "trustedClient": false,
                                "persistClientAuthorizations": false,
                                "includeClaimsInIdToken": false,
                                "customAttributes": [
                                    {
                                        "name": "displayName",
                                        "multiValued": false,
                                        "values": [
                                            "test12345"
                                        ],
                                        "value": "test12345",
                                        "displayValue": "test12345"
                                    }
                                ],
                                "customObjectClasses": [
                                    "top",
                                    "jansClntCustomAttributes"
                                ],
                                "rptAsJwt": false,
                                "accessTokenAsJwt": false,
                                "disabled": false,
                                "attributes": {
                                    "runIntrospectionScriptBeforeJwtCreation": false,
                                    "keepClientAuthorizationAfterExpiration": false,
                                    "allowSpontaneousScopes": false,
                                    "backchannelLogoutSessionRequired": false,
                                    "parLifetime": 600,
                                    "requirePar": false,
                                    "jansDefaultPromptLogin": false
                                },
                                "backchannelUserCodeParameter": false,
                                "description": "test12345",
                                "tokenBindingSupported": false,
                                "authenticationMethod": "client_secret_basic",
                                "displayName": "test12345",
                                "baseDn": "inum=1bb91a73-6899-440f-ac27-c04429671522,ou=clients,o=jans",
                                "inum": "1bb91a73-6899-440f-ac27-c04429671522"
                            }
                        ],
                        "umaType": false,
                        "baseDn": "inum=764C,ou=scopes,o=jans"
                    }
        "401":
          description: Unauthorized
        "404":
          description: Not Found
        "500":
          description: InternalServerError
      security:
      - oauth2:
        - https://jans.io/oauth/config/scopes.readonly
  /api/v1/jans-auth-server/session:
    get:
      tags:
      - Auth - Session Management
      summary: Returns current session
      description: Returns current session
      operationId: get-sessions
      responses:
        "200":
          description: Ok
          content:
            application/json:
              schema:
                type: array
                items:
                  $ref: '#/components/schemas/SessionId'
        "401":
          description: Unauthorized
        "500":
          description: InternalServerError
      security:
      - oauth2:
        - https://jans.io/oauth/jans-auth-server/session.readonly
        - revoke_session
  /api/v1/jans-auth-server/session/{userDn}:
    post:
      tags:
      - Auth - Session Management
      summary: Revoke all sessions by userDn
      description: Revoke all sessions by userDn
      operationId: revoke-user-session
      parameters:
      - name: userDn
        in: path
        description: User domain name
        required: true
        schema:
          type: string
      responses:
        "200":
          description: Ok
        "401":
          description: Unauthorized
        "404":
          description: Not Found
        "500":
          description: InternalServerError
      security:
      - oauth2:
        - https://jans.io/oauth/jans-auth-server/session.delete
        - revoke_session
  /api/v1/stat:
    get:
      tags:
      - Statistics - User
      summary: Provides server with basic statistic
      description: Provides server with basic statistic
      operationId: get-stat
      parameters:
      - name: Authorization
        in: header
        description: Authorization code
        schema:
          type: string
      - name: month
        in: query
        description: Month for which the stat report is to be fetched. The parameter
          is mandatory if start_month and end_month parameters are not present.
        schema:
          type: string
        example: 202012
      - name: start_month
        in: query
        description: Start-Month for which the stat report is to be fetched
        schema:
          type: string
      - name: end_month
        in: query
        description: End-Month for which the stat report is to be fetched
        schema:
          type: string
      - name: format
        in: query
        description: Report format
        schema:
          type: string
      responses:
        "200":
          description: Stats
          content:
            application/json:
              schema:
                type: array
                items:
                  $ref: '#/components/schemas/JsonNode'
        "401":
          description: Unauthorized
        "500":
          description: InternalServerError
      security:
      - oauth2:
        - https://jans.io/oauth/config/stats.readonly
        - jans_stat
  /api/v1/uma/resources:
    get:
      tags:
      - OAuth - UMA Resources
      summary: Gets list of UMA resources
      description: Gets list of UMA resources
      operationId: get-oauth-uma-resources
      parameters:
      - name: limit
        in: query
        description: Search size - max size of the results to return
        schema:
          type: integer
          format: int32
          default: 50
      - name: pattern
        in: query
        description: Search pattern
        schema:
          type: string
          default: ""
      - name: startIndex
        in: query
        description: The 1-based index of the first query result
        schema:
          type: integer
          format: int32
          default: 0
      - name: sortBy
        in: query
        description: Attribute whose value will be used to order the returned response
        schema:
          type: string
          default: inum
      - name: sortOrder
        in: query
        description: Order in which the sortBy param is applied. Allowed values are
          "ascending" and "descending"
        schema:
          type: string
          default: ascending
      - name: fieldValuePair
        in: query
        description: Field and value pair for seraching
        schema:
          type: string
          default: ""
        examples:
          Field value example:
            description: Field value example
            value: deletable=true
      responses:
        "200":
          description: Ok
          content:
            application/json:
              schema:
                $ref: '#/components/schemas/PagedResult'
              examples:
                Response json example:
                  description: Response json example
                  value: |
                    {
                        "start": 0,
                        "totalEntriesCount": 3,
                        "entriesCount": 3,
                        "entries": [
                            {
                                "dn": "jansId=55d70ecd-8572-43dd-895f-ecfaf09bf513,ou=resources,ou=uma,o=jans",
                                "id": "55d70ecd-8572-43dd-895f-ecfaf09bf513",
                                "name": "config-api-resource",
                                "iconUri": "https://config-api.com",
                                "scopes": [
                                    "inum=ab47c599-d188-44b6-a32a-91e6b173856a,ou=scopes,o=jans"
                                ],
                                "clients": [
                                    "inum=1800.e9131b86-f39f-421c-9dde-b7f90c21a2fe,ou=clients,o=jans"
                                ],
                                "description": "Uma resource config api",
                                "deletable": false
                            },
                            {
                                "dn": "jansId=4754f784-e80f-4a36-a014-173bd3e6fb6f,ou=resources,ou=uma,o=jans",
                                "id": "4754f784-e80f-4a36-a014-173bd3e6fb6f",
                                "name": "uma-resource-1",
                                "iconUri": "https://config-api.com",
                                "scopes": [
                                    "inum=ab47c599-d188-44b6-a32a-91e6b173856a,ou=scopes,o=jans"
                                ],
                                "clients": [
                                    "inum=1800.768b3d38-a6e8-4be4-93d1-72df33d34fd6,ou=clients,o=jans",
                                    "inum=1201.1d010784-b5bf-4813-8f49-cfea00f50498,ou=clients,o=jans"
                                ],
                                "description": "Uma resource one",
                                "deletable": false
                            },
                            {
                                "dn": "jansId=b0e7e1d7-ab67-45ec-be16-4466da70e63b,ou=resources,ou=uma,o=jans",
                                "id": "b0e7e1d7-ab67-45ec-be16-4466da70e63b",
                                "name": "uma-resource-2",
                                "iconUri": "https://config-api.com",
                                "scopes": [
                                    "inum=ab47c599-d188-44b6-a32a-91e6b173856a,ou=scopes,o=jans"
                                ],
                                "clients": [
                                    "inum=1800.768b3d38-a6e8-4be4-93d1-72df33d34fd6,ou=clients,o=jans",
                                    "inum=1201.1d010784-b5bf-4813-8f49-cfea00f50498,ou=clients,o=jans"
                                ],
                                "description": "Uma resource two",
                                "deletable": false
                            }
                        ]
                    }
        "401":
          description: Unauthorized
        "500":
          description: InternalServerError
      security:
      - oauth2:
        - https://jans.io/oauth/config/uma/resources.readonly
    put:
      tags:
      - OAuth - UMA Resources
      summary: Updates an UMA resource
      description: Updates an UMA resource
      operationId: put-oauth-uma-resources
      requestBody:
        description: UmaResource object
        content:
          application/json:
            schema:
              $ref: '#/components/schemas/UmaResource'
            examples:
              Request json example:
                description: Request json example
                value: |
                  {
                      "dn": "jansId=55d70ecd-8572-43dd-895f-ecfaf09bf513,ou=resources,ou=uma,o=jans",
                      "id": "55d70ecd-8572-43dd-895f-ecfaf09bf513",
                      "name": "config-api-resource",
                      "iconUri": "https://config-api.com",
                      "scopes": [
                          "inum=ab47c599-d188-44b6-a32a-91e6b173856a,ou=scopes,o=jans"
                      ],
                      "clients": [
                          "inum=1800.e9131b86-f39f-421c-9dde-b7f90c21a2fe,ou=clients,o=jans"
                      ],
                      "description": "Uma resource config api",
                      "deletable": false
                  }
      responses:
        "200":
          description: UmaResource
          content:
            application/json:
              schema:
                $ref: '#/components/schemas/UmaResource'
              examples:
                Response json example:
                  description: Response json example
                  value: |
                    {
                        "dn": "jansId=55d70ecd-8572-43dd-895f-ecfaf09bf513,ou=resources,ou=uma,o=jans",
                        "id": "55d70ecd-8572-43dd-895f-ecfaf09bf513",
                        "name": "config-api-resource",
                        "iconUri": "https://config-api.com",
                        "scopes": [
                            "inum=ab47c599-d188-44b6-a32a-91e6b173856a,ou=scopes,o=jans"
                        ],
                        "clients": [
                            "inum=1800.e9131b86-f39f-421c-9dde-b7f90c21a2fe,ou=clients,o=jans"
                        ],
                        "description": "Uma resource config api",
                        "deletable": false
                    }
        "401":
          description: Unauthorized
        "404":
          description: Not Found
        "500":
          description: InternalServerError
      security:
      - oauth2:
        - https://jans.io/oauth/config/uma/resources.write
    post:
      tags:
      - OAuth - UMA Resources
      summary: Creates an UMA resource
      description: Creates an UMA resource
      operationId: post-oauth-uma-resources
      requestBody:
        description: UmaResource object
        content:
          application/json:
            schema:
              $ref: '#/components/schemas/UmaResource'
            examples:
              Request json example:
                description: Request json example
                value: |2
                   {
                          "name": "config-api-resource",
                          "iconUri": "https://config-api.com",
                          "clients": [
                              "inum=1800.e9131b86-f39f-421c-9dde-b7f90c21a2fe,ou=clients,o=jans"
                          ],
                          "scopes":[
                              "inum=ab47c599-d188-44b6-a32a-91e6b173856a,ou=scopes,o=jans"
                          ],
                          "description": "Uma resource config api",
                          "deletable": false
                      }
      responses:
        "201":
          description: Created
          content:
            application/json:
              schema:
                $ref: '#/components/schemas/UmaResource'
              examples:
                Response json example:
                  description: Response json example
                  value: |
                    {
                        "dn": "jansId=55d70ecd-8572-43dd-895f-ecfaf09bf513,ou=resources,ou=uma,o=jans",
                        "id": "55d70ecd-8572-43dd-895f-ecfaf09bf513",
                        "name": "config-api-resource",
                        "iconUri": "https://config-api.com",
                        "scopes": [
                            "inum=ab47c599-d188-44b6-a32a-91e6b173856a,ou=scopes,o=jans"
                        ],
                        "clients": [
                            "inum=1800.e9131b86-f39f-421c-9dde-b7f90c21a2fe,ou=clients,o=jans"
                        ],
                        "description": "Uma resource config api",
                        "deletable": false
                    }
        "401":
          description: Unauthorized
        "500":
          description: InternalServerError
      security:
      - oauth2:
        - https://jans.io/oauth/config/uma/resources.write
  /api/v1/uma/resources/{id}:
    get:
      tags:
      - OAuth - UMA Resources
      summary: Gets an UMA resource by ID
      description: Gets an UMA resource by ID
      operationId: get-oauth-uma-resources-by-id
      parameters:
      - name: id
        in: path
        description: Resource description ID
        required: true
        schema:
          type: string
      responses:
        "200":
          description: Ok
          content:
            application/json:
              schema:
                $ref: '#/components/schemas/UmaResource'
              examples:
                Response json example:
                  description: Response json example
                  value: |
                    {
                        "dn": "jansId=55d70ecd-8572-43dd-895f-ecfaf09bf513,ou=resources,ou=uma,o=jans",
                        "id": "55d70ecd-8572-43dd-895f-ecfaf09bf513",
                        "name": "config-api-resource",
                        "iconUri": "https://config-api.com",
                        "scopes": [
                            "inum=ab47c599-d188-44b6-a32a-91e6b173856a,ou=scopes,o=jans"
                        ],
                        "clients": [
                            "inum=1800.e9131b86-f39f-421c-9dde-b7f90c21a2fe,ou=clients,o=jans"
                        ],
                        "description": "Uma resource config api",
                        "deletable": false
                    }
        "401":
          description: Unauthorized
        "404":
          description: Not Found
        "500":
          description: InternalServerError
      security:
      - oauth2:
        - https://jans.io/oauth/config/uma/resources.readonly
    delete:
      tags:
      - OAuth - UMA Resources
      summary: Deletes an UMA resource
      description: Deletes an UMA resource
      operationId: delete-oauth-uma-resources-by-id
      parameters:
      - name: id
        in: path
        description: Resource description ID
        required: true
        schema:
          type: string
      responses:
        "204":
          description: No Content
        "401":
          description: Unauthorized
        "404":
          description: Not Found
        "500":
          description: InternalServerError
      security:
      - oauth2:
        - https://jans.io/oauth/config/uma/resources.delete
    patch:
      tags:
      - OAuth - UMA Resources
      summary: Patch UMA resource
      description: Patch UMA resource
      operationId: patch-oauth-uma-resources-by-id
      parameters:
      - name: id
        in: path
        description: Resource description ID
        required: true
        schema:
          type: string
      requestBody:
        description: String representing patch-document.
        content:
          application/json-patch+json:
            schema:
              type: array
              items:
                $ref: '#/components/schemas/JsonPatch'
            examples:
              Request json example:
                description: Request json example
                value: example/uma/resources/uma-resources-patch
      responses:
        "200":
          description: Ok
          content:
            application/json:
              schema:
                $ref: '#/components/schemas/UmaResource'
              examples:
                Response json example:
                  description: Response json example
                  value: |
                    {
                        "dn": "jansId=55d70ecd-8572-43dd-895f-ecfaf09bf513,ou=resources,ou=uma,o=jans",
                        "id": "55d70ecd-8572-43dd-895f-ecfaf09bf513",
                        "name": "config-api-resource",
                        "iconUri": "https://config-api.com",
                        "scopes": [
                            "inum=ab47c599-d188-44b6-a32a-91e6b173856a,ou=scopes,o=jans"
                        ],
                        "clients": [
                            "inum=1800.e9131b86-f39f-421c-9dde-b7f90c21a2fe,ou=clients,o=jans"
                        ],
                        "description": "Uma resource config api",
                        "deletable": false
                    }
        "401":
          description: Unauthorized
        "404":
          description: Not Found
        "500":
          description: InternalServerError
      security:
      - oauth2:
        - https://jans.io/oauth/config/uma/resources.write
  /api/v1/uma/resources/clientId/{clientId}:
    get:
      tags:
      - OAuth - UMA Resources
      summary: Fetch uma resources by client id
      description: Fetch uma resources by client id
      operationId: get-oauth-uma-resources-by-clientid
      parameters:
      - name: clientId
        in: path
        description: Client ID
        required: true
        schema:
          type: string
      responses:
        "200":
          description: Ok
          content:
            application/json:
              schema:
                type: array
                items:
                  $ref: '#/components/schemas/UmaResource'
              examples:
                Response json example:
                  description: Response json example
                  value: |
                    [
                        {
                            "dn": "jansId=b0e7e1d7-ab67-45ec-be16-4466da70e63b,ou=resources,ou=uma,o=jans",
                            "id": "b0e7e1d7-ab67-45ec-be16-4466da70e63b",
                            "name": "uma-resource-2",
                            "iconUri": "https://config-api.com",
                            "scopes": [
                                "inum=ab47c599-d188-44b6-a32a-91e6b173856a,ou=scopes,o=jans"
                            ],
                            "clients": [
                                "inum=1800.768b3d38-a6e8-4be4-93d1-72df33d34fd6,ou=clients,o=jans",
                                "inum=1201.1d010784-b5bf-4813-8f49-cfea00f50498,ou=clients,o=jans"
                            ],
                            "description": "Uma resource two",
                            "deletable": false
                        },
                        {
                            "dn": "jansId=4754f784-e80f-4a36-a014-173bd3e6fb6f,ou=resources,ou=uma,o=jans",
                            "id": "4754f784-e80f-4a36-a014-173bd3e6fb6f",
                            "name": "uma-resource-1",
                            "iconUri": "https://config-api.com",
                            "scopes": [
                                "inum=ab47c599-d188-44b6-a32a-91e6b173856a,ou=scopes,o=jans"
                            ],
                            "clients": [
                                "inum=1800.768b3d38-a6e8-4be4-93d1-72df33d34fd6,ou=clients,o=jans",
                                "inum=1201.1d010784-b5bf-4813-8f49-cfea00f50498,ou=clients,o=jans"
                            ],
                            "description": "Uma resource one",
                            "deletable": false
                        }
                    ]
        "401":
          description: Unauthorized
        "500":
          description: InternalServerError
      security:
      - oauth2:
        - https://jans.io/oauth/config/uma/resources.readonly
components:
  schemas:
    JsonNode:
      type: object
    HealthStatus:
      type: object
      properties:
        status:
          type: string
        checks:
          type: array
          items:
            $ref: '#/components/schemas/Status'
    Status:
      type: object
      properties:
        name:
          type: string
        status:
          type: string
        error:
          type: string
    FacterData:
      type: object
      properties:
        memoryfree:
          type: string
        swapfree:
          type: string
        hostname:
          type: string
        ipaddress:
          type: string
        uptime:
          type: string
        free_disk_space:
          type: string
        load_average:
          type: string
    StatsData:
      type: object
      properties:
        dbType:
          type: string
        lastUpdate:
          type: string
          format: date-time
        facterData:
          $ref: '#/components/schemas/FacterData'
    AuthenticationMethod:
      type: object
      properties:
        defaultAcr:
          type: string
    ApiError:
      type: object
      properties:
        code:
          type: string
        message:
          type: string
        description:
          type: string
    Deployment:
      type: object
      properties:
        dn:
          type: string
        id:
          type: string
        createdAt:
          type: string
          format: date-time
        taskActive:
          type: boolean
        finishedAt:
          type: string
          format: date-time
        assets:
          type: string
        details:
          $ref: '#/components/schemas/DeploymentDetails'
        baseDn:
          type: string
    DeploymentDetails:
      type: object
      properties:
        folders:
          type: array
          items:
            type: string
        libs:
          type: array
          items:
            type: string
        error:
          type: string
        autoconfigure:
          type: boolean
        flowsError:
          type: object
          additionalProperties:
            type: string
        projectMetadata:
          $ref: '#/components/schemas/ProjectMetadata'
    ProjectMetadata:
      type: object
      properties:
        projectName:
          type: string
        author:
          type: string
        type:
          type: string
        description:
          type: string
        version:
          type: string
        configs:
          type: object
          additionalProperties:
            type: object
            additionalProperties:
              type: object
        noDirectLaunch:
          type: array
          items:
            type: string
    PagedResult:
      type: object
      properties:
        start:
          type: integer
          format: int32
        totalEntriesCount:
          type: integer
          format: int32
        entriesCount:
          type: integer
          format: int32
        entries:
          type: array
          items:
            type: object
    Document:
      type: object
      properties:
        dn:
          type: string
        inum:
          type: string
        displayName:
          type: string
        description:
          type: string
        document:
          type: string
        creationDate:
          type: string
          format: date-time
        jansServices:
          type: array
          items:
            type: string
        jansLevel:
          type: integer
          format: int32
        jansRevision:
          type: integer
          format: int32
        jansEnabled:
          type: boolean
        jansAlias:
          type: string
        jansModuleProperty:
          type: array
          items:
            type: string
        baseDn:
          type: string
    DocumentPagedResult:
      type: object
      properties:
        start:
          type: integer
          format: int32
        totalEntriesCount:
          type: integer
          format: int32
        entriesCount:
          type: integer
          format: int32
        entries:
          type: array
          items:
            $ref: '#/components/schemas/Document'
    AssetForm:
      required:
      - assetFile
      - document
      type: object
      properties:
        document:
          $ref: '#/components/schemas/Document'
        assetFile:
          type: string
          format: binary
    AttributeValidation:
      type: object
      properties:
        minLength:
          type: integer
          format: int32
        maxLength:
          type: integer
          format: int32
        regexp:
          type: string
    JansAttribute:
      required:
      - dataType
      - description
      - displayName
      - editType
      - name
      - viewType
      type: object
      properties:
        dn:
          type: string
        inum:
          type: string
        sourceAttribute:
          type: string
        nameIdType:
          type: string
        name:
          maxLength: 30
          minLength: 1
          pattern: "^[a-zA-Z0-9_]+$"
          type: string
        displayName:
          maxLength: 60
          minLength: 0
          type: string
        description:
          maxLength: 4000
          minLength: 0
          type: string
        origin:
          type: string
        dataType:
          type: string
          enum:
          - string
          - numeric
          - boolean
          - binary
          - certificate
          - generalizedTime
          - json
        editType:
          type: array
          items:
            type: string
            enum:
            - admin
            - owner
            - manager
            - user
            - whitePages
        viewType:
          type: array
          items:
            type: string
            enum:
            - admin
            - owner
            - manager
            - user
            - whitePages
        usageType:
          type: array
          items:
            type: string
            enum:
            - openid
        claimName:
          type: string
        seeAlso:
          type: string
        status:
          type: string
          enum:
          - active
          - inactive
          - expired
          - register
        saml1Uri:
          type: string
        saml2Uri:
          type: string
        urn:
          type: string
        scimCustomAttr:
          type: boolean
        oxMultiValuedAttribute:
          type: boolean
        jansHideOnDiscovery:
          type: boolean
        custom:
          type: boolean
        attributeValidation:
          $ref: '#/components/schemas/AttributeValidation'
        tooltip:
          type: string
        selected:
          type: boolean
        adminCanView:
          type: boolean
<<<<<<< HEAD
        adminCanView:
=======
        userCanEdit:
>>>>>>> 8a88d6f5
          type: boolean
        userCanView:
          type: boolean
        adminCanEdit:
          type: boolean
        adminCanAccess:
          type: boolean
        userCanAccess:
          type: boolean
        whitePagesCanView:
          type: boolean
        baseDn:
          type: string
    PatchRequest:
      type: object
      properties:
        op:
          type: string
        path:
          type: string
        value:
          type: string
    AppConfiguration:
      type: object
      properties:
        issuer:
          type: string
        baseEndpoint:
          type: string
        authorizationEndpoint:
          type: string
        authorizationChallengeEndpoint:
          type: string
        tokenEndpoint:
          type: string
        tokenRevocationEndpoint:
          type: string
        userInfoEndpoint:
          type: string
        clientInfoEndpoint:
          type: string
        checkSessionIFrame:
          type: string
        endSessionEndpoint:
          type: string
        jwksUri:
          type: string
        archivedJwksUri:
          type: string
        registrationEndpoint:
          type: string
        openIdDiscoveryEndpoint:
          type: string
        openIdConfigurationEndpoint:
          type: string
        idGenerationEndpoint:
          type: string
        introspectionEndpoint:
          type: string
        parEndpoint:
          type: string
        requirePar:
          type: boolean
        deviceAuthzEndpoint:
          type: string
        mtlsAuthorizationEndpoint:
          type: string
        mtlsAuthorizationChallengeEndpoint:
          type: string
        mtlsTokenEndpoint:
          type: string
        mtlsTokenRevocationEndpoint:
          type: string
        mtlsUserInfoEndpoint:
          type: string
        mtlsClientInfoEndpoint:
          type: string
        mtlsCheckSessionIFrame:
          type: string
        mtlsEndSessionEndpoint:
          type: string
        mtlsJwksUri:
          type: string
        mtlsRegistrationEndpoint:
          type: string
        mtlsIdGenerationEndpoint:
          type: string
        mtlsIntrospectionEndpoint:
          type: string
        mtlsParEndpoint:
          type: string
        mtlsDeviceAuthzEndpoint:
          type: string
        requireRequestObjectEncryption:
          type: boolean
        requirePkce:
          type: boolean
        allowAllValueForRevokeEndpoint:
          type: boolean
        allowRevokeForOtherClients:
          type: boolean
        sectorIdentifierCacheLifetimeInMinutes:
          type: integer
          format: int32
        archivedJwkLifetimeInSeconds:
          type: integer
          format: int32
        umaConfigurationEndpoint:
          type: string
        umaRptAsJwt:
          type: boolean
        umaRptLifetime:
          type: integer
          format: int32
        umaTicketLifetime:
          type: integer
          format: int32
        umaPctLifetime:
          type: integer
          format: int32
        umaResourceLifetime:
          type: integer
          format: int32
        umaAddScopesAutomatically:
          type: boolean
        umaValidateClaimToken:
          type: boolean
        umaGrantAccessIfNoPolicies:
          type: boolean
        umaRestrictResourceToAssociatedClient:
          type: boolean
        statTimerIntervalInSeconds:
          type: integer
          format: int32
        statAuthorizationScope:
          type: string
        allowSpontaneousScopes:
          type: boolean
        spontaneousScopeLifetime:
          type: integer
          format: int32
        tokenIndexAllocationBlockSize:
          type: integer
          format: int32
        tokenIndexLimit:
          type: integer
          format: int32
        openidSubAttribute:
          type: string
        publicSubjectIdentifierPerClientEnabled:
          type: boolean
        subjectIdentifiersPerClientSupported:
          type: array
          items:
            type: string
        responseTypesSupported:
          uniqueItems: true
          type: array
          items:
            uniqueItems: true
            type: array
            items:
              type: string
              enum:
              - code
              - token
              - id_token
        responseModesSupported:
          uniqueItems: true
          type: array
          items:
            type: string
            enum:
            - query
            - fragment
            - form_post
            - query.jwt
            - fragment.jwt
            - form_post.jwt
            - jwt
        grantTypesSupported:
          uniqueItems: true
          type: array
          items:
            type: string
            enum:
            - none
            - authorization_code
            - implicit
            - password
            - client_credentials
            - refresh_token
            - urn:ietf:params:oauth:grant-type:uma-ticket
            - urn:ietf:params:oauth:grant-type:token-exchange
            - urn:openid:params:grant-type:ciba
            - urn:ietf:params:oauth:grant-type:device_code
        subjectTypesSupported:
          type: array
          items:
            type: string
        defaultSubjectType:
          type: string
        authorizationSigningAlgValuesSupported:
          type: array
          items:
            type: string
        authorizationEncryptionAlgValuesSupported:
          type: array
          items:
            type: string
        authorizationEncryptionEncValuesSupported:
          type: array
          items:
            type: string
        userInfoSigningAlgValuesSupported:
          type: array
          items:
            type: string
        userInfoEncryptionAlgValuesSupported:
          type: array
          items:
            type: string
        userInfoEncryptionEncValuesSupported:
          type: array
          items:
            type: string
        introspectionSigningAlgValuesSupported:
          type: array
          items:
            type: string
        introspectionEncryptionAlgValuesSupported:
          type: array
          items:
            type: string
        introspectionEncryptionEncValuesSupported:
          type: array
          items:
            type: string
        txTokenSigningAlgValuesSupported:
          type: array
          items:
            type: string
        txTokenEncryptionAlgValuesSupported:
          type: array
          items:
            type: string
        txTokenEncryptionEncValuesSupported:
          type: array
          items:
            type: string
        idTokenSigningAlgValuesSupported:
          type: array
          items:
            type: string
        idTokenEncryptionAlgValuesSupported:
          type: array
          items:
            type: string
        idTokenEncryptionEncValuesSupported:
          type: array
          items:
            type: string
        accessTokenSigningAlgValuesSupported:
          type: array
          items:
            type: string
        forceSignedRequestObject:
          type: boolean
        requestObjectSigningAlgValuesSupported:
          type: array
          items:
            type: string
        requestObjectEncryptionAlgValuesSupported:
          type: array
          items:
            type: string
        requestObjectEncryptionEncValuesSupported:
          type: array
          items:
            type: string
        tokenEndpointAuthMethodsSupported:
          type: array
          items:
            type: string
        tokenEndpointAuthSigningAlgValuesSupported:
          type: array
          items:
            type: string
        dynamicRegistrationCustomAttributes:
          type: array
          items:
            type: string
        dynamicRegistrationDefaultCustomAttributes:
          $ref: '#/components/schemas/JsonNode'
        displayValuesSupported:
          type: array
          items:
            type: string
        claimTypesSupported:
          type: array
          items:
            type: string
        jwksAlgorithmsSupported:
          type: array
          items:
            type: string
        serviceDocumentation:
          type: string
        claimsLocalesSupported:
          type: array
          items:
            type: string
        idTokenTokenBindingCnfValuesSupported:
          type: array
          items:
            type: string
        uiLocalesSupported:
          type: array
          items:
            type: string
        claimsParameterSupported:
          type: boolean
        requestParameterSupported:
          type: boolean
        requestUriParameterSupported:
          type: boolean
        requestUriHashVerificationEnabled:
          type: boolean
        requireRequestUriRegistration:
          type: boolean
        requestUriBlockList:
          type: array
          items:
            type: string
        opPolicyUri:
          type: string
        opTosUri:
          type: string
        cleanUpInactiveClientAfterHoursOfInactivity:
          type: integer
          format: int32
        clientPeriodicUpdateTimerInterval:
          type: integer
          format: int32
        authorizationCodeLifetime:
          type: integer
          format: int32
        refreshTokenLifetime:
          type: integer
          format: int32
        txTokenLifetime:
          type: integer
          format: int32
        idTokenLifetime:
          type: integer
          format: int32
        idTokenFilterClaimsBasedOnAccessToken:
          type: boolean
        saveTokensInCache:
          type: boolean
        saveTokensInCacheAndDontSaveInPersistence:
          type: boolean
        accessTokenLifetime:
          type: integer
          format: int32
        cleanServiceInterval:
          type: integer
          format: int32
        cleanServiceBatchChunkSize:
          type: integer
          format: int32
        keyRegenerationEnabled:
          type: boolean
        keyRegenerationInterval:
          type: integer
          format: int32
        defaultSignatureAlgorithm:
          type: string
        jansOpenIdConnectVersion:
          type: string
        jansId:
          type: string
        dynamicRegistrationExpirationTime:
          type: integer
          format: int32
        dynamicRegistrationPersistClientAuthorizations:
          type: boolean
        trustedClientEnabled:
          type: boolean
        skipAuthorizationForOpenIdScopeAndPairwiseId:
          type: boolean
        dynamicRegistrationScopesParamEnabled:
          type: boolean
        dynamicRegistrationPasswordGrantTypeEnabled:
          type: boolean
        dynamicRegistrationAllowedPasswordGrantScopes:
          type: array
          items:
            type: string
        dynamicRegistrationCustomObjectClass:
          type: string
        personCustomObjectClassList:
          type: array
          items:
            type: string
        persistIdToken:
          type: boolean
        persistRefreshToken:
          type: boolean
        allowPostLogoutRedirectWithoutValidation:
          type: boolean
        invalidateSessionCookiesAfterAuthorizationFlow:
          type: boolean
        returnClientSecretOnRead:
          type: boolean
        rotateClientRegistrationAccessTokenOnUsage:
          type: boolean
        rejectJwtWithNoneAlg:
          type: boolean
        expirationNotificatorEnabled:
          type: boolean
        useNestedJwtDuringEncryption:
          type: boolean
        expirationNotificatorMapSizeLimit:
          type: integer
          format: int32
        expirationNotificatorIntervalInSeconds:
          type: integer
          format: int32
        redirectUrisRegexEnabled:
          type: boolean
        useHighestLevelScriptIfAcrScriptNotFound:
          type: boolean
        acrMappings:
          type: object
          additionalProperties:
            type: string
        authenticationFiltersEnabled:
          type: boolean
        clientAuthenticationFiltersEnabled:
          type: boolean
        clientRegDefaultToCodeFlowWithRefresh:
          type: boolean
        grantTypesAndResponseTypesAutofixEnabled:
          type: boolean
        authenticationFilters:
          type: array
          items:
            $ref: '#/components/schemas/AuthenticationFilter'
        clientAuthenticationFilters:
          type: array
          items:
            $ref: '#/components/schemas/ClientAuthenticationFilter'
        corsConfigurationFilters:
          type: array
          items:
            $ref: '#/components/schemas/CorsConfigurationFilter'
        sessionIdUnusedLifetime:
          type: integer
          format: int32
        sessionIdUnauthenticatedUnusedLifetime:
          type: integer
          format: int32
        sessionIdPersistOnPromptNone:
          type: boolean
        sessionIdRequestParameterEnabled:
          type: boolean
        changeSessionIdOnAuthentication:
          type: boolean
        sessionIdPersistInCache:
          type: boolean
        includeSidInResponse:
          type: boolean
        disablePromptLogin:
          type: boolean
        disablePromptConsent:
          type: boolean
        sessionIdCookieLifetime:
          type: integer
          format: int32
        sessionIdLifetime:
          type: integer
          format: int32
        activeSessionAuthorizationScope:
          type: string
        configurationUpdateInterval:
          type: integer
          format: int32
        logNotFoundEntityAsError:
          type: boolean
        enableClientGrantTypeUpdate:
          type: boolean
        grantTypesSupportedByDynamicRegistration:
          uniqueItems: true
          type: array
          items:
            type: string
            enum:
            - none
            - authorization_code
            - implicit
            - password
            - client_credentials
            - refresh_token
            - urn:ietf:params:oauth:grant-type:uma-ticket
            - urn:ietf:params:oauth:grant-type:token-exchange
            - urn:openid:params:grant-type:ciba
            - urn:ietf:params:oauth:grant-type:device_code
        cssLocation:
          type: string
        jsLocation:
          type: string
        imgLocation:
          type: string
        metricReporterInterval:
          type: integer
          format: int32
        metricReporterKeepDataDays:
          type: integer
          format: int32
        pairwiseIdType:
          type: string
        pairwiseCalculationKey:
          type: string
        pairwiseCalculationSalt:
          type: string
        shareSubjectIdBetweenClientsWithSameSectorId:
          type: boolean
        webKeysStorage:
          type: string
          enum:
          - keystore
          - pkcs11
        dnName:
          type: string
        keyStoreFile:
          type: string
        keyStoreSecret:
          type: string
        keySelectionStrategy:
          type: string
          enum:
          - OLDER
          - NEWER
          - FIRST
        keyAlgsAllowedForGeneration:
          type: array
          items:
            type: string
        keySignWithSameKeyButDiffAlg:
          type: boolean
        staticKid:
          type: string
        staticDecryptionKid:
          type: string
        introspectionAccessTokenMustHaveUmaProtectionScope:
          type: boolean
        introspectionAccessTokenMustHaveIntrospectionScope:
          type: boolean
        introspectionSkipAuthorization:
          type: boolean
        introspectionRestrictBasicAuthnToOwnTokens:
          type: boolean
        endSessionWithAccessToken:
          type: boolean
        disablePromptCreate:
          type: boolean
        cookieDomain:
          type: string
        enabledOAuthAuditLogging:
          type: boolean
        jmsBrokerURISet:
          uniqueItems: true
          type: array
          items:
            type: string
        jmsUserName:
          type: string
        jmsPassword:
          type: string
        externalUriWhiteList:
          type: array
          items:
            type: string
        clientWhiteList:
          type: array
          items:
            type: string
        clientBlackList:
          type: array
          items:
            type: string
        legacyIdTokenClaims:
          type: boolean
        customHeadersWithAuthorizationResponse:
          type: boolean
        frontChannelLogoutSessionSupported:
          type: boolean
        loggingLevel:
          type: string
        loggingLayout:
          type: string
        updateUserLastLogonTime:
          type: boolean
        updateClientAccessTime:
          type: boolean
        logClientIdOnClientAuthentication:
          type: boolean
        logClientNameOnClientAuthentication:
          type: boolean
        disableJdkLogger:
          type: boolean
        authorizationRequestCustomAllowedParameters:
          uniqueItems: true
          type: array
          items:
            $ref: '#/components/schemas/AuthorizationRequestCustomParameter'
        openidScopeBackwardCompatibility:
          type: boolean
        disableU2fEndpoint:
          type: boolean
        rotateDeviceSecret:
          type: boolean
        returnDeviceSecretFromAuthzEndpoint:
          type: boolean
        dcrForbidExpirationTimeInRequest:
          type: boolean
        dcrSignatureValidationEnabled:
          type: boolean
        dcrSignatureValidationSharedSecret:
          type: string
        dcrSignatureValidationSoftwareStatementJwksURIClaim:
          type: string
        dcrSignatureValidationSoftwareStatementJwksClaim:
          type: string
        dcrSignatureValidationJwks:
          type: string
        dcrSignatureValidationJwksUri:
          type: string
        dcrAuthorizationWithClientCredentials:
          type: boolean
        dcrAuthorizationWithMTLS:
          type: boolean
        dcrAttestationEvidenceRequired:
          type: boolean
        trustedSsaIssuers:
          type: object
          additionalProperties:
            $ref: '#/components/schemas/TrustedIssuerConfig'
        useLocalCache:
          type: boolean
        fapiCompatibility:
          type: boolean
        forceIdTokenHintPrecense:
          type: boolean
        rejectEndSessionIfIdTokenExpired:
          type: boolean
        allowEndSessionWithUnmatchedSid:
          type: boolean
        forceOfflineAccessScopeToEnableRefreshToken:
          type: boolean
        errorReasonEnabled:
          type: boolean
        removeRefreshTokensForClientOnLogout:
          type: boolean
        skipRefreshTokenDuringRefreshing:
          type: boolean
        refreshTokenExtendLifetimeOnRotation:
          type: boolean
        allowBlankValuesInDiscoveryResponse:
          type: boolean
        checkUserPresenceOnRefreshToken:
          type: boolean
        consentGatheringScriptBackwardCompatibility:
          type: boolean
        introspectionScriptBackwardCompatibility:
          type: boolean
        introspectionResponseScopesBackwardCompatibility:
          type: boolean
        softwareStatementValidationType:
          type: string
        softwareStatementValidationClaimName:
          type: string
        authenticationProtectionConfiguration:
          $ref: '#/components/schemas/AuthenticationProtectionConfiguration'
        errorHandlingMethod:
          type: string
          enum:
          - internal
          - remote
        disableAuthnForMaxAgeZero:
          type: boolean
        keepAuthenticatorAttributesOnAcrChange:
          type: boolean
        deviceAuthzRequestExpiresIn:
          type: integer
          format: int32
        deviceAuthzTokenPollInterval:
          type: integer
          format: int32
        deviceAuthzResponseTypeToProcessAuthz:
          type: string
        deviceAuthzAcr:
          type: string
        backchannelClientId:
          type: string
        backchannelRedirectUri:
          type: string
        backchannelAuthenticationEndpoint:
          type: string
        backchannelDeviceRegistrationEndpoint:
          type: string
        backchannelTokenDeliveryModesSupported:
          type: array
          items:
            type: string
        backchannelAuthenticationRequestSigningAlgValuesSupported:
          type: array
          items:
            type: string
        backchannelUserCodeParameterSupported:
          type: boolean
        backchannelBindingMessagePattern:
          type: string
        backchannelAuthenticationResponseExpiresIn:
          type: integer
          format: int32
        backchannelAuthenticationResponseInterval:
          type: integer
          format: int32
        backchannelLoginHintClaims:
          type: array
          items:
            type: string
        cibaEndUserNotificationConfig:
          $ref: '#/components/schemas/CIBAEndUserNotificationConfig'
        backchannelRequestsProcessorJobIntervalSec:
          type: integer
          format: int32
        backchannelRequestsProcessorJobChunkSize:
          type: integer
          format: int32
        cibaGrantLifeExtraTimeSec:
          type: integer
          format: int32
        cibaMaxExpirationTimeAllowedSec:
          type: integer
          format: int32
        dpopSigningAlgValuesSupported:
          type: array
          items:
            type: string
        dpopTimeframe:
          type: integer
          format: int32
        dpopJtiCacheTime:
          type: integer
          format: int32
        dpopUseNonce:
          type: boolean
        dpopNonceCacheTime:
          type: integer
          format: int32
        dpopJktForceForAuthorizationCode:
          type: boolean
        allowIdTokenWithoutImplicitGrantType:
          type: boolean
        forceRopcInAuthorizationEndpoint:
          type: boolean
        discoveryCacheLifetimeInMinutes:
          type: integer
          format: int32
        discoveryAllowedKeys:
          type: array
          items:
            type: string
        discoveryDenyKeys:
          type: array
          items:
            type: string
        featureFlags:
          type: array
          items:
            type: string
            enum:
            - UNKNOWN
            - HEALTH_CHECK
            - USERINFO
            - CLIENTINFO
            - ID_GENERATION
            - REGISTRATION
            - INTROSPECTION
            - REVOKE_TOKEN
            - REVOKE_SESSION
            - GLOBAL_TOKEN_REVOCATION
            - STATUS_LIST
            - ACTIVE_SESSION
            - END_SESSION
            - STATUS_SESSION
            - JANS_CONFIGURATION
            - CIBA
            - UMA
            - U2F
            - DEVICE_AUTHZ
            - METRIC
            - STAT
            - PAR
            - SSA
        httpLoggingEnabled:
          type: boolean
        httpLoggingExcludePaths:
          uniqueItems: true
          type: array
          items:
            type: string
        externalLoggerConfiguration:
          type: string
        agamaConfiguration:
          $ref: '#/components/schemas/EngineConfig'
        dcrSsaValidationConfigs:
          type: array
          items:
            $ref: '#/components/schemas/SsaValidationConfig'
        ssaConfiguration:
          $ref: '#/components/schemas/SsaConfiguration'
        blockWebviewAuthorizationEnabled:
          type: boolean
        authorizationChallengeDefaultAcr:
          type: string
        authorizationChallengeShouldGenerateSession:
          type: boolean
        dateFormatterPatterns:
          type: object
          additionalProperties:
            type: string
        httpLoggingResponseBodyContent:
          type: boolean
        skipAuthenticationFilterOptionsMethod:
          type: boolean
        lockMessageConfig:
          $ref: '#/components/schemas/LockMessageConfig'
        allResponseTypesSupported:
          uniqueItems: true
          type: array
          items:
            type: string
            enum:
            - code
            - token
            - id_token
        fapi:
          type: boolean
    AuthenticationFilter:
      required:
      - baseDn
      - filter
      type: object
      properties:
        filter:
          type: string
        bind:
          type: boolean
        bindPasswordAttribute:
          type: string
          xml:
            name: bind-password-attribute
        baseDn:
          type: string
          xml:
            name: base-dn
    AuthenticationProtectionConfiguration:
      type: object
      properties:
        attemptExpiration:
          type: integer
          format: int32
        maximumAllowedAttemptsWithoutDelay:
          type: integer
          format: int32
        delayTime:
          type: integer
          format: int32
        bruteForceProtectionEnabled:
          type: boolean
    AuthorizationRequestCustomParameter:
      type: object
      properties:
        paramName:
          type: string
        returnInResponse:
          type: boolean
    CIBAEndUserNotificationConfig:
      type: object
      properties:
        apiKey:
          type: string
        authDomain:
          type: string
        databaseURL:
          type: string
        projectId:
          type: string
        storageBucket:
          type: string
        messagingSenderId:
          type: string
        appId:
          type: string
        notificationUrl:
          type: string
        notificationKey:
          type: string
        publicVapidKey:
          type: string
    ClientAuthenticationFilter:
      required:
      - baseDn
      - filter
      type: object
      properties:
        filter:
          type: string
        bind:
          type: boolean
        bindPasswordAttribute:
          type: string
          xml:
            name: bind-password-attribute
        baseDn:
          type: string
          xml:
            name: base-dn
    CorsConfigurationFilter:
      type: object
      properties:
        filterName:
          type: string
        corsEnabled:
          type: boolean
        corsAllowedOrigins:
          type: string
        corsAllowedMethods:
          type: string
        corsAllowedHeaders:
          type: string
        corsExposedHeaders:
          type: string
        corsSupportCredentials:
          type: boolean
        corsLoggingEnabled:
          type: boolean
        corsPreflightMaxAge:
          type: integer
          format: int32
        corsRequestDecorate:
          type: boolean
      description: CORS configuration filter properties.
    EngineConfig:
      type: object
      properties:
        enabled:
          type: boolean
        rootDir:
          type: string
        templatesPath:
          type: string
        scriptsPath:
          type: string
        maxItemsLoggedInCollections:
          type: integer
          format: int32
        disableTCHV:
          type: boolean
        pageMismatchErrorPage:
          type: string
        interruptionErrorPage:
          type: string
        crashErrorPage:
          type: string
        finishedFlowPage:
          type: string
        bridgeScriptPage:
          type: string
        serializeRules:
          type: object
          additionalProperties:
            type: array
            items:
              type: string
        defaultResponseHeaders:
          type: object
          additionalProperties:
            type: string
    LockMessageConfig:
      type: object
      properties:
        enableTokenMessages:
          type: boolean
        tokenMessagesChannel:
          type: string
    SsaConfiguration:
      type: object
      properties:
        ssaEndpoint:
          type: string
        ssaCustomAttributes:
          type: array
          items:
            type: string
        ssaSigningAlg:
          type: string
        ssaExpirationInDays:
          type: integer
          format: int32
    SsaValidationConfig:
      type: object
      properties:
        id:
          type: string
        type:
          type: string
          enum:
          - NONE
          - SSA
          - DCR
        displayName:
          type: string
        description:
          type: string
        scopes:
          type: array
          items:
            type: string
        allowedClaims:
          type: array
          items:
            type: string
        jwks:
          type: string
        jwksUri:
          type: string
        issuers:
          type: array
          items:
            type: string
        configurationEndpoint:
          type: string
        configurationEndpointClaim:
          type: string
        sharedSecret:
          type: string
    TrustedIssuerConfig:
      type: object
      properties:
        automaticallyGrantedScopes:
          type: array
          items:
            type: string
    PersistenceConfiguration:
      type: object
      properties:
        persistenceType:
          type: string
    JsonPatch:
      type: object
    CacheConfiguration:
      type: object
      properties:
        cacheProviderType:
          type: string
          enum:
          - IN_MEMORY
          - MEMCACHED
          - REDIS
          - NATIVE_PERSISTENCE
        memcachedConfiguration:
          $ref: '#/components/schemas/MemcachedConfiguration'
        inMemoryConfiguration:
          $ref: '#/components/schemas/InMemoryConfiguration'
        redisConfiguration:
          $ref: '#/components/schemas/RedisConfiguration'
        nativePersistenceConfiguration:
          $ref: '#/components/schemas/NativePersistenceConfiguration'
    InMemoryConfiguration:
      type: object
      properties:
        defaultPutExpiration:
          type: integer
          format: int32
    MemcachedConfiguration:
      type: object
      properties:
        servers:
          type: string
        maxOperationQueueLength:
          type: integer
          format: int32
        bufferSize:
          type: integer
          format: int32
        defaultPutExpiration:
          type: integer
          format: int32
        connectionFactoryType:
          type: string
          enum:
          - DEFAULT
          - BINARY
    NativePersistenceConfiguration:
      type: object
      properties:
        defaultPutExpiration:
          type: integer
          format: int32
        defaultCleanupBatchSize:
          type: integer
          format: int32
        deleteExpiredOnGetRequest:
          type: boolean
        disableAttemptUpdateBeforeInsert:
          type: boolean
    RedisConfiguration:
      type: object
      properties:
        redisProviderType:
          type: string
          enum:
          - STANDALONE
          - CLUSTER
          - SHARDED
          - SENTINEL
        servers:
          type: string
        defaultPutExpiration:
          type: integer
          format: int32
        sentinelMasterGroupName:
          type: string
        password:
          type: string
        useSSL:
          type: boolean
        sslTrustStoreFilePath:
          type: string
        sslTrustStorePassword:
          type: string
        sslKeyStoreFilePath:
          type: string
        sslKeyStorePassword:
          type: string
        maxIdleConnections:
          type: integer
          format: int32
        maxTotalConnections:
          type: integer
          format: int32
        connectionTimeout:
          type: integer
          format: int32
        soTimeout:
          type: integer
          format: int32
        maxRetryAttempts:
          type: integer
          format: int32
    ClientAuth:
      type: object
      properties:
        clientAuths:
          type: object
          additionalProperties:
            uniqueItems: true
            type: array
            items:
              $ref: '#/components/schemas/Scope'
    Scope:
      type: object
      properties:
        dn:
          type: string
        expirationDate:
          type: string
          format: date-time
        deletable:
          type: boolean
        inum:
          type: string
        displayName:
          type: string
        id:
          type: string
        iconUrl:
          type: string
        description:
          type: string
        scopeType:
          type: string
          enum:
          - openid
          - dynamic
          - uma
          - spontaneous
          - oauth
        claims:
          type: array
          items:
            type: string
        defaultScope:
          type: boolean
        groupClaims:
          type: boolean
        dynamicScopeScripts:
          type: array
          items:
            type: string
        umaAuthorizationPolicies:
          type: array
          items:
            type: string
        attributes:
          $ref: '#/components/schemas/ScopeAttributes'
        creatorId:
          type: string
        creatorType:
          type: string
          enum:
          - none
          - client
          - user
          - auto
        creationDate:
          type: string
          format: date-time
        creatorAttributes:
          type: object
          additionalProperties:
            type: string
        umaType:
          type: boolean
        baseDn:
          type: string
    ScopeAttributes:
      type: object
      properties:
        spontaneousClientScopes:
          type: array
          items:
            type: string
        showInConfigurationEndpoint:
          type: boolean
    Client:
      type: object
      properties:
        dn:
          type: string
        expirationDate:
          type: string
          format: date-time
        deletable:
          type: boolean
        clientSecret:
          type: string
        frontChannelLogoutUri:
          type: string
        frontChannelLogoutSessionRequired:
          type: boolean
        registrationAccessToken:
          type: string
        clientIdIssuedAt:
          type: string
          format: date-time
        clientSecretExpiresAt:
          type: string
          format: date-time
        redirectUris:
          type: array
          items:
            type: string
        claimRedirectUris:
          type: array
          items:
            type: string
        responseTypes:
          type: array
          items:
            type: string
            enum:
            - code
            - token
            - id_token
        grantTypes:
          type: array
          items:
            type: string
            enum:
            - none
            - authorization_code
            - implicit
            - password
            - client_credentials
            - refresh_token
            - urn:ietf:params:oauth:grant-type:uma-ticket
            - urn:ietf:params:oauth:grant-type:token-exchange
            - urn:openid:params:grant-type:ciba
            - urn:ietf:params:oauth:grant-type:device_code
        applicationType:
          type: string
          enum:
          - native
          - web
        contacts:
          type: array
          items:
            type: string
        idTokenTokenBindingCnf:
          type: string
        clientName:
          type: string
        logoUri:
          type: string
        clientUri:
          type: string
        policyUri:
          type: string
        tosUri:
          type: string
        clientNameLocalized:
          $ref: '#/components/schemas/LocalizedString'
        logoUriLocalized:
          $ref: '#/components/schemas/LocalizedString'
        clientUriLocalized:
          $ref: '#/components/schemas/LocalizedString'
        policyUriLocalized:
          $ref: '#/components/schemas/LocalizedString'
        tosUriLocalized:
          $ref: '#/components/schemas/LocalizedString'
        jwksUri:
          type: string
        jwks:
          type: string
        sectorIdentifierUri:
          type: string
        subjectType:
          type: string
          enum:
          - pairwise
          - public
        idTokenSignedResponseAlg:
          type: string
        idTokenEncryptedResponseAlg:
          type: string
        idTokenEncryptedResponseEnc:
          type: string
        userInfoSignedResponseAlg:
          type: string
        userInfoEncryptedResponseAlg:
          type: string
        userInfoEncryptedResponseEnc:
          type: string
        requestObjectSigningAlg:
          type: string
        requestObjectEncryptionAlg:
          type: string
        requestObjectEncryptionEnc:
          type: string
        tokenEndpointAuthMethod:
          type: string
          format: enum
          enum:
          - client_secret_basic
          - client_secret_post
          - client_secret_jwt
          - private_key_jwt
          - access_token
          - tls_client_auth
          - self_signed_tls_client_auth
          - none
        tokenEndpointAuthSigningAlg:
          type: string
        defaultMaxAge:
          type: integer
          format: int32
        defaultAcrValues:
          type: array
          items:
            type: string
        initiateLoginUri:
          type: string
        postLogoutRedirectUris:
          type: array
          items:
            type: string
        requestUris:
          type: array
          items:
            type: string
        scopes:
          type: array
          items:
            type: string
        claims:
          type: array
          items:
            type: string
        trustedClient:
          type: boolean
        lastAccessTime:
          type: string
          format: date-time
        lastLogonTime:
          type: string
          format: date-time
        persistClientAuthorizations:
          type: boolean
        includeClaimsInIdToken:
          type: boolean
        refreshTokenLifetime:
          type: integer
          format: int32
        accessTokenLifetime:
          type: integer
          format: int32
        customAttributes:
          type: array
          items:
            $ref: '#/components/schemas/CustomObjectAttribute'
        customObjectClasses:
          type: array
          items:
            type: string
        rptAsJwt:
          type: boolean
        accessTokenAsJwt:
          type: boolean
        accessTokenSigningAlg:
          type: string
        disabled:
          type: boolean
        authorizedOrigins:
          type: array
          items:
            type: string
        softwareId:
          type: string
        softwareVersion:
          type: string
        softwareStatement:
          type: string
        attributes:
          $ref: '#/components/schemas/ClientAttributes'
        backchannelTokenDeliveryMode:
          type: string
          enum:
          - poll
          - ping
          - push
        backchannelClientNotificationEndpoint:
          type: string
        backchannelAuthenticationRequestSigningAlg:
          type: string
          enum:
          - RS256
          - RS384
          - RS512
          - ES256
          - ES384
          - ES512
          - PS256
          - PS384
          - PS512
        backchannelUserCodeParameter:
          type: boolean
        description:
          type: string
        organization:
          type: string
        groups:
          type: array
          items:
            type: string
        ttl:
          type: integer
          format: int32
        displayName:
          type: string
        baseDn:
          type: string
        inum:
          type: string
    ClientAttributes:
      type: object
      properties:
        tlsClientAuthSubjectDn:
          type: string
        runIntrospectionScriptBeforeJwtCreation:
          type: boolean
        keepClientAuthorizationAfterExpiration:
          type: boolean
        allowSpontaneousScopes:
          type: boolean
        spontaneousScopes:
          type: array
          items:
            type: string
        spontaneousScopeScriptDns:
          type: array
          items:
            type: string
        updateTokenScriptDns:
          type: array
          items:
            type: string
        backchannelLogoutUri:
          type: array
          items:
            type: string
        backchannelLogoutSessionRequired:
          type: boolean
        additionalAudience:
          type: array
          items:
            type: string
        postAuthnScripts:
          type: array
          items:
            type: string
        consentGatheringScripts:
          type: array
          items:
            type: string
        introspectionScripts:
          type: array
          items:
            type: string
        rptClaimsScripts:
          type: array
          items:
            type: string
        ropcScripts:
          type: array
          items:
            type: string
        parLifetime:
          type: integer
          format: int32
        requirePar:
          type: boolean
        dpopBoundAccessToken:
          type: boolean
        jansAuthSignedRespAlg:
          type: string
        jansAuthEncRespAlg:
          type: string
        jansAuthEncRespEnc:
          type: string
        jansSubAttr:
          type: string
        redirectUrisRegex:
          type: string
        jansAuthorizedAcr:
          type: array
          items:
            type: string
        jansDefaultPromptLogin:
          type: boolean
        txTokenLifetime:
          type: integer
          format: int32
        idTokenLifetime:
          type: integer
          format: int32
        allowOfflineAccessWithoutConsent:
          type: boolean
        minimumAcrLevel:
          type: integer
          format: int32
        minimumAcrLevelAutoresolve:
          type: boolean
        additionalTokenEndpointAuthMethods:
          type: array
          items:
            type: string
        minimumAcrPriorityList:
          type: array
          items:
            type: string
        requestedLifetime:
          type: integer
          format: int32
        evidence:
          type: string
        introspectionSignedResponseAlg:
          type: string
        introspectionEncryptedResponseAlg:
          type: string
        introspectionEncryptedResponseEnc:
          type: string
        txTokenSignedResponseAlg:
          type: string
        txTokenEncryptedResponseAlg:
          type: string
        txTokenEncryptedResponseEnc:
          type: string
        authorizationDetailsTypes:
          type: array
          items:
            type: string
    CustomObjectAttribute:
      type: object
      properties:
        name:
          type: string
        multiValued:
          type: boolean
        values:
          type: array
          items:
            type: object
        displayValue:
          type: string
        value:
          type: object
    LocalizedString:
      type: object
      properties:
        values:
          type: object
          additionalProperties:
            type: string
    AgamaConfiguration:
      type: object
      properties:
        mandatoryAttributes:
          type: array
          description: List of attributes required to create the Agama Flow.
          items:
            type: string
            description: List of attributes required to create the Agama Flow.
        optionalAttributes:
          type: array
          description: List of attributes that are optional.
          items:
            type: string
            description: List of attributes that are optional.
      description: Agama configuration details.
    ApiAppConfiguration:
      type: object
      properties:
        configOauthEnabled:
          type: boolean
          description: OAuth authentication enable/disable flag. Default value `true`.
        disableLoggerTimer:
          type: boolean
          description: Flag to enable/disable timer to dynamically reflect log configuration
            changes. Default value `true`Default value `false`.
        disableAuditLogger:
          type: boolean
          description: Flag to enable/disable request audit. Default value `false`.
        customAttributeValidationEnabled:
          type: boolean
          description: Flag to enable/disable check if custom attribue is declared
            in schema. Default value `true`.
        acrValidationEnabled:
          type: boolean
          description: Flag to enable/disable check if acr customScript is enabled.
            Default value `true`.
        apiApprovedIssuer:
          type: array
          description: List of approved external Auth server to validate token.
          items:
            type: string
            description: List of approved external Auth server to validate token.
        apiProtectionType:
          type: string
          description: Name of supported API protection mechansim. Supported type
            is `OAuth2`.
        apiClientId:
          type: string
          description: Config-API client ID.
        apiClientPassword:
          type: string
          description: Config-API client password.
        endpointInjectionEnabled:
          type: boolean
        authIssuerUrl:
          type: string
          description: Issuer Identifier of Jans OpenID Connect Provider.
        authOpenidConfigurationUrl:
          type: string
          description: Jans OpenID Connect Provider Well-Known Configuration URL.
        authOpenidIntrospectionUrl:
          type: string
          description: Jans URL of the OpenID Connect Provider's OAuth 2.0 Authorization
            Endpoint.
        authOpenidTokenUrl:
          type: string
          description: Jans URL of the OpenID Connect Provider's OAuth 2.0 Token Endpoint.
        authOpenidRevokeUrl:
          type: string
          description: Jans URL of the OpenID Connect Provider's OAuth 2.0 Revoke
            Token Endpoint.
        exclusiveAuthScopes:
          type: array
          description: List of oAuth scope that can be validity for an access tokens
            only by underlying Jans Auth server.
          items:
            type: string
            description: List of oAuth scope that can be validity for an access tokens
              only by underlying Jans Auth server.
        corsConfigurationFilters:
          type: array
          description: CORS configuration filter properties.
          items:
            $ref: '#/components/schemas/CorsConfigurationFilter'
        loggingLevel:
          type: string
          description: Specify logging level of Loggers. Default level is `INFO`.
        loggingLayout:
          type: string
          description: Log4j logging layout. Default value `TEXT`.
        externalLoggerConfiguration:
          type: string
          description: The path to the external log4j2 logging configuration.
        disableJdkLogger:
          type: boolean
          description: Choose whether to disable JDK loggers.
        maxCount:
          type: integer
          description: Maximum number of results per page in search endpoints.
          format: int32
        userExclusionAttributes:
          type: array
          description: User attribute that should not be returned in response.
          items:
            type: string
            description: User attribute that should not be returned in response.
        userMandatoryAttributes:
          type: array
          description: List of User mandatory attribute for user creation request.
          items:
            type: string
            description: List of User mandatory attribute for user creation request.
        agamaConfiguration:
          $ref: '#/components/schemas/AgamaConfiguration'
        auditLogConf:
          $ref: '#/components/schemas/AuditLogConf'
        dataFormatConversionConf:
          $ref: '#/components/schemas/DataFormatConversionConf'
        plugins:
          type: array
          description: Details of enabled plugins.
          items:
            $ref: '#/components/schemas/PluginConf'
        assetMgtConfiguration:
          $ref: '#/components/schemas/AssetMgtConfiguration'
    AssetDirMapping:
      type: object
      properties:
        directory:
          type: string
          description: Relative path to asset base directory.
        type:
          type: array
          description: List of file extention that are stored in directory.
          items:
            type: string
            description: List of file extention that are stored in directory.
        description:
          type: string
          description: Description of assets stored in directory.
      description: Asset type mapped to server directory.
    AssetMgtConfiguration:
      type: object
      properties:
        assetMgtEnabled:
          type: boolean
          description: Flag indicating if asset management functionality is enabled.
        assetServerUploadEnabled:
          type: boolean
          description: Flag indicating if asset upload to server is enabled.
        fileExtensionValidationEnabled:
          type: boolean
          description: Flag indicating if file extension validation is enabled.
        moduleNameValidationEnabled:
          type: boolean
          description: Flag indicating if service module name extension validation
            is enabled.
        assetBaseDirectory:
          type: string
          description: Base directory on server to upload the asset.
        jansServiceModule:
          type: array
          description: List of supported service module where asset can be uploaded.
          items:
            type: string
            description: List of supported service module where asset can be uploaded.
        assetDirMapping:
          type: array
          description: Asset type mapped to server directory.
          items:
            $ref: '#/components/schemas/AssetDirMapping'
      description: Asset management configuration details.
    AuditLogConf:
      type: object
      properties:
        enabled:
          type: boolean
          description: Flag to enable and disable audit log.
        ignoreHttpMethod:
          type: array
          description: HTTP methods for which audit is disabled.
          items:
            type: string
            description: HTTP methods for which audit is disabled.
        headerAttributes:
          type: array
          description: List of header HTTP attributes whose value is to be logged.
          items:
            type: string
            description: List of header HTTP attributes whose value is to be logged.
      description: Audit Log configuration details.
    DataFormatConversionConf:
      type: object
      properties:
        enabled:
          type: boolean
          description: Flag to enable and disable data conversion.
        ignoreHttpMethod:
          type: array
          description: HTTP methods for which data conversion is to be disabled.
          items:
            type: string
            description: HTTP methods for which data conversion is to be disabled.
      description: Configuration for data-type converstion.
    PluginConf:
      type: object
      properties:
        name:
          type: string
          description: Name of the plugin.
        description:
          type: string
          description: Description of the plugin.
        className:
          type: string
          description: Plugin application class.
    SmtpConfiguration:
      type: object
      properties:
        valid:
          type: boolean
        host:
          type: string
        port:
          type: integer
          format: int32
        connect_protection:
          type: string
          enum:
          - None
          - StartTls
          - SslTls
        trust_host:
          type: boolean
        from_name:
          type: string
        from_email_address:
          type: string
        requires_authentication:
          type: boolean
        smtp_authentication_account_username:
          type: string
        smtp_authentication_account_password:
          type: string
        key_store:
          type: string
        key_store_password:
          type: string
        key_store_alias:
          type: string
        signing_algorithm:
          type: string
    SmtpTest:
      type: object
      properties:
        sign:
          type: boolean
        subject:
          type: string
        message:
          type: string
    CustomScript:
      type: object
      properties:
        dn:
          type: string
        inum:
          type: string
        name:
          maxLength: 60
          minLength: 2
          pattern: "^[a-zA-Z0-9_\\-\\:\\/\\.]+$"
          type: string
        aliases:
          type: array
          items:
            type: string
        description:
          type: string
        script:
          type: string
        scriptType:
          type: string
          enum:
          - person_authentication
          - authorization_challenge
          - introspection
          - resource_owner_password_credentials
          - application_session
          - cache_refresh
          - client_registration
          - id_generator
          - uma_rpt_policy
          - uma_rpt_claims
          - uma_claims_gathering
          - consent_gathering
          - dynamic_scope
          - spontaneous_scope
          - end_session
          - post_authn
          - select_account
          - create_user
          - scim
          - ciba_end_user_notification
          - revoke_token
          - persistence_extension
          - idp
          - discovery
          - health_check
          - authz_detail
          - update_token
          - config_api_auth
          - modify_ssa_response
          - fido2_extension
          - lock_extension
        programmingLanguage:
          type: string
          enum:
          - python
          - java
        moduleProperties:
          type: array
          items:
            $ref: '#/components/schemas/SimpleCustomProperty'
        configurationProperties:
          type: array
          items:
            $ref: '#/components/schemas/SimpleExtendedCustomProperty'
        level:
          type: integer
          format: int32
        revision:
          type: integer
          format: int64
        enabled:
          type: boolean
        scriptError:
          $ref: '#/components/schemas/ScriptError'
        modified:
          type: boolean
        internal:
          type: boolean
        locationType:
          type: string
          enum:
          - ldap
          - db
          - file
        locationPath:
          type: string
        baseDn:
          type: string
    ScriptError:
      type: object
      properties:
        raisedAt:
          type: string
          format: date-time
        stackTrace:
          type: string
    SimpleCustomProperty:
      type: object
      properties:
        value1:
          type: string
        value2:
          type: string
        description:
          type: string
    SimpleExtendedCustomProperty:
      type: object
      properties:
        value1:
          type: string
        value2:
          type: string
        hide:
          type: boolean
        description:
          type: string
    JSONWebKey:
      type: object
      properties:
        name:
          type: string
        descr:
          type: string
        kid:
          type: string
        kty:
          type: string
          enum:
          - EC
          - RSA
          - OKP
          - oct
        use:
          type: string
          enum:
          - sig
          - enc
        alg:
          type: string
          enum:
          - RS256
          - RS384
          - RS512
          - ES256
          - ES256K
          - ES384
          - ES512
          - PS256
          - PS384
          - PS512
          - EdDSA
          - RSA1_5
          - RSA-OAEP
          - RSA-OAEP-256
          - ECDH-ES
          - ECDH-ES+A128KW
          - ECDH-ES+A192KW
          - ECDH-ES+A256KW
          - A128KW
          - A192KW
          - A256KW
          - A128GCMKW
          - A192GCMKW
          - A256GCMKW
          - PBES2-HS256+A128KW
          - PBES2-HS384+A192KW
          - PBES2-HS512+A256KW
          - dir
        exp:
          type: integer
          format: int64
        crv:
          type: string
          enum:
          - P-256
          - P-256K
          - P-384
          - P-521
          - Ed25519
          - Ed448
        x5c:
          type: array
          items:
            type: string
        "n":
          type: string
        e:
          type: string
        x:
          type: string
        "y":
          type: string
        key_ops_type:
          type: array
          items:
            type: string
            enum:
            - "KeyOps{value='connect'} CONNECT"
            - "KeyOps{value='ssa'} SSA"
            - "KeyOps{value='all'} ALL"
    WebKeysConfiguration:
      type: object
      properties:
        keys:
          type: array
          items:
            $ref: '#/components/schemas/JSONWebKey'
    GluuLdapConfiguration:
      type: object
      properties:
        configId:
          type: string
        bindDN:
          type: string
        bindPassword:
          type: string
        servers:
          type: array
          items:
            type: string
        maxConnections:
          type: integer
          format: int32
        useSSL:
          type: boolean
        baseDNs:
          type: array
          items:
            type: string
        primaryKey:
          type: string
        localPrimaryKey:
          type: string
        useAnonymousBind:
          type: boolean
        enabled:
          type: boolean
        version:
          type: integer
          format: int32
        level:
          type: integer
          format: int32
    Logging:
      type: object
      properties:
        loggingLevel:
          type: string
        loggingLayout:
          type: string
        httpLoggingEnabled:
          type: boolean
        disableJdkLogger:
          type: boolean
        enabledOAuthAuditLogging:
          type: boolean
        externalLoggerConfiguration:
          type: string
        httpLoggingExcludePaths:
          uniqueItems: true
          type: array
          items:
            type: string
    MessageConfiguration:
      type: object
      properties:
        messageProviderType:
          type: string
          enum:
          - DISABLED
          - REDIS
          - POSTGRES
        redisConfiguration:
          $ref: '#/components/schemas/RedisMessageConfiguration'
        postgresConfiguration:
          $ref: '#/components/schemas/PostgresMessageConfiguration'
    PostgresMessageConfiguration:
      type: object
      properties:
        driverClassName:
          type: string
        dbSchemaName:
          type: string
        connectionUri:
          type: string
        authUserName:
          type: string
        authUserPassword:
          type: string
        connectionPoolMaxTotal:
          type: integer
          format: int32
        connectionPoolMaxIdle:
          type: integer
          format: int32
        connectionPoolMinIdle:
          type: integer
          format: int32
        messageWaitMillis:
          type: integer
          format: int32
        messageSleepThreadTime:
          type: integer
          format: int32
    RedisMessageConfiguration:
      type: object
      properties:
        redisProviderType:
          type: string
          enum:
          - STANDALONE
          - CLUSTER
          - SHARDED
          - SENTINEL
        servers:
          type: string
        defaultPutExpiration:
          type: integer
          format: int32
        sentinelMasterGroupName:
          type: string
        password:
          type: string
        useSSL:
          type: boolean
        sslTrustStoreFilePath:
          type: string
        sslTrustStorePassword:
          type: string
        sslKeyStoreFilePath:
          type: string
        sslKeyStorePassword:
          type: string
        maxIdleConnections:
          type: integer
          format: int32
        maxTotalConnections:
          type: integer
          format: int32
        connectionTimeout:
          type: integer
          format: int32
        soTimeout:
          type: integer
          format: int32
        maxRetryAttempts:
          type: integer
          format: int32
    GluuOrganization:
      required:
      - description
      - displayName
      type: object
      properties:
        dn:
          type: string
        displayName:
          maxLength: 60
          minLength: 0
          type: string
        description:
          maxLength: 60
          minLength: 0
          type: string
        member:
          type: string
        countryName:
          type: string
        organization:
          type: string
        status:
          type: string
          enum:
          - active
          - inactive
          - expired
          - register
        managerGroup:
          type: string
        themeColor:
          type: string
        shortName:
          type: string
        customMessages:
          type: array
          items:
            type: string
        title:
          type: string
        jsLogoPath:
          type: string
        jsFaviconPath:
          type: string
        baseDn:
          type: string
    CustomScope:
      type: object
      properties:
        dn:
          type: string
        expirationDate:
          type: string
          format: date-time
        deletable:
          type: boolean
        inum:
          type: string
        displayName:
          type: string
        id:
          type: string
        iconUrl:
          type: string
        description:
          type: string
        scopeType:
          type: string
          enum:
          - openid
          - dynamic
          - uma
          - spontaneous
          - oauth
        claims:
          type: array
          items:
            type: string
        defaultScope:
          type: boolean
        groupClaims:
          type: boolean
        dynamicScopeScripts:
          type: array
          items:
            type: string
        umaAuthorizationPolicies:
          type: array
          items:
            type: string
        attributes:
          $ref: '#/components/schemas/ScopeAttributes'
        creatorId:
          type: string
        creatorType:
          type: string
          enum:
          - none
          - client
          - user
          - auto
        creationDate:
          type: string
          format: date-time
        creatorAttributes:
          type: object
          additionalProperties:
            type: string
        clients:
          type: array
          items:
            $ref: '#/components/schemas/Client'
        umaType:
          type: boolean
        baseDn:
          type: string
    SessionId:
      type: object
      properties:
        dn:
          type: string
        id:
          type: string
        outsideSid:
          type: string
        lastUsedAt:
          type: string
          format: date-time
        userDn:
          type: string
        authenticationTime:
          type: string
          format: date-time
        state:
          type: string
          enum:
          - unauthenticated
          - authenticated
        sessionState:
          type: string
        permissionGranted:
          type: boolean
        permissionGrantedMap:
          $ref: '#/components/schemas/SessionIdAccessMap'
        sessionAttributes:
          type: object
          additionalProperties:
            type: string
        deviceSecrets:
          type: array
          items:
            type: string
        expirationDate:
          type: string
          format: date-time
        deletable:
          type: boolean
        creationDate:
          type: string
          format: date-time
        user:
          $ref: '#/components/schemas/User'
        ttl:
          type: integer
          format: int32
        persisted:
          type: boolean
        opbrowserState:
          type: string
    SessionIdAccessMap:
      type: object
      properties:
        permissionGranted:
          type: object
          additionalProperties:
            type: boolean
          xml:
            name: map
    User:
      type: object
      properties:
        dn:
          type: string
        userId:
          type: string
        updatedAt:
          type: string
          format: date-time
        createdAt:
          type: string
          format: date-time
        oxAuthPersistentJwt:
          type: array
          items:
            type: string
        externalUid:
          type: array
          items:
            type: string
        authenticator:
          $ref: '#/components/schemas/UserAuthenticatorList'
        status:
          type: string
          enum:
          - active
          - inactive
          - expired
          - register
        customAttributes:
          type: array
          items:
            $ref: '#/components/schemas/CustomObjectAttribute'
        customObjectClasses:
          type: array
          items:
            type: string
        baseDn:
          type: string
    UserAuthenticator:
      type: object
      properties:
        id:
          type: string
        type:
          type: string
        custom:
          type: object
          additionalProperties:
            type: object
    UserAuthenticatorList:
      type: object
      properties:
        authenticators:
          type: array
          items:
            $ref: '#/components/schemas/UserAuthenticator'
    UmaResource:
      required:
      - name
      type: object
      properties:
        dn:
          type: string
        inum:
          type: string
        id:
          type: string
        name:
          type: string
        iconUri:
          type: string
        scopes:
          type: array
          items:
            type: string
        scopeExpression:
          type: string
        clients:
          type: array
          items:
            type: string
        resources:
          type: array
          items:
            type: string
        creator:
          type: string
        description:
          type: string
        type:
          type: string
        creationDate:
          type: string
          format: date-time
        expirationDate:
          type: string
          format: date-time
        deletable:
          type: boolean
        ttl:
          type: integer
          format: int32
  securitySchemes:
    oauth2:
      type: oauth2
      flows:
        clientCredentials:
          tokenUrl: "https://{op-hostname}/.../token"
          scopes:
            https://jans.io/oauth/jans-auth-server/config/properties.readonly: View
              Auth Server properties related information
            https://jans.io/oauth/jans-auth-server/config/properties.write: Manage
              Auth Server properties related information
            https://jans.io/oauth/config/attributes.readonly: View attribute related
              information
            https://jans.io/oauth/config/attributes.write: Manage attribute related
              information
            https://jans.io/oauth/config/attributes.delete: Delete attribute related
              information
            https://jans.io/oauth/config/acrs.readonly: View ACRS related information
            https://jans.io/oauth/config/acrs.write: Manage ACRS related information
            https://jans.io/oauth/config/database/ldap.readonly: View LDAP database
              related information
            https://jans.io/oauth/config/database/ldap.write: Manage LDAP database
              related information
            https://jans.io/oauth/config/database/ldap.delete: Delete LDAP database
              related information
            https://jans.io/oauth/config/scripts.readonly: View cache scripts information
            https://jans.io/oauth/config/scripts.write: Manage scripts related information
            https://jans.io/oauth/config/scripts.delete: Delete scripts related information
            https://jans.io/oauth/config/cache.readonly: View cache related information
            https://jans.io/oauth/config/cache.write: Manage cache related information
            https://jans.io/oauth/config/smtp.readonly: View SMTP related information
            https://jans.io/oauth/config/smtp.write: Manage SMTP related information
            https://jans.io/oauth/config/smtp.delete: Delete SMTP related information
            https://jans.io/oauth/config/logging.readonly: View logging related information
            https://jans.io/oauth/config/logging.write: Manage logging related information
            https://jans.io/oauth/config/jwks.readonly: View JWKS related information
            https://jans.io/oauth/config/jwks.write: Manage JWKS related information
            https://jans.io/oauth/config/jwks.delete: Delete JWKS related information
            https://jans.io/oauth/config/openid/clients.readonly: View clients related
              information
            https://jans.io/oauth/config/openid/clients.write: Manage clients related
              information
            https://jans.io/oauth/config/openid/clients.delete: Delete clients related
              information
            https://jans.io/oauth/config/scopes.readonly: View scope related information
            https://jans.io/oauth/config/scopes.write: Manage scope related information
            https://jans.io/oauth/config/scopes.delete: Delete scope related information
            https://jans.io/oauth/config/uma/resources.readonly: View UMA Resource
              related information
            https://jans.io/oauth/config/uma/resources.write: Manage UMA Resource
              related information
            https://jans.io/oauth/config/uma/resources.delete: Delete UMA Resource
              related information
            https://jans.io/oauth/config/stats.readonly: View server with basic statistic
            https://jans.io/oauth/config/organization.readonly: View organization
              configuration information
            https://jans.io/oauth/config/organization.write: Manage organization configuration
              information
            https://jans.io/oauth/config/agama.readonly: View Agama Flow related information
            https://jans.io/oauth/config/agama.write: Manage Agama Flow related information
            https://jans.io/oauth/config/agama.delete: Delete Agama Flow related information
            https://jans.io/oauth/jans-auth-server/session.readonly: View Session
              related information
            https://jans.io/oauth/jans-auth-server/session.delete: Delete Session
              information
            https://jans.io/oauth/config/read-all: Admin read scope
            https://jans.io/oauth/config/write-all: Admin write scope
            https://jans.io/oauth/config/delete-all: Admin delete scope
            https://jans.io/oauth/config/openid-read: View OpenID functionality
            https://jans.io/oauth/config/openid/openid-write: Manage OpenID functionality
            https://jans.io/oauth/config/openid/openid-delete: Delete OpenID functionality
            https://jans.io/oauth/config/uma-read: View UMA functionality
            https://jans.io/oauth/config/uma-write: Manage UMA functionality
            https://jans.io/oauth/config/uma-delete: Delete UMA functionality
            https://jans.io/oauth/config/plugin.readonly: View Plugin information
            https://jans.io/oauth/config/properties.readonly: View Config-API related
              configuration properties
            https://jans.io/oauth/config/properties.write: Manage Config-API related
              configuration properties
            https://jans.io/oauth/client/authorizations.readonly: View ClientAuthorizations
            https://jans.io/oauth/client/authorizations.delete: Revoke ClientAuthorizations
            https://jans.io/oauth/config/jans_asset-read: View Jans Assets
            https://jans.io/oauth/config/jans_asset-write: Manage Jans Assets
            https://jans.io/oauth/config/jans_asset-delete: Delete Jans Assets<|MERGE_RESOLUTION|>--- conflicted
+++ resolved
@@ -8253,11 +8253,7 @@
           type: boolean
         adminCanView:
           type: boolean
-<<<<<<< HEAD
-        adminCanView:
-=======
         userCanEdit:
->>>>>>> 8a88d6f5
           type: boolean
         userCanView:
           type: boolean

--- conflicted
+++ resolved
@@ -7896,22 +7896,13 @@
           type: string
         selected:
           type: boolean
-<<<<<<< HEAD
+        userCanEdit:
+          type: boolean
+        adminCanView:
+          type: boolean
+        adminCanEdit:
+          type: boolean
         userCanView:
-=======
-        userCanEdit:
->>>>>>> 723f670a
-          type: boolean
-        userCanEdit:
-          type: boolean
-        adminCanView:
-          type: boolean
-        adminCanEdit:
-<<<<<<< HEAD
-=======
-          type: boolean
-        userCanView:
->>>>>>> 723f670a
           type: boolean
         adminCanAccess:
           type: boolean
@@ -9514,10 +9505,10 @@
           type: array
           items:
             type: object
-        displayValue:
-          type: string
         value:
           type: object
+        displayValue:
+          type: string
     LocalizedString:
       type: object
       properties:

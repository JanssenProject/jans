--- conflicted
+++ resolved
@@ -7452,27 +7452,16 @@
           type: string
         whitePagesCanView:
           type: boolean
-<<<<<<< HEAD
+        adminCanAccess:
+          type: boolean
+        adminCanView:
+          type: boolean
         userCanAccess:
           type: boolean
-        adminCanView:
-          type: boolean
         adminCanEdit:
           type: boolean
         userCanView:
           type: boolean
-=======
-        adminCanAccess:
-          type: boolean
-        adminCanView:
-          type: boolean
-        userCanAccess:
-          type: boolean
-        adminCanEdit:
-          type: boolean
-        userCanView:
-          type: boolean
->>>>>>> 01899ba1
         userCanEdit:
           type: boolean
         adminCanAccess:

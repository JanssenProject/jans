openapi: 3.0.1
info:
  title: Jans Config API
  contact:
    name: Gluu Support
    url: https://support.gluu.org
    email: xxx@gluu.org
  license:
    name: Apache 2.0
    url: https://github.com/JanssenProject/jans/blob/main/LICENSE
  version: 1.0.0
servers:
- url: https://jans.io/
  description: The Jans server
  variables: {}
tags:
- name: Attribute
- name: Default Authentication Method
- name: Cache Configuration
- name: Cache Configuration – Memcached
- name: Cache Configuration – Redis
- name: Cache Configuration – in-Memory
- name: Cache Configuration – Native-Persistence
- name: Configuration – Properties
- name: Configuration – SMTP
- name: Configuration – Logging
- name: Configuration – JWK - JSON Web Key (JWK)
- name: Custom Scripts
- name: Database - LDAP configuration
- name: OAuth - OpenID Connect - Clients
- name: OAuth - UMA Resources
- name: OAuth - Scopes
- name: Agama - Configuration
- name: Agama
- name: Statistics - User
- name: Health - Check
- name: Server Stats
- name: Auth - Session Management
- name: Organization Configuration
- name: Auth Server Health - Check
- name: Plugins
- name: Configuration – Config API
- name: Client Authorization
paths:
  /api/v1/health:
    get:
      tags:
      - Health - Check
      summary: Returns application health status
      description: Returns application health status
      operationId: get-config-health
      responses:
        "200":
          description: Ok
          content:
            application/json:
              schema:
                type: array
                items:
                  $ref: '#/components/schemas/HealthStatus'
        "500":
          description: InternalServerError
  /api/v1/health/live:
    get:
      tags:
      - Health - Check
      summary: Returns application liveness status
      description: Returns application liveness status
      operationId: get-config-health-live
      responses:
        "200":
          description: Ok
          content:
            application/json:
              schema:
                $ref: '#/components/schemas/Status'
        "500":
          description: InternalServerError
  /api/v1/health/ready:
    get:
      tags:
      - Health - Check
      summary: Returns application readiness status
      description: Returns application readiness status
      operationId: get-config-health-ready
      responses:
        "200":
          description: Ok
          content:
            application/json:
              schema:
                $ref: '#/components/schemas/Status'
        "500":
          description: InternalServerError
  /api/v1/health/server-stat:
    get:
      tags:
      - Health - Check
      summary: Returns application server status
      description: Returns application server status
      operationId: get-server-stat
      responses:
        "200":
          description: Ok
          content:
            application/json:
              schema:
                $ref: '#/components/schemas/StatsData'
        "500":
          description: InternalServerError
  /api/v1/acrs:
    get:
      tags:
      - Default Authentication Method
      summary: Gets default authentication method.
      description: Gets default authentication method.
      operationId: get-acrs
      responses:
        "200":
          description: Ok
          content:
            application/json:
              schema:
                $ref: '#/components/schemas/AuthenticationMethod'
              examples:
                Response example:
                  description: Response example
                  value: |
                    {
                      "defaultAcr": "basic"
                    }
        "401":
          description: Unauthorized
        "500":
          description: InternalServerError
      security:
      - oauth2:
        - https://jans.io/oauth/config/acrs.readonly
        - https://jans.io/oauth/config/acrs.write
        - https://jans.io/oauth/config/read-all
    put:
      tags:
      - Default Authentication Method
      summary: Updates default authentication method.
      description: Updates default authentication method.
      operationId: put-acrs
      requestBody:
        description: String representing patch-document.
        content:
          application/json:
            schema:
              $ref: '#/components/schemas/AuthenticationMethod'
            examples:
              Request json example:
                description: Request json example
                value: |
                  {
                    "defaultAcr": "basic"
                  }
      responses:
        "200":
          description: Ok
          content:
            application/json:
              schema:
                $ref: '#/components/schemas/AuthenticationMethod'
        "400":
          description: Bad Request
        "401":
          description: Unauthorized
        "500":
          description: InternalServerError
      security:
      - oauth2:
        - https://jans.io/oauth/config/acrs.write
        - https://jans.io/oauth/config/write-all
  /api/v1/agama-deployment/{name}:
    get:
      tags:
      - Agama
      summary: Fetches deployed Agama project based on name.
      description: Fetches deployed Agama project based on name.
      operationId: get-agama-prj-by-name
      parameters:
      - name: name
        in: path
        description: Agama project name
        required: true
        schema:
          type: string
      responses:
        "200":
          description: Agama project
          content:
            application/json:
              schema:
                $ref: '#/components/schemas/Deployment'
              examples:
                Response json example:
                  description: Response json example
                  value: ""
        "204":
          description: No Content
        "401":
          description: Unauthorized
        "404":
          description: Not Found
        "500":
          description: InternalServerError
      security:
      - oauth2:
        - https://jans.io/oauth/config/agama.readonly
    post:
      tags:
      - Agama
      summary: Deploy an Agama project.
      description: Deploy an Agama project.
      operationId: post-agama-prj
      parameters:
      - name: name
        in: path
        description: Agama project name
        required: true
        schema:
          type: string
      requestBody:
        content:
          application/zip:
            schema:
              type: array
              items:
                type: string
                format: byte
      responses:
        "202":
          description: Agama project accepted
          content:
            application/zip:
              schema:
                type: string
              examples:
                Response json example:
                  description: Response json example
                  value: ""
        "400":
          description: Bad Request
        "401":
          description: Unauthorized
        "409":
          description: Conflict
        "500":
          description: InternalServerError
      security:
      - oauth2:
        - https://jans.io/oauth/config/agama.write
    delete:
      tags:
      - Agama
      summary: Delete a deployed Agama project.
      description: Delete a deployed Agama project.
      operationId: delete-agama-prj
      parameters:
      - name: name
        in: path
        description: Agama project name
        required: true
        schema:
          type: string
      responses:
        "204":
          description: No Content
        "401":
          description: Unauthorized
        "404":
          description: Not Found
        "409":
          description: Conflict
        "500":
          description: InternalServerError
      security:
      - oauth2:
        - https://jans.io/oauth/config/agama.delete
  /api/v1/agama-deployment/configs/{name}:
    get:
      tags:
      - Agama
      summary: Retrieve the list of configs based on name.
      description: Retrieve the list of configs based on name.
      operationId: get-agama-prj-configs
      parameters:
      - name: name
        in: path
        description: Agama project name
        required: true
        schema:
          type: string
      responses:
        "200":
          description: Agama projects configs
          content:
            application/json:
              schema:
                type: string
              examples:
                Response json example:
                  description: Response json example
                  value: ""
        "401":
          description: Unauthorized
        "500":
          description: InternalServerError
      security:
      - oauth2:
        - https://jans.io/oauth/config/agama.readonly
    put:
      tags:
      - Agama
      summary: Update an Agama project.
      description: Update an Agama project.
      operationId: put-agama-prj
      parameters:
      - name: name
        in: path
        description: Agama project name
        required: true
        schema:
          type: string
      requestBody:
        content:
          application/json:
            schema:
              type: object
              additionalProperties:
                type: object
                additionalProperties:
                  type: object
      responses:
        "202":
          description: Agama project accepted
          content:
            application/json:
              schema:
                type: string
              examples:
                Response json example:
                  description: Response json example
                  value: ""
        "400":
          description: Bad Request
        "401":
          description: Unauthorized
        "409":
          description: Conflict
        "500":
          description: InternalServerError
      security:
      - oauth2:
        - https://jans.io/oauth/config/agama.write
  /api/v1/agama-deployment:
    get:
      tags:
      - Agama
      summary: Retrieve the list of projects deployed currently.
      description: Retrieve the list of projects deployed currently.
      operationId: get-agama-prj
      parameters:
      - name: start
        in: query
        schema:
          type: integer
          format: int32
      - name: count
        in: query
        schema:
          type: integer
          format: int32
      responses:
        "200":
          description: Agama projects
          content:
            application/json:
              schema:
                $ref: '#/components/schemas/PagedResult'
              examples:
                Response json example:
                  description: Response json example
                  value: ""
        "401":
          description: Unauthorized
        "500":
          description: InternalServerError
      security:
      - oauth2:
        - https://jans.io/oauth/config/agama.readonly
  /api/v1/agama/syntax-check/{qname}:
    post:
      tags:
      - Agama - Configuration
      summary: Determine if the text passed is valid Agama code
      description: Determine if the text passed is valid Agama code
      operationId: agama-syntax-check
      parameters:
      - name: qname
        in: path
        description: Agama Flow name
        required: true
        schema:
          type: string
      requestBody:
        content:
          text/plain:
            schema:
              type: string
      responses:
        "200":
          description: Agama Syntax Check message
          content:
            application/json:
              schema:
                type: string
        "401":
          description: Unauthorized
        "500":
          description: InternalServerError
      security:
      - oauth2:
        - https://jans.io/oauth/config/agama.readonly
        - https://jans.io/oauth/config/agama.write
        - https://jans.io/oauth/config/read-all
  /api/v1/attributes:
    get:
      tags:
      - Attribute
      summary: Gets a list of Jans attributes.
      description: Gets a list of Jans attributes.
      operationId: get-attributes
      parameters:
      - name: limit
        in: query
        description: Search size - max size of the results to return
        schema:
          type: integer
          format: int32
          default: 50
      - name: pattern
        in: query
        description: Search pattern
        schema:
          type: string
          default: ""
      - name: status
        in: query
        description: Status of the attribute
        schema:
          type: string
          default: all
      - name: startIndex
        in: query
        description: The 1-based index of the first query result
        schema:
          type: integer
          format: int32
          default: 0
      - name: sortBy
        in: query
        description: Attribute whose value will be used to order the returned response
        schema:
          type: string
          default: inum
      - name: sortOrder
        in: query
        description: Order in which the sortBy param is applied. Allowed values are
          "ascending" and "descending"
        schema:
          type: string
          default: ascending
      - name: fieldValuePair
        in: query
        description: Field and value pair for seraching
        schema:
          type: string
          default: ""
        examples:
          Field value example:
            description: Field value example
            value: "adminCanEdit=true,dataType=string"
      responses:
        "200":
          description: Ok
          content:
            application/json:
              schema:
                $ref: '#/components/schemas/PagedResult'
              examples:
                Response example:
                  description: Response example
                  value: |
                    {
                        "start": 0,
                        "totalEntriesCount": 78,
                        "entriesCount": 2,
                        "entries": [
                            {
                                "dn": "inum=08E2,ou=attributes,o=jans",
                                "selected": false,
                                "inum": "08E2",
                                "name": "departmentNumber",
                                "displayName": "Department",
                                "description": "Organizational Department",
                                "origin": "jansCustomPerson",
                                "dataType": "string",
                                "editType": [
                                    "admin"
                                ],
                                "viewType": [
                                    "user",
                                    "admin"
                                ],
                                "claimName": "department_number",
                                "status": "inactive",
                                "saml1Uri": "urn:mace:dir:attribute-def:departmentNumber",
                                "saml2Uri": "urn:oid:2.16.840.1.113730.3.1.2",
                                "urn": "urn:mace:dir:attribute-def:departmentNumber",
                                "oxMultiValuedAttribute": false,
                                "custom": false,
                                "requred": false,
                                "whitePagesCanView": false,
                                "adminCanEdit": true,
                                "userCanView": true,
                                "userCanEdit": false,
                                "adminCanAccess": true,
                                "adminCanView": true,
                                "userCanAccess": true,
                                "baseDn": "inum=08E2,ou=attributes,o=jans"
                            },
                            {
                                "dn": "inum=0C18,ou=attributes,o=jans",
                                "selected": false,
                                "inum": "0C18",
                                "name": "telephoneNumber",
                                "displayName": "Home Telephone Number",
                                "description": "Home Telephone Number",
                                "origin": "jansCustomPerson",
                                "dataType": "string",
                                "editType": [
                                    "user",
                                    "admin"
                                ],
                                "viewType": [
                                    "user",
                                    "admin"
                                ],
                                "claimName": "phone_number",
                                "status": "inactive",
                                "saml1Uri": "urn:mace:dir:attribute-def:telephoneNumber",
                                "saml2Uri": "urn:oid:2.5.4.20",
                                "urn": "urn:mace:dir:attribute-def:phone_number",
                                "oxMultiValuedAttribute": false,
                                "custom": false,
                                "requred": false,
                                "whitePagesCanView": false,
                                "adminCanEdit": true,
                                "userCanView": true,
                                "userCanEdit": true,
                                "adminCanAccess": true,
                                "adminCanView": true,
                                "userCanAccess": true,
                                "baseDn": "inum=0C18,ou=attributes,o=jans"
                            }
                    }
        "401":
          description: Unauthorized
        "500":
          description: InternalServerError
      security:
      - oauth2:
        - https://jans.io/oauth/config/attributes.readonly
    put:
      tags:
      - Attribute
      summary: Updates an existing attribute
      description: Updates an existing attribute
      operationId: put-attributes
      requestBody:
        description: JansAttribute object
        content:
          application/json:
            schema:
              $ref: '#/components/schemas/JansAttribute'
            examples:
              Request example:
                description: Request example
                value: |
                  {
                      "adminCanAccess": true,
                      "adminCanEdit": true,
                      "adminCanView": true,
                      "custom": false,
                      "dataType": "string",
                      "description": "QAAdded Attribute",
                      "displayName": "QAAdded Attribute",
                      "editType": [
                          "admin",
                          "user"
                      ],
                      "name": "qaattribute",
                      "origin": "jansPerson",
                      "jansMultivaluedAttr": false,
                      "requred": false,
                      "status": "active",
                      "urn": "urn:mace:dir:attribute-def:qaattribute",
                      "userCanAccess": true,
                      "userCanEdit": true,
                      "userCanView": true,
                      "viewType": [
                          "admin",
                          "user"
                      ],
                      "whitePagesCanView": false
                  }
      responses:
        "200":
          description: Ok
          content:
            application/json:
              schema:
                $ref: '#/components/schemas/JansAttribute'
              examples:
                Response example:
                  description: Response example
                  value: |
                    {
                        "adminCanAccess": true,
                        "adminCanEdit": true,
                        "adminCanView": true,
                        "custom": false,
                        "dataType": "string",
                        "description": "QAAdded Attribute",
                        "displayName": "QAAdded Attribute",
                        "editType": [
                            "admin",
                            "user"
                        ],
                        "name": "qaattribute",
                        "origin": "jansPerson",
                        "jansMultivaluedAttr": false,
                        "requred": false,
                        "status": "active",
                        "urn": "urn:mace:dir:attribute-def:qaattribute",
                        "userCanAccess": true,
                        "userCanEdit": true,
                        "userCanView": true,
                        "viewType": [
                            "admin",
                            "user"
                        ],
                        "whitePagesCanView": false
                    }
        "401":
          description: Unauthorized
        "500":
          description: InternalServerError
      security:
      - oauth2:
        - https://jans.io/oauth/config/attributes.write
    post:
      tags:
      - Attribute
      summary: Adds a new attribute
      description: Adds a new attribute
      operationId: post-attributes
      requestBody:
        description: JansAttribute object
        content:
          application/json:
            schema:
              $ref: '#/components/schemas/JansAttribute'
            examples:
              Request example:
                description: Request example
                value: |
                  {
                      "adminCanAccess": true,
                      "adminCanEdit": true,
                      "adminCanView": true,
                      "custom": false,
                      "dataType": "string",
                      "description": "QAAdded Attribute",
                      "displayName": "QAAdded Attribute",
                      "editType": [
                          "admin",
                          "user"
                      ],
                      "name": "qaattribute",
                      "origin": "jansPerson",
                      "jansMultivaluedAttr": false,
                      "requred": false,
                      "status": "active",
                      "urn": "urn:mace:dir:attribute-def:qaattribute",
                      "userCanAccess": true,
                      "userCanEdit": true,
                      "userCanView": true,
                      "viewType": [
                          "admin",
                          "user"
                      ],
                      "whitePagesCanView": false
                  }
      responses:
        "201":
          description: Created
          content:
            application/json:
              schema:
                $ref: '#/components/schemas/JansAttribute'
              examples:
                Response example:
                  description: Response example
                  value: |
                    {
                        "adminCanAccess": true,
                        "adminCanEdit": true,
                        "adminCanView": true,
                        "custom": false,
                        "dataType": "string",
                        "description": "QAAdded Attribute",
                        "displayName": "QAAdded Attribute",
                        "editType": [
                            "admin",
                            "user"
                        ],
                        "name": "qaattribute",
                        "origin": "jansPerson",
                        "jansMultivaluedAttr": false,
                        "requred": false,
                        "status": "active",
                        "urn": "urn:mace:dir:attribute-def:qaattribute",
                        "userCanAccess": true,
                        "userCanEdit": true,
                        "userCanView": true,
                        "viewType": [
                            "admin",
                            "user"
                        ],
                        "whitePagesCanView": false
                    }
        "401":
          description: Unauthorized
        "500":
          description: InternalServerError
      security:
      - oauth2:
        - https://jans.io/oauth/config/attributes.write
  /api/v1/attributes/{inum}:
    get:
      tags:
      - Attribute
      summary: Gets an attribute based on inum
      description: Gets an attribute based on inum
      operationId: get-attributes-by-inum
      parameters:
      - name: inum
        in: path
        description: Attribute Id
        required: true
        schema:
          type: string
      responses:
        "200":
          description: Ok
          content:
            application/json:
              schema:
                $ref: '#/components/schemas/JansAttribute'
              examples:
                Response example:
                  description: Response example
                  value: |
                    {
                        "dn": "inum=08E2,ou=attributes,o=jans",
                        "selected": false,
                        "inum": "08E2",
                        "name": "departmentNumber",
                        "displayName": "Department",
                        "description": "Organizational Department",
                        "origin": "jansCustomPerson",
                        "dataType": "string",
                        "editType": [
                            "admin"
                        ],
                        "viewType": [
                            "user",
                            "admin"
                        ],
                        "claimName": "department_number",
                        "status": "inactive",
                        "saml1Uri": "urn:mace:dir:attribute-def:departmentNumber",
                        "saml2Uri": "urn:oid:2.16.840.1.113730.3.1.2",
                        "urn": "urn:mace:dir:attribute-def:departmentNumber",
                        "oxMultiValuedAttribute": false,
                        "custom": false,
                        "requred": false,
                        "whitePagesCanView": false,
                        "adminCanEdit": true,
                        "userCanView": true,
                        "userCanEdit": false,
                        "adminCanAccess": true,
                        "adminCanView": true,
                        "userCanAccess": true,
                        "baseDn": "inum=08E2,ou=attributes,o=jans"
                    }
        "401":
          description: Unauthorized
        "500":
          description: InternalServerError
      security:
      - oauth2:
        - https://jans.io/oauth/config/attributes.readonly
    delete:
      tags:
      - Attribute
      summary: Deletes an attribute based on inum
      description: Deletes an attribute based on inum
      operationId: delete-attributes-by-inum
      parameters:
      - name: inum
        in: path
        description: Attribute Id
        required: true
        schema:
          type: string
      responses:
        "204":
          description: No Content
        "401":
          description: Unauthorized
        "404":
          description: Not Found
        "500":
          description: InternalServerError
      security:
      - oauth2:
        - https://jans.io/oauth/config/attributes.delete
    patch:
      tags:
      - Attribute
      summary: Partially modify a JansAttribute
      description: Partially modify a JansAttribute
      operationId: patch-attributes-by-inum
      parameters:
      - name: inum
        in: path
        description: Attribute Id
        required: true
        schema:
          type: string
      requestBody:
        description: String representing patch-document.
        content:
          application/json-patch+json:
            schema:
              type: array
              items:
                $ref: '#/components/schemas/PatchRequest'
            examples:
              Patch request example:
                description: Patch request example
                value: |
                  [ {op:replace, path: displayName, value: "CustomAttribute" } ]
      responses:
        "200":
          description: Updated JansAttribute
          content:
            application/json:
              schema:
                $ref: '#/components/schemas/JansAttribute'
              examples:
                Response example:
                  description: Response example
                  value: |
                    {
                        "adminCanAccess": true,
                        "adminCanEdit": true,
                        "adminCanView": true,
                        "custom": false,
                        "dataType": "string",
                        "description": "QAAdded Attribute",
                        "displayName": "QAAdded Attribute",
                        "editType": [
                            "admin",
                            "user"
                        ],
                        "name": "qaattribute",
                        "origin": "jansPerson",
                        "jansMultivaluedAttr": false,
                        "requred": false,
                        "status": "active",
                        "urn": "urn:mace:dir:attribute-def:qaattribute",
                        "userCanAccess": true,
                        "userCanEdit": true,
                        "userCanView": true,
                        "viewType": [
                            "admin",
                            "user"
                        ],
                        "whitePagesCanView": false
                    }
        "401":
          description: Unauthorized
        "404":
          description: Not Found
        "500":
          description: InternalServerError
      security:
      - oauth2:
        - https://jans.io/oauth/config/attributes.write
  /api/v1/jans-auth-server/config:
    get:
      tags:
      - Configuration – Properties
      summary: Gets all Jans authorization server configuration properties.
      description: Gets all Jans authorization server configuration properties.
      operationId: get-properties
      responses:
        "200":
          description: Ok
          content:
            application/json:
              schema:
                $ref: '#/components/schemas/AppConfiguration'
        "401":
          description: Unauthorized
        "500":
          description: InternalServerError
      security:
      - oauth2:
        - https://jans.io/oauth/jans-auth-server/config/properties.readonly
    patch:
      tags:
      - Configuration – Properties
      summary: Partially modifies Jans authorization server Application configuration
        properties.
      description: Partially modifies Jans authorization server AppConfiguration properties.
      operationId: patch-properties
      requestBody:
        description: String representing patch-document.
        content:
          application/json-patch+json:
            schema:
              type: array
              items:
                $ref: '#/components/schemas/JsonPatch'
            examples:
              Request json example:
                description: Request json example
                value: |
                  [
                  {"op":"add","path":"/authenticationFilters","value":[{}]},
                  {"op":"replace","path":"/useNestedJwtDuringEncryption","value":"true"},
                  {"op":"add","path":"/loggingLevel","value":"TRACE"}
                  ]
      responses:
        "200":
          description: Ok
          content:
            application/json:
              schema:
                $ref: '#/components/schemas/AppConfiguration'
        "401":
          description: Unauthorized
        "500":
          description: InternalServerError
      security:
      - oauth2:
        - https://jans.io/oauth/jans-auth-server/config/properties.write
  /api/v1/jans-auth-server/config/persistence:
    get:
      tags:
      - Configuration – Properties
      summary: Returns persistence type configured for Jans authorization server.
      description: Returns persistence type configured for Jans authorization server.
      operationId: get-properties-persistence
      responses:
        "200":
          description: Jans Authorization Server persistence type
          content:
            application/json:
              schema:
                $ref: '#/components/schemas/PersistenceConfiguration'
              examples:
                Response json example:
                  description: Response json example
                  value: |
                    {
                        "persistenceType": "ldap"
                    }
        "401":
          description: Unauthorized
        "500":
          description: InternalServerError
      security:
      - oauth2:
        - https://jans.io/oauth/jans-auth-server/config/properties.readonly
  /api/v1/config/cache:
    get:
      tags:
      - Cache Configuration
      summary: Returns cache configuration.
      description: Returns cache configuration.
      operationId: get-config-cache
      responses:
        "200":
          description: Cache configuration details
          content:
            application/json:
              schema:
                $ref: '#/components/schemas/CacheConfiguration'
              examples:
                Response json example:
                  description: Response json example
                  value: |
                    {
                        "cacheProviderType": "NATIVE_PERSISTENCE",
                        "memcachedConfiguration": {
                            "servers": "localhost:11211",
                            "maxOperationQueueLength": 100000,
                            "bufferSize": 32768,
                            "defaultPutExpiration": 60,
                            "connectionFactoryType": "DEFAULT"
                        },
                        "inMemoryConfiguration": {
                            "defaultPutExpiration": 60
                        },
                        "redisConfiguration": {
                            "redisProviderType": "STANDALONE",
                            "servers": "localhost:6379",
                            "defaultPutExpiration": 60,
                            "useSSL": false,
                            "maxIdleConnections": 10,
                            "maxTotalConnections": 500,
                            "connectionTimeout": 3000,
                            "soTimeout": 3000,
                            "maxRetryAttempts": 5
                        },
                        "nativePersistenceConfiguration": {
                            "defaultPutExpiration": 60,
                            "defaultCleanupBatchSize": 10000,
                            "deleteExpiredOnGetRequest": false,
                            "disableAttemptUpdateBeforeInsert": false
                        }
                    }
        "401":
          description: Unauthorized
        "500":
          description: InternalServerError
      security:
      - oauth2:
        - https://jans.io/oauth/config/cache.readonly
    patch:
      tags:
      - Cache Configuration
      summary: Patch cache configuration.
      description: Patch cache configuration
      operationId: patch-config-cache
      requestBody:
        description: String representing patch-document.
        content:
          application/json-patch+json:
            schema:
              type: array
              items:
                $ref: '#/components/schemas/JsonPatch'
            examples:
              Request json example:
                description: Request json example
                value: "[{ \"op\": \"replace\", \"path\": \"/memcachedConfiguration\"\
                  , \"value\": {\n        \"servers\": \"localhost:11211\",\n    \
                  \    \"maxOperationQueueLength\": 100000,\n        \"bufferSize\"\
                  : 32768,\n        \"defaultPutExpiration\":80,\n        \"connectionFactoryType\"\
                  : \"DEFAULT\"\n    }}] \n"
      responses:
        "200":
          description: Cache configuration details
          content:
            application/json:
              schema:
                $ref: '#/components/schemas/CacheConfiguration'
              examples:
                Response json example:
                  description: Response json example
                  value: |
                    {
                        "cacheProviderType": "NATIVE_PERSISTENCE",
                        "memcachedConfiguration": {
                            "servers": "localhost:11211",
                            "maxOperationQueueLength": 100000,
                            "bufferSize": 32768,
                            "defaultPutExpiration": 60,
                            "connectionFactoryType": "DEFAULT"
                        },
                        "inMemoryConfiguration": {
                            "defaultPutExpiration": 60
                        },
                        "redisConfiguration": {
                            "redisProviderType": "STANDALONE",
                            "servers": "localhost:6379",
                            "defaultPutExpiration": 60,
                            "useSSL": false,
                            "maxIdleConnections": 10,
                            "maxTotalConnections": 500,
                            "connectionTimeout": 3000,
                            "soTimeout": 3000,
                            "maxRetryAttempts": 5
                        },
                        "nativePersistenceConfiguration": {
                            "defaultPutExpiration": 60,
                            "defaultCleanupBatchSize": 10000,
                            "deleteExpiredOnGetRequest": false,
                            "disableAttemptUpdateBeforeInsert": false
                        }
                    }
        "401":
          description: Unauthorized
        "500":
          description: InternalServerError
      security:
      - oauth2:
        - https://jans.io/oauth/config/cache.write
  /api/v1/config/cache/in-memory:
    get:
      tags:
      - Cache Configuration – in-Memory
      summary: Returns in-Memory cache configuration.
      description: Returns in-Memory cache configuration.
      operationId: get-config-cache-in-memory
      responses:
        "200":
          description: In-Memory configuration details
          content:
            application/json:
              schema:
                $ref: '#/components/schemas/InMemoryConfiguration'
              examples:
                Response json example:
                  description: Response json example
                  value: |
                    {
                        "defaultPutExpiration": 60
                    }
        "401":
          description: Unauthorized
        "500":
          description: InternalServerError
      security:
      - oauth2:
        - https://jans.io/oauth/config/cache.readonly
    put:
      tags:
      - Cache Configuration – in-Memory
      summary: Updates in-Memory cache configuration.
      description: Updates in-Memory cache configuration
      operationId: put-config-cache-in-memory
      requestBody:
        description: inMemoryConfiguration object
        content:
          application/json:
            schema:
              $ref: '#/components/schemas/InMemoryConfiguration'
            examples:
              Request json example:
                description: Request json example
                value: |
                  {
                      "defaultPutExpiration": 60
                  }
      responses:
        "200":
          description: In-Memory cache configuration details
          content:
            application/json:
              schema:
                $ref: '#/components/schemas/InMemoryConfiguration'
              examples:
                Response json example:
                  description: Response json example
                  value: |
                    {
                        "defaultPutExpiration": 60
                    }
        "401":
          description: Unauthorized
        "500":
          description: InternalServerError
      security:
      - oauth2:
        - https://jans.io/oauth/config/cache.write
    patch:
      tags:
      - Cache Configuration – in-Memory
      summary: Patch In-Memory cache configuration.
      description: Patch In-Memory cache configuration
      operationId: patch-config-cache-in-memory
      requestBody:
        description: String representing patch-document.
        content:
          application/json-patch+json:
            schema:
              type: array
              items:
                $ref: '#/components/schemas/JsonPatch'
            examples:
              Request json example:
                description: Request json example
                value: "[{ \"op\": \"replace\", \"path\": \"/defaultPutExpiration\"\
                  , \"value\":80}] \n"
      responses:
        "200":
          description: In-Memory cache configuration details
          content:
            application/json:
              schema:
                $ref: '#/components/schemas/InMemoryConfiguration'
              examples:
                Response json example:
                  description: Response json example
                  value: |
                    {
                        "defaultPutExpiration": 60
                    }
        "401":
          description: Unauthorized
        "500":
          description: InternalServerError
      security:
      - oauth2:
        - https://jans.io/oauth/config/cache.write
  /api/v1/config/cache/memcached:
    get:
      tags:
      - Cache Configuration – Memcached
      summary: Returns memcached cache configuration.
      description: Returns memcached cache configuration.
      operationId: get-config-cache-memcached
      responses:
        "200":
          description: Memcached configuration details
          content:
            application/json:
              schema:
                $ref: '#/components/schemas/MemcachedConfiguration'
              examples:
                Response json example:
                  description: Response json example
                  value: |
                    {
                        "servers": "localhost:11211",
                        "maxOperationQueueLength": 100000,
                        "bufferSize": 32768,
                        "defaultPutExpiration": 80,
                        "connectionFactoryType": "DEFAULT"
                    }
        "401":
          description: Unauthorized
        "500":
          description: InternalServerError
      security:
      - oauth2:
        - https://jans.io/oauth/config/cache.readonly
    put:
      tags:
      - Cache Configuration – Memcached
      summary: Updates memcached cache configuration.
      description: Updates memcached cache configuration
      operationId: put-config-cache-memcached
      requestBody:
        description: Memcached Configuration object
        content:
          application/json:
            schema:
              $ref: '#/components/schemas/MemcachedConfiguration'
            examples:
              Request json example:
                description: Request json example
                value: |
                  {
                      "servers": "localhost:11211",
                      "maxOperationQueueLength": 100000,
                      "bufferSize": 32768,
                      "defaultPutExpiration": 80,
                      "connectionFactoryType": "DEFAULT"
                  }
      responses:
        "200":
          description: Native persistence cache configuration details
          content:
            application/json:
              schema:
                $ref: '#/components/schemas/MemcachedConfiguration'
              examples:
                Response json example:
                  description: Response json example
                  value: |
                    {
                        "servers": "localhost:11211",
                        "maxOperationQueueLength": 100000,
                        "bufferSize": 32768,
                        "defaultPutExpiration": 80,
                        "connectionFactoryType": "DEFAULT"
                    }
        "401":
          description: Unauthorized
        "404":
          description: Not Found
        "500":
          description: InternalServerError
      security:
      - oauth2:
        - https://jans.io/oauth/config/cache.write
    patch:
      tags:
      - Cache Configuration – Memcached
      summary: Patch memcached cache configuration.
      description: Patch memcached cache configuration
      operationId: patch-config-cache-memcached
      requestBody:
        description: String representing patch-document.
        content:
          application/json-patch+json:
            schema:
              type: array
              items:
                $ref: '#/components/schemas/JsonPatch'
            examples:
              Request json example:
                description: Request json example
                value: "[{ \"op\": \"replace\", \"path\": \"/maxOperationQueueLength\"\
                  , \"value\":10001}] \n"
      responses:
        "200":
          description: Memcached cache configuration details
          content:
            application/json:
              schema:
                $ref: '#/components/schemas/MemcachedConfiguration'
              examples:
                Response json example:
                  description: Response json example
                  value: |
                    {
                        "servers": "localhost:11211",
                        "maxOperationQueueLength": 100000,
                        "bufferSize": 32768,
                        "defaultPutExpiration": 80,
                        "connectionFactoryType": "DEFAULT"
                    }
        "401":
          description: Unauthorized
        "500":
          description: InternalServerError
      security:
      - oauth2:
        - https://jans.io/oauth/config/cache.write
  /api/v1/config/cache/native-persistence:
    get:
      tags:
      - Cache Configuration – Native-Persistence
      summary: Returns native persistence cache configuration.
      description: Returns native persistence cache configuration.
      operationId: get-config-cache-native-persistence
      responses:
        "200":
          description: Native persistence configuration details
          content:
            application/json:
              schema:
                $ref: '#/components/schemas/NativePersistenceConfiguration'
              examples:
                Response json example:
                  description: Response json example
                  value: |
                    {
                        "defaultPutExpiration": 60,
                        "defaultCleanupBatchSize": 10000,
                        "deleteExpiredOnGetRequest": false,
                        "disableAttemptUpdateBeforeInsert": false
                    }
        "401":
          description: Unauthorized
        "500":
          description: InternalServerError
      security:
      - oauth2:
        - https://jans.io/oauth/config/cache.readonly
    put:
      tags:
      - Cache Configuration – Native-Persistence
      summary: Updates native persistence cache configuration.
      description: Updates native persistence cache configuration
      operationId: put-config-cache-native-persistence
      requestBody:
        description: NativePersistenceConfiguration object
        content:
          application/json:
            schema:
              $ref: '#/components/schemas/NativePersistenceConfiguration'
            examples:
              Request json example:
                description: Request json example
                value: |
                  {
                      "defaultPutExpiration": 60,
                      "defaultCleanupBatchSize": 10000,
                      "deleteExpiredOnGetRequest": false,
                      "disableAttemptUpdateBeforeInsert": false
                  }
      responses:
        "200":
          description: Native persistence cache configuration details
          content:
            application/json:
              schema:
                $ref: '#/components/schemas/NativePersistenceConfiguration'
              examples:
                Response json example:
                  description: Response json example
                  value: |
                    {
                        "defaultPutExpiration": 60,
                        "defaultCleanupBatchSize": 10000,
                        "deleteExpiredOnGetRequest": false,
                        "disableAttemptUpdateBeforeInsert": false
                    }
        "401":
          description: Unauthorized
        "500":
          description: InternalServerError
      security:
      - oauth2:
        - https://jans.io/oauth/config/cache.write
    patch:
      tags:
      - Cache Configuration – Native-Persistence
      summary: Patch native persistence cache configuration.
      description: Patch native persistence cache configuration
      operationId: patch-config-cache-native-persistence
      requestBody:
        description: String representing patch-document.
        content:
          application/json-patch+json:
            schema:
              type: array
              items:
                $ref: '#/components/schemas/JsonPatch'
            examples:
              Request json example:
                description: Request json example
                value: "[{ \"op\": \"replace\", \"path\": \"/defaultCleanupBatchSize\"\
                  , \"value\":10001}] \n"
      responses:
        "200":
          description: Native persistence cache configuration details
          content:
            application/json:
              schema:
                $ref: '#/components/schemas/NativePersistenceConfiguration'
              examples:
                Response json example:
                  description: Response json example
                  value: |
                    {
                        "defaultPutExpiration": 60,
                        "defaultCleanupBatchSize": 10000,
                        "deleteExpiredOnGetRequest": false,
                        "disableAttemptUpdateBeforeInsert": false
                    }
        "401":
          description: Unauthorized
        "500":
          description: InternalServerError
      security:
      - oauth2:
        - https://jans.io/oauth/config/cache.write
  /api/v1/config/cache/redis:
    get:
      tags:
      - Cache Configuration – Redis
      summary: Returns Redis cache configuration.
      description: Returns Redis cache configuration
      operationId: get-config-cache-redis
      responses:
        "200":
          description: Redis cache configuration details
          content:
            application/json:
              schema:
                $ref: '#/components/schemas/RedisConfiguration'
              examples:
                Response json example:
                  description: Response json example
                  value: |
                    {
                        "redisProviderType": "STANDALONE",
                        "servers": "localhost:6379",
                        "defaultPutExpiration": 60,
                        "useSSL": false,
                        "maxIdleConnections": 10,
                        "maxTotalConnections": 500,
                        "connectionTimeout": 3000,
                        "soTimeout": 3000,
                        "maxRetryAttempts": 5
                    }
        "401":
          description: Unauthorized
        "500":
          description: InternalServerError
      security:
      - oauth2:
        - https://jans.io/oauth/config/cache.readonly
    put:
      tags:
      - Cache Configuration – Redis
      summary: Updates Redis cache configuration.
      description: Updates Redis cache configuration
      operationId: put-config-cache-redis
      requestBody:
        description: RedisConfiguration object
        content:
          application/json:
            schema:
              $ref: '#/components/schemas/RedisConfiguration'
            examples:
              Request json example:
                description: Request json example
                value: |
                  {
                      "redisProviderType": "STANDALONE",
                      "servers": "localhost:6379",
                      "defaultPutExpiration": 60,
                      "useSSL": false,
                      "maxIdleConnections": 10,
                      "maxTotalConnections": 500,
                      "connectionTimeout": 3000,
                      "soTimeout": 3000,
                      "maxRetryAttempts": 5
                  }
      responses:
        "200":
          description: Redis cache configuration details
          content:
            application/json:
              schema:
                $ref: '#/components/schemas/RedisConfiguration'
              examples:
                Response json example:
                  description: Response json example
                  value: |
                    {
                        "redisProviderType": "STANDALONE",
                        "servers": "localhost:6379",
                        "defaultPutExpiration": 60,
                        "useSSL": false,
                        "maxIdleConnections": 10,
                        "maxTotalConnections": 500,
                        "connectionTimeout": 3000,
                        "soTimeout": 3000,
                        "maxRetryAttempts": 5
                    }
        "401":
          description: Unauthorized
        "500":
          description: InternalServerError
      security:
      - oauth2:
        - https://jans.io/oauth/config/cache.write
    patch:
      tags:
      - Cache Configuration – Redis
      summary: Patch Redis cache configuration.
      description: Patch Redis cache configuration
      operationId: patch-config-cache-redis
      requestBody:
        description: String representing patch-document.
        content:
          application/json-patch+json:
            schema:
              type: array
              items:
                $ref: '#/components/schemas/JsonPatch'
            examples:
              Request json example:
                description: Request json example
                value: "[{ \"op\": \"replace\", \"path\": \"/defaultPutExpiration\"\
                  , \"value\":80}] \n"
      responses:
        "200":
          description: Redis cache configuration details
          content:
            application/json:
              schema:
                $ref: '#/components/schemas/RedisConfiguration'
              examples:
                Response json example:
                  description: Response json example
                  value: |
                    {
                        "redisProviderType": "STANDALONE",
                        "servers": "localhost:6379",
                        "defaultPutExpiration": 60,
                        "useSSL": false,
                        "maxIdleConnections": 10,
                        "maxTotalConnections": 500,
                        "connectionTimeout": 3000,
                        "soTimeout": 3000,
                        "maxRetryAttempts": 5
                    }
        "401":
          description: Unauthorized
        "500":
          description: InternalServerError
      security:
      - oauth2:
        - https://jans.io/oauth/config/cache.write
  /api/v1/clients/authorizations/{userId}/{clientId}/{username}:
    delete:
      tags:
      - Client Authorization
      summary: Revoke client authorization
      description: Revoke client authorizations
      operationId: delete-client-authorization
      parameters:
      - name: userId
        in: path
        description: User identifier
        required: true
        schema:
          type: string
      - name: clientId
        in: path
        description: Client identifier
        required: true
        schema:
          type: string
      - name: username
        in: path
        description: User name
        required: true
        schema:
          type: string
      responses:
        "204":
          description: No Content
        "401":
          description: Unauthorized
        "404":
          description: Not Found
        "500":
          description: InternalServerError
      security:
      - oauth2:
        - https://jans.io/oauth/client/authorizations.delete
  /api/v1/clients/authorizations/{userId}:
    get:
      tags:
      - Client Authorization
      summary: Gets list of client authorization
      description: Gets list of client authorizations
      operationId: get-client-authorization
      parameters:
      - name: userId
        in: path
        description: User identifier
        required: true
        schema:
          type: string
      responses:
        "200":
          description: Ok
          content:
            application/json:
              schema:
                $ref: '#/components/schemas/ClientAuth'
              examples:
                Response json example:
                  description: Response json example
                  value: |
                    {
                        "DeletableEntity{expirationDate=null, deletable=false} BaseEntry [dn=inum=3000.1e5c4db0-e01e-4e8c-9360-28cb6f0a8026,ou=clients,o=jans]": [
                            {
                                "dn": "inum=10B2,ou=scopes,o=jans",
                                "inum": "10B2",
                                "displayName": "view_username",
                                "id": "user_name",
                                "description": "View your local username in the Janssen Server.",
                                "scopeType": "openid",
                                "claims": [
                                    "inum=42E0,ou=attributes,o=jans"
                                ],
                                "defaultScope": false,
                                "attributes": {
                                    "showInConfigurationEndpoint": true
                                },
                                "creationDate": "2023-03-31T12:03:39",
                                "umaType": false,
                                "baseDn": "inum=10B2,ou=scopes,o=jans"
                            },
                            {
                                "dn": "inum=43F1,ou=scopes,o=jans",
                                "inum": "43F1",
                                "displayName": "view_profile",
                                "id": "profile",
                                "description": "View your basic profile info.",
                                "scopeType": "openid",
                                "claims": [
                                    "inum=2B29,ou=attributes,o=jans",
                                    "inum=0C85,ou=attributes,o=jans",
                                    "inum=B4B0,ou=attributes,o=jans",
                                    "inum=A0E8,ou=attributes,o=jans",
                                    "inum=5EC6,ou=attributes,o=jans",
                                    "inum=B52A,ou=attributes,o=jans",
                                    "inum=64A0,ou=attributes,o=jans",
                                    "inum=EC3A,ou=attributes,o=jans",
                                    "inum=3B47,ou=attributes,o=jans",
                                    "inum=3692,ou=attributes,o=jans",
                                    "inum=98FC,ou=attributes,o=jans",
                                    "inum=A901,ou=attributes,o=jans",
                                    "inum=36D9,ou=attributes,o=jans",
                                    "inum=BE64,ou=attributes,o=jans",
                                    "inum=6493,ou=attributes,o=jans",
                                    "inum=4CF1,ou=attributes,o=jans",
                                    "inum=29DA,ou=attributes,o=jans"
                                ],
                                "defaultScope": false,
                                "attributes": {
                                    "showInConfigurationEndpoint": true
                                },
                                "creationDate": "2023-03-31T12:03:39",
                                "umaType": false,
                                "baseDn": "inum=43F1,ou=scopes,o=jans"
                            },
                            {
                                "dn": "inum=F0C4,ou=scopes,o=jans",
                                "inum": "F0C4",
                                "displayName": "authenticate_openid_connect",
                                "id": "openid",
                                "description": "Authenticate using OpenID Connect.",
                                "scopeType": "openid",
                                "defaultScope": true,
                                "attributes": {
                                    "showInConfigurationEndpoint": true
                                },
                                "creationDate": "2023-03-31T12:03:39",
                                "umaType": false,
                                "baseDn": "inum=F0C4,ou=scopes,o=jans"
                            },
                            {
                                "dn": "inum=341A,ou=scopes,o=jans",
                                "inum": "341A",
                                "displayName": "view_client",
                                "id": "clientinfo",
                                "description": "View the client info.",
                                "scopeType": "openid",
                                "claims": [
                                    "inum=2B29,ou=attributes,o=jans",
                                    "inum=29DA,ou=attributes,o=jans"
                                ],
                                "defaultScope": false,
                                "attributes": {
                                    "showInConfigurationEndpoint": true
                                },
                                "creationDate": "2023-03-31T12:03:39",
                                "umaType": false,
                                "baseDn": "inum=341A,ou=scopes,o=jans"
                            }
                        ]
                    }
        "401":
          description: Unauthorized
        "500":
          description: InternalServerError
      security:
      - oauth2:
        - https://jans.io/oauth/client/authorizations.readonly
  /api/v1/openid/clients:
    get:
      tags:
      - OAuth - OpenID Connect - Clients
      summary: Gets list of OpenID Connect clients
      description: Gets list of OpenID Connect clients
      operationId: get-oauth-openid-clients
      parameters:
      - name: limit
        in: query
        description: Search size - max size of the results to return
        schema:
          type: integer
          format: int32
          default: 50
      - name: pattern
        in: query
        description: Search pattern
        schema:
          type: string
          default: ""
      - name: startIndex
        in: query
        description: The 1-based index of the first query result
        schema:
          type: integer
          format: int32
          default: 0
      - name: sortBy
        in: query
        description: Attribute whose value will be used to order the returned response
        schema:
          type: string
          default: inum
      - name: sortOrder
        in: query
        description: Order in which the sortBy param is applied. Allowed values are
          "ascending" and "descending"
        schema:
          type: string
          default: ascending
      - name: fieldValuePair
        in: query
        description: Field and value pair for seraching
        schema:
          type: string
          default: ""
        examples:
          Field value example:
            description: Field value example
            value: "applicationType=web,persistClientAuthorizations=true"
      responses:
        "200":
          description: Ok
          content:
            application/json:
              schema:
                $ref: '#/components/schemas/PagedResult'
              examples:
                Response json example:
                  description: Response json example
                  value: |
                    {
                        "start": 0,
                        "totalEntriesCount": 9,
                        "entriesCount": 9,
                        "entries": [
                            {
                                "dn": "inum=1800.768b3d38-a6e8-4be4-93d1-72df33d34fd6,ou=clients,o=jans",
                                "deletable": false,
                                "clientSecret": "vA2TTjAOTfQY",
                                "frontChannelLogoutSessionRequired": false,
                                "redirectUris": [
                                    "https://jans.server2/admin-ui",
                                    "http://localhost:4100"
                                ],
                                "responseTypes": [
                                    "code"
                                ],
                                "grantTypes": [
                                    "authorization_code",
                                    "refresh_token",
                                    "client_credentials"
                                ],
                                "applicationType": "web",
                                "clientName": "Jans Config Api Client",
                                "logoUri": "",
                                "clientUri": "",
                                "policyUri": "",
                                "tosUri": "",
                                "subjectType": "pairwise",
                                "idTokenSignedResponseAlg": "RS256",
                                "tokenEndpointAuthMethod": "client_secret_basic",
                                "scopes": [
                                    "inum=C4F7,ou=scopes,o=jans",
                                    "inum=1200.487800,ou=scopes,o=jans",
                                    "inum=1200.9CEE5C,ou=scopes,o=jans",
                                    "inum=1800.FFE5C0,ou=scopes,o=jans",
                                    "inum=1800.472951,ou=scopes,o=jans",
                                    "inum=1800.556F45,ou=scopes,o=jans",
                                    "inum=1800.77FB4F,ou=scopes,o=jans",
                                    "inum=1800.AA8DFE,ou=scopes,o=jans",
                                    "inum=1800.CD5B72,ou=scopes,o=jans",
                                    "inum=1800.CBCF52,ou=scopes,o=jans",
                                    "inum=1800.12284F,ou=scopes,o=jans",
                                    "inum=1800.141B26,ou=scopes,o=jans",
                                    "inum=1800.A018AC,ou=scopes,o=jans",
                                    "inum=1800.6E4456,ou=scopes,o=jans",
                                    "inum=1800.55499D,ou=scopes,o=jans",
                                    "inum=1800.E730AA,ou=scopes,o=jans",
                                    "inum=1800.097318,ou=scopes,o=jans",
                                    "inum=1800.04CF24,ou=scopes,o=jans",
                                    "inum=1800.F963F9,ou=scopes,o=jans",
                                    "inum=1800.31F580,ou=scopes,o=jans",
                                    "inum=1800.E512E3,ou=scopes,o=jans",
                                    "inum=1800.E65DC6,ou=scopes,o=jans",
                                    "inum=1800.3C1F46,ou=scopes,o=jans",
                                    "inum=1800.20D48C,ou=scopes,o=jans",
                                    "inum=1800.4601AA,ou=scopes,o=jans",
                                    "inum=1800.A9B842,ou=scopes,o=jans",
                                    "inum=1800.864485,ou=scopes,o=jans",
                                    "inum=1800.F0B654,ou=scopes,o=jans",
                                    "inum=1800.45F1D7,ou=scopes,o=jans",
                                    "inum=1800.B78FA5,ou=scopes,o=jans",
                                    "inum=1800.E3D7E0,ou=scopes,o=jans",
                                    "inum=1800.E212DC,ou=scopes,o=jans",
                                    "inum=1800.94F80F,ou=scopes,o=jans",
                                    "inum=1800.9F96F3,ou=scopes,o=jans",
                                    "inum=1800.CB50EC,ou=scopes,o=jans",
                                    "inum=1800.1CA946,ou=scopes,o=jans",
                                    "inum=1800.18231E,ou=scopes,o=jans",
                                    "inum=1800.C25D78,ou=scopes,o=jans",
                                    "inum=1800.12B340,ou=scopes,o=jans",
                                    "inum=1800.7A78C3,ou=scopes,o=jans",
                                    "inum=1800.ECB839,ou=scopes,o=jans",
                                    "inum=1800.62579C,ou=scopes,o=jans",
                                    "inum=1800.29B156,ou=scopes,o=jans",
                                    "inum=1800.9DC774,ou=scopes,o=jans",
                                    "inum=1800.71BA21,ou=scopes,o=jans",
                                    "inum=1800.FC35D2,ou=scopes,o=jans",
                                    "inum=1800.F8CA5F,ou=scopes,o=jans",
                                    "inum=1800.D92553,ou=scopes,o=jans",
                                    "inum=1800.08CB80,ou=scopes,o=jans",
                                    "inum=1800.DF434B,ou=scopes,o=jans",
                                    "inum=1800.127954,ou=scopes,o=jans",
                                    "inum=1800.E7CB8C,ou=scopes,o=jans"
                                ],
                                "trustedClient": false,
                                "persistClientAuthorizations": true,
                                "includeClaimsInIdToken": false,
                                "customAttributes": [
                                    {
                                        "name": "displayName",
                                        "multiValued": false,
                                        "values": [
                                            "Jans Config Api Client"
                                        ],
                                        "value": "Jans Config Api Client",
                                        "displayValue": "Jans Config Api Client"
                                    }
                                ],
                                "customObjectClasses": [
                                    "top"
                                ],
                                "rptAsJwt": false,
                                "accessTokenAsJwt": false,
                                "accessTokenSigningAlg": "RS256",
                                "disabled": false,
                                "attributes": {
                                    "runIntrospectionScriptBeforeJwtCreation": false,
                                    "keepClientAuthorizationAfterExpiration": false,
                                    "allowSpontaneousScopes": false,
                                    "backchannelLogoutSessionRequired": false,
                                    "parLifetime": 600,
                                    "requirePar": false,
                                    "jansDefaultPromptLogin": false
                                },
                                "tokenBindingSupported": false,
                                "authenticationMethod": "client_secret_basic",
                                "displayName": "Jans Config Api Client",
                                "baseDn": "inum=1800.768b3d38-a6e8-4be4-93d1-72df33d34fd6,ou=clients,o=jans",
                                "inum": "1800.768b3d38-a6e8-4be4-93d1-72df33d34fd6"
                            },
                            {
                                "dn": "inum=1802.db19d013-bb63-42c4-8ce9-79a4aa58aa7b,ou=clients,o=jans",
                                "deletable": false,
                                "clientSecret": "dpus42KsYjda",
                                "frontChannelLogoutSessionRequired": false,
                                "responseTypes": [
                                    "code"
                                ],
                                "grantTypes": [
                                    "authorization_code",
                                    "client_credentials",
                                    "refresh_token"
                                ],
                                "applicationType": "web",
                                "clientName": "Jans Config Api Client",
                                "logoUri": "",
                                "clientUri": "",
                                "policyUri": "",
                                "tosUri": "",
                                "subjectType": "pairwise",
                                "idTokenSignedResponseAlg": "RS256",
                                "tokenEndpointAuthMethod": "client_secret_basic",
                                "scopes": [
                                    "inum=1800.FFE5C0,ou=scopes,o=jans",
                                    "inum=1800.472951,ou=scopes,o=jans",
                                    "inum=1800.556F45,ou=scopes,o=jans",
                                    "inum=1800.77FB4F,ou=scopes,o=jans",
                                    "inum=1800.AA8DFE,ou=scopes,o=jans",
                                    "inum=1800.CD5B72,ou=scopes,o=jans",
                                    "inum=1800.CBCF52,ou=scopes,o=jans",
                                    "inum=1800.12284F,ou=scopes,o=jans",
                                    "inum=1800.141B26,ou=scopes,o=jans",
                                    "inum=1800.A018AC,ou=scopes,o=jans",
                                    "inum=1800.6E4456,ou=scopes,o=jans",
                                    "inum=1800.55499D,ou=scopes,o=jans",
                                    "inum=1800.E730AA,ou=scopes,o=jans",
                                    "inum=1800.097318,ou=scopes,o=jans",
                                    "inum=1800.04CF24,ou=scopes,o=jans",
                                    "inum=1800.F963F9,ou=scopes,o=jans",
                                    "inum=1800.31F580,ou=scopes,o=jans",
                                    "inum=1800.E512E3,ou=scopes,o=jans",
                                    "inum=1800.E65DC6,ou=scopes,o=jans",
                                    "inum=1800.3C1F46,ou=scopes,o=jans",
                                    "inum=1800.20D48C,ou=scopes,o=jans",
                                    "inum=1800.4601AA,ou=scopes,o=jans",
                                    "inum=1800.A9B842,ou=scopes,o=jans",
                                    "inum=1800.864485,ou=scopes,o=jans",
                                    "inum=1800.F0B654,ou=scopes,o=jans",
                                    "inum=1800.45F1D7,ou=scopes,o=jans",
                                    "inum=1800.B78FA5,ou=scopes,o=jans",
                                    "inum=1800.E3D7E0,ou=scopes,o=jans",
                                    "inum=1800.E212DC,ou=scopes,o=jans",
                                    "inum=1800.94F80F,ou=scopes,o=jans",
                                    "inum=1800.9F96F3,ou=scopes,o=jans",
                                    "inum=1800.CB50EC,ou=scopes,o=jans",
                                    "inum=1800.1CA946,ou=scopes,o=jans",
                                    "inum=1800.18231E,ou=scopes,o=jans",
                                    "inum=1800.C25D78,ou=scopes,o=jans",
                                    "inum=1800.12B340,ou=scopes,o=jans",
                                    "inum=1800.7A78C3,ou=scopes,o=jans",
                                    "inum=1800.ECB839,ou=scopes,o=jans",
                                    "inum=1800.62579C,ou=scopes,o=jans",
                                    "inum=1800.29B156,ou=scopes,o=jans",
                                    "inum=1800.9DC774,ou=scopes,o=jans",
                                    "inum=1800.71BA21,ou=scopes,o=jans",
                                    "inum=1800.FC35D2,ou=scopes,o=jans",
                                    "inum=1800.F8CA5F,ou=scopes,o=jans",
                                    "inum=1800.D92553,ou=scopes,o=jans",
                                    "inum=1800.08CB80,ou=scopes,o=jans",
                                    "inum=1800.DF434B,ou=scopes,o=jans",
                                    "inum=1800.127954,ou=scopes,o=jans",
                                    "inum=1800.E7CB8C,ou=scopes,o=jans",
                                    "inum=C4F7,ou=scopes,o=jans"
                                ],
                                "trustedClient": false,
                                "persistClientAuthorizations": true,
                                "includeClaimsInIdToken": false,
                                "customAttributes": [
                                    {
                                        "name": "displayName",
                                        "multiValued": false,
                                        "values": [
                                            "Jans Config Api Client"
                                        ],
                                        "value": "Jans Config Api Client",
                                        "displayValue": "Jans Config Api Client"
                                    }
                                ],
                                "customObjectClasses": [
                                    "top"
                                ],
                                "rptAsJwt": false,
                                "accessTokenAsJwt": false,
                                "accessTokenSigningAlg": "RS256",
                                "disabled": false,
                                "attributes": {
                                    "runIntrospectionScriptBeforeJwtCreation": false,
                                    "keepClientAuthorizationAfterExpiration": false,
                                    "allowSpontaneousScopes": false,
                                    "backchannelLogoutSessionRequired": false,
                                    "parLifetime": 600,
                                    "requirePar": false,
                                    "jansDefaultPromptLogin": false
                                },
                                "tokenBindingSupported": false,
                                "authenticationMethod": "client_secret_basic",
                                "displayName": "Jans Config Api Client",
                                "baseDn": "inum=1802.db19d013-bb63-42c4-8ce9-79a4aa58aa7b,ou=clients,o=jans",
                                "inum": "1802.db19d013-bb63-42c4-8ce9-79a4aa58aa7b"
                            },
                            {
                                "dn": "inum=1201.1d010784-b5bf-4813-8f49-cfea00f50498,ou=clients,o=jans",
                                "clientSecret": "3r2aX1TUEEyX",
                                "frontChannelLogoutSessionRequired": false,
                                "redirectUris": [
                                    "https://jans.server2/.well-known/scim-configuration"
                                ],
                                "grantTypes": [
                                    "client_credentials"
                                ],
                                "applicationType": "native",
                                "clientName": "SCIM client",
                                "logoUri": "",
                                "clientUri": "",
                                "policyUri": "",
                                "tosUri": "",
                                "subjectType": "pairwise",
                                "tokenEndpointAuthMethod": "client_secret_basic",
                                "scopes": [
                                    "inum=1200.487800,ou=scopes,o=jans",
                                    "inum=1200.9CEE5C,ou=scopes,o=jans",
                                    "inum=1200.B6AE14,ou=scopes,o=jans",
                                    "inum=1200.2F4765,ou=scopes,o=jans",
                                    "inum=1200.5BFEE9,ou=scopes,o=jans",
                                    "inum=1200.E05ED3,ou=scopes,o=jans",
                                    "inum=1200.37F617,ou=scopes,o=jans",
                                    "inum=1200.585BE3,ou=scopes,o=jans",
                                    "inum=1200.CFB1B5,ou=scopes,o=jans",
                                    "inum=1200.B29D76,ou=scopes,o=jans"
                                ],
                                "trustedClient": false,
                                "persistClientAuthorizations": false,
                                "includeClaimsInIdToken": false,
                                "customAttributes": [
                                    {
                                        "name": "displayName",
                                        "multiValued": false,
                                        "values": [
                                            "SCIM client"
                                        ],
                                        "value": "SCIM client",
                                        "displayValue": "SCIM client"
                                    }
                                ],
                                "customObjectClasses": [
                                    "top"
                                ],
                                "rptAsJwt": false,
                                "accessTokenAsJwt": false,
                                "accessTokenSigningAlg": "RS256",
                                "disabled": false,
                                "attributes": {
                                    "runIntrospectionScriptBeforeJwtCreation": false,
                                    "keepClientAuthorizationAfterExpiration": false,
                                    "allowSpontaneousScopes": false,
                                    "backchannelLogoutSessionRequired": false,
                                    "parLifetime": 600,
                                    "requirePar": false,
                                    "jansDefaultPromptLogin": false
                                },
                                "tokenBindingSupported": false,
                                "authenticationMethod": "client_secret_basic",
                                "displayName": "SCIM client",
                                "baseDn": "inum=1201.1d010784-b5bf-4813-8f49-cfea00f50498,ou=clients,o=jans",
                                "inum": "1201.1d010784-b5bf-4813-8f49-cfea00f50498"
                            },
                            {
                                "dn": "inum=2000.7810d591-69d3-458c-9309-4268085fe71c,ou=clients,o=jans",
                                "deletable": false,
                                "clientSecret": "M7plxxzCRxDN",
                                "frontChannelLogoutUri": "http://localhost:4100/logout",
                                "frontChannelLogoutSessionRequired": false,
                                "redirectUris": [
                                    "https://jans.server2/admin",
                                    "http://localhost:4100"
                                ],
                                "responseTypes": [
                                    "code"
                                ],
                                "grantTypes": [
                                    "authorization_code",
                                    "refresh_token",
                                    "client_credentials",
                                    "urn:ietf:params:oauth:grant-type:device_code"
                                ],
                                "applicationType": "web",
                                "clientName": "Jans Role Based Client",
                                "logoUri": "",
                                "clientUri": "",
                                "policyUri": "",
                                "tosUri": "",
                                "subjectType": "pairwise",
                                "idTokenSignedResponseAlg": "RS256",
                                "userInfoSignedResponseAlg": "RS256",
                                "tokenEndpointAuthMethod": "client_secret_basic",
                                "postLogoutRedirectUris": [
                                    "http://localhost:4100",
                                    "https://jans.server2/admin"
                                ],
                                "scopes": [
                                    "inum=C4F7,ou=scopes,o=jans",
                                    "inum=C4F6,ou=scopes,o=jans",
                                    "inum=43F1,ou=scopes,o=jans",
                                    "inum=764C,ou=scopes,o=jans",
                                    "inum=F0C4,ou=scopes,o=jans"
                                ],
                                "trustedClient": false,
                                "persistClientAuthorizations": true,
                                "includeClaimsInIdToken": false,
                                "accessTokenLifetime": 2592000,
                                "customAttributes": [
                                    {
                                        "name": "displayName",
                                        "multiValued": false,
                                        "values": [
                                            "Jans Role Based Client"
                                        ],
                                        "value": "Jans Role Based Client",
                                        "displayValue": "Jans Role Based Client"
                                    }
                                ],
                                "customObjectClasses": [
                                    "top"
                                ],
                                "rptAsJwt": false,
                                "accessTokenAsJwt": true,
                                "accessTokenSigningAlg": "RS256",
                                "disabled": false,
                                "attributes": {
                                    "runIntrospectionScriptBeforeJwtCreation": true,
                                    "keepClientAuthorizationAfterExpiration": false,
                                    "allowSpontaneousScopes": false,
                                    "backchannelLogoutSessionRequired": false,
                                    "introspectionScripts": [
                                        "inum=A44E-4F3D,ou=scripts,o=jans"
                                    ],
                                    "parLifetime": 600,
                                    "requirePar": false,
                                    "jansDefaultPromptLogin": false
                                },
                                "tokenBindingSupported": false,
                                "authenticationMethod": "client_secret_basic",
                                "displayName": "Jans Role Based Client",
                                "baseDn": "inum=2000.7810d591-69d3-458c-9309-4268085fe71c,ou=clients,o=jans",
                                "inum": "2000.7810d591-69d3-458c-9309-4268085fe71c"
                            },
                            {
                                "dn": "inum=FF81-2D39,ou=clients,o=jans",
                                "clientSecret": "FF81-2D39-jans",
                                "frontChannelLogoutSessionRequired": false,
                                "redirectUris": [
                                    "https://jans.server2/jans-auth-rp/home.htm",
                                    "https://client.example.com/cb",
                                    "https://client.example.com/cb1",
                                    "https://client.example.com/cb2"
                                ],
                                "claimRedirectUris": [
                                    "https://jans.server2/jans-auth/restv1/uma/gather_claims"
                                ],
                                "responseTypes": [
                                    "token",
                                    "code",
                                    "id_token"
                                ],
                                "grantTypes": [
                                    "authorization_code",
                                    "implicit",
                                    "refresh_token",
                                    "client_credentials"
                                ],
                                "applicationType": "web",
                                "clientName": "Jans Test Client (don't remove)",
                                "logoUri": "",
                                "clientUri": "",
                                "policyUri": "",
                                "tosUri": "",
                                "subjectType": "public",
                                "idTokenSignedResponseAlg": "RS256",
                                "tokenEndpointAuthMethod": "client_secret_basic",
                                "scopes": [
                                    "inum=F0C4,ou=scopes,o=jans",
                                    "inum=10B2,ou=scopes,o=jans",
                                    "inum=764C,ou=scopes,o=jans",
                                    "inum=43F1,ou=scopes,o=jans",
                                    "inum=341A,ou=scopes,o=jans",
                                    "inum=6D99,ou=scopes,o=jans"
                                ],
                                "trustedClient": true,
                                "persistClientAuthorizations": false,
                                "includeClaimsInIdToken": false,
                                "customAttributes": [
                                    {
                                        "name": "displayName",
                                        "multiValued": false,
                                        "values": [
                                            "Jans Test Client (don't remove)"
                                        ],
                                        "value": "Jans Test Client (don't remove)",
                                        "displayValue": "Jans Test Client (don't remove)"
                                    }
                                ],
                                "customObjectClasses": [
                                    "top"
                                ],
                                "rptAsJwt": false,
                                "accessTokenAsJwt": false,
                                "disabled": false,
                                "attributes": {
                                    "runIntrospectionScriptBeforeJwtCreation": false,
                                    "keepClientAuthorizationAfterExpiration": false,
                                    "allowSpontaneousScopes": false,
                                    "backchannelLogoutSessionRequired": false,
                                    "parLifetime": 600,
                                    "requirePar": false,
                                    "jansDefaultPromptLogin": false
                                },
                                "tokenBindingSupported": false,
                                "authenticationMethod": "client_secret_basic",
                                "displayName": "Jans Test Client (don't remove)",
                                "baseDn": "inum=FF81-2D39,ou=clients,o=jans",
                                "inum": "FF81-2D39"
                            },
                            {
                                "dn": "inum=AB77-1A2B,ou=clients,o=jans",
                                "clientSecret": "AB77-1A2B-jans",
                                "frontChannelLogoutSessionRequired": false,
                                "redirectUris": [
                                    "https://client.example.com/cb"
                                ],
                                "claimRedirectUris": [
                                    "https://jans.server2/jans-auth/restv1/uma/gather_claims"
                                ],
                                "responseTypes": [
                                    "code",
                                    "id_token"
                                ],
                                "grantTypes": [
                                    "authorization_code",
                                    "implicit",
                                    "refresh_token",
                                    "client_credentials"
                                ],
                                "applicationType": "web",
                                "clientName": "Jans Test Resource Server Client (don't remove)",
                                "logoUri": "",
                                "clientUri": "",
                                "policyUri": "",
                                "tosUri": "",
                                "subjectType": "public",
                                "idTokenSignedResponseAlg": "RS256",
                                "tokenEndpointAuthMethod": "client_secret_basic",
                                "scopes": [
                                    "inum=6D99,ou=scopes,o=jans",
                                    "inum=7D90,ou=scopes,o=jans"
                                ],
                                "trustedClient": true,
                                "persistClientAuthorizations": false,
                                "includeClaimsInIdToken": false,
                                "customAttributes": [
                                    {
                                        "name": "displayName",
                                        "multiValued": false,
                                        "values": [
                                            "Jans Test Resource Server Client (don't remove)"
                                        ],
                                        "value": "Jans Test Resource Server Client (don't remove)",
                                        "displayValue": "Jans Test Resource Server Client (don't remove)"
                                    }
                                ],
                                "customObjectClasses": [
                                    "top"
                                ],
                                "rptAsJwt": false,
                                "accessTokenAsJwt": false,
                                "disabled": false,
                                "attributes": {
                                    "runIntrospectionScriptBeforeJwtCreation": false,
                                    "keepClientAuthorizationAfterExpiration": false,
                                    "allowSpontaneousScopes": false,
                                    "backchannelLogoutSessionRequired": false,
                                    "parLifetime": 600,
                                    "requirePar": false,
                                    "jansDefaultPromptLogin": false
                                },
                                "tokenBindingSupported": false,
                                "authenticationMethod": "client_secret_basic",
                                "displayName": "Jans Test Resource Server Client (don't remove)",
                                "baseDn": "inum=AB77-1A2B,ou=clients,o=jans",
                                "inum": "AB77-1A2B"
                            },
                            {
                                "dn": "inum=3E20,ou=clients,o=jans",
                                "clientSecret": "3E20-jans",
                                "frontChannelLogoutSessionRequired": false,
                                "redirectUris": [
                                    "https://client.example.com/cb"
                                ],
                                "responseTypes": [
                                    "code",
                                    "id_token"
                                ],
                                "grantTypes": [
                                    "authorization_code",
                                    "implicit",
                                    "refresh_token",
                                    "client_credentials"
                                ],
                                "applicationType": "web",
                                "clientName": "Jans Test Requesting Party Client (don't remove)",
                                "logoUri": "",
                                "clientUri": "",
                                "policyUri": "",
                                "tosUri": "",
                                "subjectType": "public",
                                "idTokenSignedResponseAlg": "RS256",
                                "tokenEndpointAuthMethod": "client_secret_basic",
                                "trustedClient": true,
                                "persistClientAuthorizations": false,
                                "includeClaimsInIdToken": false,
                                "customAttributes": [
                                    {
                                        "name": "displayName",
                                        "multiValued": false,
                                        "values": [
                                            "Jans Test Requesting Party Client (don't remove)"
                                        ],
                                        "value": "Jans Test Requesting Party Client (don't remove)",
                                        "displayValue": "Jans Test Requesting Party Client (don't remove)"
                                    }
                                ],
                                "customObjectClasses": [
                                    "top"
                                ],
                                "rptAsJwt": false,
                                "accessTokenAsJwt": false,
                                "disabled": false,
                                "attributes": {
                                    "runIntrospectionScriptBeforeJwtCreation": false,
                                    "keepClientAuthorizationAfterExpiration": false,
                                    "allowSpontaneousScopes": false,
                                    "backchannelLogoutSessionRequired": false,
                                    "parLifetime": 600,
                                    "requirePar": false,
                                    "jansDefaultPromptLogin": false
                                },
                                "tokenBindingSupported": false,
                                "authenticationMethod": "client_secret_basic",
                                "displayName": "Jans Test Requesting Party Client (don't remove)",
                                "baseDn": "inum=3E20,ou=clients,o=jans",
                                "inum": "3E20"
                            },
                            {
                                "dn": "inum=b3c1d295-42e5-425e-b021-7b2fd3206437,ou=clients,o=jans",
                                "deletable": false,
                                "clientSecret": "be8af842-28c7-4894-b942-15df1325bc9b",
                                "frontChannelLogoutSessionRequired": false,
                                "redirectUris": [
                                    "https://abc,com"
                                ],
                                "responseTypes": [
                                    "code"
                                ],
                                "grantTypes": [
                                    "refresh_token",
                                    "authorization_code"
                                ],
                                "applicationType": "web",
                                "clientName": "test1234",
                                "logoUri": "",
                                "clientUri": "",
                                "policyUri": "",
                                "tosUri": "",
                                "subjectType": "public",
                                "tokenEndpointAuthMethod": "client_secret_basic",
                                "scopes": [
                                    "inum=764C,ou=scopes,o=jans",
                                    "inum=43F1,ou=scopes,o=jans",
                                    "inum=C17A,ou=scopes,o=jans"
                                ],
                                "trustedClient": false,
                                "persistClientAuthorizations": false,
                                "includeClaimsInIdToken": false,
                                "customAttributes": [
                                    {
                                        "name": "displayName",
                                        "multiValued": false,
                                        "values": [
                                            "test1234"
                                        ],
                                        "value": "test1234",
                                        "displayValue": "test1234"
                                    }
                                ],
                                "customObjectClasses": [
                                    "top",
                                    "jansClntCustomAttributes"
                                ],
                                "rptAsJwt": false,
                                "accessTokenAsJwt": false,
                                "disabled": false,
                                "attributes": {
                                    "runIntrospectionScriptBeforeJwtCreation": false,
                                    "keepClientAuthorizationAfterExpiration": false,
                                    "allowSpontaneousScopes": false,
                                    "backchannelLogoutSessionRequired": false,
                                    "parLifetime": 600,
                                    "requirePar": false,
                                    "jansDefaultPromptLogin": false
                                },
                                "backchannelUserCodeParameter": false,
                                "description": "test1234",
                                "tokenBindingSupported": false,
                                "authenticationMethod": "client_secret_basic",
                                "displayName": "test1234",
                                "baseDn": "inum=b3c1d295-42e5-425e-b021-7b2fd3206437,ou=clients,o=jans",
                                "inum": "b3c1d295-42e5-425e-b021-7b2fd3206437"
                            },
                            {
                                "dn": "inum=1bb91a73-6899-440f-ac27-c04429671522,ou=clients,o=jans",
                                "deletable": false,
                                "clientSecret": "745950bb-4e07-4d3b-ae7d-82d03ee070cd",
                                "frontChannelLogoutSessionRequired": false,
                                "redirectUris": [
                                    "https://abc,com"
                                ],
                                "responseTypes": [
                                    "code"
                                ],
                                "grantTypes": [
                                    "refresh_token",
                                    "authorization_code"
                                ],
                                "applicationType": "web",
                                "clientName": "test12345",
                                "logoUri": "",
                                "clientUri": "",
                                "policyUri": "",
                                "tosUri": "",
                                "subjectType": "public",
                                "tokenEndpointAuthMethod": "client_secret_basic",
                                "scopes": [
                                    "inum=764C,ou=scopes,o=jans",
                                    "inum=43F1,ou=scopes,o=jans",
                                    "inum=C17A,ou=scopes,o=jans"
                                ],
                                "trustedClient": false,
                                "persistClientAuthorizations": false,
                                "includeClaimsInIdToken": false,
                                "customAttributes": [
                                    {
                                        "name": "displayName",
                                        "multiValued": false,
                                        "values": [
                                            "test12345"
                                        ],
                                        "value": "test12345",
                                        "displayValue": "test12345"
                                    }
                                ],
                                "customObjectClasses": [
                                    "top",
                                    "jansClntCustomAttributes"
                                ],
                                "rptAsJwt": false,
                                "accessTokenAsJwt": false,
                                "disabled": false,
                                "attributes": {
                                    "runIntrospectionScriptBeforeJwtCreation": false,
                                    "keepClientAuthorizationAfterExpiration": false,
                                    "allowSpontaneousScopes": false,
                                    "backchannelLogoutSessionRequired": false,
                                    "parLifetime": 600,
                                    "requirePar": false,
                                    "jansDefaultPromptLogin": false
                                },
                                "backchannelUserCodeParameter": false,
                                "description": "test12345",
                                "tokenBindingSupported": false,
                                "authenticationMethod": "client_secret_basic",
                                "displayName": "test12345",
                                "baseDn": "inum=1bb91a73-6899-440f-ac27-c04429671522,ou=clients,o=jans",
                                "inum": "1bb91a73-6899-440f-ac27-c04429671522"
                            }
                        ]
                    }
        "401":
          description: Unauthorized
        "500":
          description: InternalServerError
      security:
      - oauth2:
        - https://jans.io/oauth/config/openid/clients.readonly
    put:
      tags:
      - OAuth - OpenID Connect - Clients
      summary: Update OpenId Connect client
      description: Update OpenId Connect client
      operationId: put-oauth-openid-client
      requestBody:
        description: OpenID Connect Client object
        content:
          application/json:
            schema:
              $ref: '#/components/schemas/Client'
            examples:
              Request json example:
                description: Request json example
                value: |
                  {
                      "dn": "inum=f8c1a111-0919-47e8-a4d4-f7c18f73a644,ou=clients,o=jans",
                      "baseDn": "inum=f8c1a111-0919-47e8-a4d4-f7c18f73a644,ou=clients,o=jans",
                      "inum": "f8c1a111-0919-47e8-a4d4-f7c18f73a644",
                      "deletable": false,
                      "clientSecret": "test1234",
                      "frontChannelLogoutSessionRequired": false,
                      "redirectUris": [
                          "https://jans.server2/admin-ui",
                          "http://localhost:4100"
                      ],
                      "responseTypes": [
                          "code"
                      ],
                      "grantTypes": [
                          "authorization_code",
                          "refresh_token",
                          "client_credentials"
                      ],
                      "applicationType": "web",
                      "clientName": "",
                      "logoUri": "",
                      "clientUri": "",
                      "policyUri":"",
                      "tosUri": "",
                      "subjectType": "pairwise",
                      "idTokenSignedResponseAlg": "RS256",
                      "tokenEndpointAuthMethod": "client_secret_basic",
                      "scopes": [
                          "inum=C4F7,ou=scopes,o=jans"
                      ],
                      "trustedClient": false,
                      "persistClientAuthorizations": true,
                      "includeClaimsInIdToken": false,
                      "customAttributes": [
                          {
                              "name": "displayName",
                              "multiValued": false,
                              "values": [
                                  "Api Client"
                              ],
                              "value": "Api Client",
                              "displayValue": "Api Client"
                          }
                      ],
                      "customObjectClasses": [
                          "top"
                      ],
                      "rptAsJwt": false,
                      "accessTokenAsJwt": false,
                      "accessTokenSigningAlg": "RS256",
                      "disabled": false,
                      "attributes": {
                          "runIntrospectionScriptBeforeJwtCreation": false,
                          "keepClientAuthorizationAfterExpiration": false,
                          "allowSpontaneousScopes": false,
                          "backchannelLogoutSessionRequired": false,
                          "parLifetime": 600,
                          "requirePar": false,
                          "jansDefaultPromptLogin": false
                      },
                      "tokenBindingSupported": false,
                      "authenticationMethod": "client_secret_basic",
                      "displayName": "Api Client"
                  }
      responses:
        "200":
          description: Ok
          content:
            application/json:
              schema:
                $ref: '#/components/schemas/Client'
              examples:
                Response json example:
                  description: Response json example
                  value: |
                    {
                        "dn": "inum=1800.768b3d38-a6e8-4be4-93d1-72df33d34fd6,ou=clients,o=jans",
                        "deletable": false,
                        "clientSecret": "WZMK8thDpvw1xtE0N+SbXA==",
                        "frontChannelLogoutSessionRequired": false,
                        "redirectUris": [
                            "https://jans.server2/admin-ui",
                            "http://localhost:4100"
                        ],
                        "responseTypes": [
                            "code"
                        ],
                        "grantTypes": [
                            "authorization_code",
                            "refresh_token",
                            "client_credentials"
                        ],
                        "applicationType": "web",
                        "clientName": "Jans Config Api Client",
                        "logoUri": "",
                        "clientUri": "",
                        "policyUri": "",
                        "tosUri": "",
                        "subjectType": "pairwise",
                        "idTokenSignedResponseAlg": "RS256",
                        "tokenEndpointAuthMethod": "client_secret_basic",
                        "scopes": [
                            "inum=C4F7,ou=scopes,o=jans",
                            "inum=1200.487800,ou=scopes,o=jans",
                            "inum=1200.9CEE5C,ou=scopes,o=jans",
                            "inum=1800.FFE5C0,ou=scopes,o=jans",
                            "inum=1800.472951,ou=scopes,o=jans",
                            "inum=1800.556F45,ou=scopes,o=jans",
                            "inum=1800.77FB4F,ou=scopes,o=jans",
                            "inum=1800.AA8DFE,ou=scopes,o=jans",
                            "inum=1800.CD5B72,ou=scopes,o=jans",
                            "inum=1800.CBCF52,ou=scopes,o=jans",
                            "inum=1800.12284F,ou=scopes,o=jans",
                            "inum=1800.141B26,ou=scopes,o=jans",
                            "inum=1800.A018AC,ou=scopes,o=jans",
                            "inum=1800.6E4456,ou=scopes,o=jans",
                            "inum=1800.55499D,ou=scopes,o=jans",
                            "inum=1800.E730AA,ou=scopes,o=jans",
                            "inum=1800.097318,ou=scopes,o=jans",
                            "inum=1800.04CF24,ou=scopes,o=jans",
                            "inum=1800.F963F9,ou=scopes,o=jans",
                            "inum=1800.31F580,ou=scopes,o=jans",
                            "inum=1800.E512E3,ou=scopes,o=jans",
                            "inum=1800.E65DC6,ou=scopes,o=jans",
                            "inum=1800.3C1F46,ou=scopes,o=jans",
                            "inum=1800.20D48C,ou=scopes,o=jans",
                            "inum=1800.4601AA,ou=scopes,o=jans",
                            "inum=1800.A9B842,ou=scopes,o=jans",
                            "inum=1800.864485,ou=scopes,o=jans",
                            "inum=1800.F0B654,ou=scopes,o=jans",
                            "inum=1800.45F1D7,ou=scopes,o=jans",
                            "inum=1800.B78FA5,ou=scopes,o=jans",
                            "inum=1800.E3D7E0,ou=scopes,o=jans",
                            "inum=1800.E212DC,ou=scopes,o=jans",
                            "inum=1800.94F80F,ou=scopes,o=jans",
                            "inum=1800.9F96F3,ou=scopes,o=jans",
                            "inum=1800.CB50EC,ou=scopes,o=jans",
                            "inum=1800.1CA946,ou=scopes,o=jans",
                            "inum=1800.18231E,ou=scopes,o=jans",
                            "inum=1800.C25D78,ou=scopes,o=jans",
                            "inum=1800.12B340,ou=scopes,o=jans",
                            "inum=1800.7A78C3,ou=scopes,o=jans",
                            "inum=1800.ECB839,ou=scopes,o=jans",
                            "inum=1800.62579C,ou=scopes,o=jans",
                            "inum=1800.29B156,ou=scopes,o=jans",
                            "inum=1800.9DC774,ou=scopes,o=jans",
                            "inum=1800.71BA21,ou=scopes,o=jans",
                            "inum=1800.FC35D2,ou=scopes,o=jans",
                            "inum=1800.F8CA5F,ou=scopes,o=jans",
                            "inum=1800.D92553,ou=scopes,o=jans",
                            "inum=1800.08CB80,ou=scopes,o=jans",
                            "inum=1800.DF434B,ou=scopes,o=jans",
                            "inum=1800.127954,ou=scopes,o=jans",
                            "inum=1800.E7CB8C,ou=scopes,o=jans"
                        ],
                        "trustedClient": false,
                        "persistClientAuthorizations": true,
                        "includeClaimsInIdToken": false,
                        "customAttributes": [
                            {
                                "name": "displayName",
                                "multiValued": false,
                                "values": [
                                    "Jans Config Api Client"
                                ],
                                "value": "Jans Config Api Client",
                                "displayValue": "Jans Config Api Client"
                            }
                        ],
                        "customObjectClasses": [
                            "top"
                        ],
                        "rptAsJwt": false,
                        "accessTokenAsJwt": false,
                        "accessTokenSigningAlg": "RS256",
                        "disabled": false,
                        "attributes": {
                            "runIntrospectionScriptBeforeJwtCreation": false,
                            "keepClientAuthorizationAfterExpiration": false,
                            "allowSpontaneousScopes": false,
                            "backchannelLogoutSessionRequired": false,
                            "parLifetime": 600,
                            "requirePar": false,
                            "jansDefaultPromptLogin": false
                        },
                        "tokenBindingSupported": false,
                        "authenticationMethod": "client_secret_basic",
                        "displayName": "Jans Config Api Client",
                        "baseDn": "inum=1800.768b3d38-a6e8-4be4-93d1-72df33d34fd6,ou=clients,o=jans",
                        "inum": "1800.768b3d38-a6e8-4be4-93d1-72df33d34fd6"
                    }
        "401":
          description: Unauthorized
        "404":
          description: Not Found
        "500":
          description: InternalServerError
      security:
      - oauth2:
        - https://jans.io/oauth/config/openid/clients.write
    post:
      tags:
      - OAuth - OpenID Connect - Clients
      summary: Create new OpenId Connect client
      description: Create new OpenId Connect client
      operationId: post-oauth-openid-client
      requestBody:
        description: OpenID Connect Client object
        content:
          application/json:
            schema:
              $ref: '#/components/schemas/Client'
            examples:
              Request json example:
                description: Request json example
                value: |
                  {
                      "deletable": false,
                      "clientSecret": "test1234",
                      "frontChannelLogoutSessionRequired": false,
                      "redirectUris": [
                          "https://jans.server2/admin-ui",
                          "http://localhost:4100"
                      ],
                      "responseTypes": [
                          "code"
                      ],
                      "grantTypes": [
                          "authorization_code",
                          "refresh_token",
                          "client_credentials"
                      ],
                      "applicationType": "web",
                      "clientName": "",
                      "logoUri": "",
                      "clientUri": "",
                      "policyUri":"",
                      "tosUri": "",
                      "subjectType": "pairwise",
                      "idTokenSignedResponseAlg": "RS256",
                      "tokenEndpointAuthMethod": "client_secret_basic",
                      "scopes": [
                          "inum=C4F7,ou=scopes,o=jans"
                      ],
                      "trustedClient": false,
                      "persistClientAuthorizations": true,
                      "includeClaimsInIdToken": false,
                      "customAttributes": [
                          {
                              "name": "displayName",
                              "multiValued": false,
                              "values": [
                                  "Api Client"
                              ],
                              "value": "Api Client",
                              "displayValue": "Api Client"
                          }
                      ],
                      "customObjectClasses": [
                          "top"
                      ],
                      "rptAsJwt": false,
                      "accessTokenAsJwt": false,
                      "accessTokenSigningAlg": "RS256",
                      "disabled": false,
                      "attributes": {
                          "runIntrospectionScriptBeforeJwtCreation": false,
                          "keepClientAuthorizationAfterExpiration": false,
                          "allowSpontaneousScopes": false,
                          "backchannelLogoutSessionRequired": false,
                          "parLifetime": 600,
                          "requirePar": false,
                          "jansDefaultPromptLogin": false
                      },
                      "tokenBindingSupported": false,
                      "authenticationMethod": "client_secret_basic",
                      "displayName": "Api Client"
                  }
      responses:
        "201":
          description: Created
          content:
            application/json:
              schema:
                $ref: '#/components/schemas/Client'
              examples:
                Response json example:
                  description: Response json example
                  value: |
                    {
                        "dn": "inum=1800.768b3d38-a6e8-4be4-93d1-72df33d34fd6,ou=clients,o=jans",
                        "deletable": false,
                        "clientSecret": "WZMK8thDpvw1xtE0N+SbXA==",
                        "frontChannelLogoutSessionRequired": false,
                        "redirectUris": [
                            "https://jans.server2/admin-ui",
                            "http://localhost:4100"
                        ],
                        "responseTypes": [
                            "code"
                        ],
                        "grantTypes": [
                            "authorization_code",
                            "refresh_token",
                            "client_credentials"
                        ],
                        "applicationType": "web",
                        "clientName": "Jans Config Api Client",
                        "logoUri": "",
                        "clientUri": "",
                        "policyUri": "",
                        "tosUri": "",
                        "subjectType": "pairwise",
                        "idTokenSignedResponseAlg": "RS256",
                        "tokenEndpointAuthMethod": "client_secret_basic",
                        "scopes": [
                            "inum=C4F7,ou=scopes,o=jans",
                            "inum=1200.487800,ou=scopes,o=jans",
                            "inum=1200.9CEE5C,ou=scopes,o=jans",
                            "inum=1800.FFE5C0,ou=scopes,o=jans",
                            "inum=1800.472951,ou=scopes,o=jans",
                            "inum=1800.556F45,ou=scopes,o=jans",
                            "inum=1800.77FB4F,ou=scopes,o=jans",
                            "inum=1800.AA8DFE,ou=scopes,o=jans",
                            "inum=1800.CD5B72,ou=scopes,o=jans",
                            "inum=1800.CBCF52,ou=scopes,o=jans",
                            "inum=1800.12284F,ou=scopes,o=jans",
                            "inum=1800.141B26,ou=scopes,o=jans",
                            "inum=1800.A018AC,ou=scopes,o=jans",
                            "inum=1800.6E4456,ou=scopes,o=jans",
                            "inum=1800.55499D,ou=scopes,o=jans",
                            "inum=1800.E730AA,ou=scopes,o=jans",
                            "inum=1800.097318,ou=scopes,o=jans",
                            "inum=1800.04CF24,ou=scopes,o=jans",
                            "inum=1800.F963F9,ou=scopes,o=jans",
                            "inum=1800.31F580,ou=scopes,o=jans",
                            "inum=1800.E512E3,ou=scopes,o=jans",
                            "inum=1800.E65DC6,ou=scopes,o=jans",
                            "inum=1800.3C1F46,ou=scopes,o=jans",
                            "inum=1800.20D48C,ou=scopes,o=jans",
                            "inum=1800.4601AA,ou=scopes,o=jans",
                            "inum=1800.A9B842,ou=scopes,o=jans",
                            "inum=1800.864485,ou=scopes,o=jans",
                            "inum=1800.F0B654,ou=scopes,o=jans",
                            "inum=1800.45F1D7,ou=scopes,o=jans",
                            "inum=1800.B78FA5,ou=scopes,o=jans",
                            "inum=1800.E3D7E0,ou=scopes,o=jans",
                            "inum=1800.E212DC,ou=scopes,o=jans",
                            "inum=1800.94F80F,ou=scopes,o=jans",
                            "inum=1800.9F96F3,ou=scopes,o=jans",
                            "inum=1800.CB50EC,ou=scopes,o=jans",
                            "inum=1800.1CA946,ou=scopes,o=jans",
                            "inum=1800.18231E,ou=scopes,o=jans",
                            "inum=1800.C25D78,ou=scopes,o=jans",
                            "inum=1800.12B340,ou=scopes,o=jans",
                            "inum=1800.7A78C3,ou=scopes,o=jans",
                            "inum=1800.ECB839,ou=scopes,o=jans",
                            "inum=1800.62579C,ou=scopes,o=jans",
                            "inum=1800.29B156,ou=scopes,o=jans",
                            "inum=1800.9DC774,ou=scopes,o=jans",
                            "inum=1800.71BA21,ou=scopes,o=jans",
                            "inum=1800.FC35D2,ou=scopes,o=jans",
                            "inum=1800.F8CA5F,ou=scopes,o=jans",
                            "inum=1800.D92553,ou=scopes,o=jans",
                            "inum=1800.08CB80,ou=scopes,o=jans",
                            "inum=1800.DF434B,ou=scopes,o=jans",
                            "inum=1800.127954,ou=scopes,o=jans",
                            "inum=1800.E7CB8C,ou=scopes,o=jans"
                        ],
                        "trustedClient": false,
                        "persistClientAuthorizations": true,
                        "includeClaimsInIdToken": false,
                        "customAttributes": [
                            {
                                "name": "displayName",
                                "multiValued": false,
                                "values": [
                                    "Jans Config Api Client"
                                ],
                                "value": "Jans Config Api Client",
                                "displayValue": "Jans Config Api Client"
                            }
                        ],
                        "customObjectClasses": [
                            "top"
                        ],
                        "rptAsJwt": false,
                        "accessTokenAsJwt": false,
                        "accessTokenSigningAlg": "RS256",
                        "disabled": false,
                        "attributes": {
                            "runIntrospectionScriptBeforeJwtCreation": false,
                            "keepClientAuthorizationAfterExpiration": false,
                            "allowSpontaneousScopes": false,
                            "backchannelLogoutSessionRequired": false,
                            "parLifetime": 600,
                            "requirePar": false,
                            "jansDefaultPromptLogin": false
                        },
                        "tokenBindingSupported": false,
                        "authenticationMethod": "client_secret_basic",
                        "displayName": "Jans Config Api Client",
                        "baseDn": "inum=1800.768b3d38-a6e8-4be4-93d1-72df33d34fd6,ou=clients,o=jans",
                        "inum": "1800.768b3d38-a6e8-4be4-93d1-72df33d34fd6"
                    }
        "400":
          description: Bad Request
        "401":
          description: Unauthorized
        "500":
          description: InternalServerError
      security:
      - oauth2:
        - https://jans.io/oauth/config/openid/clients.write
  /api/v1/openid/clients/{inum}:
    get:
      tags:
      - OAuth - OpenID Connect - Clients
      summary: Get OpenId Connect Client by Inum
      description: Get OpenId Connect Client by Inum
      operationId: get-oauth-openid-clients-by-inum
      parameters:
      - name: inum
        in: path
        description: Client identifier
        required: true
        schema:
          type: string
      responses:
        "200":
          description: Ok
          content:
            application/json:
              schema:
                $ref: '#/components/schemas/Client'
              examples:
                Response json example:
                  description: Response json example
                  value: |
                    {
                        "dn": "inum=1800.768b3d38-a6e8-4be4-93d1-72df33d34fd6,ou=clients,o=jans",
                        "deletable": false,
                        "clientSecret": "WZMK8thDpvw1xtE0N+SbXA==",
                        "frontChannelLogoutSessionRequired": false,
                        "redirectUris": [
                            "https://jans.server2/admin-ui",
                            "http://localhost:4100"
                        ],
                        "responseTypes": [
                            "code"
                        ],
                        "grantTypes": [
                            "authorization_code",
                            "refresh_token",
                            "client_credentials"
                        ],
                        "applicationType": "web",
                        "clientName": "Jans Config Api Client",
                        "logoUri": "",
                        "clientUri": "",
                        "policyUri": "",
                        "tosUri": "",
                        "subjectType": "pairwise",
                        "idTokenSignedResponseAlg": "RS256",
                        "tokenEndpointAuthMethod": "client_secret_basic",
                        "scopes": [
                            "inum=C4F7,ou=scopes,o=jans",
                            "inum=1200.487800,ou=scopes,o=jans",
                            "inum=1200.9CEE5C,ou=scopes,o=jans",
                            "inum=1800.FFE5C0,ou=scopes,o=jans",
                            "inum=1800.472951,ou=scopes,o=jans",
                            "inum=1800.556F45,ou=scopes,o=jans",
                            "inum=1800.77FB4F,ou=scopes,o=jans",
                            "inum=1800.AA8DFE,ou=scopes,o=jans",
                            "inum=1800.CD5B72,ou=scopes,o=jans",
                            "inum=1800.CBCF52,ou=scopes,o=jans",
                            "inum=1800.12284F,ou=scopes,o=jans",
                            "inum=1800.141B26,ou=scopes,o=jans",
                            "inum=1800.A018AC,ou=scopes,o=jans",
                            "inum=1800.6E4456,ou=scopes,o=jans",
                            "inum=1800.55499D,ou=scopes,o=jans",
                            "inum=1800.E730AA,ou=scopes,o=jans",
                            "inum=1800.097318,ou=scopes,o=jans",
                            "inum=1800.04CF24,ou=scopes,o=jans",
                            "inum=1800.F963F9,ou=scopes,o=jans",
                            "inum=1800.31F580,ou=scopes,o=jans",
                            "inum=1800.E512E3,ou=scopes,o=jans",
                            "inum=1800.E65DC6,ou=scopes,o=jans",
                            "inum=1800.3C1F46,ou=scopes,o=jans",
                            "inum=1800.20D48C,ou=scopes,o=jans",
                            "inum=1800.4601AA,ou=scopes,o=jans",
                            "inum=1800.A9B842,ou=scopes,o=jans",
                            "inum=1800.864485,ou=scopes,o=jans",
                            "inum=1800.F0B654,ou=scopes,o=jans",
                            "inum=1800.45F1D7,ou=scopes,o=jans",
                            "inum=1800.B78FA5,ou=scopes,o=jans",
                            "inum=1800.E3D7E0,ou=scopes,o=jans",
                            "inum=1800.E212DC,ou=scopes,o=jans",
                            "inum=1800.94F80F,ou=scopes,o=jans",
                            "inum=1800.9F96F3,ou=scopes,o=jans",
                            "inum=1800.CB50EC,ou=scopes,o=jans",
                            "inum=1800.1CA946,ou=scopes,o=jans",
                            "inum=1800.18231E,ou=scopes,o=jans",
                            "inum=1800.C25D78,ou=scopes,o=jans",
                            "inum=1800.12B340,ou=scopes,o=jans",
                            "inum=1800.7A78C3,ou=scopes,o=jans",
                            "inum=1800.ECB839,ou=scopes,o=jans",
                            "inum=1800.62579C,ou=scopes,o=jans",
                            "inum=1800.29B156,ou=scopes,o=jans",
                            "inum=1800.9DC774,ou=scopes,o=jans",
                            "inum=1800.71BA21,ou=scopes,o=jans",
                            "inum=1800.FC35D2,ou=scopes,o=jans",
                            "inum=1800.F8CA5F,ou=scopes,o=jans",
                            "inum=1800.D92553,ou=scopes,o=jans",
                            "inum=1800.08CB80,ou=scopes,o=jans",
                            "inum=1800.DF434B,ou=scopes,o=jans",
                            "inum=1800.127954,ou=scopes,o=jans",
                            "inum=1800.E7CB8C,ou=scopes,o=jans"
                        ],
                        "trustedClient": false,
                        "persistClientAuthorizations": true,
                        "includeClaimsInIdToken": false,
                        "customAttributes": [
                            {
                                "name": "displayName",
                                "multiValued": false,
                                "values": [
                                    "Jans Config Api Client"
                                ],
                                "value": "Jans Config Api Client",
                                "displayValue": "Jans Config Api Client"
                            }
                        ],
                        "customObjectClasses": [
                            "top"
                        ],
                        "rptAsJwt": false,
                        "accessTokenAsJwt": false,
                        "accessTokenSigningAlg": "RS256",
                        "disabled": false,
                        "attributes": {
                            "runIntrospectionScriptBeforeJwtCreation": false,
                            "keepClientAuthorizationAfterExpiration": false,
                            "allowSpontaneousScopes": false,
                            "backchannelLogoutSessionRequired": false,
                            "parLifetime": 600,
                            "requirePar": false,
                            "jansDefaultPromptLogin": false
                        },
                        "tokenBindingSupported": false,
                        "authenticationMethod": "client_secret_basic",
                        "displayName": "Jans Config Api Client",
                        "baseDn": "inum=1800.768b3d38-a6e8-4be4-93d1-72df33d34fd6,ou=clients,o=jans",
                        "inum": "1800.768b3d38-a6e8-4be4-93d1-72df33d34fd6"
                    }
        "401":
          description: Unauthorized
        "500":
          description: InternalServerError
      security:
      - oauth2:
        - https://jans.io/oauth/config/openid/clients.readonly
    delete:
      tags:
      - OAuth - OpenID Connect - Clients
      summary: Delete OpenId Connect client
      description: Delete OpenId Connect client
      operationId: delete-oauth-openid-client-by-inum
      parameters:
      - name: inum
        in: path
        description: Client identifier
        required: true
        schema:
          type: string
      responses:
        "204":
          description: No Content
        "401":
          description: Unauthorized
        "404":
          description: Not Found
        "500":
          description: InternalServerError
      security:
      - oauth2:
        - https://jans.io/oauth/config/openid/clients.delete
    patch:
      tags:
      - OAuth - OpenID Connect - Clients
      summary: Patch OpenId Connect client
      description: Patch OpenId Connect client
      operationId: patch-oauth-openid-client-by-inum
      parameters:
      - name: inum
        in: path
        description: Client identifier
        required: true
        schema:
          type: string
      requestBody:
        description: String representing patch-document.
        content:
          application/json-patch+json:
            schema:
              type: array
              items:
                $ref: '#/components/schemas/JsonPatch'
            examples:
              Request json example:
                description: Request json example
                value: "[{ \"op\": \"replace\", \"path\": \"/responseTypes\", \"value\"\
                  :[\"code\",\"token\"]}] \n"
      responses:
        "200":
          description: Ok
          content:
            application/json:
              schema:
                $ref: '#/components/schemas/Client'
              examples:
                Response json example:
                  description: Response json example
                  value: |
                    {
                        "dn": "inum=1800.768b3d38-a6e8-4be4-93d1-72df33d34fd6,ou=clients,o=jans",
                        "deletable": false,
                        "clientSecret": "WZMK8thDpvw1xtE0N+SbXA==",
                        "frontChannelLogoutSessionRequired": false,
                        "redirectUris": [
                            "https://jans.server2/admin-ui",
                            "http://localhost:4100"
                        ],
                        "responseTypes": [
                            "code"
                        ],
                        "grantTypes": [
                            "authorization_code",
                            "refresh_token",
                            "client_credentials"
                        ],
                        "applicationType": "web",
                        "clientName": "Jans Config Api Client",
                        "logoUri": "",
                        "clientUri": "",
                        "policyUri": "",
                        "tosUri": "",
                        "subjectType": "pairwise",
                        "idTokenSignedResponseAlg": "RS256",
                        "tokenEndpointAuthMethod": "client_secret_basic",
                        "scopes": [
                            "inum=C4F7,ou=scopes,o=jans",
                            "inum=1200.487800,ou=scopes,o=jans",
                            "inum=1200.9CEE5C,ou=scopes,o=jans",
                            "inum=1800.FFE5C0,ou=scopes,o=jans",
                            "inum=1800.472951,ou=scopes,o=jans",
                            "inum=1800.556F45,ou=scopes,o=jans",
                            "inum=1800.77FB4F,ou=scopes,o=jans",
                            "inum=1800.AA8DFE,ou=scopes,o=jans",
                            "inum=1800.CD5B72,ou=scopes,o=jans",
                            "inum=1800.CBCF52,ou=scopes,o=jans",
                            "inum=1800.12284F,ou=scopes,o=jans",
                            "inum=1800.141B26,ou=scopes,o=jans",
                            "inum=1800.A018AC,ou=scopes,o=jans",
                            "inum=1800.6E4456,ou=scopes,o=jans",
                            "inum=1800.55499D,ou=scopes,o=jans",
                            "inum=1800.E730AA,ou=scopes,o=jans",
                            "inum=1800.097318,ou=scopes,o=jans",
                            "inum=1800.04CF24,ou=scopes,o=jans",
                            "inum=1800.F963F9,ou=scopes,o=jans",
                            "inum=1800.31F580,ou=scopes,o=jans",
                            "inum=1800.E512E3,ou=scopes,o=jans",
                            "inum=1800.E65DC6,ou=scopes,o=jans",
                            "inum=1800.3C1F46,ou=scopes,o=jans",
                            "inum=1800.20D48C,ou=scopes,o=jans",
                            "inum=1800.4601AA,ou=scopes,o=jans",
                            "inum=1800.A9B842,ou=scopes,o=jans",
                            "inum=1800.864485,ou=scopes,o=jans",
                            "inum=1800.F0B654,ou=scopes,o=jans",
                            "inum=1800.45F1D7,ou=scopes,o=jans",
                            "inum=1800.B78FA5,ou=scopes,o=jans",
                            "inum=1800.E3D7E0,ou=scopes,o=jans",
                            "inum=1800.E212DC,ou=scopes,o=jans",
                            "inum=1800.94F80F,ou=scopes,o=jans",
                            "inum=1800.9F96F3,ou=scopes,o=jans",
                            "inum=1800.CB50EC,ou=scopes,o=jans",
                            "inum=1800.1CA946,ou=scopes,o=jans",
                            "inum=1800.18231E,ou=scopes,o=jans",
                            "inum=1800.C25D78,ou=scopes,o=jans",
                            "inum=1800.12B340,ou=scopes,o=jans",
                            "inum=1800.7A78C3,ou=scopes,o=jans",
                            "inum=1800.ECB839,ou=scopes,o=jans",
                            "inum=1800.62579C,ou=scopes,o=jans",
                            "inum=1800.29B156,ou=scopes,o=jans",
                            "inum=1800.9DC774,ou=scopes,o=jans",
                            "inum=1800.71BA21,ou=scopes,o=jans",
                            "inum=1800.FC35D2,ou=scopes,o=jans",
                            "inum=1800.F8CA5F,ou=scopes,o=jans",
                            "inum=1800.D92553,ou=scopes,o=jans",
                            "inum=1800.08CB80,ou=scopes,o=jans",
                            "inum=1800.DF434B,ou=scopes,o=jans",
                            "inum=1800.127954,ou=scopes,o=jans",
                            "inum=1800.E7CB8C,ou=scopes,o=jans"
                        ],
                        "trustedClient": false,
                        "persistClientAuthorizations": true,
                        "includeClaimsInIdToken": false,
                        "customAttributes": [
                            {
                                "name": "displayName",
                                "multiValued": false,
                                "values": [
                                    "Jans Config Api Client"
                                ],
                                "value": "Jans Config Api Client",
                                "displayValue": "Jans Config Api Client"
                            }
                        ],
                        "customObjectClasses": [
                            "top"
                        ],
                        "rptAsJwt": false,
                        "accessTokenAsJwt": false,
                        "accessTokenSigningAlg": "RS256",
                        "disabled": false,
                        "attributes": {
                            "runIntrospectionScriptBeforeJwtCreation": false,
                            "keepClientAuthorizationAfterExpiration": false,
                            "allowSpontaneousScopes": false,
                            "backchannelLogoutSessionRequired": false,
                            "parLifetime": 600,
                            "requirePar": false,
                            "jansDefaultPromptLogin": false
                        },
                        "tokenBindingSupported": false,
                        "authenticationMethod": "client_secret_basic",
                        "displayName": "Jans Config Api Client",
                        "baseDn": "inum=1800.768b3d38-a6e8-4be4-93d1-72df33d34fd6,ou=clients,o=jans",
                        "inum": "1800.768b3d38-a6e8-4be4-93d1-72df33d34fd6"
                    }
        "401":
          description: Unauthorized
        "404":
          description: Not Found
        "500":
          description: InternalServerError
      security:
      - oauth2:
        - https://jans.io/oauth/config/openid/clients.write
  /api/v1/api-config:
    get:
      tags:
      - Configuration – Config API
      summary: Gets config-api configuration properties.
      description: Gets config-api configuration properties.
      operationId: get-config-api-properties
      responses:
        "200":
          description: Ok
          content:
            application/json:
              schema:
                $ref: '#/components/schemas/ApiAppConfiguration'
        "401":
          description: Unauthorized
        "500":
          description: InternalServerError
      security:
      - oauth2:
        - https://jans.io/oauth/config/properties.readonly
    patch:
      tags:
      - Configuration – Config API
      summary: Partially modifies config-api configuration properties.
      description: Partially modifies config-api Configuration properties.
      operationId: patch-config-api-properties
      requestBody:
        description: String representing patch-document.
        content:
          application/json-patch+json:
            schema:
              type: array
              items:
                $ref: '#/components/schemas/JsonPatch'
            examples:
              Request json example:
                description: Request json example
                value: ""
      responses:
        "200":
          description: Ok
          content:
            application/json:
              schema:
                $ref: '#/components/schemas/ApiAppConfiguration'
        "401":
          description: Unauthorized
        "500":
          description: InternalServerError
      security:
      - oauth2:
        - https://jans.io/oauth/config/properties.write
  /api/v1/config/smtp:
    get:
      tags:
      - Configuration – SMTP
      summary: Returns SMTP server configuration
      description: Returns SMTP server configuration
      operationId: get-config-smtp
      responses:
        "200":
          description: Ok
          content:
            application/json:
              schema:
                $ref: '#/components/schemas/SmtpConfiguration'
              examples:
                Response json example:
                  description: Response json example
                  value: |
                    {
                        "valid": false,
                        "port": 0,
                        "requires_ssl": false,
                        "trust_host": false,
                        "requires_authentication": false
                    }
        "401":
          description: Unauthorized
        "500":
          description: InternalServerError
      security:
      - oauth2:
        - https://jans.io/oauth/config/smtp.readonly
    put:
      tags:
      - Configuration – SMTP
      summary: Updates SMTP server configuration
      description: Updates SMTP server configuration
      operationId: put-config-smtp
      requestBody:
        description: SmtpConfiguration object
        content:
          application/json:
            schema:
              $ref: '#/components/schemas/SmtpConfiguration'
            examples:
              Request json example:
                description: Request json example
                value: |
                  {
                      "valid": true,
                      "host": "localhost",
                      "port": 260,
                      "requires_ssl": true,
                      "trust_host": true,
                      "from_name": "John",
                      "from_email_address": "john@grow.org",
                      "requires_authentication": true,
                      "user_name": "smtp_user",
                      "password": "password"
                  }
      responses:
        "200":
          description: Ok
          content:
            application/json:
              schema:
                $ref: '#/components/schemas/SmtpConfiguration'
              examples:
                Response json example:
                  description: Response json example
                  value: |
                    {
                        "valid": false,
                        "port": 0,
                        "requires_ssl": false,
                        "trust_host": false,
                        "requires_authentication": false
                    }
        "401":
          description: Unauthorized
        "404":
          description: Not Found
        "500":
          description: InternalServerError
      security:
      - oauth2:
        - https://jans.io/oauth/config/smtp.write
    post:
      tags:
      - Configuration – SMTP
      summary: Adds SMTP server configuration
      description: Adds SMTP server configuration
      operationId: post-config-smtp
      requestBody:
        description: SmtpConfiguration object
        content:
          application/json:
            schema:
              $ref: '#/components/schemas/SmtpConfiguration'
            examples:
              Request json example:
                description: Request json example
                value: |
                  {
                      "valid": true,
                      "host": "localhost",
                      "port": 260,
                      "requires_ssl": true,
                      "trust_host": true,
                      "from_name": "John",
                      "from_email_address": "john@grow.org",
                      "requires_authentication": true,
                      "user_name": "smtp_user",
                      "password": "password"
                  }
      responses:
        "201":
          description: Created
          content:
            application/json:
              schema:
                $ref: '#/components/schemas/SmtpConfiguration'
              examples:
                Response json example:
                  description: Response json example
                  value: |
                    {
                        "valid": false,
                        "port": 0,
                        "requires_ssl": false,
                        "trust_host": false,
                        "requires_authentication": false
                    }
        "401":
          description: Unauthorized
        "500":
          description: InternalServerError
      security:
      - oauth2:
        - https://jans.io/oauth/config/smtp.write
    delete:
      tags:
      - Configuration – SMTP
      summary: Deletes SMTP server configuration
      description: Deletes SMTP server configuration
      operationId: delete-config-smtp
      responses:
        "204":
          description: No Content
        "401":
          description: Unauthorized
        "500":
          description: InternalServerError
      security:
      - oauth2:
        - https://jans.io/oauth/config/smtp.delete
  /api/v1/config/smtp/test:
    post:
      tags:
      - Configuration – SMTP
      summary: Signing Test SMTP server configuration
      description: Signing Test SMTP server configuration
      operationId: test-config-smtp
      requestBody:
        description: SmtpTest object
        content:
          application/json:
            schema:
              $ref: '#/components/schemas/SmtpTest'
            examples:
              Request json example:
                description: Request json example
                value: ""
      responses:
        "200":
          description: Ok
          content:
            application/json:
              schema:
                type: boolean
                description: boolean value true if successful
        "401":
          description: Unauthorized
        "500":
          description: InternalServerError
      security:
      - oauth2:
        - https://jans.io/oauth/config/smtp.write
  /api/v1/config/scripts:
    get:
      tags:
      - Custom Scripts
      summary: Gets a list of custom scripts
      description: Gets a list of custom scripts
      operationId: get-config-scripts
      parameters:
      - name: limit
        in: query
        description: Search size - max size of the results to return
        schema:
          type: integer
          format: int32
          default: 50
      - name: pattern
        in: query
        description: Search pattern
        schema:
          type: string
          default: ""
      - name: startIndex
        in: query
        description: The 1-based index of the first query result
        schema:
          type: integer
          format: int32
          default: 0
      - name: sortBy
        in: query
        description: Attribute whose value will be used to order the returned response
        schema:
          type: string
          default: inum
      - name: sortOrder
        in: query
        description: Order in which the sortBy param is applied. Allowed values are
          "ascending" and "descending"
        schema:
          type: string
          default: ascending
      - name: fieldValuePair
        in: query
        description: Field and value pair for seraching
        schema:
          type: string
          default: ""
        examples:
          Field value example:
            description: Field value example
            value: "adminCanEdit=true,dataType=string"
      responses:
        "200":
          description: Ok
          content:
            application/json:
              schema:
                $ref: '#/components/schemas/PagedResult'
              examples:
                Response json example:
                  description: Response json example
                  value: |
                    {
                        "start": 0,
                        "totalEntriesCount": 37,
                        "entriesCount": 2,
                        "entries": [
                            {
                                "dn": "inum=0300-BA90,ou=scripts,o=jans",
                                "inum": "0300-BA90",
                                "name": "discovery_java_params",
                                "description": "Java Custom Sample Script",
                                "script": "/* Copyright (c) 2022, Gluu\n Author: Yuriy Z\n */\n\nimport io.jans.model.SimpleCustomProperty;\nimport io.jans.model.custom.script.model.CustomScript;\nimport io.jans.model.custom.script.type.discovery.DiscoveryType;\nimport io.jans.service.custom.script.CustomScriptManager;\nimport org.slf4j.Logger;\nimport org.slf4j.LoggerFactory;\nimport org.json.JSONObject;\n\nimport java.util.Map;\n\npublic class Discovery implements DiscoveryType {\n\n    private static final Logger log = LoggerFactory.getLogger(Discovery.class);\n    private static final Logger scriptLogger = LoggerFactory.getLogger(CustomScriptManager.class);\n\n    @Override\n    public boolean init(Map<String, SimpleCustomProperty> configurationAttributes) {\n        log.info(\"Init of Discovery Java custom script\");\n        return true;\n    }\n\n    @Override\n    public boolean init(CustomScript customScript, Map<String, SimpleCustomProperty> configurationAttributes) {\n        log.info(\"Init of Discovery Java custom script\");\n        return true;\n    }\n\n    @Override\n    public boolean destroy(Map<String, SimpleCustomProperty> configurationAttributes) {\n        log.info(\"Destroy of Discovery Java custom script\");\n        return true;\n    }\n\n    @Override\n    public int getApiVersion() {\n        log.info(\"getApiVersion Discovery Java custom script: 11\");\n        return 11;\n    }\n\n    @Override\n    public boolean modifyResponse(Object responseAsJsonObject, Object context) {\n        scriptLogger.info(\"write to script logger\");\n        JSONObject response = (JSONObject) responseAsJsonObject;\n        response.accumulate(\"key_from_java\", \"value_from_script_on_java\");\n        return true;\n    }\n}\n",
                                "scriptType": "discovery",
                                "programmingLanguage": "java",
                                "moduleProperties": [
                                    {
                                        "value1": "location_type",
                                        "value2": "ldap"
                                    }
                                ],
                                "level": 1,
                                "revision": 11,
                                "enabled": true,
                                "modified": false,
                                "internal": false,
                                "locationType": "ldap",
                                "baseDn": "inum=0300-BA90,ou=scripts,o=jans"
                            },
                            {
                                "dn": "inum=031C-4A65,ou=scripts,o=jans",
                                "inum": "031C-4A65",
                                "name": "id_generator",
                                "description": "Sample Id Generator script",
                                "script": "# oxAuth is available under the MIT License (2008). See http://opensource.org/licenses/MIT for full text.\n# Copyright (c) 2016, Janssen\n#\n# Author: Yuriy Movchan\n#\n\nfrom io.jans.model.custom.script.type.id import IdGeneratorType\nfrom io.jans.util import StringHelper, ArrayHelper\nfrom java.util import Arrays, ArrayList\n\nimport java\n\nclass IdGenerator(IdGeneratorType):\n    def __init__(self, currentTimeMillis):\n        self.currentTimeMillis = currentTimeMillis\n\n    def init(self, customScript, configurationAttributes):\n        print \"Id generator. Initialization\"\n        print \"Id generator. Initialized successfully\"\n\n        return True   \n\n    def destroy(self, configurationAttributes):\n        print \"Id generator. Destroy\"\n        print \"Id generator. Destroyed successfully\"\n        return True   \n\n    def getApiVersion(self):\n        return 11\n\n    # Id generator init method\n    #   appId is application Id\n    #   idType is Id Type\n    #   idPrefix is Id Prefix\n    #   user is io.jans.oxtrust.model.JanssenCustomPerson\n    #   configurationAttributes is java.util.Map<String, SimpleCustomProperty>\n    def generateId(self, appId, idType, idPrefix, configurationAttributes):\n        print \"Id generator. Generate Id\"\n        print \"Id generator. Generate Id. AppId: '\", appId, \"', IdType: '\", idType, \"', IdPrefix: '\", idPrefix, \"'\"\n\n        # Return None or empty string to trigger default Id generation method\n        return None\n",
                                "scriptType": "id_generator",
                                "programmingLanguage": "python",
                                "moduleProperties": [
                                    {
                                        "value1": "location_type",
                                        "value2": "ldap"
                                    }
                                ],
                                "level": 100,
                                "revision": 1,
                                "enabled": false,
                                "modified": false,
                                "internal": false,
                                "locationType": "ldap",
                                "baseDn": "inum=031C-4A65,ou=scripts,o=jans"
                            }
                        ]
                    }
        "401":
          description: Unauthorized
        "500":
          description: InternalServerError
      security:
      - oauth2:
        - https://jans.io/oauth/config/scripts.readonly
    put:
      tags:
      - Custom Scripts
      summary: Updates a custom script
      description: Updates a custom script
      operationId: put-config-scripts
      requestBody:
        description: CustomScript object
        content:
          application/json:
            schema:
              $ref: '#/components/schemas/CustomScript'
            examples:
              Request json example:
                description: Request json example
                value: |
                  {
                              "name": "test_application_session_test",
                              "description": "Sample Application Session script",
                              "script": "# oxAuth is available under the MIT License (2008). See http://opensource.org/licenses/MIT for full text.\n# Copyright (c) 2016, Janssen\n#\n# Author: Yuriy Movchan\n#\n\nfrom io.jans.model.custom.script.type.session import ApplicationSessionType\nfrom io.jans.service.cdi.util import CdiUtil\nfrom io.jans.persist import PersistenceEntryManager\nfrom io.jans.as.model.config import StaticConfiguration\nfrom io.jans.as.model.ldap import TokenEntity\nfrom jakarta.faces.application import FacesMessage\nfrom io.jans.jsf2.message import FacesMessages\nfrom io.jans.util import StringHelper, ArrayHelper\nfrom io.jans.as.model.config import Constants\nfrom java.util import Arrays, ArrayList\nfrom io.jans.as.service.external.session import SessionEventType\n\nimport java\n\nclass ApplicationSession(ApplicationSessionType):\n    def __init__(self, currentTimeMillis):\n        self.currentTimeMillis = currentTimeMillis\n\n    def init(self, customScript, configurationAttributes):\n        print \"Application session. Initialization\"\n\n        self.entryManager = CdiUtil.bean(PersistenceEntryManager)\n        self.staticConfiguration = CdiUtil.bean(StaticConfiguration)\n\n        print \"Application session. Initialized successfully\"\n\n        return True   \n\n    def destroy(self, configurationAttributes):\n        print \"Application session. Destroy\"\n        print \"Application session. Destroyed successfully\"\n        return True   \n\n    def getApiVersion(self):\n        return 11\n\n    # Called each time specific session event occurs\n    # event is io.jans.as.service.external.session.SessionEvent\n    def onEvent(self, event):\n        if event.getType() == SessionEventType.AUTHENTICATED:\n            print \"Session is authenticated, session: \" + event.getSessionId().getId()\n        return\n\n    # Application calls it at start session request to allow notify 3rd part systems\n    #   httpRequest is jakarta.servlet.http.HttpServletRequest\n    #   sessionId is io.jans.as.model.common.SessionId\n    #   configurationAttributes is java.util.Map<String, SimpleCustomProperty>\n    def startSession(self, httpRequest, sessionId, configurationAttributes):\n        print \"Application session. Starting external session\"\n\n        user_name = sessionId.getSessionAttributes().get(Constants.AUTHENTICATED_USER)\n\n        first_session = self.isFirstSession(user_name)\n        if not first_session:\n            facesMessages = CdiUtil.bean(FacesMessages)\n            facesMessages.add(FacesMessage.SEVERITY_ERROR, \"Please, end active session first!\")\n            return False\n\n        print \"Application session. External session started successfully\"\n        return True\n\n    # Application calls it at end session request to allow notify 3rd part systems\n    #   httpRequest is jakarta.servlet.http.HttpServletRequest\n    #   sessionId is io.jans.as.model.common.SessionId\n    #   configurationAttributes is java.util.Map<String, SimpleCustomProperty>\n    def endSession(self, httpRequest, sessionId, configurationAttributes):\n        print \"Application session. Starting external session end\"\n\n        print \"Application session. External session ended successfully\"\n        return True\n\n    # Application calls it during /session/active endpoint call to modify response if needed\n    #   jsonArray is org.json.JSONArray\n    #   context is io.jans.as.server.model.common.ExecutionContext\n    def modifyActiveSessionsResponse(self, jsonArray, context):\n        return False\n\n    def isFirstSession(self, user_name):\n        tokenLdap = TokenEntity()\n        tokenLdap.setDn(self.staticConfiguration.getBaseDn().getClients())\n        tokenLdap.setUserId(user_name)\n\n        tokenLdapList = self.entryManager.findEntries(tokenLdap, 1)\n        print \"Application session. isFirstSession. Get result: '%s'\" % tokenLdapList\n\n        if (tokenLdapList != None) and (tokenLdapList.size() > 0):\n            print \"Application session. isFirstSession: False\"\n            return False\n\n        print \"Application session. isFirstSession: True\"\n        return True\n",
                              "scriptType": "application_session",
                              "programmingLanguage": "python",
                              "moduleProperties": [
                                  {
                                      "value1": "location_type",
                                      "value2": "ldap"
                                  }
                              ],
                              "level": 800,
                              "revision": 8,
                              "enabled": false,
                              "modified": false,
                              "internal": false,
                              "locationType": "ldap"
                          }
      responses:
        "200":
          description: Ok
          content:
            application/json:
              schema:
                $ref: '#/components/schemas/CustomScript'
              examples:
                Response json example:
                  description: Response json example
                  value: |
                    {
                        "dn": "inum=4144edf6-af99-451d-be29-f3eb5c0e9143,ou=scripts,o=jans",
                        "inum": "4144edf6-af99-451d-be29-f3eb5c0e9143",
                        "name": "test_application_session_test",
                        "description": "Sample Application Session script",
                        "script": "# oxAuth is available under the MIT License (2008). See http://opensource.org/licenses/MIT for full text.\n# Copyright (c) 2016, Janssen\n#\n# Author: Yuriy Movchan\n#\n\nfrom io.jans.model.custom.script.type.session import ApplicationSessionType\nfrom io.jans.service.cdi.util import CdiUtil\nfrom io.jans.persist import PersistenceEntryManager\nfrom io.jans.as.model.config import StaticConfiguration\nfrom io.jans.as.model.ldap import TokenEntity\nfrom jakarta.faces.application import FacesMessage\nfrom io.jans.jsf2.message import FacesMessages\nfrom io.jans.util import StringHelper, ArrayHelper\nfrom io.jans.as.model.config import Constants\nfrom java.util import Arrays, ArrayList\nfrom io.jans.as.service.external.session import SessionEventType\n\nimport java\n\nclass ApplicationSession(ApplicationSessionType):\n    def __init__(self, currentTimeMillis):\n        self.currentTimeMillis = currentTimeMillis\n\n    def init(self, customScript, configurationAttributes):\n        print \"Application session. Initialization\"\n\n        self.entryManager = CdiUtil.bean(PersistenceEntryManager)\n        self.staticConfiguration = CdiUtil.bean(StaticConfiguration)\n\n        print \"Application session. Initialized successfully\"\n\n        return True   \n\n    def destroy(self, configurationAttributes):\n        print \"Application session. Destroy\"\n        print \"Application session. Destroyed successfully\"\n        return True   \n\n    def getApiVersion(self):\n        return 11\n\n    # Called each time specific session event occurs\n    # event is io.jans.as.service.external.session.SessionEvent\n    def onEvent(self, event):\n        if event.getType() == SessionEventType.AUTHENTICATED:\n            print \"Session is authenticated, session: \" + event.getSessionId().getId()\n        return\n\n    # Application calls it at start session request to allow notify 3rd part systems\n    #   httpRequest is jakarta.servlet.http.HttpServletRequest\n    #   sessionId is io.jans.as.model.common.SessionId\n    #   configurationAttributes is java.util.Map<String, SimpleCustomProperty>\n    def startSession(self, httpRequest, sessionId, configurationAttributes):\n        print \"Application session. Starting external session\"\n\n        user_name = sessionId.getSessionAttributes().get(Constants.AUTHENTICATED_USER)\n\n        first_session = self.isFirstSession(user_name)\n        if not first_session:\n            facesMessages = CdiUtil.bean(FacesMessages)\n            facesMessages.add(FacesMessage.SEVERITY_ERROR, \"Please, end active session first!\")\n            return False\n\n        print \"Application session. External session started successfully\"\n        return True\n\n    # Application calls it at end session request to allow notify 3rd part systems\n    #   httpRequest is jakarta.servlet.http.HttpServletRequest\n    #   sessionId is io.jans.as.model.common.SessionId\n    #   configurationAttributes is java.util.Map<String, SimpleCustomProperty>\n    def endSession(self, httpRequest, sessionId, configurationAttributes):\n        print \"Application session. Starting external session end\"\n\n        print \"Application session. External session ended successfully\"\n        return True\n\n    # Application calls it during /session/active endpoint call to modify response if needed\n    #   jsonArray is org.json.JSONArray\n    #   context is io.jans.as.server.model.common.ExecutionContext\n    def modifyActiveSessionsResponse(self, jsonArray, context):\n        return False\n\n    def isFirstSession(self, user_name):\n        tokenLdap = TokenEntity()\n        tokenLdap.setDn(self.staticConfiguration.getBaseDn().getClients())\n        tokenLdap.setUserId(user_name)\n\n        tokenLdapList = self.entryManager.findEntries(tokenLdap, 1)\n        print \"Application session. isFirstSession. Get result: '%s'\" % tokenLdapList\n\n        if (tokenLdapList != None) and (tokenLdapList.size() > 0):\n            print \"Application session. isFirstSession: False\"\n            return False\n\n        print \"Application session. isFirstSession: True\"\n        return True\n",
                        "scriptType": "application_session",
                        "programmingLanguage": "python",
                        "moduleProperties": [
                            {
                                "value1": "location_type",
                                "value2": "ldap"
                            }
                        ],
                        "level": 800,
                        "revision": 8,
                        "enabled": false,
                        "modified": false,
                        "internal": false,
                        "locationType": "ldap",
                        "baseDn": "inum=4144edf6-af99-451d-be29-f3eb5c0e9143,ou=scripts,o=jans"
                    }
        "401":
          description: Unauthorized
        "404":
          description: Not Found
        "500":
          description: InternalServerError
      security:
      - oauth2:
        - https://jans.io/oauth/config/scripts.write
    post:
      tags:
      - Custom Scripts
      summary: Adds a new custom script
      description: Adds a new custom script
      operationId: post-config-scripts
      parameters:
      - name: addScriptTemplate
        in: query
        description: Boolean flag to indicate if script template is to be added. If
          CustomScript request object has script populated then script template will
          not be added.
        schema:
          type: boolean
          default: false
      requestBody:
        description: CustomScript object
        content:
          application/json:
            schema:
              $ref: '#/components/schemas/CustomScript'
            examples:
              Request json example:
                description: Request json example
                value: |
                  {
                              "name": "test_application_session_test",
                              "description": "Sample Application Session script",
                              "script": "# oxAuth is available under the MIT License (2008). See http://opensource.org/licenses/MIT for full text.\n# Copyright (c) 2016, Janssen\n#\n# Author: Yuriy Movchan\n#\n\nfrom io.jans.model.custom.script.type.session import ApplicationSessionType\nfrom io.jans.service.cdi.util import CdiUtil\nfrom io.jans.persist import PersistenceEntryManager\nfrom io.jans.as.model.config import StaticConfiguration\nfrom io.jans.as.model.ldap import TokenEntity\nfrom jakarta.faces.application import FacesMessage\nfrom io.jans.jsf2.message import FacesMessages\nfrom io.jans.util import StringHelper, ArrayHelper\nfrom io.jans.as.model.config import Constants\nfrom java.util import Arrays, ArrayList\nfrom io.jans.as.service.external.session import SessionEventType\n\nimport java\n\nclass ApplicationSession(ApplicationSessionType):\n    def __init__(self, currentTimeMillis):\n        self.currentTimeMillis = currentTimeMillis\n\n    def init(self, customScript, configurationAttributes):\n        print \"Application session. Initialization\"\n\n        self.entryManager = CdiUtil.bean(PersistenceEntryManager)\n        self.staticConfiguration = CdiUtil.bean(StaticConfiguration)\n\n        print \"Application session. Initialized successfully\"\n\n        return True   \n\n    def destroy(self, configurationAttributes):\n        print \"Application session. Destroy\"\n        print \"Application session. Destroyed successfully\"\n        return True   \n\n    def getApiVersion(self):\n        return 11\n\n    # Called each time specific session event occurs\n    # event is io.jans.as.service.external.session.SessionEvent\n    def onEvent(self, event):\n        if event.getType() == SessionEventType.AUTHENTICATED:\n            print \"Session is authenticated, session: \" + event.getSessionId().getId()\n        return\n\n    # Application calls it at start session request to allow notify 3rd part systems\n    #   httpRequest is jakarta.servlet.http.HttpServletRequest\n    #   sessionId is io.jans.as.model.common.SessionId\n    #   configurationAttributes is java.util.Map<String, SimpleCustomProperty>\n    def startSession(self, httpRequest, sessionId, configurationAttributes):\n        print \"Application session. Starting external session\"\n\n        user_name = sessionId.getSessionAttributes().get(Constants.AUTHENTICATED_USER)\n\n        first_session = self.isFirstSession(user_name)\n        if not first_session:\n            facesMessages = CdiUtil.bean(FacesMessages)\n            facesMessages.add(FacesMessage.SEVERITY_ERROR, \"Please, end active session first!\")\n            return False\n\n        print \"Application session. External session started successfully\"\n        return True\n\n    # Application calls it at end session request to allow notify 3rd part systems\n    #   httpRequest is jakarta.servlet.http.HttpServletRequest\n    #   sessionId is io.jans.as.model.common.SessionId\n    #   configurationAttributes is java.util.Map<String, SimpleCustomProperty>\n    def endSession(self, httpRequest, sessionId, configurationAttributes):\n        print \"Application session. Starting external session end\"\n\n        print \"Application session. External session ended successfully\"\n        return True\n\n    # Application calls it during /session/active endpoint call to modify response if needed\n    #   jsonArray is org.json.JSONArray\n    #   context is io.jans.as.server.model.common.ExecutionContext\n    def modifyActiveSessionsResponse(self, jsonArray, context):\n        return False\n\n    def isFirstSession(self, user_name):\n        tokenLdap = TokenEntity()\n        tokenLdap.setDn(self.staticConfiguration.getBaseDn().getClients())\n        tokenLdap.setUserId(user_name)\n\n        tokenLdapList = self.entryManager.findEntries(tokenLdap, 1)\n        print \"Application session. isFirstSession. Get result: '%s'\" % tokenLdapList\n\n        if (tokenLdapList != None) and (tokenLdapList.size() > 0):\n            print \"Application session. isFirstSession: False\"\n            return False\n\n        print \"Application session. isFirstSession: True\"\n        return True\n",
                              "scriptType": "application_session",
                              "programmingLanguage": "python",
                              "moduleProperties": [
                                  {
                                      "value1": "location_type",
                                      "value2": "ldap"
                                  }
                              ],
                              "level": 800,
                              "revision": 8,
                              "enabled": false,
                              "modified": false,
                              "internal": false,
                              "locationType": "ldap"
                          }
      responses:
        "201":
          description: Created
          content:
            application/json:
              schema:
                $ref: '#/components/schemas/CustomScript'
              examples:
                Response json example:
                  description: Response json example
                  value: |
                    {
                        "dn": "inum=4144edf6-af99-451d-be29-f3eb5c0e9143,ou=scripts,o=jans",
                        "inum": "4144edf6-af99-451d-be29-f3eb5c0e9143",
                        "name": "test_application_session_test",
                        "description": "Sample Application Session script",
                        "script": "# oxAuth is available under the MIT License (2008). See http://opensource.org/licenses/MIT for full text.\n# Copyright (c) 2016, Janssen\n#\n# Author: Yuriy Movchan\n#\n\nfrom io.jans.model.custom.script.type.session import ApplicationSessionType\nfrom io.jans.service.cdi.util import CdiUtil\nfrom io.jans.persist import PersistenceEntryManager\nfrom io.jans.as.model.config import StaticConfiguration\nfrom io.jans.as.model.ldap import TokenEntity\nfrom jakarta.faces.application import FacesMessage\nfrom io.jans.jsf2.message import FacesMessages\nfrom io.jans.util import StringHelper, ArrayHelper\nfrom io.jans.as.model.config import Constants\nfrom java.util import Arrays, ArrayList\nfrom io.jans.as.service.external.session import SessionEventType\n\nimport java\n\nclass ApplicationSession(ApplicationSessionType):\n    def __init__(self, currentTimeMillis):\n        self.currentTimeMillis = currentTimeMillis\n\n    def init(self, customScript, configurationAttributes):\n        print \"Application session. Initialization\"\n\n        self.entryManager = CdiUtil.bean(PersistenceEntryManager)\n        self.staticConfiguration = CdiUtil.bean(StaticConfiguration)\n\n        print \"Application session. Initialized successfully\"\n\n        return True   \n\n    def destroy(self, configurationAttributes):\n        print \"Application session. Destroy\"\n        print \"Application session. Destroyed successfully\"\n        return True   \n\n    def getApiVersion(self):\n        return 11\n\n    # Called each time specific session event occurs\n    # event is io.jans.as.service.external.session.SessionEvent\n    def onEvent(self, event):\n        if event.getType() == SessionEventType.AUTHENTICATED:\n            print \"Session is authenticated, session: \" + event.getSessionId().getId()\n        return\n\n    # Application calls it at start session request to allow notify 3rd part systems\n    #   httpRequest is jakarta.servlet.http.HttpServletRequest\n    #   sessionId is io.jans.as.model.common.SessionId\n    #   configurationAttributes is java.util.Map<String, SimpleCustomProperty>\n    def startSession(self, httpRequest, sessionId, configurationAttributes):\n        print \"Application session. Starting external session\"\n\n        user_name = sessionId.getSessionAttributes().get(Constants.AUTHENTICATED_USER)\n\n        first_session = self.isFirstSession(user_name)\n        if not first_session:\n            facesMessages = CdiUtil.bean(FacesMessages)\n            facesMessages.add(FacesMessage.SEVERITY_ERROR, \"Please, end active session first!\")\n            return False\n\n        print \"Application session. External session started successfully\"\n        return True\n\n    # Application calls it at end session request to allow notify 3rd part systems\n    #   httpRequest is jakarta.servlet.http.HttpServletRequest\n    #   sessionId is io.jans.as.model.common.SessionId\n    #   configurationAttributes is java.util.Map<String, SimpleCustomProperty>\n    def endSession(self, httpRequest, sessionId, configurationAttributes):\n        print \"Application session. Starting external session end\"\n\n        print \"Application session. External session ended successfully\"\n        return True\n\n    # Application calls it during /session/active endpoint call to modify response if needed\n    #   jsonArray is org.json.JSONArray\n    #   context is io.jans.as.server.model.common.ExecutionContext\n    def modifyActiveSessionsResponse(self, jsonArray, context):\n        return False\n\n    def isFirstSession(self, user_name):\n        tokenLdap = TokenEntity()\n        tokenLdap.setDn(self.staticConfiguration.getBaseDn().getClients())\n        tokenLdap.setUserId(user_name)\n\n        tokenLdapList = self.entryManager.findEntries(tokenLdap, 1)\n        print \"Application session. isFirstSession. Get result: '%s'\" % tokenLdapList\n\n        if (tokenLdapList != None) and (tokenLdapList.size() > 0):\n            print \"Application session. isFirstSession: False\"\n            return False\n\n        print \"Application session. isFirstSession: True\"\n        return True\n",
                        "scriptType": "application_session",
                        "programmingLanguage": "python",
                        "moduleProperties": [
                            {
                                "value1": "location_type",
                                "value2": "ldap"
                            }
                        ],
                        "level": 800,
                        "revision": 8,
                        "enabled": false,
                        "modified": false,
                        "internal": false,
                        "locationType": "ldap",
                        "baseDn": "inum=4144edf6-af99-451d-be29-f3eb5c0e9143,ou=scripts,o=jans"
                    }
        "401":
          description: Unauthorized
        "400":
          description: Bad Request
        "500":
          description: InternalServerError
      security:
      - oauth2:
        - https://jans.io/oauth/config/scripts.write
  /api/v1/config/scripts/{inum}:
    delete:
      tags:
      - Custom Scripts
      summary: Deletes a custom script
      description: Deletes a custom script
      operationId: delete-config-scripts-by-inum
      parameters:
      - name: inum
        in: path
        description: Script identifier
        required: true
        schema:
          type: string
      responses:
        "204":
          description: No Content
        "401":
          description: Unauthorized
        "404":
          description: Not Found
        "500":
          description: InternalServerError
      security:
      - oauth2:
        - https://jans.io/oauth/config/scripts.delete
    patch:
      tags:
      - Custom Scripts
      summary: Patches a custom script
      description: Patches a custom script
      operationId: patch-config-scripts-by-inum
      parameters:
      - name: inum
        in: path
        description: Script identifier
        required: true
        schema:
          type: string
      requestBody:
        description: JsonPatch object
        content:
          application/json-patch+json:
            schema:
              type: array
              items:
                $ref: '#/components/schemas/JsonPatch'
            examples:
              Request json example:
                description: Request json example
                value: "[{ \"op\": \"replace\", \"path\": \"/enabled\", \"value\"\
                  :false},{ \"op\": \"replace\", \"path\": \"/revision\", \"value\"\
                  :2}] \n"
      responses:
        "200":
          description: Ok
          content:
            application/json:
              schema:
                $ref: '#/components/schemas/CustomScript'
        "401":
          description: Unauthorized
        "404":
          description: Not Found
        "500":
          description: InternalServerError
      security:
      - oauth2:
        - https://jans.io/oauth/config/scripts.write
  /api/v1/config/scripts/inum/{inum}:
    get:
      tags:
      - Custom Scripts
      summary: Gets a script by Inum
      description: Gets a script by Inum
      operationId: get-config-scripts-by-inum
      parameters:
      - name: inum
        in: path
        description: Script identifier
        required: true
        schema:
          type: string
      responses:
        "200":
          description: Ok
          content:
            application/json:
              schema:
                $ref: '#/components/schemas/CustomScript'
              examples:
                Response json example:
                  description: Response json example
                  value: |
                    {
                        "dn": "inum=0300-BA90,ou=scripts,o=jans",
                        "inum": "0300-BA90",
                        "name": "discovery_java_params",
                        "description": "Java Custom Sample Script",
                        "script": "/* Copyright (c) 2022, Gluu\n Author: Yuriy Z\n */\n\nimport io.jans.model.SimpleCustomProperty;\nimport io.jans.model.custom.script.model.CustomScript;\nimport io.jans.model.custom.script.type.discovery.DiscoveryType;\nimport io.jans.service.custom.script.CustomScriptManager;\nimport org.slf4j.Logger;\nimport org.slf4j.LoggerFactory;\nimport org.json.JSONObject;\n\nimport java.util.Map;\n\npublic class Discovery implements DiscoveryType {\n\n    private static final Logger log = LoggerFactory.getLogger(Discovery.class);\n    private static final Logger scriptLogger = LoggerFactory.getLogger(CustomScriptManager.class);\n\n    @Override\n    public boolean init(Map<String, SimpleCustomProperty> configurationAttributes) {\n        log.info(\"Init of Discovery Java custom script\");\n        return true;\n    }\n\n    @Override\n    public boolean init(CustomScript customScript, Map<String, SimpleCustomProperty> configurationAttributes) {\n        log.info(\"Init of Discovery Java custom script\");\n        return true;\n    }\n\n    @Override\n    public boolean destroy(Map<String, SimpleCustomProperty> configurationAttributes) {\n        log.info(\"Destroy of Discovery Java custom script\");\n        return true;\n    }\n\n    @Override\n    public int getApiVersion() {\n        log.info(\"getApiVersion Discovery Java custom script: 11\");\n        return 11;\n    }\n\n    @Override\n    public boolean modifyResponse(Object responseAsJsonObject, Object context) {\n        scriptLogger.info(\"write to script logger\");\n        JSONObject response = (JSONObject) responseAsJsonObject;\n        response.accumulate(\"key_from_java\", \"value_from_script_on_java\");\n        return true;\n    }\n}\n",
                        "scriptType": "discovery",
                        "programmingLanguage": "java",
                        "moduleProperties": [
                            {
                                "value1": "location_type",
                                "value2": "ldap"
                            }
                        ],
                        "level": 1,
                        "revision": 11,
                        "enabled": true,
                        "modified": false,
                        "internal": false,
                        "locationType": "ldap",
                        "baseDn": "inum=0300-BA90,ou=scripts,o=jans"
                    }
        "401":
          description: Unauthorized
        "404":
          description: Not Found
        "500":
          description: InternalServerError
      security:
      - oauth2:
        - https://jans.io/oauth/config/scripts.readonly
  /api/v1/config/scripts/name/{name}:
    get:
      tags:
      - Custom Scripts
      summary: Fetch custom script by name
      description: Fetch custom script by name
      operationId: get-custom-script-by-name
      parameters:
      - name: name
        in: path
        description: Script name
        required: true
        schema:
          type: string
      responses:
        "200":
          description: CustomScript
          content:
            application/json:
              schema:
                $ref: '#/components/schemas/CustomScript'
              examples:
                Response json example:
                  description: Response json example
                  value: |
                    {
                        "dn": "inum=0300-BA90,ou=scripts,o=jans",
                        "inum": "0300-BA90",
                        "name": "discovery_java_params",
                        "description": "Java Custom Sample Script",
                        "script": "/* Copyright (c) 2022, Gluu\n Author: Yuriy Z\n */\n\nimport io.jans.model.SimpleCustomProperty;\nimport io.jans.model.custom.script.model.CustomScript;\nimport io.jans.model.custom.script.type.discovery.DiscoveryType;\nimport io.jans.service.custom.script.CustomScriptManager;\nimport org.slf4j.Logger;\nimport org.slf4j.LoggerFactory;\nimport org.json.JSONObject;\n\nimport java.util.Map;\n\npublic class Discovery implements DiscoveryType {\n\n    private static final Logger log = LoggerFactory.getLogger(Discovery.class);\n    private static final Logger scriptLogger = LoggerFactory.getLogger(CustomScriptManager.class);\n\n    @Override\n    public boolean init(Map<String, SimpleCustomProperty> configurationAttributes) {\n        log.info(\"Init of Discovery Java custom script\");\n        return true;\n    }\n\n    @Override\n    public boolean init(CustomScript customScript, Map<String, SimpleCustomProperty> configurationAttributes) {\n        log.info(\"Init of Discovery Java custom script\");\n        return true;\n    }\n\n    @Override\n    public boolean destroy(Map<String, SimpleCustomProperty> configurationAttributes) {\n        log.info(\"Destroy of Discovery Java custom script\");\n        return true;\n    }\n\n    @Override\n    public int getApiVersion() {\n        log.info(\"getApiVersion Discovery Java custom script: 11\");\n        return 11;\n    }\n\n    @Override\n    public boolean modifyResponse(Object responseAsJsonObject, Object context) {\n        scriptLogger.info(\"write to script logger\");\n        JSONObject response = (JSONObject) responseAsJsonObject;\n        response.accumulate(\"key_from_java\", \"value_from_script_on_java\");\n        return true;\n    }\n}\n",
                        "scriptType": "discovery",
                        "programmingLanguage": "java",
                        "moduleProperties": [
                            {
                                "value1": "location_type",
                                "value2": "ldap"
                            }
                        ],
                        "level": 1,
                        "revision": 11,
                        "enabled": true,
                        "modified": false,
                        "internal": false,
                        "locationType": "ldap",
                        "baseDn": "inum=0300-BA90,ou=scripts,o=jans"
                    }
        "401":
          description: Unauthorized
        "404":
          description: Not Found
        "500":
          description: InternalServerError
      security:
      - oauth2:
        - https://jans.io/oauth/config/scripts.readonly
  /api/v1/config/scripts/type/{type}:
    get:
      tags:
      - Custom Scripts
      summary: Gets list of scripts by type
      description: Gets list of scripts by type
      operationId: get-config-scripts-by-type
      parameters:
      - name: type
        in: path
        description: Script type
        required: true
        schema:
          type: string
      - name: limit
        in: query
        description: Search size - max size of the results to return
        schema:
          type: integer
          format: int32
          default: 50
      - name: pattern
        in: query
        description: Search pattern
        schema:
          type: string
          default: ""
      - name: startIndex
        in: query
        description: The 1-based index of the first query result
        schema:
          type: integer
          format: int32
          default: 0
      - name: sortBy
        in: query
        description: Attribute whose value will be used to order the returned response
        schema:
          type: string
          default: inum
      - name: sortOrder
        in: query
        description: Order in which the sortBy param is applied. Allowed values are
          "ascending" and "descending"
        schema:
          type: string
          default: ascending
      - name: fieldValuePair
        in: query
        description: Field and value pair for seraching
        schema:
          type: string
          default: ""
        examples:
          Field value example:
            description: Field value example
            value: "adminCanEdit=true,dataType=string"
      responses:
        "200":
          description: Ok
          content:
            application/json:
              schema:
                $ref: '#/components/schemas/PagedResult'
              examples:
                Response json example:
                  description: Response json example
                  value: |
                    {
                        "start": 0,
                        "totalEntriesCount": 1,
                        "entriesCount": 1,
                        "entries": [
                            {
                                "dn": "inum=0300-BA90,ou=scripts,o=jans",
                                "inum": "0300-BA90",
                                "name": "discovery_java_params",
                                "description": "Java Custom Sample Script",
                                "script": "/* Copyright (c) 2022, Gluu\n Author: Yuriy Z\n */\n\nimport io.jans.model.SimpleCustomProperty;\nimport io.jans.model.custom.script.model.CustomScript;\nimport io.jans.model.custom.script.type.discovery.DiscoveryType;\nimport io.jans.service.custom.script.CustomScriptManager;\nimport org.slf4j.Logger;\nimport org.slf4j.LoggerFactory;\nimport org.json.JSONObject;\n\nimport java.util.Map;\n\npublic class Discovery implements DiscoveryType {\n\n    private static final Logger log = LoggerFactory.getLogger(Discovery.class);\n    private static final Logger scriptLogger = LoggerFactory.getLogger(CustomScriptManager.class);\n\n    @Override\n    public boolean init(Map<String, SimpleCustomProperty> configurationAttributes) {\n        log.info(\"Init of Discovery Java custom script\");\n        return true;\n    }\n\n    @Override\n    public boolean init(CustomScript customScript, Map<String, SimpleCustomProperty> configurationAttributes) {\n        log.info(\"Init of Discovery Java custom script\");\n        return true;\n    }\n\n    @Override\n    public boolean destroy(Map<String, SimpleCustomProperty> configurationAttributes) {\n        log.info(\"Destroy of Discovery Java custom script\");\n        return true;\n    }\n\n    @Override\n    public int getApiVersion() {\n        log.info(\"getApiVersion Discovery Java custom script: 11\");\n        return 11;\n    }\n\n    @Override\n    public boolean modifyResponse(Object responseAsJsonObject, Object context) {\n        scriptLogger.info(\"write to script logger\");\n        JSONObject response = (JSONObject) responseAsJsonObject;\n        response.accumulate(\"key_from_java\", \"value_from_script_on_java\");\n        return true;\n    }\n}\n",
                                "scriptType": "discovery",
                                "programmingLanguage": "java",
                                "moduleProperties": [
                                    {
                                        "value1": "location_type",
                                        "value2": "ldap"
                                    }
                                ],
                                "level": 1,
                                "revision": 11,
                                "enabled": true,
                                "modified": false,
                                "internal": false,
                                "locationType": "ldap",
                                "baseDn": "inum=0300-BA90,ou=scripts,o=jans"
                            }
                        ]
                    }
        "401":
          description: Unauthorized
        "404":
          description: Not Found
        "500":
          description: InternalServerError
      security:
      - oauth2:
        - https://jans.io/oauth/config/scripts.readonly
  /api/v1/jans-auth-server/health:
    get:
      tags:
      - Auth Server Health - Check
      summary: Returns auth server health status
      description: Returns auth server health status
      operationId: get-auth-server-health
      responses:
        "200":
          description: Ok
          content:
            application/json:
              schema:
                $ref: '#/components/schemas/JsonNode'
              examples:
                Response json example:
                  description: Response json example
                  value: |
                    {
                        "status": "running",
                        "db_status": "online"
                    }
        "500":
          description: InternalServerError
  /api/v1/config/jwks/{kid}:
    get:
      tags:
      - Configuration – JWK - JSON Web Key (JWK)
      summary: Get a JSON Web Key based on kid
      description: Get a JSON Web Key based on kid
      operationId: get-jwk-by-kid
      parameters:
      - name: kid
        in: path
        description: The unique identifier for the key
        required: true
        schema:
          type: string
      responses:
        "200":
          description: Ok
          content:
            application/json:
              schema:
                $ref: '#/components/schemas/JSONWebKey'
              examples:
                Response json example:
                  description: Response json example
                  value: |
                    {
                        "kid": "1230bfb-276a-44aa-a97d-667b57587108_sig_rs256",
                        "kty": "RSA",
                        "use": "sig",
                        "alg": "RS256",
                        "exp": 1599751946863,
                        "x5c": [
                            "A0GCSqGSIb3DQEBCwUAMCExHzAdBgNVBAMMFm94QXV0aCBDQSBDZXJ0aWZpY2F0ZXMwHhcNMjAwOTA4MTUzMjE3WhcNMjAwOTEwMTUzMjI2WjAhMR8wHQYDVQQDDBZveEF1dGggQ0EgQ2VydGlmaWNhdGVzMIIBIjANBgkqhkiG9w0BAQEFAAOCAQ8AMIIBCgKCAQEAzj1NEHyGk/ywG25py2s/zVVrRggzRO0jE6VOUvqUzsEJwt1aszQ4onFu6vgtjNwq2ZmEFZbw1Jw7dlz4Xrdj12pQlLVuEhyVaTziQp3LvspqxyACHQb8XSKFdKZaa1eBF8PGN5zDN/d+tIrAZYnQS2gH8BoPIuB3Z9AoCLTzifnPvmOwW/e+/Wags/ApZiEfF2Po0InV5NeJAyoIpaGhlwjqqOWXm/GpCASAk9ZD8Ebnmy9RM71zDCgmvq/hPueKnbNTZdQ3TQdzEuSwxbWEHu16v5MbF7QtNzvFSFlllhgwqI2ccEljDbs18j3DUS2B1VTTAr/DLR3SVyCYbKBbRQIDAQABoycwJTAjBgNVHSUEHDAaBggrBgEFBQcDAQYIKwYBBQUHAwIGBFUdJQAwDQYJKoZIhvcNAQELBQADggEBADaqrfVH1FX0FLp99TG9fHOiOMD12vsIPANb9QbIADineFrSvUI3zIX56PpvMT+EApaLPcIYSwG1YziWT1oGDGkfyinofSRGl4JcC63slChUBfjlBZlXTIlc7CJA7CfzO6BW3SvO0GPF0NStCUD9Ou4oOVaIc3XrPzhIAp71cF9iLFnQUK1hiD9NhQUm5v2Nq+sQdjAxSlqigXnc+rB9+V8snCkr9x9q1cysq1ZyCRT55psa53Irqtc50T2PHA6kyzEVW51+yFaZa8z+WMoofr6ndx2DFI7n5+8jFGs9WoP+/zV8E/XK61iy+EdXVjXQYVcArjEzeIahn8QOd/hUcfo="
                        ],
                        "n": "EFZbw1Jw7dlz4Xrdj12pQlLVuEhyVaTziQp3LvspqxyACHQb8XSKFdKZaa1eBF8PGN5zDN_d-tIrAZYnQS2gH8BoPIuB3Z9AoCLTzifnPvmOwW_e-_Wags_ApZiEfF2Po0InV5NeJAyoIpaGhlwjqqOWXm_GpCASAk9ZD8Ebnmy9RM71zDCgmvq_hPueKnbNTZdQ3TQdzEuSwxbWEHu16v5MbF7QtNzvFSFlllhgwqI2ccEljDbs18j3DUS2B1VTTAr_DLR3SVyCYbKBbRQ",
                        "e": "AQAB"
                    }
        "401":
          description: Unauthorized
        "500":
          description: InternalServerError
      security:
      - oauth2:
        - https://jans.io/oauth/config/jwks.readonly
    delete:
      tags:
      - Configuration – JWK - JSON Web Key (JWK)
      summary: Delete a JSON Web Key based on kid
      description: Delete a JSON Web Key based on kid
      operationId: delete-config-jwk-kid
      parameters:
      - name: kid
        in: path
        description: The unique identifier for the key
        required: true
        schema:
          type: string
      responses:
        "204":
          description: No Content
        "401":
          description: Unauthorized
        "406":
          description: Not Acceptable
        "500":
          description: InternalServerError
      security:
      - oauth2:
        - https://jans.io/oauth/config/jwks.delete
    patch:
      tags:
      - Configuration – JWK - JSON Web Key (JWK)
      summary: Patch a specific JSON Web Key based on kid
      description: Patch a specific JSON Web Key based on kid
      operationId: patch-config-jwk-kid
      parameters:
      - name: kid
        in: path
        description: The unique identifier for the key
        required: true
        schema:
          type: string
      requestBody:
        description: JsonPatch object
        content:
          application/json-patch+json:
            schema:
              type: array
              items:
                $ref: '#/components/schemas/JsonPatch'
            examples:
              Request json example:
                description: Request json example
                value: "[\n    { \"op\": \"replace\", \"path\": \"/use\", \"value\"\
                  :\"enc\"},\n    { \"op\": \"replace\", \"path\": \"/e\", \"value\"\
                  :\"Updated_XYZ\"}\n] \n"
      responses:
        "200":
          description: Ok
          content:
            application/json:
              schema:
                $ref: '#/components/schemas/JSONWebKey'
              examples:
                Response json example:
                  description: Response json example
                  value: |
                    {
                        "kid": "1230bfb-276a-44aa-a97d-667b57587108_sig_rs256",
                        "kty": "RSA",
                        "use": "enc",
                        "alg": "RS256",
                        "exp": 1599751946863,
                        "x5c": [
                            "A0GCSqGSIb3DQEBCwUAMCExHzAdBgNVBAMMFm94QXV0aCBDQSBDZXJ0aWZpY2F0ZXMwHhcNMjAwOTA4MTUzMjE3WhcNMjAwOTEwMTUzMjI2WjAhMR8wHQYDVQQDDBZveEF1dGggQ0EgQ2VydGlmaWNhdGVzMIIBIjANBgkqhkiG9w0BAQEFAAOCAQ8AMIIBCgKCAQEAzj1NEHyGk/ywG25py2s/zVVrRggzRO0jE6VOUvqUzsEJwt1aszQ4onFu6vgtjNwq2ZmEFZbw1Jw7dlz4Xrdj12pQlLVuEhyVaTziQp3LvspqxyACHQb8XSKFdKZaa1eBF8PGN5zDN/d+tIrAZYnQS2gH8BoPIuB3Z9AoCLTzifnPvmOwW/e+/Wags/ApZiEfF2Po0InV5NeJAyoIpaGhlwjqqOWXm/GpCASAk9ZD8Ebnmy9RM71zDCgmvq/hPueKnbNTZdQ3TQdzEuSwxbWEHu16v5MbF7QtNzvFSFlllhgwqI2ccEljDbs18j3DUS2B1VTTAr/DLR3SVyCYbKBbRQIDAQABoycwJTAjBgNVHSUEHDAaBggrBgEFBQcDAQYIKwYBBQUHAwIGBFUdJQAwDQYJKoZIhvcNAQELBQADggEBADaqrfVH1FX0FLp99TG9fHOiOMD12vsIPANb9QbIADineFrSvUI3zIX56PpvMT+EApaLPcIYSwG1YziWT1oGDGkfyinofSRGl4JcC63slChUBfjlBZlXTIlc7CJA7CfzO6BW3SvO0GPF0NStCUD9Ou4oOVaIc3XrPzhIAp71cF9iLFnQUK1hiD9NhQUm5v2Nq+sQdjAxSlqigXnc+rB9+V8snCkr9x9q1cysq1ZyCRT55psa53Irqtc50T2PHA6kyzEVW51+yFaZa8z+WMoofr6ndx2DFI7n5+8jFGs9WoP+/zV8E/XK61iy+EdXVjXQYVcArjEzeIahn8QOd/hUcfo="
                        ],
                        "n": "EFZbw1Jw7dlz4Xrdj12pQlLVuEhyVaTziQp3LvspqxyACHQb8XSKFdKZaa1eBF8PGN5zDN_d-tIrAZYnQS2gH8BoPIuB3Z9AoCLTzifnPvmOwW_e-_Wags_ApZiEfF2Po0InV5NeJAyoIpaGhlwjqqOWXm_GpCASAk9ZD8Ebnmy9RM71zDCgmvq_hPueKnbNTZdQ3TQdzEuSwxbWEHu16v5MbF7QtNzvFSFlllhgwqI2ccEljDbs18j3DUS2B1VTTAr_DLR3SVyCYbKBbRQ",
                        "e": "Updated_XYZ"
                    }
        "401":
          description: Unauthorized
        "404":
          description: Not Found
        "500":
          description: InternalServerError
      security:
      - oauth2:
        - https://jans.io/oauth/config/jwks.write
  /api/v1/config/jwks:
    get:
      tags:
      - Configuration – JWK - JSON Web Key (JWK)
      summary: Gets list of JSON Web Key (JWK) used by server
      description: Gets list of JSON Web Key (JWK) used by server
      operationId: get-config-jwks
      responses:
        "200":
          description: Ok
          content:
            application/json:
              schema:
                $ref: '#/components/schemas/WebKeysConfiguration'
              examples:
                Response json example:
                  description: Response json example
                  value: "{\n    \"keys\": [\n        {\n            \"descr\": \"\
                    Signature Key: RSA RSASSA-PKCS1-v1_5 using SHA-256\",\n      \
                    \      \"kty\": \"RSA\",\n            \"e\": \"AQAB\",\n     \
                    \       \"use\": \"sig\",\n            \"kid\": \"abc3a91b-dd1b-47b0-b7e7-aaf2ec3b9d5e_sig_rs256\"\
                    ,\n            \"x5c\": [\n                \"E3+Z7Ie9FVpDIqeBo/xI8/q7CCDxCHTtiTQjGS5j/XV4VcPt7i9mrQsajbndCAmynVw==\"\
                    \n            ],\n            \"name\": \"id_token RS256 Sign\
                    \ Key\",\n            \"exp\": 1666775666429,\n            \"\
                    alg\": \"RS256\",\n            \"n\": \"qzu2jRl6UoTnnUJS6zg7ghavupiUQ3Ux4fAH6H7DCXF-cuOgelBjUj_GLPqz5FeOCnQ\"\
                    \n        },\n\t\t{\n            \"descr\": \"Encryption Key:\
                    \ Elliptic Curve Diffie-Hellman Ephemeral Static key agreement\
                    \ using Concat KDF\",\n            \"kty\": \"EC\",\n        \
                    \    \"use\": \"enc\",\n            \"crv\": \"P-256\",\n    \
                    \        \"kid\": \"0870a2b9-1200-42a2-9b12-e2fa89ce3bd0_enc_ecdh-es\"\
                    ,\n            \"x5c\": [\n                \"tE24Ofz3eFhtBAIhAINgdWN86TOOEAUXUr2ijmaAPBgn7mGoeg4c7FfyZTxn\"\
                    \n            ],\n            \"name\": \"id_token ECDH-ES Encryption\
                    \ Key\",\n            \"x\": \"NBJAtpZ-jWGjaXDFYgt38\",\n    \
                    \        \"y\": \"7n6oS9y5vN2XrTKMKilo\",\n            \"exp\"\
                    : 1666775666429,\n            \"alg\": \"ECDH-ES\"\n        }\n\
                    \    ]\n}\n"
        "401":
          description: Unauthorized
        "500":
          description: InternalServerError
      security:
      - oauth2:
        - https://jans.io/oauth/config/jwks.readonly
    put:
      tags:
      - Configuration – JWK - JSON Web Key (JWK)
      summary: Replaces JSON Web Keys
      description: Replaces JSON Web Keys
      operationId: put-config-jwks
      requestBody:
        description: JSON Web Keys object
        content:
          application/json:
            schema:
              $ref: '#/components/schemas/WebKeysConfiguration'
            examples:
              Request json example:
                description: Request json example
                value: "{\n    \"keys\": [\n        {\n            \"descr\": \"Signature\
                  \ Key: RSA RSASSA-PKCS1-v1_5 using SHA-256\",\n            \"kty\"\
                  : \"RSA\",\n            \"e\": \"AQAB\",\n            \"use\": \"\
                  sig\",\n            \"kid\": \"abc3a91b-dd1b-47b0-b7e7-aaf2ec3b9d5e_sig_rs256\"\
                  ,\n            \"x5c\": [\n                \"E3+Z7Ie9FVpDIqeBo/xI8/q7CCDxCHTtiTQjGS5j/XV4VcPt7i9mrQsajbndCAmynVw==\"\
                  \n            ],\n            \"name\": \"id_token RS256 Sign Key\"\
                  ,\n            \"exp\": 1666775666429,\n            \"alg\": \"\
                  RS256\",\n            \"n\": \"qzu2jRl6UoTnnUJS6zg7ghavupiUQ3Ux4fAH6H7DCXF-cuOgelBjUj_GLPqz5FeOCnQ\"\
                  \n        },\n\t\t{\n            \"descr\": \"Encryption Key: Elliptic\
                  \ Curve Diffie-Hellman Ephemeral Static key agreement using Concat\
                  \ KDF\",\n            \"kty\": \"EC\",\n            \"use\": \"\
                  enc\",\n            \"crv\": \"P-256\",\n            \"kid\": \"\
                  0870a2b9-1200-42a2-9b12-e2fa89ce3bd0_enc_ecdh-es\",\n          \
                  \  \"x5c\": [\n                \"tE24Ofz3eFhtBAIhAINgdWN86TOOEAUXUr2ijmaAPBgn7mGoeg4c7FfyZTxn\"\
                  \n            ],\n            \"name\": \"id_token ECDH-ES Encryption\
                  \ Key\",\n            \"x\": \"NBJAtpZ-jWGjaXDFYgt38\",\n      \
                  \      \"y\": \"7n6oS9y5vN2XrTKMKilo\",\n            \"exp\": 1666775666429,\n\
                  \            \"alg\": \"ECDH-ES\"\n        }\n    ]\n}\n"
      responses:
        "200":
          description: Ok
          content:
            application/json:
              schema:
                $ref: '#/components/schemas/WebKeysConfiguration'
              examples:
                Response json example:
                  description: Response json example
                  value: "{\n    \"keys\": [\n        {\n            \"descr\": \"\
                    Signature Key: RSA RSASSA-PKCS1-v1_5 using SHA-256\",\n      \
                    \      \"kty\": \"RSA\",\n            \"e\": \"AQAB\",\n     \
                    \       \"use\": \"sig\",\n            \"kid\": \"abc3a91b-dd1b-47b0-b7e7-aaf2ec3b9d5e_sig_rs256\"\
                    ,\n            \"x5c\": [\n                \"E3+Z7Ie9FVpDIqeBo/xI8/q7CCDxCHTtiTQjGS5j/XV4VcPt7i9mrQsajbndCAmynVw==\"\
                    \n            ],\n            \"name\": \"id_token RS256 Sign\
                    \ Key\",\n            \"exp\": 1666775666429,\n            \"\
                    alg\": \"RS256\",\n            \"n\": \"qzu2jRl6UoTnnUJS6zg7ghavupiUQ3Ux4fAH6H7DCXF-cuOgelBjUj_GLPqz5FeOCnQ\"\
                    \n        },\n\t\t{\n            \"descr\": \"Encryption Key:\
                    \ Elliptic Curve Diffie-Hellman Ephemeral Static key agreement\
                    \ using Concat KDF\",\n            \"kty\": \"EC\",\n        \
                    \    \"use\": \"enc\",\n            \"crv\": \"P-256\",\n    \
                    \        \"kid\": \"0870a2b9-1200-42a2-9b12-e2fa89ce3bd0_enc_ecdh-es\"\
                    ,\n            \"x5c\": [\n                \"tE24Ofz3eFhtBAIhAINgdWN86TOOEAUXUr2ijmaAPBgn7mGoeg4c7FfyZTxn\"\
                    \n            ],\n            \"name\": \"id_token ECDH-ES Encryption\
                    \ Key\",\n            \"x\": \"NBJAtpZ-jWGjaXDFYgt38\",\n    \
                    \        \"y\": \"7n6oS9y5vN2XrTKMKilo\",\n            \"exp\"\
                    : 1666775666429,\n            \"alg\": \"ECDH-ES\"\n        }\n\
                    \    ]\n}\n"
        "401":
          description: Unauthorized
        "500":
          description: InternalServerError
      security:
      - oauth2:
        - https://jans.io/oauth/config/jwks.write
    patch:
      tags:
      - Configuration – JWK - JSON Web Key (JWK)
      summary: Patches JSON Web Keys
      description: Patches JSON Web Keys
      operationId: patch-config-jwks
      requestBody:
        description: JsonPatch object
        content:
          application/json-patch+json:
            schema:
              type: array
              items:
                $ref: '#/components/schemas/JsonPatch'
            examples:
              Request json example:
                description: Request json example
                value: "[\n\t{ \"op\": \"add\", \"path\": \"/keys/1\", \"value\":{\n\
                  \            \"descr\": \"Test Key\",\n            \"kty\": \"EC\"\
                  ,\n            \"use\": \"enc\",\n            \"crv\": \"P-256\"\
                  ,\n            \"kid\": \"1234a2b9-1200-42a2-9b12-e2fa89ce3bd0_enc_ecdh-es\"\
                  ,\n            \"x5c\": [\n                \"tE24Ofz3eFhtBAIhAINgdWN86TOOEAUXUr2ijmaAPBgn7mGoeg4c7FfyZTxn\"\
                  \n            ],\n            \"name\": \"test-key\",\n        \
                  \    \"x\": \"NBJAtpZ-jWGjaXDFYgt38\",\n            \"y\": \"7n6oS9y5vN2XrTKMKilo\"\
                  ,\n            \"exp\": 1666775666429,\n            \"alg\": \"\
                  ECDH-ES\"\n        }\n\t}\n] \n"
      responses:
        "200":
          description: Ok
          content:
            application/json:
              schema:
                $ref: '#/components/schemas/WebKeysConfiguration'
              examples:
                Response json example:
                  description: Response json example
                  value: "{\n    \"keys\": [\n        {\n            \"descr\": \"\
                    Signature Key: RSA RSASSA-PKCS1-v1_5 using SHA-256\",\n      \
                    \      \"kty\": \"RSA\",\n            \"e\": \"AQAB\",\n     \
                    \       \"use\": \"sig\",\n            \"kid\": \"abc3a91b-dd1b-47b0-b7e7-aaf2ec3b9d5e_sig_rs256\"\
                    ,\n            \"x5c\": [\n                \"E3+Z7Ie9FVpDIqeBo/xI8/q7CCDxCHTtiTQjGS5j/XV4VcPt7i9mrQsajbndCAmynVw==\"\
                    \n            ],\n            \"name\": \"id_token RS256 Sign\
                    \ Key\",\n            \"exp\": 1666775666429,\n            \"\
                    alg\": \"RS256\",\n            \"n\": \"qzu2jRl6UoTnnUJS6zg7ghavupiUQ3Ux4fAH6H7DCXF-cuOgelBjUj_GLPqz5FeOCnQ\"\
                    \n        },\n\t\t{\n            \"descr\": \"Encryption Key:\
                    \ Elliptic Curve Diffie-Hellman Ephemeral Static key agreement\
                    \ using Concat KDF\",\n            \"kty\": \"EC\",\n        \
                    \    \"use\": \"enc\",\n            \"crv\": \"P-256\",\n    \
                    \        \"kid\": \"0870a2b9-1200-42a2-9b12-e2fa89ce3bd0_enc_ecdh-es\"\
                    ,\n            \"x5c\": [\n                \"tE24Ofz3eFhtBAIhAINgdWN86TOOEAUXUr2ijmaAPBgn7mGoeg4c7FfyZTxn\"\
                    \n            ],\n            \"name\": \"id_token ECDH-ES Encryption\
                    \ Key\",\n            \"x\": \"NBJAtpZ-jWGjaXDFYgt38\",\n    \
                    \        \"y\": \"7n6oS9y5vN2XrTKMKilo\",\n            \"exp\"\
                    : 1666775666429,\n            \"alg\": \"ECDH-ES\"\n        }\n\
                    \    ]\n}\n"
        "401":
          description: Unauthorized
        "500":
          description: InternalServerError
      security:
      - oauth2:
        - https://jans.io/oauth/config/jwks.write
  /api/v1/config/jwks/key:
    post:
      tags:
      - Configuration – JWK - JSON Web Key (JWK)
      summary: Configuration – JWK - JSON Web Key (JWK)
      description: Configuration – JWK - JSON Web Key (JWK)
      operationId: post-config-jwks-key
      requestBody:
        description: JSONWebKey object
        content:
          application/json:
            schema:
              $ref: '#/components/schemas/JSONWebKey'
            examples:
              Request json example:
                description: Request json example
                value: |
                  {
                        "kty": "RSA",
                        "e": "AQAB",
                        "use": "sig",
                        "crv": "",
                        "kid": "1230bfb-276a-44aa-a97d-667b57587108_sig_rs256",
                        "x5c": [
                          "A0GCSqGSIb3DQEBCwUAMCExHzAdBgNVBAMMFm94QXV0aCBDQSBDZXJ0aWZpY2F0ZXMwHhcNMjAwOTA4MTUzMjE3WhcNMjAwOTEwMTUzMjI2WjAhMR8wHQYDVQQDDBZveEF1dGggQ0EgQ2VydGlmaWNhdGVzMIIBIjANBgkqhkiG9w0BAQEFAAOCAQ8AMIIBCgKCAQEAzj1NEHyGk/ywG25py2s/zVVrRggzRO0jE6VOUvqUzsEJwt1aszQ4onFu6vgtjNwq2ZmEFZbw1Jw7dlz4Xrdj12pQlLVuEhyVaTziQp3LvspqxyACHQb8XSKFdKZaa1eBF8PGN5zDN/d+tIrAZYnQS2gH8BoPIuB3Z9AoCLTzifnPvmOwW/e+/Wags/ApZiEfF2Po0InV5NeJAyoIpaGhlwjqqOWXm/GpCASAk9ZD8Ebnmy9RM71zDCgmvq/hPueKnbNTZdQ3TQdzEuSwxbWEHu16v5MbF7QtNzvFSFlllhgwqI2ccEljDbs18j3DUS2B1VTTAr/DLR3SVyCYbKBbRQIDAQABoycwJTAjBgNVHSUEHDAaBggrBgEFBQcDAQYIKwYBBQUHAwIGBFUdJQAwDQYJKoZIhvcNAQELBQADggEBADaqrfVH1FX0FLp99TG9fHOiOMD12vsIPANb9QbIADineFrSvUI3zIX56PpvMT+EApaLPcIYSwG1YziWT1oGDGkfyinofSRGl4JcC63slChUBfjlBZlXTIlc7CJA7CfzO6BW3SvO0GPF0NStCUD9Ou4oOVaIc3XrPzhIAp71cF9iLFnQUK1hiD9NhQUm5v2Nq+sQdjAxSlqigXnc+rB9+V8snCkr9x9q1cysq1ZyCRT55psa53Irqtc50T2PHA6kyzEVW51+yFaZa8z+WMoofr6ndx2DFI7n5+8jFGs9WoP+/zV8E/XK61iy+EdXVjXQYVcArjEzeIahn8QOd/hUcfo="
                        ],
                        "exp": 1599751946863,
                        "alg": "RS256",
                        "n": "EFZbw1Jw7dlz4Xrdj12pQlLVuEhyVaTziQp3LvspqxyACHQb8XSKFdKZaa1eBF8PGN5zDN_d-tIrAZYnQS2gH8BoPIuB3Z9AoCLTzifnPvmOwW_e-_Wags_ApZiEfF2Po0InV5NeJAyoIpaGhlwjqqOWXm_GpCASAk9ZD8Ebnmy9RM71zDCgmvq_hPueKnbNTZdQ3TQdzEuSwxbWEHu16v5MbF7QtNzvFSFlllhgwqI2ccEljDbs18j3DUS2B1VTTAr_DLR3SVyCYbKBbRQ"
                      }
      responses:
        "201":
          description: Created
          content:
            application/json:
              schema:
                $ref: '#/components/schemas/JSONWebKey'
              examples:
                Response json example:
                  description: Response json example
                  value: |
                    {
                        "kid": "1230bfb-276a-44aa-a97d-667b57587108_sig_rs256",
                        "kty": "RSA",
                        "use": "sig",
                        "alg": "RS256",
                        "exp": 1599751946863,
                        "x5c": [
                            "A0GCSqGSIb3DQEBCwUAMCExHzAdBgNVBAMMFm94QXV0aCBDQSBDZXJ0aWZpY2F0ZXMwHhcNMjAwOTA4MTUzMjE3WhcNMjAwOTEwMTUzMjI2WjAhMR8wHQYDVQQDDBZveEF1dGggQ0EgQ2VydGlmaWNhdGVzMIIBIjANBgkqhkiG9w0BAQEFAAOCAQ8AMIIBCgKCAQEAzj1NEHyGk/ywG25py2s/zVVrRggzRO0jE6VOUvqUzsEJwt1aszQ4onFu6vgtjNwq2ZmEFZbw1Jw7dlz4Xrdj12pQlLVuEhyVaTziQp3LvspqxyACHQb8XSKFdKZaa1eBF8PGN5zDN/d+tIrAZYnQS2gH8BoPIuB3Z9AoCLTzifnPvmOwW/e+/Wags/ApZiEfF2Po0InV5NeJAyoIpaGhlwjqqOWXm/GpCASAk9ZD8Ebnmy9RM71zDCgmvq/hPueKnbNTZdQ3TQdzEuSwxbWEHu16v5MbF7QtNzvFSFlllhgwqI2ccEljDbs18j3DUS2B1VTTAr/DLR3SVyCYbKBbRQIDAQABoycwJTAjBgNVHSUEHDAaBggrBgEFBQcDAQYIKwYBBQUHAwIGBFUdJQAwDQYJKoZIhvcNAQELBQADggEBADaqrfVH1FX0FLp99TG9fHOiOMD12vsIPANb9QbIADineFrSvUI3zIX56PpvMT+EApaLPcIYSwG1YziWT1oGDGkfyinofSRGl4JcC63slChUBfjlBZlXTIlc7CJA7CfzO6BW3SvO0GPF0NStCUD9Ou4oOVaIc3XrPzhIAp71cF9iLFnQUK1hiD9NhQUm5v2Nq+sQdjAxSlqigXnc+rB9+V8snCkr9x9q1cysq1ZyCRT55psa53Irqtc50T2PHA6kyzEVW51+yFaZa8z+WMoofr6ndx2DFI7n5+8jFGs9WoP+/zV8E/XK61iy+EdXVjXQYVcArjEzeIahn8QOd/hUcfo="
                        ],
                        "n": "EFZbw1Jw7dlz4Xrdj12pQlLVuEhyVaTziQp3LvspqxyACHQb8XSKFdKZaa1eBF8PGN5zDN_d-tIrAZYnQS2gH8BoPIuB3Z9AoCLTzifnPvmOwW_e-_Wags_ApZiEfF2Po0InV5NeJAyoIpaGhlwjqqOWXm_GpCASAk9ZD8Ebnmy9RM71zDCgmvq_hPueKnbNTZdQ3TQdzEuSwxbWEHu16v5MbF7QtNzvFSFlllhgwqI2ccEljDbs18j3DUS2B1VTTAr_DLR3SVyCYbKBbRQ",
                        "e": "AQAB"
                    }
        "401":
          description: Unauthorized
        "406":
          description: Not Acceptable
        "500":
          description: InternalServerError
      security:
      - oauth2:
        - https://jans.io/oauth/config/jwks.write
  /api/v1/config/database/ldap:
    get:
      tags:
      - Database - LDAP configuration
      summary: Gets list of existing LDAP configurations.
      description: Gets list of existing LDAP configurations.
      operationId: get-config-database-ldap
      responses:
        "200":
          description: Ok
          content:
            application/json:
              schema:
                type: array
                items:
                  $ref: '#/components/schemas/GluuLdapConfiguration'
              examples:
                Response json example:
                  description: Response json example
                  value: |
                    [
                        {
                            "configId": "auth_ldap_server",
                            "bindDN": "cn=directory manager",
                            "bindPassword": "password==",
                            "servers": [
                                "jans.server:1636"
                            ],
                            "maxConnections": 1000,
                            "useSSL": true,
                            "baseDNs": [
                                "ou=people,o=jans"
                            ],
                            "primaryKey": "uid",
                            "localPrimaryKey": "uid",
                            "useAnonymousBind": false,
                            "enabled": false,
                            "version": 0,
                            "level": 0
                        }
                    ]
        "401":
          description: Unauthorized
        "500":
          description: InternalServerError
      security:
      - oauth2:
        - https://jans.io/oauth/config/database/ldap.readonly
    put:
      tags:
      - Database - LDAP configuration
      summary: Updates LDAP configuration
      description: Updates LDAP configuration
      operationId: put-config-database-ldap
      requestBody:
        description: GluuLdapConfiguration object
        content:
          application/json:
            schema:
              $ref: '#/components/schemas/GluuLdapConfiguration'
            examples:
              Request json example:
                description: Request json example
                value: |
                  {
                      "configId": "auth_ldap_server",
                      "bindDN": "cn=directory manager",
                      "bindPassword": "axby+nlegh9DhpQ==",
                      "servers": [
                          "jans.server2:1636"
                      ],
                      "maxConnections": 1000,
                      "useSSL": true,
                      "baseDNs": [
                          "ou=people,o=jans"
                      ],
                      "primaryKey": "uid",
                      "localPrimaryKey": "uid",
                      "useAnonymousBind": false,
                      "enabled": false,
                      "version": 0,
                      "level": 0
                  }
      responses:
        "200":
          description: Ok
          content:
            application/json:
              schema:
                $ref: '#/components/schemas/GluuLdapConfiguration'
              examples:
                Response json example:
                  description: Response json example
                  value: |
                    {
                        "configId": "auth_ldap_server",
                        "bindDN": "cn=directory manager",
                        "bindPassword": "axby+nlegh9DhpQ==",
                        "servers": [
                            "jans.server2:1636"
                        ],
                        "maxConnections": 1000,
                        "useSSL": true,
                        "baseDNs": [
                            "ou=people,o=jans"
                        ],
                        "primaryKey": "uid",
                        "localPrimaryKey": "uid",
                        "useAnonymousBind": false,
                        "enabled": false,
                        "version": 0,
                        "level": 0
                    }
        "401":
          description: Unauthorized
        "404":
          description: Not Found
        "500":
          description: InternalServerError
      security:
      - oauth2:
        - https://jans.io/oauth/config/database/ldap.write
    post:
      tags:
      - Database - LDAP configuration
      summary: Adds a new LDAP configuration
      description: Adds a new LDAP configuration
      operationId: post-config-database-ldap
      requestBody:
        description: GluuLdapConfiguration object
        content:
          application/json:
            schema:
              $ref: '#/components/schemas/GluuLdapConfiguration'
            examples:
              Request json example:
                description: Request json example
                value: |
                  {
                      "configId": "auth_ldap_server",
                      "bindDN": "cn=directory manager",
                      "bindPassword": "axby+nlegh9DhpQ==",
                      "servers": [
                          "jans.server2:1636"
                      ],
                      "maxConnections": 1000,
                      "useSSL": true,
                      "baseDNs": [
                          "ou=people,o=jans"
                      ],
                      "primaryKey": "uid",
                      "localPrimaryKey": "uid",
                      "useAnonymousBind": false,
                      "enabled": false,
                      "version": 0,
                      "level": 0
                  }
      responses:
        "201":
          description: Created
          content:
            application/json:
              schema:
                $ref: '#/components/schemas/GluuLdapConfiguration'
              examples:
                Response json example:
                  description: Response json example
                  value: |
                    {
                        "configId": "auth_ldap_server",
                        "bindDN": "cn=directory manager",
                        "bindPassword": "axby+nlegh9DhpQ==",
                        "servers": [
                            "jans.server2:1636"
                        ],
                        "maxConnections": 1000,
                        "useSSL": true,
                        "baseDNs": [
                            "ou=people,o=jans"
                        ],
                        "primaryKey": "uid",
                        "localPrimaryKey": "uid",
                        "useAnonymousBind": false,
                        "enabled": false,
                        "version": 0,
                        "level": 0
                    }
        "401":
          description: Unauthorized
        "406":
          description: Not Acceptable
        "500":
          description: InternalServerError
      security:
      - oauth2:
        - https://jans.io/oauth/config/database/ldap.write
  /api/v1/config/database/ldap/{name}:
    get:
      tags:
      - Database - LDAP configuration
      summary: Gets an LDAP configuration by name.
      description: Gets an LDAP configuration by name.
      operationId: get-config-database-ldap-by-name
      parameters:
      - name: name
        in: path
        description: Name of LDAP configuration
        required: true
        schema:
          type: string
      responses:
        "200":
          description: Ok
          content:
            application/json:
              schema:
                $ref: '#/components/schemas/GluuLdapConfiguration'
              examples:
                Response json example:
                  description: Response json example
                  value: |
                    {
                        "configId": "auth_ldap_server",
                        "bindDN": "cn=directory manager",
                        "bindPassword": "axby+nlegh9DhpQ==",
                        "servers": [
                            "jans.server2:1636"
                        ],
                        "maxConnections": 1000,
                        "useSSL": true,
                        "baseDNs": [
                            "ou=people,o=jans"
                        ],
                        "primaryKey": "uid",
                        "localPrimaryKey": "uid",
                        "useAnonymousBind": false,
                        "enabled": false,
                        "version": 0,
                        "level": 0
                    }
        "401":
          description: Unauthorized
        "500":
          description: InternalServerError
      security:
      - oauth2:
        - https://jans.io/oauth/config/database/ldap.readonly
    delete:
      tags:
      - Database - LDAP configuration
      summary: Deletes an LDAP configuration
      description: Deletes an LDAP configuration
      operationId: delete-config-database-ldap-by-name
      parameters:
      - name: name
        in: path
        required: true
        schema:
          type: string
      responses:
        "204":
          description: No Content
          content:
            application/json:
              schema:
                $ref: '#/components/schemas/GluuLdapConfiguration'
        "401":
          description: Unauthorized
        "404":
          description: Not Found
        "500":
          description: InternalServerError
      security:
      - oauth2:
        - https://jans.io/oauth/config/database/ldap.delete
    patch:
      tags:
      - Database - LDAP configuration
      summary: Patches a LDAP configuration by name
      description: Patches a LDAP configuration by name
      operationId: patch-config-database-ldap-by-name
      parameters:
      - name: name
        in: path
        description: Name of LDAP configuration
        required: true
        schema:
          type: string
      requestBody:
        description: JsonPatch object
        content:
          application/json-patch+json:
            schema:
              type: array
              items:
                $ref: '#/components/schemas/JsonPatch'
            examples:
              Request json example:
                description: Request json example
                value: example/auth/database/ldap/ldap-patch
      responses:
        "200":
          description: Ok
          content:
            application/json:
              schema:
                $ref: '#/components/schemas/GluuLdapConfiguration'
              examples:
                Response json example:
                  description: Response json example
                  value: |
                    {
                        "configId": "auth_ldap_server",
                        "bindDN": "cn=directory manager",
                        "bindPassword": "axby+nlegh9DhpQ==",
                        "servers": [
                            "jans.server2:1636"
                        ],
                        "maxConnections": 1000,
                        "useSSL": true,
                        "baseDNs": [
                            "ou=people,o=jans"
                        ],
                        "primaryKey": "uid",
                        "localPrimaryKey": "uid",
                        "useAnonymousBind": false,
                        "enabled": false,
                        "version": 0,
                        "level": 0
                    }
        "401":
          description: Unauthorized
        "404":
          description: Not Found
        "500":
          description: InternalServerError
      security:
      - oauth2:
        - https://jans.io/oauth/config/database/ldap.write
  /api/v1/config/database/ldap/test:
    post:
      tags:
      - Database - LDAP configuration
      summary: Tests an LDAP configuration
      description: Tests an LDAP configuration
      operationId: post-config-database-ldap-test
      requestBody:
        description: GluuLdapConfiguration object
        content:
          application/json:
            schema:
              $ref: '#/components/schemas/GluuLdapConfiguration'
            examples:
              Request json example:
                description: Request json example
                value: "[{ \"op\": \"replace\", \"path\": \"/maxConnections\", \"\
                  value\":800}] \n"
      responses:
        "200":
          description: Ok
          content:
            application/json:
              schema:
                type: boolean
                description: boolean value true if successful
        "401":
          description: Unauthorized
        "500":
          description: InternalServerError
      security:
      - oauth2:
        - https://jans.io/oauth/config/database/ldap.readonly
  /api/v1/logging:
    get:
      tags:
      - Configuration – Logging
      summary: Returns Jans Authorization Server logging settings
      description: Returns Jans Authorization Server logging settings
      operationId: get-config-logging
      responses:
        "200":
          description: Ok
          content:
            application/json:
              schema:
                $ref: '#/components/schemas/Logging'
              examples:
                Response json example:
                  description: Response json example
                  value: |
                    {
                        "loggingLevel": "TRACE",
                        "loggingLayout": "text",
                        "httpLoggingEnabled": false,
                        "disableJdkLogger": true,
                        "enabledOAuthAuditLogging": false
                    }
        "401":
          description: Unauthorized
        "500":
          description: InternalServerError
      security:
      - oauth2:
        - https://jans.io/oauth/config/logging.readonly
    put:
      tags:
      - Configuration – Logging
      summary: Updates Jans Authorization Server logging settings
      description: Updates Jans Authorization Server logging settings
      operationId: put-config-logging
      requestBody:
        description: Logging object
        content:
          application/json:
            schema:
              $ref: '#/components/schemas/Logging'
            examples:
              Request json example:
                description: Request json example
                value: |
                  {
                      "loggingLevel": "TRACE",
                      "loggingLayout": "text",
                      "httpLoggingEnabled": false,
                      "disableJdkLogger": true,
                      "enabledOAuthAuditLogging": false
                  }
      responses:
        "200":
          description: Ok
          content:
            application/json:
              schema:
                $ref: '#/components/schemas/Logging'
              examples:
                Response json example:
                  description: Response json example
                  value: |
                    {
                        "loggingLevel": "TRACE",
                        "loggingLayout": "text",
                        "httpLoggingEnabled": false,
                        "disableJdkLogger": true,
                        "enabledOAuthAuditLogging": false
                    }
        "401":
          description: Unauthorized
        "500":
          description: InternalServerError
      security:
      - oauth2:
        - https://jans.io/oauth/config/logging.write
  /api/v1/org:
    get:
      tags:
      - Organization Configuration
      summary: Retrieves organization configuration
      description: Retrieves organization configuration
      operationId: get-organization-config
      responses:
        "200":
          description: Ok
          content:
            application/json:
              schema:
                $ref: '#/components/schemas/GluuOrganization'
              examples:
                Response json example:
                  description: Response json example
                  value: |
                    {
                        "dn": "o=jans",
                        "displayName": "Jans Server",
                        "description": "Welcome to oxTrust!",
                        "organization": "jans",
                        "managerGroup": "inum=60B7,ou=groups,o=jans",
                        "themeColor": "166309",
                        "shortName": "Jans Server",
                        "organizationTitle": "Gluu",
                        "baseDn": "o=jans"
                    }
        "401":
          description: Unauthorized
        "500":
          description: InternalServerError
      security:
      - oauth2:
        - https://jans.io/oauth/config/organization.readonly
    patch:
      tags:
      - Organization Configuration
      summary: Patch organization configuration
      description: Patch organization configuration
      operationId: patch-organization-config
      requestBody:
        description: String representing JsonPatch request.
        content:
          application/json-patch+json:
            schema:
              type: array
              items:
                $ref: '#/components/schemas/JsonPatch'
            examples:
              Request json example:
                description: Request json example
                value: "[\n    { \"op\": \"add\", \"path\": \"/customMessages\", \"\
                  value\": [\"customMessages1\",\"customMessages2\"] },\n    { \"\
                  op\": \"add\", \"path\": \"/jsFaviconPath\", \"value\": \"/opt/jans/jetty/jans-auth/custom/static\"\
                  \ }\n] \n"
      responses:
        "200":
          description: Ok
          content:
            application/json:
              schema:
                $ref: '#/components/schemas/GluuOrganization'
              examples:
                Response json example:
                  description: Response json example
                  value: |
                    {
                        "dn": "o=jans",
                        "displayName": "Jans Server",
                        "description": "Welcome to oxTrust!",
                        "organization": "jans",
                        "managerGroup": "inum=60B7,ou=groups,o=jans",
                        "themeColor": "166309",
                        "shortName": "Jans Server",
                        "customMessages": [
                            "customMessages1",
                            "customMessages2"
                        ],
                        "jsFaviconPath": "/opt/jans/jetty/jans-auth/custom/static",
                        "organizationTitle": "Gluu",
                        "baseDn": "o=jans"
                    }
        "401":
          description: Unauthorized
        "500":
          description: InternalServerError
      security:
      - oauth2:
        - https://jans.io/oauth/config/organization.write
  /api/v1/plugin:
    get:
      tags:
      - Plugins
      summary: Gets list of Plugins
      description: Gets list of Plugins
      operationId: get-plugins
      responses:
        "200":
          description: Ok
          content:
            application/json:
              schema:
                type: array
                items:
                  $ref: '#/components/schemas/PluginConf'
              examples:
                Response example:
                  description: Response example
                  value: |
                    [
                        {
                            "name": "fido2",
                            "description": "fido2 plugin"
                        },
                        {
                            "name": "scim",
                            "description": "scim plugin"
                        },
                        {
                            "name": "user-management",
                            "description": "user-management plugin"
                        }
                    ]
        "401":
          description: Unauthorized
        "500":
          description: InternalServerError
      security:
      - oauth2:
        - https://jans.io/oauth/config/plugin.readonly
  /api/v1/plugin/{pluginName}:
    get:
      tags:
      - Plugins
      summary: Get plugin by name
      description: Get plugin by name
      operationId: get-plugin-by-name
      parameters:
      - name: pluginName
        in: path
        description: Plugin name
        required: true
        schema:
          type: string
      responses:
        "200":
          description: Ok
          content:
            application/json:
              schema:
                type: boolean
        "401":
          description: Unauthorized
        "500":
          description: InternalServerError
      security:
      - oauth2:
        - https://jans.io/oauth/config/plugin.readonly
  /api/v1/scopes:
    get:
      tags:
      - OAuth - Scopes
      summary: Gets list of Scopes
      description: Gets list of Scopes
      operationId: get-oauth-scopes
      parameters:
      - name: type
        in: query
        description: Scope type
        schema:
          type: string
          default: ""
      - name: limit
        in: query
        description: Search size - max size of the results to return
        schema:
          type: integer
          format: int32
          default: 50
      - name: pattern
        in: query
        description: Search pattern
        schema:
          type: string
          default: ""
      - name: startIndex
        in: query
        description: The 1-based index of the first query result
        schema:
          type: integer
          format: int32
          default: 0
      - name: sortBy
        in: query
        description: Attribute whose value will be used to order the returned response
        schema:
          type: string
          default: inum
      - name: sortOrder
        in: query
        description: Order in which the sortBy param is applied. Allowed values are
          "ascending" and "descending"
        schema:
          type: string
          default: ascending
      - name: withAssociatedClients
        in: query
        description: Boolean fag to indicate if clients associated with the scope
          are to be returned
        schema:
          type: boolean
          default: false
      - name: fieldValuePair
        in: query
        description: Field and value pair for seraching
        schema:
          type: string
          default: ""
        examples:
          Field value example:
            description: Field value example
            value: "scopeType=spontaneous,defaultScope=true"
      responses:
        "200":
          description: Ok
          content:
            application/json:
              schema:
                $ref: '#/components/schemas/PagedResult'
              examples:
                Response json example:
                  description: Response json example
                  value: |
                    {
                        "start": 0,
                        "totalEntriesCount": 79,
                        "entriesCount": 2,
                        "entries": [
                            {
                                "dn": "inum=F0C4,ou=scopes,o=jans",
                                "inum": "F0C4",
                                "displayName": "authenticate_openid_connect",
                                "id": "openid",
                                "description": "Authenticate using OpenID Connect.",
                                "scopeType": "openid",
                                "defaultScope": true,
                                "attributes": {
                                    "showInConfigurationEndpoint": true
                                },
                                "creationDate": "2022-10-27T20:51:17",
                                "umaType": false,
                                "baseDn": "inum=F0C4,ou=scopes,o=jans"
                            },
                            {
                                "dn": "inum=43F1,ou=scopes,o=jans",
                                "inum": "43F1",
                                "displayName": "view_profile",
                                "id": "profile",
                                "description": "View your basic profile info.",
                                "scopeType": "openid",
                                "claims": [
                                    "inum=2B29,ou=attributes,o=jans",
                                    "inum=0C85,ou=attributes,o=jans",
                                    "inum=B4B0,ou=attributes,o=jans",
                                    "inum=A0E8,ou=attributes,o=jans",
                                    "inum=5EC6,ou=attributes,o=jans",
                                    "inum=B52A,ou=attributes,o=jans",
                                    "inum=64A0,ou=attributes,o=jans",
                                    "inum=EC3A,ou=attributes,o=jans",
                                    "inum=3B47,ou=attributes,o=jans",
                                    "inum=3692,ou=attributes,o=jans",
                                    "inum=98FC,ou=attributes,o=jans",
                                    "inum=A901,ou=attributes,o=jans",
                                    "inum=36D9,ou=attributes,o=jans",
                                    "inum=BE64,ou=attributes,o=jans",
                                    "inum=6493,ou=attributes,o=jans",
                                    "inum=4CF1,ou=attributes,o=jans",
                                    "inum=29DA,ou=attributes,o=jans"
                                ],
                                "defaultScope": true,
                                "attributes": {
                                    "showInConfigurationEndpoint": true
                                },
                                "creationDate": "2022-10-27T20:51:17",
                                "umaType": false,
                                "baseDn": "inum=43F1,ou=scopes,o=jans"
                            }
                        ]
                    }
        "401":
          description: Unauthorized
        "500":
          description: InternalServerError
      security:
      - oauth2:
        - https://jans.io/oauth/config/scopes.readonly
    put:
      tags:
      - OAuth - Scopes
      summary: Update Scope
      description: Update Scope
      operationId: put-oauth-scopes
      requestBody:
        description: Scope object
        content:
          application/json:
            schema:
              $ref: '#/components/schemas/Scope'
            examples:
              Request json example:
                description: Request json example
                value: |
                  {
                      "dn": "inum=9c4c6027-86b8-4afc-a68f-6b50579e6d21,ou=scopes,o=jans",
                      "inum": "9c4c6027-86b8-4afc-a68f-6b50579e6d21",
                      "displayName": "Test Display Scope 5",
                      "id": "Scope5",
                      "iconUrl": "http://google.com",
                      "description": "TEST Description for Scope 5",
                      "scopeType": "spontaneous",
                      "defaultScope": false,
                      "umaAuthorizationPolicies": [
                          "inum=2DAF-F9A5,ou=scripts,o=jans",
                          "inum=2DAF-F995,ou=scripts,o=jans"
                      ],
                      "attributes": {
                          "showInConfigurationEndpoint": true
                      },
                      "creatorId": "2000.99b53b02-dfa1-42cd-aaef-b940d58bb03f",
                      "creatorType": "user",
                      "creationDate": "2022-10-27T21:09:45",
                      "umaType": false,
                      "baseDn": "inum=9c4c6027-86b8-4afc-a68f-6b50579e6d21,ou=scopes,o=jans"
                  }
      responses:
        "200":
          description: Ok
          content:
            application/json:
              schema:
                $ref: '#/components/schemas/Scope'
              examples:
                Response json example:
                  description: Response json example
                  value: |
                    {
                        "dn": "inum=9c4c6027-86b8-4afc-a68f-6b50579e6d21,ou=scopes,o=jans",
                        "inum": "9c4c6027-86b8-4afc-a68f-6b50579e6d21",
                        "displayName": "Test Display Scope 5",
                        "id": "Scope5",
                        "iconUrl": "http://google.com",
                        "description": "TEST Description for Scope 5",
                        "scopeType": "spontaneous",
                        "defaultScope": false,
                        "umaAuthorizationPolicies": [
                            "inum=2DAF-F9A5,ou=scripts,o=jans",
                            "inum=2DAF-F995,ou=scripts,o=jans"
                        ],
                        "attributes": {
                            "showInConfigurationEndpoint": true
                        },
                        "creatorId": "2000.99b53b02-dfa1-42cd-aaef-b940d58bb03f",
                        "creatorType": "user",
                        "creationDate": "2022-10-27T21:09:45",
                        "umaType": false,
                        "baseDn": "inum=9c4c6027-86b8-4afc-a68f-6b50579e6d21,ou=scopes,o=jans"
                    }
        "401":
          description: Unauthorized
        "404":
          description: Not Found
        "500":
          description: InternalServerError
      security:
      - oauth2:
        - https://jans.io/oauth/config/scopes.write
    post:
      tags:
      - OAuth - Scopes
      summary: Create Scope
      description: Create Scope
      operationId: post-oauth-scopes
      requestBody:
        description: Scope object
        content:
          application/json:
            schema:
              $ref: '#/components/schemas/Scope'
            examples:
              Request json example:
                description: Request json example
                value: |
                  {
                      "claims": [],
                      "dynamicScopeScripts": [],
                      "defaultScope": false,
                      "attributes": {
                          "spontaneousClientScopes": [],
                          "showInConfigurationEndpoint": true
                      },
                      "id": "Scope5",
                      "displayName": "Test Display Scope 5",
                      "description": "TEST Description for Scope 5",
                      "scopeType": "spontaneous",
                      "iconUrl": "http://google.com",
                      "umaAuthorizationPolicies": [
                          "inum=2DAF-F9A5,ou=scripts,o=jans",
                          "inum=2DAF-F995,ou=scripts,o=jans"
                      ],
                      "creatorType": "user",
                      "creatorId": "2000.99b53b02-dfa1-42cd-aaef-b940d58bb03f"
                  }
      responses:
        "201":
          description: Created
          content:
            application/json:
              schema:
                $ref: '#/components/schemas/Scope'
              examples:
                Response json example:
                  description: Response json example
                  value: |
                    {
                        "dn": "inum=9c4c6027-86b8-4afc-a68f-6b50579e6d21,ou=scopes,o=jans",
                        "inum": "9c4c6027-86b8-4afc-a68f-6b50579e6d21",
                        "displayName": "Test Display Scope 5",
                        "id": "Scope5",
                        "iconUrl": "http://google.com",
                        "description": "TEST Description for Scope 5",
                        "scopeType": "spontaneous",
                        "defaultScope": false,
                        "umaAuthorizationPolicies": [
                            "inum=2DAF-F9A5,ou=scripts,o=jans",
                            "inum=2DAF-F995,ou=scripts,o=jans"
                        ],
                        "attributes": {
                            "showInConfigurationEndpoint": true
                        },
                        "creatorId": "2000.99b53b02-dfa1-42cd-aaef-b940d58bb03f",
                        "creatorType": "user",
                        "creationDate": "2022-10-27T21:09:45",
                        "umaType": false,
                        "baseDn": "inum=9c4c6027-86b8-4afc-a68f-6b50579e6d21,ou=scopes,o=jans"
                    }
        "401":
          description: Unauthorized
        "500":
          description: InternalServerError
      security:
      - oauth2:
        - https://jans.io/oauth/config/scopes.write
  /api/v1/scopes/{inum}:
    get:
      tags:
      - OAuth - Scopes
      summary: Get Scope by Inum
      description: Get Scope by Inum
      operationId: get-oauth-scopes-by-inum
      parameters:
      - name: inum
        in: path
        description: Scope identifier
        required: true
        schema:
          type: string
      - name: withAssociatedClients
        in: query
        schema:
          type: boolean
          default: false
      responses:
        "200":
          description: Ok
          content:
            application/json:
              schema:
                $ref: '#/components/schemas/CustomScope'
              examples:
                Response json example:
                  description: Response json example
                  value: |
                    {
                        "dn": "inum=764C,ou=scopes,o=jans",
                        "inum": "764C",
                        "displayName": "view_email_address",
                        "id": "email",
                        "description": "View your email address.",
                        "scopeType": "openid",
                        "claims": [
                            "inum=8F88,ou=attributes,o=jans",
                            "inum=CAE3,ou=attributes,o=jans"
                        ],
                        "defaultScope": true,
                        "attributes": {
                            "showInConfigurationEndpoint": true
                        },
                        "creationDate": "2022-10-27T20:58:29",
                        "clients": [
                            {
                                "dn": "inum=2000.7810d591-69d3-458c-9309-4268085fe71c,ou=clients,o=jans",
                                "deletable": false,
                                "clientSecret": "ec0mQbx1udmSEs6flUXquA==",
                                "frontChannelLogoutUri": "http://localhost:4100/logout",
                                "frontChannelLogoutSessionRequired": false,
                                "redirectUris": [
                                    "https://jans.server2/admin",
                                    "http://localhost:4100"
                                ],
                                "responseTypes": [
                                    "code"
                                ],
                                "grantTypes": [
                                    "authorization_code",
                                    "refresh_token",
                                    "client_credentials",
                                    "urn:ietf:params:oauth:grant-type:device_code"
                                ],
                                "applicationType": "web",
                                "clientName": {
                                    "values": {
                                        "": "Jans Role Based Client"
                                    },
                                    "value": "Jans Role Based Client",
                                    "languageTags": [
                                        ""
                                    ]
                                },
                                "logoUri": {},
                                "clientUri": {},
                                "policyUri": {},
                                "tosUri": {},
                                "subjectType": "pairwise",
                                "idTokenSignedResponseAlg": "RS256",
                                "userInfoSignedResponseAlg": "RS256",
                                "tokenEndpointAuthMethod": "client_secret_basic",
                                "postLogoutRedirectUris": [
                                    "http://localhost:4100",
                                    "https://jans.server2/admin"
                                ],
                                "scopes": [
                                    "inum=C4F7,ou=scopes,o=jans",
                                    "inum=C4F6,ou=scopes,o=jans",
                                    "inum=43F1,ou=scopes,o=jans",
                                    "inum=764C,ou=scopes,o=jans",
                                    "inum=F0C4,ou=scopes,o=jans"
                                ],
                                "trustedClient": false,
                                "persistClientAuthorizations": true,
                                "includeClaimsInIdToken": false,
                                "accessTokenLifetime": 2592000,
                                "customAttributes": [
                                    {
                                        "name": "displayName",
                                        "multiValued": false,
                                        "values": [
                                            "Jans Role Based Client"
                                        ],
                                        "value": "Jans Role Based Client",
                                        "displayValue": "Jans Role Based Client"
                                    }
                                ],
                                "customObjectClasses": [
                                    "top"
                                ],
                                "rptAsJwt": false,
                                "accessTokenAsJwt": true,
                                "accessTokenSigningAlg": "RS256",
                                "disabled": false,
                                "attributes": {
                                    "runIntrospectionScriptBeforeJwtCreation": true,
                                    "keepClientAuthorizationAfterExpiration": false,
                                    "allowSpontaneousScopes": false,
                                    "backchannelLogoutSessionRequired": false,
                                    "introspectionScripts": [
                                        "inum=A44E-4F3D,ou=scripts,o=jans"
                                    ],
                                    "parLifetime": 600,
                                    "requirePar": false,
                                    "jansDefaultPromptLogin": false
                                },
                                "tokenBindingSupported": false,
                                "authenticationMethod": "client_secret_basic",
                                "displayName": "Jans Role Based Client",
                                "baseDn": "inum=2000.7810d591-69d3-458c-9309-4268085fe71c,ou=clients,o=jans",
                                "inum": "2000.7810d591-69d3-458c-9309-4268085fe71c"
                            },
                            {
                                "dn": "inum=FF81-2D39,ou=clients,o=jans",
                                "clientSecret": "n7/ZG1jOL6RMR/USOmTAsg==",
                                "frontChannelLogoutSessionRequired": false,
                                "redirectUris": [
                                    "https://jans.server2/jans-auth-rp/home.htm",
                                    "https://client.example.com/cb",
                                    "https://client.example.com/cb1",
                                    "https://client.example.com/cb2"
                                ],
                                "claimRedirectUris": [
                                    "https://jans.server2/jans-auth/restv1/uma/gather_claims"
                                ],
                                "responseTypes": [
                                    "token",
                                    "code",
                                    "id_token"
                                ],
                                "grantTypes": [
                                    "authorization_code",
                                    "implicit",
                                    "refresh_token",
                                    "client_credentials"
                                ],
                                "applicationType": "web",
                                "clientName": {
                                    "values": {
                                        "": "Jans Test Client (don't remove)"
                                    },
                                    "value": "Jans Test Client (don't remove)",
                                    "languageTags": [
                                        ""
                                    ]
                                },
                                "logoUri": {},
                                "clientUri": {},
                                "policyUri": {},
                                "tosUri": {},
                                "subjectType": "public",
                                "idTokenSignedResponseAlg": "RS256",
                                "tokenEndpointAuthMethod": "client_secret_basic",
                                "scopes": [
                                    "inum=F0C4,ou=scopes,o=jans",
                                    "inum=10B2,ou=scopes,o=jans",
                                    "inum=764C,ou=scopes,o=jans",
                                    "inum=43F1,ou=scopes,o=jans",
                                    "inum=341A,ou=scopes,o=jans",
                                    "inum=6D99,ou=scopes,o=jans"
                                ],
                                "trustedClient": true,
                                "persistClientAuthorizations": false,
                                "includeClaimsInIdToken": false,
                                "customAttributes": [
                                    {
                                        "name": "displayName",
                                        "multiValued": false,
                                        "values": [
                                            "Jans Test Client (don't remove)"
                                        ],
                                        "value": "Jans Test Client (don't remove)",
                                        "displayValue": "Jans Test Client (don't remove)"
                                    }
                                ],
                                "customObjectClasses": [
                                    "top"
                                ],
                                "rptAsJwt": false,
                                "accessTokenAsJwt": false,
                                "disabled": false,
                                "attributes": {
                                    "runIntrospectionScriptBeforeJwtCreation": false,
                                    "keepClientAuthorizationAfterExpiration": false,
                                    "allowSpontaneousScopes": false,
                                    "backchannelLogoutSessionRequired": false,
                                    "parLifetime": 600,
                                    "requirePar": false,
                                    "jansDefaultPromptLogin": false
                                },
                                "tokenBindingSupported": false,
                                "authenticationMethod": "client_secret_basic",
                                "displayName": "Jans Test Client (don't remove)",
                                "baseDn": "inum=FF81-2D39,ou=clients,o=jans",
                                "inum": "FF81-2D39"
                            },
                            {
                                "dn": "inum=b3c1d295-42e5-425e-b021-7b2fd3206437,ou=clients,o=jans",
                                "deletable": false,
                                "clientSecret": "5LIyGKo7kTLfWxBi0wSVAbxpB98Q70/Fr2NWMHnpEOiWHLFAQXwqNQ==",
                                "frontChannelLogoutSessionRequired": false,
                                "redirectUris": [
                                    "https://abc,com"
                                ],
                                "responseTypes": [
                                    "code"
                                ],
                                "grantTypes": [
                                    "refresh_token",
                                    "authorization_code"
                                ],
                                "applicationType": "web",
                                "clientName": {
                                    "values": {
                                        "": "test1234"
                                    },
                                    "value": "test1234",
                                    "languageTags": [
                                        ""
                                    ]
                                },
                                "logoUri": {},
                                "clientUri": {},
                                "policyUri": {},
                                "tosUri": {},
                                "subjectType": "public",
                                "tokenEndpointAuthMethod": "client_secret_basic",
                                "scopes": [
                                    "inum=764C,ou=scopes,o=jans",
                                    "inum=43F1,ou=scopes,o=jans",
                                    "inum=C17A,ou=scopes,o=jans"
                                ],
                                "trustedClient": false,
                                "persistClientAuthorizations": false,
                                "includeClaimsInIdToken": false,
                                "customAttributes": [
                                    {
                                        "name": "displayName",
                                        "multiValued": false,
                                        "values": [
                                            "test1234"
                                        ],
                                        "value": "test1234",
                                        "displayValue": "test1234"
                                    }
                                ],
                                "customObjectClasses": [
                                    "top",
                                    "jansClntCustomAttributes"
                                ],
                                "rptAsJwt": false,
                                "accessTokenAsJwt": false,
                                "disabled": false,
                                "attributes": {
                                    "runIntrospectionScriptBeforeJwtCreation": false,
                                    "keepClientAuthorizationAfterExpiration": false,
                                    "allowSpontaneousScopes": false,
                                    "backchannelLogoutSessionRequired": false,
                                    "parLifetime": 600,
                                    "requirePar": false,
                                    "jansDefaultPromptLogin": false
                                },
                                "backchannelUserCodeParameter": false,
                                "description": "test1234",
                                "tokenBindingSupported": false,
                                "authenticationMethod": "client_secret_basic",
                                "displayName": "test1234",
                                "baseDn": "inum=b3c1d295-42e5-425e-b021-7b2fd3206437,ou=clients,o=jans",
                                "inum": "b3c1d295-42e5-425e-b021-7b2fd3206437"
                            },
                            {
                                "dn": "inum=1bb91a73-6899-440f-ac27-c04429671522,ou=clients,o=jans",
                                "deletable": false,
                                "clientSecret": "Xi1+z0Ey8UDbtxsRYL3HAeneTCIEndWVeWEzS4dB2Is0iyupSjXr1w==",
                                "frontChannelLogoutSessionRequired": false,
                                "redirectUris": [
                                    "https://abc,com"
                                ],
                                "responseTypes": [
                                    "code"
                                ],
                                "grantTypes": [
                                    "refresh_token",
                                    "authorization_code"
                                ],
                                "applicationType": "web",
                                "clientName": {
                                    "values": {
                                        "": "test12345"
                                    },
                                    "value": "test12345",
                                    "languageTags": [
                                        ""
                                    ]
                                },
                                "logoUri": {},
                                "clientUri": {},
                                "policyUri": {},
                                "tosUri": {},
                                "subjectType": "public",
                                "tokenEndpointAuthMethod": "client_secret_basic",
                                "scopes": [
                                    "inum=764C,ou=scopes,o=jans",
                                    "inum=43F1,ou=scopes,o=jans",
                                    "inum=C17A,ou=scopes,o=jans"
                                ],
                                "trustedClient": false,
                                "persistClientAuthorizations": false,
                                "includeClaimsInIdToken": false,
                                "customAttributes": [
                                    {
                                        "name": "displayName",
                                        "multiValued": false,
                                        "values": [
                                            "test12345"
                                        ],
                                        "value": "test12345",
                                        "displayValue": "test12345"
                                    }
                                ],
                                "customObjectClasses": [
                                    "top",
                                    "jansClntCustomAttributes"
                                ],
                                "rptAsJwt": false,
                                "accessTokenAsJwt": false,
                                "disabled": false,
                                "attributes": {
                                    "runIntrospectionScriptBeforeJwtCreation": false,
                                    "keepClientAuthorizationAfterExpiration": false,
                                    "allowSpontaneousScopes": false,
                                    "backchannelLogoutSessionRequired": false,
                                    "parLifetime": 600,
                                    "requirePar": false,
                                    "jansDefaultPromptLogin": false
                                },
                                "backchannelUserCodeParameter": false,
                                "description": "test12345",
                                "tokenBindingSupported": false,
                                "authenticationMethod": "client_secret_basic",
                                "displayName": "test12345",
                                "baseDn": "inum=1bb91a73-6899-440f-ac27-c04429671522,ou=clients,o=jans",
                                "inum": "1bb91a73-6899-440f-ac27-c04429671522"
                            }
                        ],
                        "umaType": false,
                        "baseDn": "inum=764C,ou=scopes,o=jans"
                    }
        "401":
          description: Unauthorized
        "404":
          description: Not Found
        "500":
          description: InternalServerError
      security:
      - oauth2:
        - https://jans.io/oauth/config/scopes.readonly
    delete:
      tags:
      - OAuth - Scopes
      summary: Delete Scope
      description: Delete Scope
      operationId: delete-oauth-scopes-by-inum
      parameters:
      - name: inum
        in: path
        description: Scope identifier
        required: true
        schema:
          type: string
      responses:
        "204":
          description: No Content
        "401":
          description: Unauthorized
        "404":
          description: Not Found
        "500":
          description: InternalServerError
      security:
      - oauth2:
        - https://jans.io/oauth/config/scopes.delete
    patch:
      tags:
      - OAuth - Scopes
      summary: Patch Scope
      description: Patch Scope
      operationId: patch-oauth-scopes-by-id
      parameters:
      - name: inum
        in: path
        description: Scope identifier
        required: true
        schema:
          type: string
      requestBody:
        description: String representing patch-document.
        content:
          application/json-patch+json:
            schema:
              type: array
              items:
                $ref: '#/components/schemas/JsonPatch'
            examples:
              Request json example:
                description: Request json example
                value: |2

                  [{ "op": "replace", "path": "/umaAuthorizationPolicies", "value": ["inum=2DAF-F995,ou=scripts,o=jans"] }]
      responses:
        "200":
          description: Ok
          content:
            application/json:
              schema:
                $ref: '#/components/schemas/Scope'
              examples:
                Response json example:
                  description: Response json example
                  value: |
                    {
                        "dn": "inum=9c4c6027-86b8-4afc-a68f-6b50579e6d21,ou=scopes,o=jans",
                        "inum": "9c4c6027-86b8-4afc-a68f-6b50579e6d21",
                        "displayName": "Test Display Scope 5",
                        "id": "Scope5",
                        "iconUrl": "http://google.com",
                        "description": "TEST Description for Scope 5",
                        "scopeType": "spontaneous",
                        "defaultScope": false,
                        "umaAuthorizationPolicies": [
                            "inum=2DAF-F9A5,ou=scripts,o=jans",
                            "inum=2DAF-F995,ou=scripts,o=jans"
                        ],
                        "attributes": {
                            "showInConfigurationEndpoint": true
                        },
                        "creatorId": "2000.99b53b02-dfa1-42cd-aaef-b940d58bb03f",
                        "creatorType": "user",
                        "creationDate": "2022-10-27T21:09:45",
                        "umaType": false,
                        "baseDn": "inum=9c4c6027-86b8-4afc-a68f-6b50579e6d21,ou=scopes,o=jans"
                    }
        "401":
          description: Unauthorized
        "404":
          description: Not Found
        "500":
          description: InternalServerError
      security:
      - oauth2:
        - https://jans.io/oauth/config/scopes.write
  /api/v1/scopes/creator/{creatorId}:
    get:
      tags:
      - OAuth - Scopes
      summary: Get Scope by creatorId
      description: Get Scope by creatorId
      operationId: get-scope-by-creator
      parameters:
      - name: creatorId
        in: path
        description: Id of the scope creator. If creator is client then client_id
          if user then user_id
        required: true
        schema:
          type: string
      responses:
        "200":
          description: Ok
          content:
            application/json:
              schema:
                type: array
                items:
                  $ref: '#/components/schemas/CustomScope'
              examples:
                Response json example:
                  description: Response json example
                  value: |
                    {
                        "dn": "inum=764C,ou=scopes,o=jans",
                        "inum": "764C",
                        "displayName": "view_email_address",
                        "id": "email",
                        "description": "View your email address.",
                        "scopeType": "openid",
                        "claims": [
                            "inum=8F88,ou=attributes,o=jans",
                            "inum=CAE3,ou=attributes,o=jans"
                        ],
                        "defaultScope": true,
                        "attributes": {
                            "showInConfigurationEndpoint": true
                        },
                        "creationDate": "2022-10-27T20:58:29",
                        "clients": [
                            {
                                "dn": "inum=2000.7810d591-69d3-458c-9309-4268085fe71c,ou=clients,o=jans",
                                "deletable": false,
                                "clientSecret": "ec0mQbx1udmSEs6flUXquA==",
                                "frontChannelLogoutUri": "http://localhost:4100/logout",
                                "frontChannelLogoutSessionRequired": false,
                                "redirectUris": [
                                    "https://jans.server2/admin",
                                    "http://localhost:4100"
                                ],
                                "responseTypes": [
                                    "code"
                                ],
                                "grantTypes": [
                                    "authorization_code",
                                    "refresh_token",
                                    "client_credentials",
                                    "urn:ietf:params:oauth:grant-type:device_code"
                                ],
                                "applicationType": "web",
                                "clientName": {
                                    "values": {
                                        "": "Jans Role Based Client"
                                    },
                                    "value": "Jans Role Based Client",
                                    "languageTags": [
                                        ""
                                    ]
                                },
                                "logoUri": {},
                                "clientUri": {},
                                "policyUri": {},
                                "tosUri": {},
                                "subjectType": "pairwise",
                                "idTokenSignedResponseAlg": "RS256",
                                "userInfoSignedResponseAlg": "RS256",
                                "tokenEndpointAuthMethod": "client_secret_basic",
                                "postLogoutRedirectUris": [
                                    "http://localhost:4100",
                                    "https://jans.server2/admin"
                                ],
                                "scopes": [
                                    "inum=C4F7,ou=scopes,o=jans",
                                    "inum=C4F6,ou=scopes,o=jans",
                                    "inum=43F1,ou=scopes,o=jans",
                                    "inum=764C,ou=scopes,o=jans",
                                    "inum=F0C4,ou=scopes,o=jans"
                                ],
                                "trustedClient": false,
                                "persistClientAuthorizations": true,
                                "includeClaimsInIdToken": false,
                                "accessTokenLifetime": 2592000,
                                "customAttributes": [
                                    {
                                        "name": "displayName",
                                        "multiValued": false,
                                        "values": [
                                            "Jans Role Based Client"
                                        ],
                                        "value": "Jans Role Based Client",
                                        "displayValue": "Jans Role Based Client"
                                    }
                                ],
                                "customObjectClasses": [
                                    "top"
                                ],
                                "rptAsJwt": false,
                                "accessTokenAsJwt": true,
                                "accessTokenSigningAlg": "RS256",
                                "disabled": false,
                                "attributes": {
                                    "runIntrospectionScriptBeforeJwtCreation": true,
                                    "keepClientAuthorizationAfterExpiration": false,
                                    "allowSpontaneousScopes": false,
                                    "backchannelLogoutSessionRequired": false,
                                    "introspectionScripts": [
                                        "inum=A44E-4F3D,ou=scripts,o=jans"
                                    ],
                                    "parLifetime": 600,
                                    "requirePar": false,
                                    "jansDefaultPromptLogin": false
                                },
                                "tokenBindingSupported": false,
                                "authenticationMethod": "client_secret_basic",
                                "displayName": "Jans Role Based Client",
                                "baseDn": "inum=2000.7810d591-69d3-458c-9309-4268085fe71c,ou=clients,o=jans",
                                "inum": "2000.7810d591-69d3-458c-9309-4268085fe71c"
                            },
                            {
                                "dn": "inum=FF81-2D39,ou=clients,o=jans",
                                "clientSecret": "n7/ZG1jOL6RMR/USOmTAsg==",
                                "frontChannelLogoutSessionRequired": false,
                                "redirectUris": [
                                    "https://jans.server2/jans-auth-rp/home.htm",
                                    "https://client.example.com/cb",
                                    "https://client.example.com/cb1",
                                    "https://client.example.com/cb2"
                                ],
                                "claimRedirectUris": [
                                    "https://jans.server2/jans-auth/restv1/uma/gather_claims"
                                ],
                                "responseTypes": [
                                    "token",
                                    "code",
                                    "id_token"
                                ],
                                "grantTypes": [
                                    "authorization_code",
                                    "implicit",
                                    "refresh_token",
                                    "client_credentials"
                                ],
                                "applicationType": "web",
                                "clientName": {
                                    "values": {
                                        "": "Jans Test Client (don't remove)"
                                    },
                                    "value": "Jans Test Client (don't remove)",
                                    "languageTags": [
                                        ""
                                    ]
                                },
                                "logoUri": {},
                                "clientUri": {},
                                "policyUri": {},
                                "tosUri": {},
                                "subjectType": "public",
                                "idTokenSignedResponseAlg": "RS256",
                                "tokenEndpointAuthMethod": "client_secret_basic",
                                "scopes": [
                                    "inum=F0C4,ou=scopes,o=jans",
                                    "inum=10B2,ou=scopes,o=jans",
                                    "inum=764C,ou=scopes,o=jans",
                                    "inum=43F1,ou=scopes,o=jans",
                                    "inum=341A,ou=scopes,o=jans",
                                    "inum=6D99,ou=scopes,o=jans"
                                ],
                                "trustedClient": true,
                                "persistClientAuthorizations": false,
                                "includeClaimsInIdToken": false,
                                "customAttributes": [
                                    {
                                        "name": "displayName",
                                        "multiValued": false,
                                        "values": [
                                            "Jans Test Client (don't remove)"
                                        ],
                                        "value": "Jans Test Client (don't remove)",
                                        "displayValue": "Jans Test Client (don't remove)"
                                    }
                                ],
                                "customObjectClasses": [
                                    "top"
                                ],
                                "rptAsJwt": false,
                                "accessTokenAsJwt": false,
                                "disabled": false,
                                "attributes": {
                                    "runIntrospectionScriptBeforeJwtCreation": false,
                                    "keepClientAuthorizationAfterExpiration": false,
                                    "allowSpontaneousScopes": false,
                                    "backchannelLogoutSessionRequired": false,
                                    "parLifetime": 600,
                                    "requirePar": false,
                                    "jansDefaultPromptLogin": false
                                },
                                "tokenBindingSupported": false,
                                "authenticationMethod": "client_secret_basic",
                                "displayName": "Jans Test Client (don't remove)",
                                "baseDn": "inum=FF81-2D39,ou=clients,o=jans",
                                "inum": "FF81-2D39"
                            },
                            {
                                "dn": "inum=b3c1d295-42e5-425e-b021-7b2fd3206437,ou=clients,o=jans",
                                "deletable": false,
                                "clientSecret": "5LIyGKo7kTLfWxBi0wSVAbxpB98Q70/Fr2NWMHnpEOiWHLFAQXwqNQ==",
                                "frontChannelLogoutSessionRequired": false,
                                "redirectUris": [
                                    "https://abc,com"
                                ],
                                "responseTypes": [
                                    "code"
                                ],
                                "grantTypes": [
                                    "refresh_token",
                                    "authorization_code"
                                ],
                                "applicationType": "web",
                                "clientName": {
                                    "values": {
                                        "": "test1234"
                                    },
                                    "value": "test1234",
                                    "languageTags": [
                                        ""
                                    ]
                                },
                                "logoUri": {},
                                "clientUri": {},
                                "policyUri": {},
                                "tosUri": {},
                                "subjectType": "public",
                                "tokenEndpointAuthMethod": "client_secret_basic",
                                "scopes": [
                                    "inum=764C,ou=scopes,o=jans",
                                    "inum=43F1,ou=scopes,o=jans",
                                    "inum=C17A,ou=scopes,o=jans"
                                ],
                                "trustedClient": false,
                                "persistClientAuthorizations": false,
                                "includeClaimsInIdToken": false,
                                "customAttributes": [
                                    {
                                        "name": "displayName",
                                        "multiValued": false,
                                        "values": [
                                            "test1234"
                                        ],
                                        "value": "test1234",
                                        "displayValue": "test1234"
                                    }
                                ],
                                "customObjectClasses": [
                                    "top",
                                    "jansClntCustomAttributes"
                                ],
                                "rptAsJwt": false,
                                "accessTokenAsJwt": false,
                                "disabled": false,
                                "attributes": {
                                    "runIntrospectionScriptBeforeJwtCreation": false,
                                    "keepClientAuthorizationAfterExpiration": false,
                                    "allowSpontaneousScopes": false,
                                    "backchannelLogoutSessionRequired": false,
                                    "parLifetime": 600,
                                    "requirePar": false,
                                    "jansDefaultPromptLogin": false
                                },
                                "backchannelUserCodeParameter": false,
                                "description": "test1234",
                                "tokenBindingSupported": false,
                                "authenticationMethod": "client_secret_basic",
                                "displayName": "test1234",
                                "baseDn": "inum=b3c1d295-42e5-425e-b021-7b2fd3206437,ou=clients,o=jans",
                                "inum": "b3c1d295-42e5-425e-b021-7b2fd3206437"
                            },
                            {
                                "dn": "inum=1bb91a73-6899-440f-ac27-c04429671522,ou=clients,o=jans",
                                "deletable": false,
                                "clientSecret": "Xi1+z0Ey8UDbtxsRYL3HAeneTCIEndWVeWEzS4dB2Is0iyupSjXr1w==",
                                "frontChannelLogoutSessionRequired": false,
                                "redirectUris": [
                                    "https://abc,com"
                                ],
                                "responseTypes": [
                                    "code"
                                ],
                                "grantTypes": [
                                    "refresh_token",
                                    "authorization_code"
                                ],
                                "applicationType": "web",
                                "clientName": {
                                    "values": {
                                        "": "test12345"
                                    },
                                    "value": "test12345",
                                    "languageTags": [
                                        ""
                                    ]
                                },
                                "logoUri": {},
                                "clientUri": {},
                                "policyUri": {},
                                "tosUri": {},
                                "subjectType": "public",
                                "tokenEndpointAuthMethod": "client_secret_basic",
                                "scopes": [
                                    "inum=764C,ou=scopes,o=jans",
                                    "inum=43F1,ou=scopes,o=jans",
                                    "inum=C17A,ou=scopes,o=jans"
                                ],
                                "trustedClient": false,
                                "persistClientAuthorizations": false,
                                "includeClaimsInIdToken": false,
                                "customAttributes": [
                                    {
                                        "name": "displayName",
                                        "multiValued": false,
                                        "values": [
                                            "test12345"
                                        ],
                                        "value": "test12345",
                                        "displayValue": "test12345"
                                    }
                                ],
                                "customObjectClasses": [
                                    "top",
                                    "jansClntCustomAttributes"
                                ],
                                "rptAsJwt": false,
                                "accessTokenAsJwt": false,
                                "disabled": false,
                                "attributes": {
                                    "runIntrospectionScriptBeforeJwtCreation": false,
                                    "keepClientAuthorizationAfterExpiration": false,
                                    "allowSpontaneousScopes": false,
                                    "backchannelLogoutSessionRequired": false,
                                    "parLifetime": 600,
                                    "requirePar": false,
                                    "jansDefaultPromptLogin": false
                                },
                                "backchannelUserCodeParameter": false,
                                "description": "test12345",
                                "tokenBindingSupported": false,
                                "authenticationMethod": "client_secret_basic",
                                "displayName": "test12345",
                                "baseDn": "inum=1bb91a73-6899-440f-ac27-c04429671522,ou=clients,o=jans",
                                "inum": "1bb91a73-6899-440f-ac27-c04429671522"
                            }
                        ],
                        "umaType": false,
                        "baseDn": "inum=764C,ou=scopes,o=jans"
                    }
        "401":
          description: Unauthorized
        "500":
          description: InternalServerError
      security:
      - oauth2:
        - https://jans.io/oauth/config/scopes.readonly
  /api/v1/scopes/type/{type}:
    get:
      tags:
      - OAuth - Scopes
      summary: Get Scope by type
      description: Get Scope by type
      operationId: get-scope-by-type
      parameters:
      - name: type
        in: path
        description: Type of the scope
        required: true
        schema:
          type: string
      responses:
        "200":
          description: Ok
          content:
            application/json:
              schema:
                type: array
                items:
                  $ref: '#/components/schemas/CustomScope'
              examples:
                Response json example:
                  description: Response json example
                  value: |
                    {
                        "dn": "inum=764C,ou=scopes,o=jans",
                        "inum": "764C",
                        "displayName": "view_email_address",
                        "id": "email",
                        "description": "View your email address.",
                        "scopeType": "openid",
                        "claims": [
                            "inum=8F88,ou=attributes,o=jans",
                            "inum=CAE3,ou=attributes,o=jans"
                        ],
                        "defaultScope": true,
                        "attributes": {
                            "showInConfigurationEndpoint": true
                        },
                        "creationDate": "2022-10-27T20:58:29",
                        "clients": [
                            {
                                "dn": "inum=2000.7810d591-69d3-458c-9309-4268085fe71c,ou=clients,o=jans",
                                "deletable": false,
                                "clientSecret": "ec0mQbx1udmSEs6flUXquA==",
                                "frontChannelLogoutUri": "http://localhost:4100/logout",
                                "frontChannelLogoutSessionRequired": false,
                                "redirectUris": [
                                    "https://jans.server2/admin",
                                    "http://localhost:4100"
                                ],
                                "responseTypes": [
                                    "code"
                                ],
                                "grantTypes": [
                                    "authorization_code",
                                    "refresh_token",
                                    "client_credentials",
                                    "urn:ietf:params:oauth:grant-type:device_code"
                                ],
                                "applicationType": "web",
                                "clientName": {
                                    "values": {
                                        "": "Jans Role Based Client"
                                    },
                                    "value": "Jans Role Based Client",
                                    "languageTags": [
                                        ""
                                    ]
                                },
                                "logoUri": {},
                                "clientUri": {},
                                "policyUri": {},
                                "tosUri": {},
                                "subjectType": "pairwise",
                                "idTokenSignedResponseAlg": "RS256",
                                "userInfoSignedResponseAlg": "RS256",
                                "tokenEndpointAuthMethod": "client_secret_basic",
                                "postLogoutRedirectUris": [
                                    "http://localhost:4100",
                                    "https://jans.server2/admin"
                                ],
                                "scopes": [
                                    "inum=C4F7,ou=scopes,o=jans",
                                    "inum=C4F6,ou=scopes,o=jans",
                                    "inum=43F1,ou=scopes,o=jans",
                                    "inum=764C,ou=scopes,o=jans",
                                    "inum=F0C4,ou=scopes,o=jans"
                                ],
                                "trustedClient": false,
                                "persistClientAuthorizations": true,
                                "includeClaimsInIdToken": false,
                                "accessTokenLifetime": 2592000,
                                "customAttributes": [
                                    {
                                        "name": "displayName",
                                        "multiValued": false,
                                        "values": [
                                            "Jans Role Based Client"
                                        ],
                                        "value": "Jans Role Based Client",
                                        "displayValue": "Jans Role Based Client"
                                    }
                                ],
                                "customObjectClasses": [
                                    "top"
                                ],
                                "rptAsJwt": false,
                                "accessTokenAsJwt": true,
                                "accessTokenSigningAlg": "RS256",
                                "disabled": false,
                                "attributes": {
                                    "runIntrospectionScriptBeforeJwtCreation": true,
                                    "keepClientAuthorizationAfterExpiration": false,
                                    "allowSpontaneousScopes": false,
                                    "backchannelLogoutSessionRequired": false,
                                    "introspectionScripts": [
                                        "inum=A44E-4F3D,ou=scripts,o=jans"
                                    ],
                                    "parLifetime": 600,
                                    "requirePar": false,
                                    "jansDefaultPromptLogin": false
                                },
                                "tokenBindingSupported": false,
                                "authenticationMethod": "client_secret_basic",
                                "displayName": "Jans Role Based Client",
                                "baseDn": "inum=2000.7810d591-69d3-458c-9309-4268085fe71c,ou=clients,o=jans",
                                "inum": "2000.7810d591-69d3-458c-9309-4268085fe71c"
                            },
                            {
                                "dn": "inum=FF81-2D39,ou=clients,o=jans",
                                "clientSecret": "n7/ZG1jOL6RMR/USOmTAsg==",
                                "frontChannelLogoutSessionRequired": false,
                                "redirectUris": [
                                    "https://jans.server2/jans-auth-rp/home.htm",
                                    "https://client.example.com/cb",
                                    "https://client.example.com/cb1",
                                    "https://client.example.com/cb2"
                                ],
                                "claimRedirectUris": [
                                    "https://jans.server2/jans-auth/restv1/uma/gather_claims"
                                ],
                                "responseTypes": [
                                    "token",
                                    "code",
                                    "id_token"
                                ],
                                "grantTypes": [
                                    "authorization_code",
                                    "implicit",
                                    "refresh_token",
                                    "client_credentials"
                                ],
                                "applicationType": "web",
                                "clientName": {
                                    "values": {
                                        "": "Jans Test Client (don't remove)"
                                    },
                                    "value": "Jans Test Client (don't remove)",
                                    "languageTags": [
                                        ""
                                    ]
                                },
                                "logoUri": {},
                                "clientUri": {},
                                "policyUri": {},
                                "tosUri": {},
                                "subjectType": "public",
                                "idTokenSignedResponseAlg": "RS256",
                                "tokenEndpointAuthMethod": "client_secret_basic",
                                "scopes": [
                                    "inum=F0C4,ou=scopes,o=jans",
                                    "inum=10B2,ou=scopes,o=jans",
                                    "inum=764C,ou=scopes,o=jans",
                                    "inum=43F1,ou=scopes,o=jans",
                                    "inum=341A,ou=scopes,o=jans",
                                    "inum=6D99,ou=scopes,o=jans"
                                ],
                                "trustedClient": true,
                                "persistClientAuthorizations": false,
                                "includeClaimsInIdToken": false,
                                "customAttributes": [
                                    {
                                        "name": "displayName",
                                        "multiValued": false,
                                        "values": [
                                            "Jans Test Client (don't remove)"
                                        ],
                                        "value": "Jans Test Client (don't remove)",
                                        "displayValue": "Jans Test Client (don't remove)"
                                    }
                                ],
                                "customObjectClasses": [
                                    "top"
                                ],
                                "rptAsJwt": false,
                                "accessTokenAsJwt": false,
                                "disabled": false,
                                "attributes": {
                                    "runIntrospectionScriptBeforeJwtCreation": false,
                                    "keepClientAuthorizationAfterExpiration": false,
                                    "allowSpontaneousScopes": false,
                                    "backchannelLogoutSessionRequired": false,
                                    "parLifetime": 600,
                                    "requirePar": false,
                                    "jansDefaultPromptLogin": false
                                },
                                "tokenBindingSupported": false,
                                "authenticationMethod": "client_secret_basic",
                                "displayName": "Jans Test Client (don't remove)",
                                "baseDn": "inum=FF81-2D39,ou=clients,o=jans",
                                "inum": "FF81-2D39"
                            },
                            {
                                "dn": "inum=b3c1d295-42e5-425e-b021-7b2fd3206437,ou=clients,o=jans",
                                "deletable": false,
                                "clientSecret": "5LIyGKo7kTLfWxBi0wSVAbxpB98Q70/Fr2NWMHnpEOiWHLFAQXwqNQ==",
                                "frontChannelLogoutSessionRequired": false,
                                "redirectUris": [
                                    "https://abc,com"
                                ],
                                "responseTypes": [
                                    "code"
                                ],
                                "grantTypes": [
                                    "refresh_token",
                                    "authorization_code"
                                ],
                                "applicationType": "web",
                                "clientName": {
                                    "values": {
                                        "": "test1234"
                                    },
                                    "value": "test1234",
                                    "languageTags": [
                                        ""
                                    ]
                                },
                                "logoUri": {},
                                "clientUri": {},
                                "policyUri": {},
                                "tosUri": {},
                                "subjectType": "public",
                                "tokenEndpointAuthMethod": "client_secret_basic",
                                "scopes": [
                                    "inum=764C,ou=scopes,o=jans",
                                    "inum=43F1,ou=scopes,o=jans",
                                    "inum=C17A,ou=scopes,o=jans"
                                ],
                                "trustedClient": false,
                                "persistClientAuthorizations": false,
                                "includeClaimsInIdToken": false,
                                "customAttributes": [
                                    {
                                        "name": "displayName",
                                        "multiValued": false,
                                        "values": [
                                            "test1234"
                                        ],
                                        "value": "test1234",
                                        "displayValue": "test1234"
                                    }
                                ],
                                "customObjectClasses": [
                                    "top",
                                    "jansClntCustomAttributes"
                                ],
                                "rptAsJwt": false,
                                "accessTokenAsJwt": false,
                                "disabled": false,
                                "attributes": {
                                    "runIntrospectionScriptBeforeJwtCreation": false,
                                    "keepClientAuthorizationAfterExpiration": false,
                                    "allowSpontaneousScopes": false,
                                    "backchannelLogoutSessionRequired": false,
                                    "parLifetime": 600,
                                    "requirePar": false,
                                    "jansDefaultPromptLogin": false
                                },
                                "backchannelUserCodeParameter": false,
                                "description": "test1234",
                                "tokenBindingSupported": false,
                                "authenticationMethod": "client_secret_basic",
                                "displayName": "test1234",
                                "baseDn": "inum=b3c1d295-42e5-425e-b021-7b2fd3206437,ou=clients,o=jans",
                                "inum": "b3c1d295-42e5-425e-b021-7b2fd3206437"
                            },
                            {
                                "dn": "inum=1bb91a73-6899-440f-ac27-c04429671522,ou=clients,o=jans",
                                "deletable": false,
                                "clientSecret": "Xi1+z0Ey8UDbtxsRYL3HAeneTCIEndWVeWEzS4dB2Is0iyupSjXr1w==",
                                "frontChannelLogoutSessionRequired": false,
                                "redirectUris": [
                                    "https://abc,com"
                                ],
                                "responseTypes": [
                                    "code"
                                ],
                                "grantTypes": [
                                    "refresh_token",
                                    "authorization_code"
                                ],
                                "applicationType": "web",
                                "clientName": {
                                    "values": {
                                        "": "test12345"
                                    },
                                    "value": "test12345",
                                    "languageTags": [
                                        ""
                                    ]
                                },
                                "logoUri": {},
                                "clientUri": {},
                                "policyUri": {},
                                "tosUri": {},
                                "subjectType": "public",
                                "tokenEndpointAuthMethod": "client_secret_basic",
                                "scopes": [
                                    "inum=764C,ou=scopes,o=jans",
                                    "inum=43F1,ou=scopes,o=jans",
                                    "inum=C17A,ou=scopes,o=jans"
                                ],
                                "trustedClient": false,
                                "persistClientAuthorizations": false,
                                "includeClaimsInIdToken": false,
                                "customAttributes": [
                                    {
                                        "name": "displayName",
                                        "multiValued": false,
                                        "values": [
                                            "test12345"
                                        ],
                                        "value": "test12345",
                                        "displayValue": "test12345"
                                    }
                                ],
                                "customObjectClasses": [
                                    "top",
                                    "jansClntCustomAttributes"
                                ],
                                "rptAsJwt": false,
                                "accessTokenAsJwt": false,
                                "disabled": false,
                                "attributes": {
                                    "runIntrospectionScriptBeforeJwtCreation": false,
                                    "keepClientAuthorizationAfterExpiration": false,
                                    "allowSpontaneousScopes": false,
                                    "backchannelLogoutSessionRequired": false,
                                    "parLifetime": 600,
                                    "requirePar": false,
                                    "jansDefaultPromptLogin": false
                                },
                                "backchannelUserCodeParameter": false,
                                "description": "test12345",
                                "tokenBindingSupported": false,
                                "authenticationMethod": "client_secret_basic",
                                "displayName": "test12345",
                                "baseDn": "inum=1bb91a73-6899-440f-ac27-c04429671522,ou=clients,o=jans",
                                "inum": "1bb91a73-6899-440f-ac27-c04429671522"
                            }
                        ],
                        "umaType": false,
                        "baseDn": "inum=764C,ou=scopes,o=jans"
                    }
        "401":
          description: Unauthorized
        "404":
          description: Not Found
        "500":
          description: InternalServerError
      security:
      - oauth2:
        - https://jans.io/oauth/config/scopes.readonly
  /api/v1/jans-auth-server/session:
    get:
      tags:
      - Auth - Session Management
      summary: Returns current session
      description: Returns current session
      operationId: get-sessions
      responses:
        "200":
          description: Ok
          content:
            application/json:
              schema:
                type: array
                items:
                  $ref: '#/components/schemas/SessionId'
        "401":
          description: Unauthorized
        "500":
          description: InternalServerError
      security:
      - oauth2:
        - https://jans.io/oauth/jans-auth-server/session.readonly
        - revoke_session
  /api/v1/jans-auth-server/session/{userDn}:
    post:
      tags:
      - Auth - Session Management
      summary: Revoke all sessions by userDn
      description: Revoke all sessions by userDn
      operationId: revoke-user-session
      parameters:
      - name: userDn
        in: path
        description: User domain name
        required: true
        schema:
          type: string
      responses:
        "200":
          description: Ok
        "401":
          description: Unauthorized
        "404":
          description: Not Found
        "500":
          description: InternalServerError
      security:
      - oauth2:
        - https://jans.io/oauth/jans-auth-server/session.delete
        - revoke_session
  /api/v1/stat:
    get:
      tags:
      - Statistics - User
      summary: Provides server with basic statistic
      description: Provides server with basic statistic
      operationId: get-stat
      parameters:
      - name: Authorization
        in: header
        description: Authorization code
        schema:
          type: string
      - name: month
        in: query
        description: Month for which the stat report is to be fetched. The parameter
          is mandatory if start_month and end_month parameters are not present.
        schema:
          type: string
        example: 202012
      - name: start_month
        in: query
        description: Start-Month for which the stat report is to be fetched
        schema:
          type: string
      - name: end_month
        in: query
        description: End-Month for which the stat report is to be fetched
        schema:
          type: string
      - name: format
        in: query
        description: Report format
        schema:
          type: string
      responses:
        "200":
          description: Stats
          content:
            application/json:
              schema:
                type: array
                items:
                  $ref: '#/components/schemas/JsonNode'
        "401":
          description: Unauthorized
        "500":
          description: InternalServerError
      security:
      - oauth2:
        - https://jans.io/oauth/config/stats.readonly
        - jans_stat
  /api/v1/uma/resources:
    get:
      tags:
      - OAuth - UMA Resources
      summary: Gets list of UMA resources
      description: Gets list of UMA resources
      operationId: get-oauth-uma-resources
      parameters:
      - name: limit
        in: query
        description: Search size - max size of the results to return
        schema:
          type: integer
          format: int32
          default: 50
      - name: pattern
        in: query
        description: Search pattern
        schema:
          type: string
          default: ""
      - name: startIndex
        in: query
        description: The 1-based index of the first query result
        schema:
          type: integer
          format: int32
          default: 0
      - name: sortBy
        in: query
        description: Attribute whose value will be used to order the returned response
        schema:
          type: string
          default: inum
      - name: sortOrder
        in: query
        description: Order in which the sortBy param is applied. Allowed values are
          "ascending" and "descending"
        schema:
          type: string
          default: ascending
      - name: fieldValuePair
        in: query
        description: Field and value pair for seraching
        schema:
          type: string
          default: ""
        examples:
          Field value example:
            description: Field value example
            value: deletable=true
      responses:
        "200":
          description: Ok
          content:
            application/json:
              schema:
                $ref: '#/components/schemas/PagedResult'
              examples:
                Response json example:
                  description: Response json example
                  value: |
                    {
                        "start": 0,
                        "totalEntriesCount": 3,
                        "entriesCount": 3,
                        "entries": [
                            {
                                "dn": "jansId=55d70ecd-8572-43dd-895f-ecfaf09bf513,ou=resources,ou=uma,o=jans",
                                "id": "55d70ecd-8572-43dd-895f-ecfaf09bf513",
                                "name": "config-api-resource",
                                "iconUri": "https://config-api.com",
                                "scopes": [
                                    "inum=ab47c599-d188-44b6-a32a-91e6b173856a,ou=scopes,o=jans"
                                ],
                                "clients": [
                                    "inum=1800.e9131b86-f39f-421c-9dde-b7f90c21a2fe,ou=clients,o=jans"
                                ],
                                "description": "Uma resource config api",
                                "deletable": false
                            },
                            {
                                "dn": "jansId=4754f784-e80f-4a36-a014-173bd3e6fb6f,ou=resources,ou=uma,o=jans",
                                "id": "4754f784-e80f-4a36-a014-173bd3e6fb6f",
                                "name": "uma-resource-1",
                                "iconUri": "https://config-api.com",
                                "scopes": [
                                    "inum=ab47c599-d188-44b6-a32a-91e6b173856a,ou=scopes,o=jans"
                                ],
                                "clients": [
                                    "inum=1800.768b3d38-a6e8-4be4-93d1-72df33d34fd6,ou=clients,o=jans",
                                    "inum=1201.1d010784-b5bf-4813-8f49-cfea00f50498,ou=clients,o=jans"
                                ],
                                "description": "Uma resource one",
                                "deletable": false
                            },
                            {
                                "dn": "jansId=b0e7e1d7-ab67-45ec-be16-4466da70e63b,ou=resources,ou=uma,o=jans",
                                "id": "b0e7e1d7-ab67-45ec-be16-4466da70e63b",
                                "name": "uma-resource-2",
                                "iconUri": "https://config-api.com",
                                "scopes": [
                                    "inum=ab47c599-d188-44b6-a32a-91e6b173856a,ou=scopes,o=jans"
                                ],
                                "clients": [
                                    "inum=1800.768b3d38-a6e8-4be4-93d1-72df33d34fd6,ou=clients,o=jans",
                                    "inum=1201.1d010784-b5bf-4813-8f49-cfea00f50498,ou=clients,o=jans"
                                ],
                                "description": "Uma resource two",
                                "deletable": false
                            }
                        ]
                    }
        "401":
          description: Unauthorized
        "500":
          description: InternalServerError
      security:
      - oauth2:
        - https://jans.io/oauth/config/uma/resources.readonly
    put:
      tags:
      - OAuth - UMA Resources
      summary: Updates an UMA resource
      description: Updates an UMA resource
      operationId: put-oauth-uma-resources
      requestBody:
        description: UmaResource object
        content:
          application/json:
            schema:
              $ref: '#/components/schemas/UmaResource'
            examples:
              Request json example:
                description: Request json example
                value: |
                  {
                      "dn": "jansId=55d70ecd-8572-43dd-895f-ecfaf09bf513,ou=resources,ou=uma,o=jans",
                      "id": "55d70ecd-8572-43dd-895f-ecfaf09bf513",
                      "name": "config-api-resource",
                      "iconUri": "https://config-api.com",
                      "scopes": [
                          "inum=ab47c599-d188-44b6-a32a-91e6b173856a,ou=scopes,o=jans"
                      ],
                      "clients": [
                          "inum=1800.e9131b86-f39f-421c-9dde-b7f90c21a2fe,ou=clients,o=jans"
                      ],
                      "description": "Uma resource config api",
                      "deletable": false
                  }
      responses:
        "200":
          description: UmaResource
          content:
            application/json:
              schema:
                $ref: '#/components/schemas/UmaResource'
              examples:
                Response json example:
                  description: Response json example
                  value: |
                    {
                        "dn": "jansId=55d70ecd-8572-43dd-895f-ecfaf09bf513,ou=resources,ou=uma,o=jans",
                        "id": "55d70ecd-8572-43dd-895f-ecfaf09bf513",
                        "name": "config-api-resource",
                        "iconUri": "https://config-api.com",
                        "scopes": [
                            "inum=ab47c599-d188-44b6-a32a-91e6b173856a,ou=scopes,o=jans"
                        ],
                        "clients": [
                            "inum=1800.e9131b86-f39f-421c-9dde-b7f90c21a2fe,ou=clients,o=jans"
                        ],
                        "description": "Uma resource config api",
                        "deletable": false
                    }
        "401":
          description: Unauthorized
        "404":
          description: Not Found
        "500":
          description: InternalServerError
      security:
      - oauth2:
        - https://jans.io/oauth/config/uma/resources.write
    post:
      tags:
      - OAuth - UMA Resources
      summary: Creates an UMA resource
      description: Creates an UMA resource
      operationId: post-oauth-uma-resources
      requestBody:
        description: UmaResource object
        content:
          application/json:
            schema:
              $ref: '#/components/schemas/UmaResource'
            examples:
              Request json example:
                description: Request json example
                value: |2
                   {
                          "name": "config-api-resource",
                          "iconUri": "https://config-api.com",
                          "clients": [
                              "inum=1800.e9131b86-f39f-421c-9dde-b7f90c21a2fe,ou=clients,o=jans"
                          ],
                          "scopes":[
                              "inum=ab47c599-d188-44b6-a32a-91e6b173856a,ou=scopes,o=jans"
                          ],
                          "description": "Uma resource config api",
                          "deletable": false
                      }
      responses:
        "201":
          description: Created
          content:
            application/json:
              schema:
                $ref: '#/components/schemas/UmaResource'
              examples:
                Response json example:
                  description: Response json example
                  value: |
                    {
                        "dn": "jansId=55d70ecd-8572-43dd-895f-ecfaf09bf513,ou=resources,ou=uma,o=jans",
                        "id": "55d70ecd-8572-43dd-895f-ecfaf09bf513",
                        "name": "config-api-resource",
                        "iconUri": "https://config-api.com",
                        "scopes": [
                            "inum=ab47c599-d188-44b6-a32a-91e6b173856a,ou=scopes,o=jans"
                        ],
                        "clients": [
                            "inum=1800.e9131b86-f39f-421c-9dde-b7f90c21a2fe,ou=clients,o=jans"
                        ],
                        "description": "Uma resource config api",
                        "deletable": false
                    }
        "401":
          description: Unauthorized
        "500":
          description: InternalServerError
      security:
      - oauth2:
        - https://jans.io/oauth/config/uma/resources.write
  /api/v1/uma/resources/{id}:
    get:
      tags:
      - OAuth - UMA Resources
      summary: Gets an UMA resource by ID
      description: Gets an UMA resource by ID
      operationId: get-oauth-uma-resources-by-id
      parameters:
      - name: id
        in: path
        description: Resource description ID
        required: true
        schema:
          type: string
      responses:
        "200":
          description: Ok
          content:
            application/json:
              schema:
                $ref: '#/components/schemas/UmaResource'
              examples:
                Response json example:
                  description: Response json example
                  value: |
                    {
                        "dn": "jansId=55d70ecd-8572-43dd-895f-ecfaf09bf513,ou=resources,ou=uma,o=jans",
                        "id": "55d70ecd-8572-43dd-895f-ecfaf09bf513",
                        "name": "config-api-resource",
                        "iconUri": "https://config-api.com",
                        "scopes": [
                            "inum=ab47c599-d188-44b6-a32a-91e6b173856a,ou=scopes,o=jans"
                        ],
                        "clients": [
                            "inum=1800.e9131b86-f39f-421c-9dde-b7f90c21a2fe,ou=clients,o=jans"
                        ],
                        "description": "Uma resource config api",
                        "deletable": false
                    }
        "401":
          description: Unauthorized
        "404":
          description: Not Found
        "500":
          description: InternalServerError
      security:
      - oauth2:
        - https://jans.io/oauth/config/uma/resources.readonly
    delete:
      tags:
      - OAuth - UMA Resources
      summary: Deletes an UMA resource
      description: Deletes an UMA resource
      operationId: delete-oauth-uma-resources-by-id
      parameters:
      - name: id
        in: path
        description: Resource description ID
        required: true
        schema:
          type: string
      responses:
        "204":
          description: No Content
        "401":
          description: Unauthorized
        "404":
          description: Not Found
        "500":
          description: InternalServerError
      security:
      - oauth2:
        - https://jans.io/oauth/config/uma/resources.delete
    patch:
      tags:
      - OAuth - UMA Resources
      summary: Patch UMA resource
      description: Patch UMA resource
      operationId: patch-oauth-uma-resources-by-id
      parameters:
      - name: id
        in: path
        description: Resource description ID
        required: true
        schema:
          type: string
      requestBody:
        description: String representing patch-document.
        content:
          application/json-patch+json:
            schema:
              type: array
              items:
                $ref: '#/components/schemas/JsonPatch'
            examples:
              Request json example:
                description: Request json example
                value: example/uma/resources/uma-resources-patch
      responses:
        "200":
          description: Ok
          content:
            application/json:
              schema:
                $ref: '#/components/schemas/UmaResource'
              examples:
                Response json example:
                  description: Response json example
                  value: |
                    {
                        "dn": "jansId=55d70ecd-8572-43dd-895f-ecfaf09bf513,ou=resources,ou=uma,o=jans",
                        "id": "55d70ecd-8572-43dd-895f-ecfaf09bf513",
                        "name": "config-api-resource",
                        "iconUri": "https://config-api.com",
                        "scopes": [
                            "inum=ab47c599-d188-44b6-a32a-91e6b173856a,ou=scopes,o=jans"
                        ],
                        "clients": [
                            "inum=1800.e9131b86-f39f-421c-9dde-b7f90c21a2fe,ou=clients,o=jans"
                        ],
                        "description": "Uma resource config api",
                        "deletable": false
                    }
        "401":
          description: Unauthorized
        "404":
          description: Not Found
        "500":
          description: InternalServerError
      security:
      - oauth2:
        - https://jans.io/oauth/config/uma/resources.write
  /api/v1/uma/resources/clientId/{clientId}:
    get:
      tags:
      - OAuth - UMA Resources
      summary: Fetch uma resources by client id
      description: Fetch uma resources by client id
      operationId: get-oauth-uma-resources-by-clientid
      parameters:
      - name: clientId
        in: path
        description: Client ID
        required: true
        schema:
          type: string
      responses:
        "200":
          description: Ok
          content:
            application/json:
              schema:
                type: array
                items:
                  $ref: '#/components/schemas/UmaResource'
              examples:
                Response json example:
                  description: Response json example
                  value: |
                    [
                        {
                            "dn": "jansId=b0e7e1d7-ab67-45ec-be16-4466da70e63b,ou=resources,ou=uma,o=jans",
                            "id": "b0e7e1d7-ab67-45ec-be16-4466da70e63b",
                            "name": "uma-resource-2",
                            "iconUri": "https://config-api.com",
                            "scopes": [
                                "inum=ab47c599-d188-44b6-a32a-91e6b173856a,ou=scopes,o=jans"
                            ],
                            "clients": [
                                "inum=1800.768b3d38-a6e8-4be4-93d1-72df33d34fd6,ou=clients,o=jans",
                                "inum=1201.1d010784-b5bf-4813-8f49-cfea00f50498,ou=clients,o=jans"
                            ],
                            "description": "Uma resource two",
                            "deletable": false
                        },
                        {
                            "dn": "jansId=4754f784-e80f-4a36-a014-173bd3e6fb6f,ou=resources,ou=uma,o=jans",
                            "id": "4754f784-e80f-4a36-a014-173bd3e6fb6f",
                            "name": "uma-resource-1",
                            "iconUri": "https://config-api.com",
                            "scopes": [
                                "inum=ab47c599-d188-44b6-a32a-91e6b173856a,ou=scopes,o=jans"
                            ],
                            "clients": [
                                "inum=1800.768b3d38-a6e8-4be4-93d1-72df33d34fd6,ou=clients,o=jans",
                                "inum=1201.1d010784-b5bf-4813-8f49-cfea00f50498,ou=clients,o=jans"
                            ],
                            "description": "Uma resource one",
                            "deletable": false
                        }
                    ]
        "401":
          description: Unauthorized
        "500":
          description: InternalServerError
      security:
      - oauth2:
        - https://jans.io/oauth/config/uma/resources.readonly
components:
  schemas:
    HealthStatus:
      type: object
      properties:
        status:
          type: string
        checks:
          type: array
          items:
            $ref: '#/components/schemas/Status'
    Status:
      type: object
      properties:
        name:
          type: string
        status:
          type: string
        error:
          type: string
    FacterData:
      type: object
      properties:
        memoryfree:
          type: string
        swapfree:
          type: string
        hostname:
          type: string
        ipaddress:
          type: string
        uptime:
          type: string
        free_disk_space:
          type: string
        load_average:
          type: string
    StatsData:
      type: object
      properties:
        dbType:
          type: string
        lastUpdate:
          type: string
          format: date-time
        facterData:
          $ref: '#/components/schemas/FacterData'
    AuthenticationMethod:
      type: object
      properties:
        defaultAcr:
          type: string
    Deployment:
      type: object
      properties:
        dn:
          type: string
        id:
          type: string
        createdAt:
          type: string
          format: date-time
        taskActive:
          type: boolean
        finishedAt:
          type: string
          format: date-time
        assets:
          type: string
        details:
          $ref: '#/components/schemas/DeploymentDetails'
        baseDn:
          type: string
    DeploymentDetails:
      type: object
      properties:
        folders:
          type: array
          items:
            type: string
        libs:
          type: array
          items:
            type: string
        error:
          type: string
        flowsError:
          type: object
          additionalProperties:
            type: string
        projectMetadata:
          $ref: '#/components/schemas/ProjectMetadata'
    ProjectMetadata:
      type: object
      properties:
        projectName:
          type: string
        author:
          type: string
        type:
          type: string
        description:
          type: string
        version:
          type: string
        configs:
          type: object
          additionalProperties:
            type: object
        noDirectLaunch:
          type: array
          items:
            type: string
    PagedResult:
      type: object
      properties:
        start:
          type: integer
          format: int32
        totalEntriesCount:
          type: integer
          format: int32
        entriesCount:
          type: integer
          format: int32
        entries:
          type: array
          items:
            type: object
    AttributeValidation:
      type: object
      properties:
        minLength:
          type: integer
          format: int32
        maxLength:
          type: integer
          format: int32
        regexp:
          type: string
    JansAttribute:
      required:
      - dataType
      - description
      - displayName
      - editType
      - name
      - viewType
      type: object
      properties:
        dn:
          type: string
        selected:
          type: boolean
        inum:
          type: string
        sourceAttribute:
          type: string
        nameIdType:
          type: string
        name:
          maxLength: 30
          minLength: 1
          pattern: "^[a-zA-Z0-9_]+$"
          type: string
        displayName:
          maxLength: 60
          minLength: 0
          type: string
        description:
          maxLength: 4000
          minLength: 0
          type: string
        origin:
          type: string
        dataType:
          type: string
          enum:
          - string
          - numeric
          - boolean
          - binary
          - certificate
          - generalizedTime
          - json
        editType:
          type: array
          items:
            type: string
            enum:
            - admin
            - owner
            - manager
            - user
            - whitePages
        viewType:
          type: array
          items:
            type: string
            enum:
            - admin
            - owner
            - manager
            - user
            - whitePages
        usageType:
          type: array
          items:
            type: string
            enum:
            - openid
        claimName:
          type: string
        seeAlso:
          type: string
        status:
          type: string
          enum:
          - active
          - inactive
          - expired
          - register
        saml1Uri:
          type: string
        saml2Uri:
          type: string
        urn:
          type: string
        scimCustomAttr:
          type: boolean
        oxMultiValuedAttribute:
          type: boolean
        jansHideOnDiscovery:
          type: boolean
        custom:
          type: boolean
        requred:
          type: boolean
        attributeValidation:
          $ref: '#/components/schemas/AttributeValidation'
        tooltip:
          type: string
<<<<<<< HEAD
        whitePagesCanView:
          type: boolean
        adminCanView:
          type: boolean
=======
        adminCanView:
          type: boolean
        adminCanEdit:
          type: boolean
>>>>>>> 56fe9abc
        userCanAccess:
          type: boolean
        userCanView:
          type: boolean
        userCanEdit:
          type: boolean
        userCanView:
          type: boolean
        adminCanAccess:
          type: boolean
<<<<<<< HEAD
        adminCanEdit:
=======
        whitePagesCanView:
>>>>>>> 56fe9abc
          type: boolean
        baseDn:
          type: string
    PatchRequest:
      type: object
      properties:
        op:
          type: string
        path:
          type: string
        value:
          type: string
    AppConfiguration:
      type: object
      properties:
        issuer:
          type: string
        baseEndpoint:
          type: string
        authorizationEndpoint:
          type: string
        tokenEndpoint:
          type: string
        tokenRevocationEndpoint:
          type: string
        userInfoEndpoint:
          type: string
        clientInfoEndpoint:
          type: string
        checkSessionIFrame:
          type: string
        endSessionEndpoint:
          type: string
        jwksUri:
          type: string
        registrationEndpoint:
          type: string
        openIdDiscoveryEndpoint:
          type: string
        openIdConfigurationEndpoint:
          type: string
        idGenerationEndpoint:
          type: string
        introspectionEndpoint:
          type: string
        parEndpoint:
          type: string
        requirePar:
          type: boolean
        deviceAuthzEndpoint:
          type: string
        mtlsAuthorizationEndpoint:
          type: string
        mtlsTokenEndpoint:
          type: string
        mtlsTokenRevocationEndpoint:
          type: string
        mtlsUserInfoEndpoint:
          type: string
        mtlsClientInfoEndpoint:
          type: string
        mtlsCheckSessionIFrame:
          type: string
        mtlsEndSessionEndpoint:
          type: string
        mtlsJwksUri:
          type: string
        mtlsRegistrationEndpoint:
          type: string
        mtlsIdGenerationEndpoint:
          type: string
        mtlsIntrospectionEndpoint:
          type: string
        mtlsParEndpoint:
          type: string
        mtlsDeviceAuthzEndpoint:
          type: string
        requireRequestObjectEncryption:
          type: boolean
        requirePkce:
          type: boolean
        allowAllValueForRevokeEndpoint:
          type: boolean
        sectorIdentifierCacheLifetimeInMinutes:
          type: integer
          format: int32
        umaConfigurationEndpoint:
          type: string
        umaRptAsJwt:
          type: boolean
        umaRptLifetime:
          type: integer
          format: int32
        umaTicketLifetime:
          type: integer
          format: int32
        umaPctLifetime:
          type: integer
          format: int32
        umaResourceLifetime:
          type: integer
          format: int32
        umaAddScopesAutomatically:
          type: boolean
        umaValidateClaimToken:
          type: boolean
        umaGrantAccessIfNoPolicies:
          type: boolean
        umaRestrictResourceToAssociatedClient:
          type: boolean
        statTimerIntervalInSeconds:
          type: integer
          format: int32
        statAuthorizationScope:
          type: string
        allowSpontaneousScopes:
          type: boolean
        spontaneousScopeLifetime:
          type: integer
          format: int32
        openidSubAttribute:
          type: string
        publicSubjectIdentifierPerClientEnabled:
          type: boolean
        subjectIdentifiersPerClientSupported:
          type: array
          items:
            type: string
        responseTypesSupported:
          uniqueItems: true
          type: array
          items:
            uniqueItems: true
            type: array
            items:
              type: string
              enum:
              - code
              - token
              - id_token
        responseModesSupported:
          uniqueItems: true
          type: array
          items:
            type: string
            enum:
            - query
            - fragment
            - form_post
            - query.jwt
            - fragment.jwt
            - form_post.jwt
            - jwt
        grantTypesSupported:
          uniqueItems: true
          type: array
          items:
            type: string
            enum:
            - none
            - authorization_code
            - implicit
            - password
            - client_credentials
            - refresh_token
            - urn:ietf:params:oauth:grant-type:uma-ticket
            - urn:ietf:params:oauth:grant-type:token-exchange
            - urn:openid:params:grant-type:ciba
            - urn:ietf:params:oauth:grant-type:device_code
        subjectTypesSupported:
          type: array
          items:
            type: string
        defaultSubjectType:
          type: string
        authorizationSigningAlgValuesSupported:
          type: array
          items:
            type: string
        authorizationEncryptionAlgValuesSupported:
          type: array
          items:
            type: string
        authorizationEncryptionEncValuesSupported:
          type: array
          items:
            type: string
        userInfoSigningAlgValuesSupported:
          type: array
          items:
            type: string
        userInfoEncryptionAlgValuesSupported:
          type: array
          items:
            type: string
        userInfoEncryptionEncValuesSupported:
          type: array
          items:
            type: string
        idTokenSigningAlgValuesSupported:
          type: array
          items:
            type: string
        idTokenEncryptionAlgValuesSupported:
          type: array
          items:
            type: string
        idTokenEncryptionEncValuesSupported:
          type: array
          items:
            type: string
        accessTokenSigningAlgValuesSupported:
          type: array
          items:
            type: string
        forceSignedRequestObject:
          type: boolean
        requestObjectSigningAlgValuesSupported:
          type: array
          items:
            type: string
        requestObjectEncryptionAlgValuesSupported:
          type: array
          items:
            type: string
        requestObjectEncryptionEncValuesSupported:
          type: array
          items:
            type: string
        tokenEndpointAuthMethodsSupported:
          type: array
          items:
            type: string
        tokenEndpointAuthSigningAlgValuesSupported:
          type: array
          items:
            type: string
        dynamicRegistrationCustomAttributes:
          type: array
          items:
            type: string
        dynamicRegistrationDefaultCustomAttributes:
          $ref: '#/components/schemas/JsonNode'
        displayValuesSupported:
          type: array
          items:
            type: string
        claimTypesSupported:
          type: array
          items:
            type: string
        jwksAlgorithmsSupported:
          type: array
          items:
            type: string
        serviceDocumentation:
          type: string
        claimsLocalesSupported:
          type: array
          items:
            type: string
        idTokenTokenBindingCnfValuesSupported:
          type: array
          items:
            type: string
        uiLocalesSupported:
          type: array
          items:
            type: string
        claimsParameterSupported:
          type: boolean
        requestParameterSupported:
          type: boolean
        requestUriParameterSupported:
          type: boolean
        requestUriHashVerificationEnabled:
          type: boolean
        requireRequestUriRegistration:
          type: boolean
        requestUriBlockList:
          type: array
          items:
            type: string
        opPolicyUri:
          type: string
        opTosUri:
          type: string
        authorizationCodeLifetime:
          type: integer
          format: int32
        refreshTokenLifetime:
          type: integer
          format: int32
        idTokenLifetime:
          type: integer
          format: int32
        idTokenFilterClaimsBasedOnAccessToken:
          type: boolean
        accessTokenLifetime:
          type: integer
          format: int32
        cleanServiceInterval:
          type: integer
          format: int32
        cleanServiceBatchChunkSize:
          type: integer
          format: int32
        keyRegenerationEnabled:
          type: boolean
        keyRegenerationInterval:
          type: integer
          format: int32
        defaultSignatureAlgorithm:
          type: string
        jansOpenIdConnectVersion:
          type: string
        jansId:
          type: string
        dynamicRegistrationExpirationTime:
          type: integer
          format: int32
        dynamicRegistrationPersistClientAuthorizations:
          type: boolean
        trustedClientEnabled:
          type: boolean
        skipAuthorizationForOpenIdScopeAndPairwiseId:
          type: boolean
        dynamicRegistrationScopesParamEnabled:
          type: boolean
        dynamicRegistrationPasswordGrantTypeEnabled:
          type: boolean
        dynamicRegistrationAllowedPasswordGrantScopes:
          type: array
          items:
            type: string
        dynamicRegistrationCustomObjectClass:
          type: string
        personCustomObjectClassList:
          type: array
          items:
            type: string
        persistIdToken:
          type: boolean
        persistRefreshToken:
          type: boolean
        allowPostLogoutRedirectWithoutValidation:
          type: boolean
        invalidateSessionCookiesAfterAuthorizationFlow:
          type: boolean
        returnClientSecretOnRead:
          type: boolean
        rotateClientRegistrationAccessTokenOnUsage:
          type: boolean
        rejectJwtWithNoneAlg:
          type: boolean
        expirationNotificatorEnabled:
          type: boolean
        useNestedJwtDuringEncryption:
          type: boolean
        expirationNotificatorMapSizeLimit:
          type: integer
          format: int32
        expirationNotificatorIntervalInSeconds:
          type: integer
          format: int32
        redirectUrisRegexEnabled:
          type: boolean
        useHighestLevelScriptIfAcrScriptNotFound:
          type: boolean
        authenticationFiltersEnabled:
          type: boolean
        clientAuthenticationFiltersEnabled:
          type: boolean
        clientRegDefaultToCodeFlowWithRefresh:
          type: boolean
        grantTypesAndResponseTypesAutofixEnabled:
          type: boolean
        authenticationFilters:
          type: array
          items:
            $ref: '#/components/schemas/AuthenticationFilter'
        clientAuthenticationFilters:
          type: array
          items:
            $ref: '#/components/schemas/ClientAuthenticationFilter'
        corsConfigurationFilters:
          type: array
          items:
            $ref: '#/components/schemas/CorsConfigurationFilter'
        sessionIdUnusedLifetime:
          type: integer
          format: int32
        sessionIdUnauthenticatedUnusedLifetime:
          type: integer
          format: int32
        sessionIdPersistOnPromptNone:
          type: boolean
        sessionIdRequestParameterEnabled:
          type: boolean
        changeSessionIdOnAuthentication:
          type: boolean
        sessionIdPersistInCache:
          type: boolean
        includeSidInResponse:
          type: boolean
        disablePromptLogin:
          type: boolean
        disablePromptConsent:
          type: boolean
        sessionIdLifetime:
          type: integer
          format: int32
        serverSessionIdLifetime:
          type: integer
          format: int32
        activeSessionAuthorizationScope:
          type: string
        configurationUpdateInterval:
          type: integer
          format: int32
        logNotFoundEntityAsError:
          type: boolean
        enableClientGrantTypeUpdate:
          type: boolean
        dynamicGrantTypeDefault:
          uniqueItems: true
          type: array
          items:
            type: string
            enum:
            - none
            - authorization_code
            - implicit
            - password
            - client_credentials
            - refresh_token
            - urn:ietf:params:oauth:grant-type:uma-ticket
            - urn:ietf:params:oauth:grant-type:token-exchange
            - urn:openid:params:grant-type:ciba
            - urn:ietf:params:oauth:grant-type:device_code
        cssLocation:
          type: string
        jsLocation:
          type: string
        imgLocation:
          type: string
        metricReporterInterval:
          type: integer
          format: int32
        metricReporterKeepDataDays:
          type: integer
          format: int32
        pairwiseIdType:
          type: string
        pairwiseCalculationKey:
          type: string
        pairwiseCalculationSalt:
          type: string
        shareSubjectIdBetweenClientsWithSameSectorId:
          type: boolean
        webKeysStorage:
          type: string
          enum:
          - keystore
          - pkcs11
        dnName:
          type: string
        keyStoreFile:
          type: string
        keyStoreSecret:
          type: string
        keySelectionStrategy:
          type: string
          enum:
          - OLDER
          - NEWER
          - FIRST
        keyAlgsAllowedForGeneration:
          type: array
          items:
            type: string
        keySignWithSameKeyButDiffAlg:
          type: boolean
        staticKid:
          type: string
        staticDecryptionKid:
          type: string
        jansElevenTestModeToken:
          type: string
        jansElevenGenerateKeyEndpoint:
          type: string
        jansElevenSignEndpoint:
          type: string
        jansElevenVerifySignatureEndpoint:
          type: string
        jansElevenDeleteKeyEndpoint:
          type: string
        introspectionAccessTokenMustHaveUmaProtectionScope:
          type: boolean
        introspectionAccessTokenMustHaveIntrospectionScope:
          type: boolean
        introspectionSkipAuthorization:
          type: boolean
        endSessionWithAccessToken:
          type: boolean
        cookieDomain:
          type: string
        enabledOAuthAuditLogging:
          type: boolean
        jmsBrokerURISet:
          uniqueItems: true
          type: array
          items:
            type: string
        jmsUserName:
          type: string
        jmsPassword:
          type: string
        externalUriWhiteList:
          type: array
          items:
            type: string
        clientWhiteList:
          type: array
          items:
            type: string
        clientBlackList:
          type: array
          items:
            type: string
        legacyIdTokenClaims:
          type: boolean
        customHeadersWithAuthorizationResponse:
          type: boolean
        frontChannelLogoutSessionSupported:
          type: boolean
        loggingLevel:
          type: string
        loggingLayout:
          type: string
        updateUserLastLogonTime:
          type: boolean
        updateClientAccessTime:
          type: boolean
        logClientIdOnClientAuthentication:
          type: boolean
        logClientNameOnClientAuthentication:
          type: boolean
        disableJdkLogger:
          type: boolean
        authorizationRequestCustomAllowedParameters:
          uniqueItems: true
          type: array
          items:
            $ref: '#/components/schemas/AuthorizationRequestCustomParameter'
        openidScopeBackwardCompatibility:
          type: boolean
        disableU2fEndpoint:
          type: boolean
        rotateDeviceSecret:
          type: boolean
        returnDeviceSecretFromAuthzEndpoint:
          type: boolean
        dcrForbidExpirationTimeInRequest:
          type: boolean
        dcrSignatureValidationEnabled:
          type: boolean
        dcrSignatureValidationSharedSecret:
          type: string
        dcrSignatureValidationSoftwareStatementJwksURIClaim:
          type: string
        dcrSignatureValidationSoftwareStatementJwksClaim:
          type: string
        dcrSignatureValidationJwks:
          type: string
        dcrSignatureValidationJwksUri:
          type: string
        dcrAuthorizationWithClientCredentials:
          type: boolean
        dcrAuthorizationWithMTLS:
          type: boolean
        trustedSsaIssuers:
          type: object
          additionalProperties:
            $ref: '#/components/schemas/TrustedIssuerConfig'
        useLocalCache:
          type: boolean
        fapiCompatibility:
          type: boolean
        forceIdTokenHintPrecense:
          type: boolean
        rejectEndSessionIfIdTokenExpired:
          type: boolean
        allowEndSessionWithUnmatchedSid:
          type: boolean
        forceOfflineAccessScopeToEnableRefreshToken:
          type: boolean
        errorReasonEnabled:
          type: boolean
        removeRefreshTokensForClientOnLogout:
          type: boolean
        skipRefreshTokenDuringRefreshing:
          type: boolean
        refreshTokenExtendLifetimeOnRotation:
          type: boolean
        allowBlankValuesInDiscoveryResponse:
          type: boolean
        checkUserPresenceOnRefreshToken:
          type: boolean
        consentGatheringScriptBackwardCompatibility:
          type: boolean
        introspectionScriptBackwardCompatibility:
          type: boolean
        introspectionResponseScopesBackwardCompatibility:
          type: boolean
        softwareStatementValidationType:
          type: string
        softwareStatementValidationClaimName:
          type: string
        authenticationProtectionConfiguration:
          $ref: '#/components/schemas/AuthenticationProtectionConfiguration'
        errorHandlingMethod:
          type: string
          enum:
          - internal
          - remote
        disableAuthnForMaxAgeZero:
          type: boolean
        keepAuthenticatorAttributesOnAcrChange:
          type: boolean
        deviceAuthzRequestExpiresIn:
          type: integer
          format: int32
        deviceAuthzTokenPollInterval:
          type: integer
          format: int32
        deviceAuthzResponseTypeToProcessAuthz:
          type: string
        deviceAuthzAcr:
          type: string
        backchannelClientId:
          type: string
        backchannelRedirectUri:
          type: string
        backchannelAuthenticationEndpoint:
          type: string
        backchannelDeviceRegistrationEndpoint:
          type: string
        backchannelTokenDeliveryModesSupported:
          type: array
          items:
            type: string
        backchannelAuthenticationRequestSigningAlgValuesSupported:
          type: array
          items:
            type: string
        backchannelUserCodeParameterSupported:
          type: boolean
        backchannelBindingMessagePattern:
          type: string
        backchannelAuthenticationResponseExpiresIn:
          type: integer
          format: int32
        backchannelAuthenticationResponseInterval:
          type: integer
          format: int32
        backchannelLoginHintClaims:
          type: array
          items:
            type: string
        cibaEndUserNotificationConfig:
          $ref: '#/components/schemas/CIBAEndUserNotificationConfig'
        backchannelRequestsProcessorJobIntervalSec:
          type: integer
          format: int32
        backchannelRequestsProcessorJobChunkSize:
          type: integer
          format: int32
        cibaGrantLifeExtraTimeSec:
          type: integer
          format: int32
        cibaMaxExpirationTimeAllowedSec:
          type: integer
          format: int32
        dpopSigningAlgValuesSupported:
          type: array
          items:
            type: string
        dpopTimeframe:
          type: integer
          format: int32
        dpopJtiCacheTime:
          type: integer
          format: int32
        dpopUseNonce:
          type: boolean
        dpopNonceCacheTime:
          type: integer
          format: int32
        allowIdTokenWithoutImplicitGrantType:
          type: boolean
        discoveryCacheLifetimeInMinutes:
          type: integer
          format: int32
        discoveryAllowedKeys:
          type: array
          items:
            type: string
        discoveryDenyKeys:
          type: array
          items:
            type: string
        featureFlags:
          type: array
          items:
            type: string
        httpLoggingEnabled:
          type: boolean
        httpLoggingExcludePaths:
          uniqueItems: true
          type: array
          items:
            type: string
        externalLoggerConfiguration:
          type: string
        agamaConfiguration:
          $ref: '#/components/schemas/EngineConfig'
        dcrSsaValidationConfigs:
          type: array
          items:
            $ref: '#/components/schemas/SsaValidationConfig'
        ssaConfiguration:
          $ref: '#/components/schemas/SsaConfiguration'
        blockWebviewAuthorizationEnabled:
          type: boolean
        dateFormatterPatterns:
          type: object
          additionalProperties:
            type: string
        httpLoggingResponseBodyContent:
          type: boolean
        skipAuthenticationFilterOptionsMethod:
          type: boolean
        fapi:
          type: boolean
        allResponseTypesSupported:
          uniqueItems: true
          type: array
          items:
            type: string
            enum:
            - code
            - token
            - id_token
    AuthenticationFilter:
      required:
      - baseDn
      - filter
      type: object
      properties:
        filter:
          type: string
        bind:
          type: boolean
        bindPasswordAttribute:
          type: string
          xml:
            name: bind-password-attribute
        baseDn:
          type: string
          xml:
            name: base-dn
    AuthenticationProtectionConfiguration:
      type: object
      properties:
        attemptExpiration:
          type: integer
          format: int32
        maximumAllowedAttemptsWithoutDelay:
          type: integer
          format: int32
        delayTime:
          type: integer
          format: int32
        bruteForceProtectionEnabled:
          type: boolean
    AuthorizationRequestCustomParameter:
      type: object
      properties:
        paramName:
          type: string
        returnInResponse:
          type: boolean
    CIBAEndUserNotificationConfig:
      type: object
      properties:
        apiKey:
          type: string
        authDomain:
          type: string
        databaseURL:
          type: string
        projectId:
          type: string
        storageBucket:
          type: string
        messagingSenderId:
          type: string
        appId:
          type: string
        notificationUrl:
          type: string
        notificationKey:
          type: string
        publicVapidKey:
          type: string
    ClientAuthenticationFilter:
      required:
      - baseDn
      - filter
      type: object
      properties:
        filter:
          type: string
        bind:
          type: boolean
        bindPasswordAttribute:
          type: string
          xml:
            name: bind-password-attribute
        baseDn:
          type: string
          xml:
            name: base-dn
    CorsConfigurationFilter:
      type: object
      properties:
        filterName:
          type: string
        corsEnabled:
          type: boolean
        corsAllowedOrigins:
          type: string
        corsAllowedMethods:
          type: string
        corsAllowedHeaders:
          type: string
        corsExposedHeaders:
          type: string
        corsSupportCredentials:
          type: boolean
        corsLoggingEnabled:
          type: boolean
        corsPreflightMaxAge:
          type: integer
          format: int32
        corsRequestDecorate:
          type: boolean
    EngineConfig:
      type: object
      properties:
        enabled:
          type: boolean
        rootDir:
          type: string
        templatesPath:
          type: string
        scriptsPath:
          type: string
        serializerType:
          type: string
          enum:
          - KRYO
          - FST
        maxItemsLoggedInCollections:
          type: integer
          format: int32
        disableTCHV:
          type: boolean
        pageMismatchErrorPage:
          type: string
        interruptionErrorPage:
          type: string
        crashErrorPage:
          type: string
        finishedFlowPage:
          type: string
        bridgeScriptPage:
          type: string
        defaultResponseHeaders:
          type: object
          additionalProperties:
            type: string
    JsonNode:
      type: object
    SsaConfiguration:
      type: object
      properties:
        ssaEndpoint:
          type: string
        ssaCustomAttributes:
          type: array
          items:
            type: string
        ssaSigningAlg:
          type: string
        ssaExpirationInDays:
          type: integer
          format: int32
    SsaValidationConfig:
      type: object
      properties:
        id:
          type: string
        type:
          type: string
          enum:
          - NONE
          - SSA
          - DCR
        displayName:
          type: string
        description:
          type: string
        scopes:
          type: array
          items:
            type: string
        allowedClaims:
          type: array
          items:
            type: string
        jwks:
          type: string
        jwksUri:
          type: string
        issuers:
          type: array
          items:
            type: string
        configurationEndpoint:
          type: string
        configurationEndpointClaim:
          type: string
        sharedSecret:
          type: string
    TrustedIssuerConfig:
      type: object
      properties:
        automaticallyGrantedScopes:
          type: array
          items:
            type: string
    PersistenceConfiguration:
      type: object
      properties:
        persistenceType:
          type: string
    JsonPatch:
      type: object
    CacheConfiguration:
      type: object
      properties:
        cacheProviderType:
          type: string
          enum:
          - IN_MEMORY
          - MEMCACHED
          - REDIS
          - NATIVE_PERSISTENCE
        memcachedConfiguration:
          $ref: '#/components/schemas/MemcachedConfiguration'
        inMemoryConfiguration:
          $ref: '#/components/schemas/InMemoryConfiguration'
        redisConfiguration:
          $ref: '#/components/schemas/RedisConfiguration'
        nativePersistenceConfiguration:
          $ref: '#/components/schemas/NativePersistenceConfiguration'
    InMemoryConfiguration:
      type: object
      properties:
        defaultPutExpiration:
          type: integer
          format: int32
    MemcachedConfiguration:
      type: object
      properties:
        servers:
          type: string
        maxOperationQueueLength:
          type: integer
          format: int32
        bufferSize:
          type: integer
          format: int32
        defaultPutExpiration:
          type: integer
          format: int32
        connectionFactoryType:
          type: string
          enum:
          - DEFAULT
          - BINARY
    NativePersistenceConfiguration:
      type: object
      properties:
        defaultPutExpiration:
          type: integer
          format: int32
        defaultCleanupBatchSize:
          type: integer
          format: int32
        deleteExpiredOnGetRequest:
          type: boolean
        disableAttemptUpdateBeforeInsert:
          type: boolean
    RedisConfiguration:
      type: object
      properties:
        redisProviderType:
          type: string
          enum:
          - STANDALONE
          - CLUSTER
          - SHARDED
          - SENTINEL
        servers:
          type: string
        defaultPutExpiration:
          type: integer
          format: int32
        sentinelMasterGroupName:
          type: string
        password:
          type: string
        useSSL:
          type: boolean
        sslTrustStoreFilePath:
          type: string
        sslTrustStorePassword:
          type: string
        sslKeyStoreFilePath:
          type: string
        sslKeyStorePassword:
          type: string
        maxIdleConnections:
          type: integer
          format: int32
        maxTotalConnections:
          type: integer
          format: int32
        connectionTimeout:
          type: integer
          format: int32
        soTimeout:
          type: integer
          format: int32
        maxRetryAttempts:
          type: integer
          format: int32
    ClientAuth:
      type: object
      properties:
        clientAuths:
          type: object
          additionalProperties:
            uniqueItems: true
            type: array
            items:
              $ref: '#/components/schemas/Scope'
    Scope:
      type: object
      properties:
        dn:
          type: string
        expirationDate:
          type: string
          format: date-time
        deletable:
          type: boolean
        inum:
          type: string
        displayName:
          type: string
        id:
          type: string
        iconUrl:
          type: string
        description:
          type: string
        scopeType:
          type: string
          enum:
          - openid
          - dynamic
          - uma
          - spontaneous
          - oauth
        claims:
          type: array
          items:
            type: string
        defaultScope:
          type: boolean
        groupClaims:
          type: boolean
        dynamicScopeScripts:
          type: array
          items:
            type: string
        umaAuthorizationPolicies:
          type: array
          items:
            type: string
        attributes:
          $ref: '#/components/schemas/ScopeAttributes'
        creatorId:
          type: string
        creatorType:
          type: string
          enum:
          - none
          - client
          - user
          - auto
        creationDate:
          type: string
          format: date-time
        creatorAttributes:
          type: object
          additionalProperties:
            type: string
        umaType:
          type: boolean
        baseDn:
          type: string
    ScopeAttributes:
      type: object
      properties:
        spontaneousClientScopes:
          type: array
          items:
            type: string
        showInConfigurationEndpoint:
          type: boolean
    Client:
      type: object
      properties:
        dn:
          type: string
        expirationDate:
          type: string
          format: date-time
        deletable:
          type: boolean
        clientSecret:
          type: string
        frontChannelLogoutUri:
          type: string
        frontChannelLogoutSessionRequired:
          type: boolean
        registrationAccessToken:
          type: string
        clientIdIssuedAt:
          type: string
          format: date-time
        clientSecretExpiresAt:
          type: string
          format: date-time
        redirectUris:
          type: array
          items:
            type: string
        claimRedirectUris:
          type: array
          items:
            type: string
        responseTypes:
          type: array
          items:
            type: string
            enum:
            - code
            - token
            - id_token
        grantTypes:
          type: array
          items:
            type: string
            enum:
            - none
            - authorization_code
            - implicit
            - password
            - client_credentials
            - refresh_token
            - urn:ietf:params:oauth:grant-type:uma-ticket
            - urn:ietf:params:oauth:grant-type:token-exchange
            - urn:openid:params:grant-type:ciba
            - urn:ietf:params:oauth:grant-type:device_code
        applicationType:
          type: string
          enum:
          - native
          - web
        contacts:
          type: array
          items:
            type: string
        idTokenTokenBindingCnf:
          type: string
        clientName:
          type: string
        logoUri:
          type: string
        clientUri:
          type: string
        policyUri:
          type: string
        tosUri:
          type: string
        clientNameLocalized:
          $ref: '#/components/schemas/LocalizedString'
        logoUriLocalized:
          $ref: '#/components/schemas/LocalizedString'
        clientUriLocalized:
          $ref: '#/components/schemas/LocalizedString'
        policyUriLocalized:
          $ref: '#/components/schemas/LocalizedString'
        tosUriLocalized:
          $ref: '#/components/schemas/LocalizedString'
        jwksUri:
          type: string
        jwks:
          type: string
        sectorIdentifierUri:
          type: string
        subjectType:
          type: string
          enum:
          - pairwise
          - public
        idTokenSignedResponseAlg:
          type: string
        idTokenEncryptedResponseAlg:
          type: string
        idTokenEncryptedResponseEnc:
          type: string
        userInfoSignedResponseAlg:
          type: string
        userInfoEncryptedResponseAlg:
          type: string
        userInfoEncryptedResponseEnc:
          type: string
        requestObjectSigningAlg:
          type: string
        requestObjectEncryptionAlg:
          type: string
        requestObjectEncryptionEnc:
          type: string
        tokenEndpointAuthMethod:
          type: string
        tokenEndpointAuthSigningAlg:
          type: string
        defaultMaxAge:
          type: integer
          format: int32
        defaultAcrValues:
          type: array
          items:
            type: string
        initiateLoginUri:
          type: string
        postLogoutRedirectUris:
          type: array
          items:
            type: string
        requestUris:
          type: array
          items:
            type: string
        scopes:
          type: array
          items:
            type: string
        claims:
          type: array
          items:
            type: string
        trustedClient:
          type: boolean
        lastAccessTime:
          type: string
          format: date-time
        lastLogonTime:
          type: string
          format: date-time
        persistClientAuthorizations:
          type: boolean
        includeClaimsInIdToken:
          type: boolean
        refreshTokenLifetime:
          type: integer
          format: int32
        accessTokenLifetime:
          type: integer
          format: int32
        customAttributes:
          type: array
          items:
            $ref: '#/components/schemas/CustomObjectAttribute'
        customObjectClasses:
          type: array
          items:
            type: string
        rptAsJwt:
          type: boolean
        accessTokenAsJwt:
          type: boolean
        accessTokenSigningAlg:
          type: string
        disabled:
          type: boolean
        authorizedOrigins:
          type: array
          items:
            type: string
        softwareId:
          type: string
        softwareVersion:
          type: string
        softwareStatement:
          type: string
        attributes:
          $ref: '#/components/schemas/ClientAttributes'
        backchannelTokenDeliveryMode:
          type: string
          enum:
          - poll
          - ping
          - push
        backchannelClientNotificationEndpoint:
          type: string
        backchannelAuthenticationRequestSigningAlg:
          type: string
          enum:
          - RS256
          - RS384
          - RS512
          - ES256
          - ES384
          - ES512
          - PS256
          - PS384
          - PS512
        backchannelUserCodeParameter:
          type: boolean
        description:
          type: string
        organization:
          type: string
        groups:
          type: array
          items:
            type: string
        ttl:
          type: integer
          format: int32
        displayName:
          type: string
        authenticationMethod:
          type: string
          enum:
          - client_secret_basic
          - client_secret_post
          - client_secret_jwt
          - private_key_jwt
          - access_token
          - tls_client_auth
          - self_signed_tls_client_auth
          - none
        baseDn:
          type: string
        inum:
          type: string
    ClientAttributes:
      type: object
      properties:
        tlsClientAuthSubjectDn:
          type: string
        runIntrospectionScriptBeforeJwtCreation:
          type: boolean
        keepClientAuthorizationAfterExpiration:
          type: boolean
        allowSpontaneousScopes:
          type: boolean
        spontaneousScopes:
          type: array
          items:
            type: string
        spontaneousScopeScriptDns:
          type: array
          items:
            type: string
        updateTokenScriptDns:
          type: array
          items:
            type: string
        backchannelLogoutUri:
          type: array
          items:
            type: string
        backchannelLogoutSessionRequired:
          type: boolean
        additionalAudience:
          type: array
          items:
            type: string
        postAuthnScripts:
          type: array
          items:
            type: string
        consentGatheringScripts:
          type: array
          items:
            type: string
        introspectionScripts:
          type: array
          items:
            type: string
        rptClaimsScripts:
          type: array
          items:
            type: string
        ropcScripts:
          type: array
          items:
            type: string
        parLifetime:
          type: integer
          format: int32
        requirePar:
          type: boolean
        dpopBoundAccessToken:
          type: boolean
        jansAuthSignedRespAlg:
          type: string
        jansAuthEncRespAlg:
          type: string
        jansAuthEncRespEnc:
          type: string
        jansSubAttr:
          type: string
        redirectUrisRegex:
          type: string
        jansAuthorizedAcr:
          type: array
          items:
            type: string
        jansDefaultPromptLogin:
          type: boolean
        idTokenLifetime:
          type: integer
          format: int32
        allowOfflineAccessWithoutConsent:
          type: boolean
        minimumAcrLevel:
          type: integer
          format: int32
        minimumAcrLevelAutoresolve:
          type: boolean
        additionalTokenEndpointAuthMethods:
          type: array
          items:
            type: string
        minimumAcrPriorityList:
          type: array
          items:
            type: string
        requestedLifetime:
          type: integer
          format: int32
    CustomObjectAttribute:
      type: object
      properties:
        name:
          type: string
        multiValued:
          type: boolean
        values:
          type: array
          items:
            type: object
        value:
          type: object
        displayValue:
          type: string
    LocalizedString:
      type: object
      properties:
        values:
          type: object
          additionalProperties:
            type: string
    AgamaConfiguration:
      type: object
      properties:
        mandatoryAttributes:
          type: array
          items:
            type: string
        optionalAttributes:
          type: array
          items:
            type: string
    ApiAppConfiguration:
      type: object
      properties:
        configOauthEnabled:
          type: boolean
        apiApprovedIssuer:
          type: array
          items:
            type: string
        apiProtectionType:
          type: string
        apiClientId:
          type: string
        apiClientPassword:
          type: string
        endpointInjectionEnabled:
          type: boolean
        authIssuerUrl:
          type: string
        authOpenidConfigurationUrl:
          type: string
        authOpenidIntrospectionUrl:
          type: string
        authOpenidTokenUrl:
          type: string
        authOpenidRevokeUrl:
          type: string
        smallryeHealthRootPath:
          type: string
        exclusiveAuthScopes:
          type: array
          items:
            type: string
        corsConfigurationFilters:
          type: array
          items:
            $ref: '#/components/schemas/CorsConfigurationFilter'
        loggingLevel:
          type: string
        loggingLayout:
          type: string
        externalLoggerConfiguration:
          type: string
        disableJdkLogger:
          type: boolean
        maxCount:
          type: integer
          format: int32
        userExclusionAttributes:
          type: array
          items:
            type: string
        userMandatoryAttributes:
          type: array
          items:
            type: string
        agamaConfiguration:
          $ref: '#/components/schemas/AgamaConfiguration'
        auditLogConf:
          $ref: '#/components/schemas/AuditLogConf'
        dataFormatConversionConf:
          $ref: '#/components/schemas/DataFormatConversionConf'
        plugins:
          type: array
          items:
            $ref: '#/components/schemas/PluginConf'
    AuditLogConf:
      type: object
      properties:
        enabled:
          type: boolean
        ignoreHttpMethod:
          type: array
          items:
            type: string
        headerAttributes:
          type: array
          items:
            type: string
    DataFormatConversionConf:
      type: object
      properties:
        enabled:
          type: boolean
        ignoreHttpMethod:
          type: array
          items:
            type: string
    PluginConf:
      type: object
      properties:
        name:
          type: string
        description:
          type: string
        className:
          type: string
    SmtpConfiguration:
      type: object
      properties:
        valid:
          type: boolean
        host:
          type: string
        port:
          type: integer
          format: int32
        connect_protection:
          type: string
          enum:
          - None
          - StartTls
          - SslTls
        trust_host:
          type: boolean
        from_name:
          type: string
        from_email_address:
          type: string
        requires_authentication:
          type: boolean
        smtp_authentication_account_username:
          type: string
        smtp_authentication_account_password:
          type: string
        key_store:
          type: string
        key_store_password:
          type: string
        key_store_alias:
          type: string
        signing_algorithm:
          type: string
    SmtpTest:
      type: object
      properties:
        sign:
          type: boolean
        subject:
          type: string
        message:
          type: string
    CustomScript:
      type: object
      properties:
        dn:
          type: string
        inum:
          type: string
        name:
          maxLength: 60
          minLength: 2
          pattern: "^[a-zA-Z0-9_\\-\\:\\/\\.]+$"
          type: string
        aliases:
          type: array
          items:
            type: string
        description:
          type: string
        script:
          type: string
        scriptType:
          type: string
          enum:
          - person_authentication
          - introspection
          - resource_owner_password_credentials
          - application_session
          - cache_refresh
          - client_registration
          - id_generator
          - uma_rpt_policy
          - uma_rpt_claims
          - uma_claims_gathering
          - consent_gathering
          - dynamic_scope
          - spontaneous_scope
          - end_session
          - post_authn
          - select_account
          - scim
          - ciba_end_user_notification
          - revoke_token
          - persistence_extension
          - idp
          - discovery
          - update_token
          - config_api_auth
          - modify_ssa_response
          - fido2_interception
        programmingLanguage:
          type: string
          enum:
          - python
          - java
        moduleProperties:
          type: array
          items:
            $ref: '#/components/schemas/SimpleCustomProperty'
        configurationProperties:
          type: array
          items:
            $ref: '#/components/schemas/SimpleExtendedCustomProperty'
        level:
          type: integer
          format: int32
        revision:
          type: integer
          format: int64
        enabled:
          type: boolean
        scriptError:
          $ref: '#/components/schemas/ScriptError'
        modified:
          type: boolean
        internal:
          type: boolean
        locationType:
          type: string
          enum:
          - ldap
          - db
          - file
        locationPath:
          type: string
        baseDn:
          type: string
    ScriptError:
      type: object
      properties:
        raisedAt:
          type: string
          format: date-time
        stackTrace:
          type: string
    SimpleCustomProperty:
      type: object
      properties:
        value1:
          type: string
        value2:
          type: string
        description:
          type: string
    SimpleExtendedCustomProperty:
      type: object
      properties:
        value1:
          type: string
        value2:
          type: string
        hide:
          type: boolean
        description:
          type: string
    JSONWebKey:
      type: object
      properties:
        name:
          type: string
        descr:
          type: string
        kid:
          type: string
        kty:
          type: string
          enum:
          - EC
          - RSA
          - OKP
          - oct
        use:
          type: string
          enum:
          - sig
          - enc
        alg:
          type: string
          enum:
          - RS256
          - RS384
          - RS512
          - ES256
          - ES256K
          - ES384
          - ES512
          - PS256
          - PS384
          - PS512
          - EdDSA
          - RSA1_5
          - RSA-OAEP
          - RSA-OAEP-256
          - ECDH-ES
          - ECDH-ES+A128KW
          - ECDH-ES+A192KW
          - ECDH-ES+A256KW
          - A128KW
          - A192KW
          - A256KW
          - A128GCMKW
          - A192GCMKW
          - A256GCMKW
          - PBES2-HS256+A128KW
          - PBES2-HS384+A192KW
          - PBES2-HS512+A256KW
          - dir
        exp:
          type: integer
          format: int64
        crv:
          type: string
          enum:
          - P-256
          - P-256K
          - P-384
          - P-521
          - Ed25519
          - Ed448
        x5c:
          type: array
          items:
            type: string
        "n":
          type: string
        e:
          type: string
        x:
          type: string
        "y":
          type: string
        key_ops_type:
          type: array
          items:
            type: string
            enum:
            - "KeyOps{value='connect'} CONNECT"
            - "KeyOps{value='ssa'} SSA"
            - "KeyOps{value='all'} ALL"
    WebKeysConfiguration:
      type: object
      properties:
        keys:
          type: array
          items:
            $ref: '#/components/schemas/JSONWebKey'
    GluuLdapConfiguration:
      type: object
      properties:
        configId:
          type: string
        bindDN:
          type: string
        bindPassword:
          type: string
        servers:
          type: array
          items:
            type: string
        maxConnections:
          type: integer
          format: int32
        useSSL:
          type: boolean
        baseDNs:
          type: array
          items:
            type: string
        primaryKey:
          type: string
        localPrimaryKey:
          type: string
        useAnonymousBind:
          type: boolean
        enabled:
          type: boolean
        version:
          type: integer
          format: int32
        level:
          type: integer
          format: int32
    Logging:
      type: object
      properties:
        loggingLevel:
          type: string
        loggingLayout:
          type: string
        httpLoggingEnabled:
          type: boolean
        disableJdkLogger:
          type: boolean
        enabledOAuthAuditLogging:
          type: boolean
        externalLoggerConfiguration:
          type: string
        httpLoggingExcludePaths:
          uniqueItems: true
          type: array
          items:
            type: string
    GluuOrganization:
      required:
      - description
      - displayName
      type: object
      properties:
        dn:
          type: string
        displayName:
          maxLength: 60
          minLength: 0
          type: string
        description:
          maxLength: 60
          minLength: 0
          type: string
        member:
          type: string
        countryName:
          type: string
        organization:
          type: string
        status:
          type: string
          enum:
          - active
          - inactive
          - expired
          - register
        managerGroup:
          type: string
        themeColor:
          type: string
        shortName:
          type: string
        customMessages:
          type: array
          items:
            type: string
        title:
          type: string
        jsLogoPath:
          type: string
        jsFaviconPath:
          type: string
        baseDn:
          type: string
    CustomScope:
      type: object
      properties:
        dn:
          type: string
        expirationDate:
          type: string
          format: date-time
        deletable:
          type: boolean
        inum:
          type: string
        displayName:
          type: string
        id:
          type: string
        iconUrl:
          type: string
        description:
          type: string
        scopeType:
          type: string
          enum:
          - openid
          - dynamic
          - uma
          - spontaneous
          - oauth
        claims:
          type: array
          items:
            type: string
        defaultScope:
          type: boolean
        groupClaims:
          type: boolean
        dynamicScopeScripts:
          type: array
          items:
            type: string
        umaAuthorizationPolicies:
          type: array
          items:
            type: string
        attributes:
          $ref: '#/components/schemas/ScopeAttributes'
        creatorId:
          type: string
        creatorType:
          type: string
          enum:
          - none
          - client
          - user
          - auto
        creationDate:
          type: string
          format: date-time
        creatorAttributes:
          type: object
          additionalProperties:
            type: string
        clients:
          type: array
          items:
            $ref: '#/components/schemas/Client'
        umaType:
          type: boolean
        baseDn:
          type: string
    SessionId:
      type: object
      properties:
        dn:
          type: string
        id:
          type: string
        outsideSid:
          type: string
        lastUsedAt:
          type: string
          format: date-time
        userDn:
          type: string
        authenticationTime:
          type: string
          format: date-time
        state:
          type: string
          enum:
          - unauthenticated
          - authenticated
        sessionState:
          type: string
        permissionGranted:
          type: boolean
        permissionGrantedMap:
          $ref: '#/components/schemas/SessionIdAccessMap'
        sessionAttributes:
          type: object
          additionalProperties:
            type: string
        deviceSecrets:
          type: array
          items:
            type: string
        expirationDate:
          type: string
          format: date-time
        deletable:
          type: boolean
        creationDate:
          type: string
          format: date-time
        persisted:
          type: boolean
        user:
          $ref: '#/components/schemas/User'
        ttl:
          type: integer
          format: int32
        opbrowserState:
          type: string
    SessionIdAccessMap:
      type: object
      properties:
        permissionGranted:
          type: object
          additionalProperties:
            type: boolean
          xml:
            name: map
    User:
      type: object
      properties:
        dn:
          type: string
        userId:
          type: string
        updatedAt:
          type: string
          format: date-time
        createdAt:
          type: string
          format: date-time
        oxAuthPersistentJwt:
          type: array
          items:
            type: string
        customAttributes:
          type: array
          items:
            $ref: '#/components/schemas/CustomObjectAttribute'
        customObjectClasses:
          type: array
          items:
            type: string
        status:
          type: string
        baseDn:
          type: string
    UmaResource:
      required:
      - name
      type: object
      properties:
        dn:
          type: string
        inum:
          type: string
        id:
          type: string
        name:
          type: string
        iconUri:
          type: string
        scopes:
          type: array
          items:
            type: string
        scopeExpression:
          type: string
        clients:
          type: array
          items:
            type: string
        resources:
          type: array
          items:
            type: string
        creator:
          type: string
        description:
          type: string
        type:
          type: string
        creationDate:
          type: string
          format: date-time
        expirationDate:
          type: string
          format: date-time
        deletable:
          type: boolean
        ttl:
          type: integer
          format: int32
  securitySchemes:
    oauth2:
      type: oauth2
      flows:
        clientCredentials:
          tokenUrl: "https://{op-hostname}/.../token"
          scopes:
            https://jans.io/oauth/jans-auth-server/config/properties.readonly: View
              Auth Server properties related information
            https://jans.io/oauth/jans-auth-server/config/properties.write: Manage
              Auth Server properties related information
            https://jans.io/oauth/config/attributes.readonly: View attribute related
              information
            https://jans.io/oauth/config/attributes.write: Manage attribute related
              information
            https://jans.io/oauth/config/attributes.delete: Delete attribute related
              information
            https://jans.io/oauth/config/acrs.readonly: View ACRS related information
            https://jans.io/oauth/config/acrs.write: Manage ACRS related information
            https://jans.io/oauth/config/database/ldap.readonly: View LDAP database
              related information
            https://jans.io/oauth/config/database/ldap.write: Manage LDAP database
              related information
            https://jans.io/oauth/config/database/ldap.delete: Delete LDAP database
              related information
            https://jans.io/oauth/config/scripts.readonly: View cache scripts information
            https://jans.io/oauth/config/scripts.write: Manage scripts related information
            https://jans.io/oauth/config/scripts.delete: Delete scripts related information
            https://jans.io/oauth/config/cache.readonly: View cache related information
            https://jans.io/oauth/config/cache.write: Manage cache related information
            https://jans.io/oauth/config/smtp.readonly: View SMTP related information
            https://jans.io/oauth/config/smtp.write: Manage SMTP related information
            https://jans.io/oauth/config/smtp.delete: Delete SMTP related information
            https://jans.io/oauth/config/logging.readonly: View logging related information
            https://jans.io/oauth/config/logging.write: Manage logging related information
            https://jans.io/oauth/config/jwks.readonly: View JWKS related information
            https://jans.io/oauth/config/jwks.write: Manage JWKS related information
            https://jans.io/oauth/config/jwks.delete: Delete JWKS related information
            https://jans.io/oauth/config/openid/clients.readonly: View clients related
              information
            https://jans.io/oauth/config/openid/clients.write: Manage clients related
              information
            https://jans.io/oauth/config/openid/clients.delete: Delete clients related
              information
            https://jans.io/oauth/config/scopes.readonly: View scope related information
            https://jans.io/oauth/config/scopes.write: Manage scope related information
            https://jans.io/oauth/config/scopes.delete: Delete scope related information
            https://jans.io/oauth/config/uma/resources.readonly: View UMA Resource
              related information
            https://jans.io/oauth/config/uma/resources.write: Manage UMA Resource
              related information
            https://jans.io/oauth/config/uma/resources.delete: Delete UMA Resource
              related information
            https://jans.io/oauth/config/stats.readonly: View server with basic statistic
            https://jans.io/oauth/config/organization.readonly: View organization
              configuration information
            https://jans.io/oauth/config/organization.write: Manage organization configuration
              information
            https://jans.io/oauth/config/agama.readonly: View Agama Flow related information
            https://jans.io/oauth/config/agama.write: Manage Agama Flow related information
            https://jans.io/oauth/config/agama.delete: Delete Agama Flow related information
            https://jans.io/oauth/jans-auth-server/session.readonly: View Session
              related information
            https://jans.io/oauth/jans-auth-server/session.delete: Delete Session
              information
            https://jans.io/oauth/config/read-all: Admin read scope
            https://jans.io/oauth/config/write-all: Admin write scope
            https://jans.io/oauth/config/delete-all: Admin delete scope
            https://jans.io/oauth/config/openid-read: View OpenID functionality
            https://jans.io/oauth/config/openid/openid-write: Manage OpenID functionality
            https://jans.io/oauth/config/openid/openid-delete: Delete OpenID functionality
            https://jans.io/oauth/config/uma-read: View UMA functionality
            https://jans.io/oauth/config/uma-write: Manage UMA functionality
            https://jans.io/oauth/config/uma-delete: Delete UMA functionality
            https://jans.io/oauth/config/plugin.readonly: View Plugin information
            https://jans.io/oauth/config/properties.readonly: View Config-API related
              configuration properties
            https://jans.io/oauth/config/properties.write: Manage Config-API related
              configuration properties
            https://jans.io/oauth/client/authorizations.readonly: View ClientAuthorizations
            https://jans.io/oauth/client/authorizations.delete: Revoke ClientAuthorizations<|MERGE_RESOLUTION|>--- conflicted
+++ resolved
@@ -7450,32 +7450,19 @@
           $ref: '#/components/schemas/AttributeValidation'
         tooltip:
           type: string
-<<<<<<< HEAD
+        adminCanView:
+          type: boolean
+        adminCanEdit:
+          type: boolean
+        userCanAccess:
+          type: boolean
+        userCanView:
+          type: boolean
+        userCanEdit:
+          type: boolean
+        adminCanAccess:
+          type: boolean
         whitePagesCanView:
-          type: boolean
-        adminCanView:
-          type: boolean
-=======
-        adminCanView:
-          type: boolean
-        adminCanEdit:
-          type: boolean
->>>>>>> 56fe9abc
-        userCanAccess:
-          type: boolean
-        userCanView:
-          type: boolean
-        userCanEdit:
-          type: boolean
-        userCanView:
-          type: boolean
-        adminCanAccess:
-          type: boolean
-<<<<<<< HEAD
-        adminCanEdit:
-=======
-        whitePagesCanView:
->>>>>>> 56fe9abc
           type: boolean
         baseDn:
           type: string
@@ -8219,8 +8206,6 @@
           type: boolean
         skipAuthenticationFilterOptionsMethod:
           type: boolean
-        fapi:
-          type: boolean
         allResponseTypesSupported:
           uniqueItems: true
           type: array
@@ -8230,6 +8215,8 @@
             - code
             - token
             - id_token
+        fapi:
+          type: boolean
     AuthenticationFilter:
       required:
       - baseDn

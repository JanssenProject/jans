--- conflicted
+++ resolved
@@ -7859,31 +7859,21 @@
         tooltip:
           type: string
         selected:
-<<<<<<< HEAD
+          type: boolean
+        userCanView:
+          type: boolean
+        userCanEdit:
+          type: boolean
+        adminCanEdit:
           type: boolean
         adminCanView:
           type: boolean
-        adminCanEdit:
-=======
->>>>>>> 9cd78728
-          type: boolean
-        userCanView:
-          type: boolean
-        userCanEdit:
-          type: boolean
-        adminCanEdit:
-          type: boolean
-        adminCanView:
-          type: boolean
         userCanAccess:
           type: boolean
         adminCanAccess:
           type: boolean
-<<<<<<< HEAD
-=======
         whitePagesCanView:
           type: boolean
->>>>>>> 9cd78728
         baseDn:
           type: string
     PatchRequest:

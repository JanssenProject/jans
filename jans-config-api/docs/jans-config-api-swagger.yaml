--- conflicted
+++ resolved
@@ -8104,8 +8104,6 @@
           type: boolean
         jansAlias:
           type: string
-        selected:
-          type: boolean
         baseDn:
           type: string
     AttributeValidation:
@@ -8221,34 +8219,20 @@
           type: string
         selected:
           type: boolean
+        adminCanView:
+          type: boolean
+        adminCanEdit:
+          type: boolean
+        userCanView:
+          type: boolean
+        userCanEdit:
+          type: boolean
+        adminCanAccess:
+          type: boolean
+        userCanAccess:
+          type: boolean
         whitePagesCanView:
-<<<<<<< HEAD
-          type: boolean
-        adminCanView:
-=======
->>>>>>> 3a66db6c
-          type: boolean
-        adminCanAccess:
-          type: boolean
-<<<<<<< HEAD
-        userCanView:
-          type: boolean
-        userCanEdit:
-=======
-        userCanAccess:
-          type: boolean
-        userCanView:
->>>>>>> 3a66db6c
-          type: boolean
-        adminCanView:
-          type: boolean
-        userCanEdit:
-          type: boolean
-<<<<<<< HEAD
-=======
-        adminCanEdit:
-          type: boolean
->>>>>>> 3a66db6c
+          type: boolean
         baseDn:
           type: string
     PatchRequest:
@@ -9073,6 +9057,8 @@
           type: boolean
         lockMessageConfig:
           $ref: '#/components/schemas/LockMessageConfig'
+        fapi:
+          type: boolean
         allResponseTypesSupported:
           uniqueItems: true
           type: array
@@ -9082,8 +9068,6 @@
             - code
             - token
             - id_token
-        fapi:
-          type: boolean
     AuthenticationFilter:
       required:
       - baseDn
@@ -10125,14 +10109,14 @@
           type: boolean
         internal:
           type: boolean
+        locationPath:
+          type: string
         locationType:
           type: string
           enum:
           - ldap
           - db
           - file
-        locationPath:
-          type: string
         baseDn:
           type: string
     ScriptError:
@@ -10561,10 +10545,10 @@
         ttl:
           type: integer
           format: int32
+        opbrowserState:
+          type: string
         persisted:
           type: boolean
-        opbrowserState:
-          type: string
     SessionIdAccessMap:
       type: object
       properties:

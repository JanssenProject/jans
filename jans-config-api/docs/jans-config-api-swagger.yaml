openapi: 3.0.1
info:
  title: Jans Config API
  contact:
    name: Gluu Support
    url: https://support.gluu.org
    email: xxx@gluu.org
  license:
    name: Apache 2.0
    url: https://github.com/JanssenProject/jans/blob/main/LICENSE
  version: 1.0.0
servers:
- url: https://jans.io/
  description: The Jans server
  variables: {}
tags:
- name: Attribute
- name: Default Authentication Method
- name: Cache Configuration
- name: Cache Configuration – Memcached
- name: Cache Configuration – Redis
- name: Cache Configuration – in-Memory
- name: Cache Configuration – Native-Persistence
- name: Configuration – Properties
- name: Configuration – SMTP
- name: Configuration – Logging
- name: Configuration – JWK - JSON Web Key (JWK)
- name: Custom Scripts
- name: Database - LDAP configuration
- name: OAuth - OpenID Connect - Clients
- name: OAuth - UMA Resources
- name: OAuth - Scopes
- name: Agama - Configuration
- name: Agama
- name: Statistics - User
- name: Health - Check
- name: Server Stats
- name: Auth - Session Management
- name: Organization Configuration
- name: Auth Server Health - Check
- name: Plugins
- name: Configuration – Config API
- name: Client Authorization
paths:
  /api/v1/health:
    get:
      tags:
      - Health - Check
      summary: Returns application health status
      description: Returns application health status
      operationId: get-config-health
      responses:
        "200":
          description: Ok
          content:
            application/json:
              schema:
                type: array
                items:
                  $ref: '#/components/schemas/HealthStatus'
        "500":
          description: InternalServerError
  /api/v1/health/live:
    get:
      tags:
      - Health - Check
      summary: Returns application liveness status
      description: Returns application liveness status
      operationId: get-config-health-live
      responses:
        "200":
          description: Ok
          content:
            application/json:
              schema:
                $ref: '#/components/schemas/Status'
        "500":
          description: InternalServerError
  /api/v1/health/ready:
    get:
      tags:
      - Health - Check
      summary: Returns application readiness status
      description: Returns application readiness status
      operationId: get-config-health-ready
      responses:
        "200":
          description: Ok
          content:
            application/json:
              schema:
                $ref: '#/components/schemas/Status'
        "500":
          description: InternalServerError
  /api/v1/health/server-stat:
    get:
      tags:
      - Health - Check
      summary: Returns application server status
      description: Returns application server status
      operationId: get-server-stat
      responses:
        "200":
          description: Ok
          content:
            application/json:
              schema:
                $ref: '#/components/schemas/StatsData'
        "500":
          description: InternalServerError
  /api/v1/acrs:
    get:
      tags:
      - Default Authentication Method
      summary: Gets default authentication method.
      description: Gets default authentication method.
      operationId: get-acrs
      responses:
        "200":
          description: Ok
          content:
            application/json:
              schema:
                $ref: '#/components/schemas/AuthenticationMethod'
              examples:
                Response example:
                  description: Response example
                  value: |
                    {
                      "defaultAcr": "basic"
                    }
        "401":
          description: Unauthorized
        "500":
          description: InternalServerError
      security:
      - oauth2:
        - https://jans.io/oauth/config/acrs.readonly
        - https://jans.io/oauth/config/acrs.write
        - https://jans.io/oauth/config/read-all
    put:
      tags:
      - Default Authentication Method
      summary: Updates default authentication method.
      description: Updates default authentication method.
      operationId: put-acrs
      requestBody:
        description: String representing patch-document.
        content:
          application/json:
            schema:
              $ref: '#/components/schemas/AuthenticationMethod'
            examples:
              Request json example:
                description: Request json example
                value: |
                  {
                    "defaultAcr": "basic"
                  }
      responses:
        "200":
          description: Ok
          content:
            application/json:
              schema:
                $ref: '#/components/schemas/AuthenticationMethod'
        "400":
          description: Bad Request
        "401":
          description: Unauthorized
        "500":
          description: InternalServerError
      security:
      - oauth2:
        - https://jans.io/oauth/config/acrs.write
        - https://jans.io/oauth/config/write-all
  /api/v1/agama-deployment/{name}:
    get:
      tags:
      - Agama
      summary: Fetches deployed Agama project based on name.
      description: Fetches deployed Agama project based on name.
      operationId: get-agama-prj-by-name
      parameters:
      - name: name
        in: path
        description: Agama project name
        required: true
        schema:
          type: string
      responses:
        "200":
          description: Agama project
          content:
            application/json:
              schema:
                $ref: '#/components/schemas/Deployment'
              examples:
                Response json example:
                  description: Response json example
                  value: ""
        "204":
          description: No Content
        "401":
          description: Unauthorized
        "404":
          description: Not Found
        "500":
          description: InternalServerError
      security:
      - oauth2:
        - https://jans.io/oauth/config/agama.readonly
    post:
      tags:
      - Agama
      summary: Deploy an Agama project.
      description: Deploy an Agama project.
      operationId: post-agama-prj
      parameters:
      - name: name
        in: path
        description: Agama project name
        required: true
        schema:
          type: string
      - name: autoconfigure
        in: query
        schema:
          type: string
      requestBody:
        content:
          application/zip:
            schema:
              type: array
              items:
                type: string
                format: byte
      responses:
        "202":
          description: Agama project accepted
          content:
            application/zip:
              schema:
                type: string
              examples:
                Response json example:
                  description: Response json example
                  value: ""
        "400":
          description: Bad Request
        "401":
          description: Unauthorized
        "409":
          description: Conflict
        "500":
          description: InternalServerError
      security:
      - oauth2:
        - https://jans.io/oauth/config/agama.write
    delete:
      tags:
      - Agama
      summary: Delete a deployed Agama project.
      description: Delete a deployed Agama project.
      operationId: delete-agama-prj
      parameters:
      - name: name
        in: path
        description: Agama project name
        required: true
        schema:
          type: string
      responses:
        "204":
          description: No Content
        "401":
          description: Unauthorized
        "404":
          description: Not Found
        "409":
          description: Conflict
        "500":
          description: InternalServerError
      security:
      - oauth2:
        - https://jans.io/oauth/config/agama.delete
  /api/v1/agama-deployment/configs/{name}:
    get:
      tags:
      - Agama
      summary: Retrieve the list of configs based on name.
      description: Retrieve the list of configs based on name.
      operationId: get-agama-prj-configs
      parameters:
      - name: name
        in: path
        description: Agama project name
        required: true
        schema:
          type: string
      responses:
        "200":
          description: Agama projects configs
          content:
            application/json:
              schema:
                type: string
              examples:
                Response json example:
                  description: Response json example
                  value: ""
        "401":
          description: Unauthorized
        "500":
          description: InternalServerError
      security:
      - oauth2:
        - https://jans.io/oauth/config/agama.readonly
    put:
      tags:
      - Agama
      summary: Update an Agama project.
      description: Update an Agama project.
      operationId: put-agama-prj
      parameters:
      - name: name
        in: path
        description: Agama project name
        required: true
        schema:
          type: string
      requestBody:
        content:
          application/json:
            schema:
              type: object
              additionalProperties:
                type: object
                additionalProperties:
                  type: object
      responses:
        "202":
          description: Agama project accepted
          content:
            application/json:
              schema:
                type: string
              examples:
                Response json example:
                  description: Response json example
                  value: ""
        "400":
          description: Bad Request
        "401":
          description: Unauthorized
        "409":
          description: Conflict
        "500":
          description: InternalServerError
      security:
      - oauth2:
        - https://jans.io/oauth/config/agama.write
  /api/v1/agama-deployment:
    get:
      tags:
      - Agama
      summary: Retrieve the list of projects deployed currently.
      description: Retrieve the list of projects deployed currently.
      operationId: get-agama-prj
      parameters:
      - name: start
        in: query
        schema:
          type: integer
          format: int32
      - name: count
        in: query
        schema:
          type: integer
          format: int32
      responses:
        "200":
          description: Agama projects
          content:
            application/json:
              schema:
                $ref: '#/components/schemas/PagedResult'
              examples:
                Response json example:
                  description: Response json example
                  value: ""
        "401":
          description: Unauthorized
        "500":
          description: InternalServerError
      security:
      - oauth2:
        - https://jans.io/oauth/config/agama.readonly
  /api/v1/agama/syntax-check/{qname}:
    post:
      tags:
      - Agama - Configuration
      summary: Determine if the text passed is valid Agama code
      description: Determine if the text passed is valid Agama code
      operationId: agama-syntax-check
      parameters:
      - name: qname
        in: path
        description: Agama Flow name
        required: true
        schema:
          type: string
      requestBody:
        content:
          text/plain:
            schema:
              type: string
      responses:
        "200":
          description: Agama Syntax Check message
          content:
            application/json:
              schema:
                type: string
        "401":
          description: Unauthorized
        "500":
          description: InternalServerError
      security:
      - oauth2:
        - https://jans.io/oauth/config/agama.readonly
        - https://jans.io/oauth/config/agama.write
        - https://jans.io/oauth/config/read-all
  /api/v1/attributes:
    get:
      tags:
      - Attribute
      summary: Gets a list of Jans attributes.
      description: Gets a list of Jans attributes.
      operationId: get-attributes
      parameters:
      - name: limit
        in: query
        description: Search size - max size of the results to return
        schema:
          type: integer
          format: int32
          default: 50
      - name: pattern
        in: query
        description: Search pattern
        schema:
          type: string
          default: ""
      - name: status
        in: query
        description: Status of the attribute
        schema:
          type: string
          default: all
      - name: startIndex
        in: query
        description: The 1-based index of the first query result
        schema:
          type: integer
          format: int32
          default: 0
      - name: sortBy
        in: query
        description: Attribute whose value will be used to order the returned response
        schema:
          type: string
          default: inum
      - name: sortOrder
        in: query
        description: Order in which the sortBy param is applied. Allowed values are
          "ascending" and "descending"
        schema:
          type: string
          default: ascending
      - name: fieldValuePair
        in: query
        description: Field and value pair for seraching
        schema:
          type: string
          default: ""
        examples:
          Field value example:
            description: Field value example
            value: "adminCanEdit=true,dataType=string"
      responses:
        "200":
          description: Ok
          content:
            application/json:
              schema:
                $ref: '#/components/schemas/PagedResult'
              examples:
                Response example:
                  description: Response example
                  value: |
                    {
                        "start": 0,
                        "totalEntriesCount": 78,
                        "entriesCount": 2,
                        "entries": [
                            {
                                "dn": "inum=08E2,ou=attributes,o=jans",
                                "selected": false,
                                "inum": "08E2",
                                "name": "departmentNumber",
                                "displayName": "Department",
                                "description": "Organizational Department",
                                "origin": "jansCustomPerson",
                                "dataType": "string",
                                "editType": [
                                    "admin"
                                ],
                                "viewType": [
                                    "user",
                                    "admin"
                                ],
                                "claimName": "department_number",
                                "status": "inactive",
                                "saml1Uri": "urn:mace:dir:attribute-def:departmentNumber",
                                "saml2Uri": "urn:oid:2.16.840.1.113730.3.1.2",
                                "urn": "urn:mace:dir:attribute-def:departmentNumber",
                                "oxMultiValuedAttribute": false,
                                "custom": false,
                                "requred": false,
                                "whitePagesCanView": false,
                                "adminCanEdit": true,
                                "userCanView": true,
                                "userCanEdit": false,
                                "adminCanAccess": true,
                                "adminCanView": true,
                                "userCanAccess": true,
                                "baseDn": "inum=08E2,ou=attributes,o=jans"
                            },
                            {
                                "dn": "inum=0C18,ou=attributes,o=jans",
                                "selected": false,
                                "inum": "0C18",
                                "name": "telephoneNumber",
                                "displayName": "Home Telephone Number",
                                "description": "Home Telephone Number",
                                "origin": "jansCustomPerson",
                                "dataType": "string",
                                "editType": [
                                    "user",
                                    "admin"
                                ],
                                "viewType": [
                                    "user",
                                    "admin"
                                ],
                                "claimName": "phone_number",
                                "status": "inactive",
                                "saml1Uri": "urn:mace:dir:attribute-def:telephoneNumber",
                                "saml2Uri": "urn:oid:2.5.4.20",
                                "urn": "urn:mace:dir:attribute-def:phone_number",
                                "oxMultiValuedAttribute": false,
                                "custom": false,
                                "requred": false,
                                "whitePagesCanView": false,
                                "adminCanEdit": true,
                                "userCanView": true,
                                "userCanEdit": true,
                                "adminCanAccess": true,
                                "adminCanView": true,
                                "userCanAccess": true,
                                "baseDn": "inum=0C18,ou=attributes,o=jans"
                            }
                    }
        "401":
          description: Unauthorized
        "500":
          description: InternalServerError
      security:
      - oauth2:
        - https://jans.io/oauth/config/attributes.readonly
    put:
      tags:
      - Attribute
      summary: Updates an existing attribute
      description: Updates an existing attribute
      operationId: put-attributes
      requestBody:
        description: JansAttribute object
        content:
          application/json:
            schema:
              $ref: '#/components/schemas/JansAttribute'
            examples:
              Request example:
                description: Request example
                value: |
                  {
                      "adminCanAccess": true,
                      "adminCanEdit": true,
                      "adminCanView": true,
                      "custom": false,
                      "dataType": "string",
                      "description": "QAAdded Attribute",
                      "displayName": "QAAdded Attribute",
                      "editType": [
                          "admin",
                          "user"
                      ],
                      "name": "qaattribute",
                      "origin": "jansPerson",
                      "jansMultivaluedAttr": false,
                      "requred": false,
                      "status": "active",
                      "urn": "urn:mace:dir:attribute-def:qaattribute",
                      "userCanAccess": true,
                      "userCanEdit": true,
                      "userCanView": true,
                      "viewType": [
                          "admin",
                          "user"
                      ],
                      "whitePagesCanView": false
                  }
      responses:
        "200":
          description: Ok
          content:
            application/json:
              schema:
                $ref: '#/components/schemas/JansAttribute'
              examples:
                Response example:
                  description: Response example
                  value: |
                    {
                        "adminCanAccess": true,
                        "adminCanEdit": true,
                        "adminCanView": true,
                        "custom": false,
                        "dataType": "string",
                        "description": "QAAdded Attribute",
                        "displayName": "QAAdded Attribute",
                        "editType": [
                            "admin",
                            "user"
                        ],
                        "name": "qaattribute",
                        "origin": "jansPerson",
                        "jansMultivaluedAttr": false,
                        "requred": false,
                        "status": "active",
                        "urn": "urn:mace:dir:attribute-def:qaattribute",
                        "userCanAccess": true,
                        "userCanEdit": true,
                        "userCanView": true,
                        "viewType": [
                            "admin",
                            "user"
                        ],
                        "whitePagesCanView": false
                    }
        "401":
          description: Unauthorized
        "500":
          description: InternalServerError
      security:
      - oauth2:
        - https://jans.io/oauth/config/attributes.write
    post:
      tags:
      - Attribute
      summary: Adds a new attribute
      description: Adds a new attribute
      operationId: post-attributes
      requestBody:
        description: JansAttribute object
        content:
          application/json:
            schema:
              $ref: '#/components/schemas/JansAttribute'
            examples:
              Request example:
                description: Request example
                value: |
                  {
                      "adminCanAccess": true,
                      "adminCanEdit": true,
                      "adminCanView": true,
                      "custom": false,
                      "dataType": "string",
                      "description": "QAAdded Attribute",
                      "displayName": "QAAdded Attribute",
                      "editType": [
                          "admin",
                          "user"
                      ],
                      "name": "qaattribute",
                      "origin": "jansPerson",
                      "jansMultivaluedAttr": false,
                      "requred": false,
                      "status": "active",
                      "urn": "urn:mace:dir:attribute-def:qaattribute",
                      "userCanAccess": true,
                      "userCanEdit": true,
                      "userCanView": true,
                      "viewType": [
                          "admin",
                          "user"
                      ],
                      "whitePagesCanView": false
                  }
      responses:
        "201":
          description: Created
          content:
            application/json:
              schema:
                $ref: '#/components/schemas/JansAttribute'
              examples:
                Response example:
                  description: Response example
                  value: |
                    {
                        "adminCanAccess": true,
                        "adminCanEdit": true,
                        "adminCanView": true,
                        "custom": false,
                        "dataType": "string",
                        "description": "QAAdded Attribute",
                        "displayName": "QAAdded Attribute",
                        "editType": [
                            "admin",
                            "user"
                        ],
                        "name": "qaattribute",
                        "origin": "jansPerson",
                        "jansMultivaluedAttr": false,
                        "requred": false,
                        "status": "active",
                        "urn": "urn:mace:dir:attribute-def:qaattribute",
                        "userCanAccess": true,
                        "userCanEdit": true,
                        "userCanView": true,
                        "viewType": [
                            "admin",
                            "user"
                        ],
                        "whitePagesCanView": false
                    }
        "401":
          description: Unauthorized
        "500":
          description: InternalServerError
      security:
      - oauth2:
        - https://jans.io/oauth/config/attributes.write
  /api/v1/attributes/{inum}:
    get:
      tags:
      - Attribute
      summary: Gets an attribute based on inum
      description: Gets an attribute based on inum
      operationId: get-attributes-by-inum
      parameters:
      - name: inum
        in: path
        description: Attribute Id
        required: true
        schema:
          type: string
      responses:
        "200":
          description: Ok
          content:
            application/json:
              schema:
                $ref: '#/components/schemas/JansAttribute'
              examples:
                Response example:
                  description: Response example
                  value: |
                    {
                        "dn": "inum=08E2,ou=attributes,o=jans",
                        "selected": false,
                        "inum": "08E2",
                        "name": "departmentNumber",
                        "displayName": "Department",
                        "description": "Organizational Department",
                        "origin": "jansCustomPerson",
                        "dataType": "string",
                        "editType": [
                            "admin"
                        ],
                        "viewType": [
                            "user",
                            "admin"
                        ],
                        "claimName": "department_number",
                        "status": "inactive",
                        "saml1Uri": "urn:mace:dir:attribute-def:departmentNumber",
                        "saml2Uri": "urn:oid:2.16.840.1.113730.3.1.2",
                        "urn": "urn:mace:dir:attribute-def:departmentNumber",
                        "oxMultiValuedAttribute": false,
                        "custom": false,
                        "requred": false,
                        "whitePagesCanView": false,
                        "adminCanEdit": true,
                        "userCanView": true,
                        "userCanEdit": false,
                        "adminCanAccess": true,
                        "adminCanView": true,
                        "userCanAccess": true,
                        "baseDn": "inum=08E2,ou=attributes,o=jans"
                    }
        "401":
          description: Unauthorized
        "500":
          description: InternalServerError
      security:
      - oauth2:
        - https://jans.io/oauth/config/attributes.readonly
    delete:
      tags:
      - Attribute
      summary: Deletes an attribute based on inum
      description: Deletes an attribute based on inum
      operationId: delete-attributes-by-inum
      parameters:
      - name: inum
        in: path
        description: Attribute Id
        required: true
        schema:
          type: string
      responses:
        "204":
          description: No Content
        "401":
          description: Unauthorized
        "404":
          description: Not Found
        "500":
          description: InternalServerError
      security:
      - oauth2:
        - https://jans.io/oauth/config/attributes.delete
    patch:
      tags:
      - Attribute
      summary: Partially modify a JansAttribute
      description: Partially modify a JansAttribute
      operationId: patch-attributes-by-inum
      parameters:
      - name: inum
        in: path
        description: Attribute Id
        required: true
        schema:
          type: string
      requestBody:
        description: String representing patch-document.
        content:
          application/json-patch+json:
            schema:
              type: array
              items:
                $ref: '#/components/schemas/PatchRequest'
            examples:
              Patch request example:
                description: Patch request example
                value: |
                  [ {op:replace, path: displayName, value: "CustomAttribute" } ]
      responses:
        "200":
          description: Updated JansAttribute
          content:
            application/json:
              schema:
                $ref: '#/components/schemas/JansAttribute'
              examples:
                Response example:
                  description: Response example
                  value: |
                    {
                        "adminCanAccess": true,
                        "adminCanEdit": true,
                        "adminCanView": true,
                        "custom": false,
                        "dataType": "string",
                        "description": "QAAdded Attribute",
                        "displayName": "QAAdded Attribute",
                        "editType": [
                            "admin",
                            "user"
                        ],
                        "name": "qaattribute",
                        "origin": "jansPerson",
                        "jansMultivaluedAttr": false,
                        "requred": false,
                        "status": "active",
                        "urn": "urn:mace:dir:attribute-def:qaattribute",
                        "userCanAccess": true,
                        "userCanEdit": true,
                        "userCanView": true,
                        "viewType": [
                            "admin",
                            "user"
                        ],
                        "whitePagesCanView": false
                    }
        "401":
          description: Unauthorized
        "404":
          description: Not Found
        "500":
          description: InternalServerError
      security:
      - oauth2:
        - https://jans.io/oauth/config/attributes.write
  /api/v1/jans-auth-server/config:
    get:
      tags:
      - Configuration – Properties
      summary: Gets all Jans authorization server configuration properties.
      description: Gets all Jans authorization server configuration properties.
      operationId: get-properties
      responses:
        "200":
          description: Ok
          content:
            application/json:
              schema:
                $ref: '#/components/schemas/AppConfiguration'
        "401":
          description: Unauthorized
        "500":
          description: InternalServerError
      security:
      - oauth2:
        - https://jans.io/oauth/jans-auth-server/config/properties.readonly
    patch:
      tags:
      - Configuration – Properties
      summary: Partially modifies Jans authorization server Application configuration
        properties.
      description: Partially modifies Jans authorization server AppConfiguration properties.
      operationId: patch-properties
      requestBody:
        description: String representing patch-document.
        content:
          application/json-patch+json:
            schema:
              type: array
              items:
                $ref: '#/components/schemas/JsonPatch'
            examples:
              Request json example:
                description: Request json example
                value: |
                  [
                  {"op":"add","path":"/authenticationFilters","value":[{}]},
                  {"op":"replace","path":"/useNestedJwtDuringEncryption","value":"true"},
                  {"op":"add","path":"/loggingLevel","value":"TRACE"}
                  ]
      responses:
        "200":
          description: Ok
          content:
            application/json:
              schema:
                $ref: '#/components/schemas/AppConfiguration'
        "401":
          description: Unauthorized
        "500":
          description: InternalServerError
      security:
      - oauth2:
        - https://jans.io/oauth/jans-auth-server/config/properties.write
  /api/v1/jans-auth-server/config/persistence:
    get:
      tags:
      - Configuration – Properties
      summary: Returns persistence type configured for Jans authorization server.
      description: Returns persistence type configured for Jans authorization server.
      operationId: get-properties-persistence
      responses:
        "200":
          description: Jans Authorization Server persistence type
          content:
            application/json:
              schema:
                $ref: '#/components/schemas/PersistenceConfiguration'
              examples:
                Response json example:
                  description: Response json example
                  value: |
                    {
                        "persistenceType": "ldap"
                    }
        "401":
          description: Unauthorized
        "500":
          description: InternalServerError
      security:
      - oauth2:
        - https://jans.io/oauth/jans-auth-server/config/properties.readonly
  /api/v1/config/cache:
    get:
      tags:
      - Cache Configuration
      summary: Returns cache configuration.
      description: Returns cache configuration.
      operationId: get-config-cache
      responses:
        "200":
          description: Cache configuration details
          content:
            application/json:
              schema:
                $ref: '#/components/schemas/CacheConfiguration'
              examples:
                Response json example:
                  description: Response json example
                  value: |
                    {
                        "cacheProviderType": "NATIVE_PERSISTENCE",
                        "memcachedConfiguration": {
                            "servers": "localhost:11211",
                            "maxOperationQueueLength": 100000,
                            "bufferSize": 32768,
                            "defaultPutExpiration": 60,
                            "connectionFactoryType": "DEFAULT"
                        },
                        "inMemoryConfiguration": {
                            "defaultPutExpiration": 60
                        },
                        "redisConfiguration": {
                            "redisProviderType": "STANDALONE",
                            "servers": "localhost:6379",
                            "defaultPutExpiration": 60,
                            "useSSL": false,
                            "maxIdleConnections": 10,
                            "maxTotalConnections": 500,
                            "connectionTimeout": 3000,
                            "soTimeout": 3000,
                            "maxRetryAttempts": 5
                        },
                        "nativePersistenceConfiguration": {
                            "defaultPutExpiration": 60,
                            "defaultCleanupBatchSize": 10000,
                            "deleteExpiredOnGetRequest": false,
                            "disableAttemptUpdateBeforeInsert": false
                        }
                    }
        "401":
          description: Unauthorized
        "500":
          description: InternalServerError
      security:
      - oauth2:
        - https://jans.io/oauth/config/cache.readonly
    patch:
      tags:
      - Cache Configuration
      summary: Patch cache configuration.
      description: Patch cache configuration
      operationId: patch-config-cache
      requestBody:
        description: String representing patch-document.
        content:
          application/json-patch+json:
            schema:
              type: array
              items:
                $ref: '#/components/schemas/JsonPatch'
            examples:
              Request json example:
                description: Request json example
                value: "[{ \"op\": \"replace\", \"path\": \"/memcachedConfiguration\"\
                  , \"value\": {\n        \"servers\": \"localhost:11211\",\n    \
                  \    \"maxOperationQueueLength\": 100000,\n        \"bufferSize\"\
                  : 32768,\n        \"defaultPutExpiration\":80,\n        \"connectionFactoryType\"\
                  : \"DEFAULT\"\n    }}] \n"
      responses:
        "200":
          description: Cache configuration details
          content:
            application/json:
              schema:
                $ref: '#/components/schemas/CacheConfiguration'
              examples:
                Response json example:
                  description: Response json example
                  value: |
                    {
                        "cacheProviderType": "NATIVE_PERSISTENCE",
                        "memcachedConfiguration": {
                            "servers": "localhost:11211",
                            "maxOperationQueueLength": 100000,
                            "bufferSize": 32768,
                            "defaultPutExpiration": 60,
                            "connectionFactoryType": "DEFAULT"
                        },
                        "inMemoryConfiguration": {
                            "defaultPutExpiration": 60
                        },
                        "redisConfiguration": {
                            "redisProviderType": "STANDALONE",
                            "servers": "localhost:6379",
                            "defaultPutExpiration": 60,
                            "useSSL": false,
                            "maxIdleConnections": 10,
                            "maxTotalConnections": 500,
                            "connectionTimeout": 3000,
                            "soTimeout": 3000,
                            "maxRetryAttempts": 5
                        },
                        "nativePersistenceConfiguration": {
                            "defaultPutExpiration": 60,
                            "defaultCleanupBatchSize": 10000,
                            "deleteExpiredOnGetRequest": false,
                            "disableAttemptUpdateBeforeInsert": false
                        }
                    }
        "401":
          description: Unauthorized
        "500":
          description: InternalServerError
      security:
      - oauth2:
        - https://jans.io/oauth/config/cache.write
  /api/v1/config/cache/in-memory:
    get:
      tags:
      - Cache Configuration – in-Memory
      summary: Returns in-Memory cache configuration.
      description: Returns in-Memory cache configuration.
      operationId: get-config-cache-in-memory
      responses:
        "200":
          description: In-Memory configuration details
          content:
            application/json:
              schema:
                $ref: '#/components/schemas/InMemoryConfiguration'
              examples:
                Response json example:
                  description: Response json example
                  value: |
                    {
                        "defaultPutExpiration": 60
                    }
        "401":
          description: Unauthorized
        "500":
          description: InternalServerError
      security:
      - oauth2:
        - https://jans.io/oauth/config/cache.readonly
    put:
      tags:
      - Cache Configuration – in-Memory
      summary: Updates in-Memory cache configuration.
      description: Updates in-Memory cache configuration
      operationId: put-config-cache-in-memory
      requestBody:
        description: inMemoryConfiguration object
        content:
          application/json:
            schema:
              $ref: '#/components/schemas/InMemoryConfiguration'
            examples:
              Request json example:
                description: Request json example
                value: |
                  {
                      "defaultPutExpiration": 60
                  }
      responses:
        "200":
          description: In-Memory cache configuration details
          content:
            application/json:
              schema:
                $ref: '#/components/schemas/InMemoryConfiguration'
              examples:
                Response json example:
                  description: Response json example
                  value: |
                    {
                        "defaultPutExpiration": 60
                    }
        "401":
          description: Unauthorized
        "500":
          description: InternalServerError
      security:
      - oauth2:
        - https://jans.io/oauth/config/cache.write
    patch:
      tags:
      - Cache Configuration – in-Memory
      summary: Patch In-Memory cache configuration.
      description: Patch In-Memory cache configuration
      operationId: patch-config-cache-in-memory
      requestBody:
        description: String representing patch-document.
        content:
          application/json-patch+json:
            schema:
              type: array
              items:
                $ref: '#/components/schemas/JsonPatch'
            examples:
              Request json example:
                description: Request json example
                value: "[{ \"op\": \"replace\", \"path\": \"/defaultPutExpiration\"\
                  , \"value\":80}] \n"
      responses:
        "200":
          description: In-Memory cache configuration details
          content:
            application/json:
              schema:
                $ref: '#/components/schemas/InMemoryConfiguration'
              examples:
                Response json example:
                  description: Response json example
                  value: |
                    {
                        "defaultPutExpiration": 60
                    }
        "401":
          description: Unauthorized
        "500":
          description: InternalServerError
      security:
      - oauth2:
        - https://jans.io/oauth/config/cache.write
  /api/v1/config/cache/memcached:
    get:
      tags:
      - Cache Configuration – Memcached
      summary: Returns memcached cache configuration.
      description: Returns memcached cache configuration.
      operationId: get-config-cache-memcached
      responses:
        "200":
          description: Memcached configuration details
          content:
            application/json:
              schema:
                $ref: '#/components/schemas/MemcachedConfiguration'
              examples:
                Response json example:
                  description: Response json example
                  value: |
                    {
                        "servers": "localhost:11211",
                        "maxOperationQueueLength": 100000,
                        "bufferSize": 32768,
                        "defaultPutExpiration": 80,
                        "connectionFactoryType": "DEFAULT"
                    }
        "401":
          description: Unauthorized
        "500":
          description: InternalServerError
      security:
      - oauth2:
        - https://jans.io/oauth/config/cache.readonly
    put:
      tags:
      - Cache Configuration – Memcached
      summary: Updates memcached cache configuration.
      description: Updates memcached cache configuration
      operationId: put-config-cache-memcached
      requestBody:
        description: Memcached Configuration object
        content:
          application/json:
            schema:
              $ref: '#/components/schemas/MemcachedConfiguration'
            examples:
              Request json example:
                description: Request json example
                value: |
                  {
                      "servers": "localhost:11211",
                      "maxOperationQueueLength": 100000,
                      "bufferSize": 32768,
                      "defaultPutExpiration": 80,
                      "connectionFactoryType": "DEFAULT"
                  }
      responses:
        "200":
          description: Native persistence cache configuration details
          content:
            application/json:
              schema:
                $ref: '#/components/schemas/MemcachedConfiguration'
              examples:
                Response json example:
                  description: Response json example
                  value: |
                    {
                        "servers": "localhost:11211",
                        "maxOperationQueueLength": 100000,
                        "bufferSize": 32768,
                        "defaultPutExpiration": 80,
                        "connectionFactoryType": "DEFAULT"
                    }
        "401":
          description: Unauthorized
        "404":
          description: Not Found
        "500":
          description: InternalServerError
      security:
      - oauth2:
        - https://jans.io/oauth/config/cache.write
    patch:
      tags:
      - Cache Configuration – Memcached
      summary: Patch memcached cache configuration.
      description: Patch memcached cache configuration
      operationId: patch-config-cache-memcached
      requestBody:
        description: String representing patch-document.
        content:
          application/json-patch+json:
            schema:
              type: array
              items:
                $ref: '#/components/schemas/JsonPatch'
            examples:
              Request json example:
                description: Request json example
                value: "[{ \"op\": \"replace\", \"path\": \"/maxOperationQueueLength\"\
                  , \"value\":10001}] \n"
      responses:
        "200":
          description: Memcached cache configuration details
          content:
            application/json:
              schema:
                $ref: '#/components/schemas/MemcachedConfiguration'
              examples:
                Response json example:
                  description: Response json example
                  value: |
                    {
                        "servers": "localhost:11211",
                        "maxOperationQueueLength": 100000,
                        "bufferSize": 32768,
                        "defaultPutExpiration": 80,
                        "connectionFactoryType": "DEFAULT"
                    }
        "401":
          description: Unauthorized
        "500":
          description: InternalServerError
      security:
      - oauth2:
        - https://jans.io/oauth/config/cache.write
  /api/v1/config/cache/native-persistence:
    get:
      tags:
      - Cache Configuration – Native-Persistence
      summary: Returns native persistence cache configuration.
      description: Returns native persistence cache configuration.
      operationId: get-config-cache-native-persistence
      responses:
        "200":
          description: Native persistence configuration details
          content:
            application/json:
              schema:
                $ref: '#/components/schemas/NativePersistenceConfiguration'
              examples:
                Response json example:
                  description: Response json example
                  value: |
                    {
                        "defaultPutExpiration": 60,
                        "defaultCleanupBatchSize": 10000,
                        "deleteExpiredOnGetRequest": false,
                        "disableAttemptUpdateBeforeInsert": false
                    }
        "401":
          description: Unauthorized
        "500":
          description: InternalServerError
      security:
      - oauth2:
        - https://jans.io/oauth/config/cache.readonly
    put:
      tags:
      - Cache Configuration – Native-Persistence
      summary: Updates native persistence cache configuration.
      description: Updates native persistence cache configuration
      operationId: put-config-cache-native-persistence
      requestBody:
        description: NativePersistenceConfiguration object
        content:
          application/json:
            schema:
              $ref: '#/components/schemas/NativePersistenceConfiguration'
            examples:
              Request json example:
                description: Request json example
                value: |
                  {
                      "defaultPutExpiration": 60,
                      "defaultCleanupBatchSize": 10000,
                      "deleteExpiredOnGetRequest": false,
                      "disableAttemptUpdateBeforeInsert": false
                  }
      responses:
        "200":
          description: Native persistence cache configuration details
          content:
            application/json:
              schema:
                $ref: '#/components/schemas/NativePersistenceConfiguration'
              examples:
                Response json example:
                  description: Response json example
                  value: |
                    {
                        "defaultPutExpiration": 60,
                        "defaultCleanupBatchSize": 10000,
                        "deleteExpiredOnGetRequest": false,
                        "disableAttemptUpdateBeforeInsert": false
                    }
        "401":
          description: Unauthorized
        "500":
          description: InternalServerError
      security:
      - oauth2:
        - https://jans.io/oauth/config/cache.write
    patch:
      tags:
      - Cache Configuration – Native-Persistence
      summary: Patch native persistence cache configuration.
      description: Patch native persistence cache configuration
      operationId: patch-config-cache-native-persistence
      requestBody:
        description: String representing patch-document.
        content:
          application/json-patch+json:
            schema:
              type: array
              items:
                $ref: '#/components/schemas/JsonPatch'
            examples:
              Request json example:
                description: Request json example
                value: "[{ \"op\": \"replace\", \"path\": \"/defaultCleanupBatchSize\"\
                  , \"value\":10001}] \n"
      responses:
        "200":
          description: Native persistence cache configuration details
          content:
            application/json:
              schema:
                $ref: '#/components/schemas/NativePersistenceConfiguration'
              examples:
                Response json example:
                  description: Response json example
                  value: |
                    {
                        "defaultPutExpiration": 60,
                        "defaultCleanupBatchSize": 10000,
                        "deleteExpiredOnGetRequest": false,
                        "disableAttemptUpdateBeforeInsert": false
                    }
        "401":
          description: Unauthorized
        "500":
          description: InternalServerError
      security:
      - oauth2:
        - https://jans.io/oauth/config/cache.write
  /api/v1/config/cache/redis:
    get:
      tags:
      - Cache Configuration – Redis
      summary: Returns Redis cache configuration.
      description: Returns Redis cache configuration
      operationId: get-config-cache-redis
      responses:
        "200":
          description: Redis cache configuration details
          content:
            application/json:
              schema:
                $ref: '#/components/schemas/RedisConfiguration'
              examples:
                Response json example:
                  description: Response json example
                  value: |
                    {
                        "redisProviderType": "STANDALONE",
                        "servers": "localhost:6379",
                        "defaultPutExpiration": 60,
                        "useSSL": false,
                        "maxIdleConnections": 10,
                        "maxTotalConnections": 500,
                        "connectionTimeout": 3000,
                        "soTimeout": 3000,
                        "maxRetryAttempts": 5
                    }
        "401":
          description: Unauthorized
        "500":
          description: InternalServerError
      security:
      - oauth2:
        - https://jans.io/oauth/config/cache.readonly
    put:
      tags:
      - Cache Configuration – Redis
      summary: Updates Redis cache configuration.
      description: Updates Redis cache configuration
      operationId: put-config-cache-redis
      requestBody:
        description: RedisConfiguration object
        content:
          application/json:
            schema:
              $ref: '#/components/schemas/RedisConfiguration'
            examples:
              Request json example:
                description: Request json example
                value: |
                  {
                      "redisProviderType": "STANDALONE",
                      "servers": "localhost:6379",
                      "defaultPutExpiration": 60,
                      "useSSL": false,
                      "maxIdleConnections": 10,
                      "maxTotalConnections": 500,
                      "connectionTimeout": 3000,
                      "soTimeout": 3000,
                      "maxRetryAttempts": 5
                  }
      responses:
        "200":
          description: Redis cache configuration details
          content:
            application/json:
              schema:
                $ref: '#/components/schemas/RedisConfiguration'
              examples:
                Response json example:
                  description: Response json example
                  value: |
                    {
                        "redisProviderType": "STANDALONE",
                        "servers": "localhost:6379",
                        "defaultPutExpiration": 60,
                        "useSSL": false,
                        "maxIdleConnections": 10,
                        "maxTotalConnections": 500,
                        "connectionTimeout": 3000,
                        "soTimeout": 3000,
                        "maxRetryAttempts": 5
                    }
        "401":
          description: Unauthorized
        "500":
          description: InternalServerError
      security:
      - oauth2:
        - https://jans.io/oauth/config/cache.write
    patch:
      tags:
      - Cache Configuration – Redis
      summary: Patch Redis cache configuration.
      description: Patch Redis cache configuration
      operationId: patch-config-cache-redis
      requestBody:
        description: String representing patch-document.
        content:
          application/json-patch+json:
            schema:
              type: array
              items:
                $ref: '#/components/schemas/JsonPatch'
            examples:
              Request json example:
                description: Request json example
                value: "[{ \"op\": \"replace\", \"path\": \"/defaultPutExpiration\"\
                  , \"value\":80}] \n"
      responses:
        "200":
          description: Redis cache configuration details
          content:
            application/json:
              schema:
                $ref: '#/components/schemas/RedisConfiguration'
              examples:
                Response json example:
                  description: Response json example
                  value: |
                    {
                        "redisProviderType": "STANDALONE",
                        "servers": "localhost:6379",
                        "defaultPutExpiration": 60,
                        "useSSL": false,
                        "maxIdleConnections": 10,
                        "maxTotalConnections": 500,
                        "connectionTimeout": 3000,
                        "soTimeout": 3000,
                        "maxRetryAttempts": 5
                    }
        "401":
          description: Unauthorized
        "500":
          description: InternalServerError
      security:
      - oauth2:
        - https://jans.io/oauth/config/cache.write
  /api/v1/clients/authorizations/{userId}/{clientId}/{username}:
    delete:
      tags:
      - Client Authorization
      summary: Revoke client authorization
      description: Revoke client authorizations
      operationId: delete-client-authorization
      parameters:
      - name: userId
        in: path
        description: User identifier
        required: true
        schema:
          type: string
      - name: clientId
        in: path
        description: Client identifier
        required: true
        schema:
          type: string
      - name: username
        in: path
        description: User name
        required: true
        schema:
          type: string
      responses:
        "204":
          description: No Content
        "401":
          description: Unauthorized
        "404":
          description: Not Found
        "500":
          description: InternalServerError
      security:
      - oauth2:
        - https://jans.io/oauth/client/authorizations.delete
  /api/v1/clients/authorizations/{userId}:
    get:
      tags:
      - Client Authorization
      summary: Gets list of client authorization
      description: Gets list of client authorizations
      operationId: get-client-authorization
      parameters:
      - name: userId
        in: path
        description: User identifier
        required: true
        schema:
          type: string
      responses:
        "200":
          description: Ok
          content:
            application/json:
              schema:
                $ref: '#/components/schemas/ClientAuth'
              examples:
                Response json example:
                  description: Response json example
                  value: |
                    {
                        "DeletableEntity{expirationDate=null, deletable=false} BaseEntry [dn=inum=3000.1e5c4db0-e01e-4e8c-9360-28cb6f0a8026,ou=clients,o=jans]": [
                            {
                                "dn": "inum=10B2,ou=scopes,o=jans",
                                "inum": "10B2",
                                "displayName": "view_username",
                                "id": "user_name",
                                "description": "View your local username in the Janssen Server.",
                                "scopeType": "openid",
                                "claims": [
                                    "inum=42E0,ou=attributes,o=jans"
                                ],
                                "defaultScope": false,
                                "attributes": {
                                    "showInConfigurationEndpoint": true
                                },
                                "creationDate": "2023-03-31T12:03:39",
                                "umaType": false,
                                "baseDn": "inum=10B2,ou=scopes,o=jans"
                            },
                            {
                                "dn": "inum=43F1,ou=scopes,o=jans",
                                "inum": "43F1",
                                "displayName": "view_profile",
                                "id": "profile",
                                "description": "View your basic profile info.",
                                "scopeType": "openid",
                                "claims": [
                                    "inum=2B29,ou=attributes,o=jans",
                                    "inum=0C85,ou=attributes,o=jans",
                                    "inum=B4B0,ou=attributes,o=jans",
                                    "inum=A0E8,ou=attributes,o=jans",
                                    "inum=5EC6,ou=attributes,o=jans",
                                    "inum=B52A,ou=attributes,o=jans",
                                    "inum=64A0,ou=attributes,o=jans",
                                    "inum=EC3A,ou=attributes,o=jans",
                                    "inum=3B47,ou=attributes,o=jans",
                                    "inum=3692,ou=attributes,o=jans",
                                    "inum=98FC,ou=attributes,o=jans",
                                    "inum=A901,ou=attributes,o=jans",
                                    "inum=36D9,ou=attributes,o=jans",
                                    "inum=BE64,ou=attributes,o=jans",
                                    "inum=6493,ou=attributes,o=jans",
                                    "inum=4CF1,ou=attributes,o=jans",
                                    "inum=29DA,ou=attributes,o=jans"
                                ],
                                "defaultScope": false,
                                "attributes": {
                                    "showInConfigurationEndpoint": true
                                },
                                "creationDate": "2023-03-31T12:03:39",
                                "umaType": false,
                                "baseDn": "inum=43F1,ou=scopes,o=jans"
                            },
                            {
                                "dn": "inum=F0C4,ou=scopes,o=jans",
                                "inum": "F0C4",
                                "displayName": "authenticate_openid_connect",
                                "id": "openid",
                                "description": "Authenticate using OpenID Connect.",
                                "scopeType": "openid",
                                "defaultScope": true,
                                "attributes": {
                                    "showInConfigurationEndpoint": true
                                },
                                "creationDate": "2023-03-31T12:03:39",
                                "umaType": false,
                                "baseDn": "inum=F0C4,ou=scopes,o=jans"
                            },
                            {
                                "dn": "inum=341A,ou=scopes,o=jans",
                                "inum": "341A",
                                "displayName": "view_client",
                                "id": "clientinfo",
                                "description": "View the client info.",
                                "scopeType": "openid",
                                "claims": [
                                    "inum=2B29,ou=attributes,o=jans",
                                    "inum=29DA,ou=attributes,o=jans"
                                ],
                                "defaultScope": false,
                                "attributes": {
                                    "showInConfigurationEndpoint": true
                                },
                                "creationDate": "2023-03-31T12:03:39",
                                "umaType": false,
                                "baseDn": "inum=341A,ou=scopes,o=jans"
                            }
                        ]
                    }
        "401":
          description: Unauthorized
        "500":
          description: InternalServerError
      security:
      - oauth2:
        - https://jans.io/oauth/client/authorizations.readonly
  /api/v1/openid/clients:
    get:
      tags:
      - OAuth - OpenID Connect - Clients
      summary: Gets list of OpenID Connect clients
      description: Gets list of OpenID Connect clients
      operationId: get-oauth-openid-clients
      parameters:
      - name: limit
        in: query
        description: Search size - max size of the results to return
        schema:
          type: integer
          format: int32
          default: 50
      - name: pattern
        in: query
        description: Search pattern
        schema:
          type: string
          default: ""
      - name: startIndex
        in: query
        description: The 1-based index of the first query result
        schema:
          type: integer
          format: int32
          default: 0
      - name: sortBy
        in: query
        description: Attribute whose value will be used to order the returned response
        schema:
          type: string
          default: inum
      - name: sortOrder
        in: query
        description: Order in which the sortBy param is applied. Allowed values are
          "ascending" and "descending"
        schema:
          type: string
          default: ascending
      - name: fieldValuePair
        in: query
        description: Field and value pair for seraching
        schema:
          type: string
          default: ""
        examples:
          Field value example:
            description: Field value example
            value: "applicationType=web,persistClientAuthorizations=true"
      responses:
        "200":
          description: Ok
          content:
            application/json:
              schema:
                $ref: '#/components/schemas/PagedResult'
              examples:
                Response json example:
                  description: Response json example
                  value: |
                    {
                        "start": 0,
                        "totalEntriesCount": 9,
                        "entriesCount": 9,
                        "entries": [
                            {
                                "dn": "inum=1800.768b3d38-a6e8-4be4-93d1-72df33d34fd6,ou=clients,o=jans",
                                "deletable": false,
                                "clientSecret": "vA2TTjAOTfQY",
                                "frontChannelLogoutSessionRequired": false,
                                "redirectUris": [
                                    "https://jans.server2/admin-ui",
                                    "http://localhost:4100"
                                ],
                                "responseTypes": [
                                    "code"
                                ],
                                "grantTypes": [
                                    "authorization_code",
                                    "refresh_token",
                                    "client_credentials"
                                ],
                                "applicationType": "web",
                                "clientName": "Jans Config Api Client",
                                "logoUri": "",
                                "clientUri": "",
                                "policyUri": "",
                                "tosUri": "",
                                "subjectType": "pairwise",
                                "idTokenSignedResponseAlg": "RS256",
                                "tokenEndpointAuthMethod": "client_secret_basic",
                                "scopes": [
                                    "inum=C4F7,ou=scopes,o=jans",
                                    "inum=1200.487800,ou=scopes,o=jans",
                                    "inum=1200.9CEE5C,ou=scopes,o=jans",
                                    "inum=1800.FFE5C0,ou=scopes,o=jans",
                                    "inum=1800.472951,ou=scopes,o=jans",
                                    "inum=1800.556F45,ou=scopes,o=jans",
                                    "inum=1800.77FB4F,ou=scopes,o=jans",
                                    "inum=1800.AA8DFE,ou=scopes,o=jans",
                                    "inum=1800.CD5B72,ou=scopes,o=jans",
                                    "inum=1800.CBCF52,ou=scopes,o=jans",
                                    "inum=1800.12284F,ou=scopes,o=jans",
                                    "inum=1800.141B26,ou=scopes,o=jans",
                                    "inum=1800.A018AC,ou=scopes,o=jans",
                                    "inum=1800.6E4456,ou=scopes,o=jans",
                                    "inum=1800.55499D,ou=scopes,o=jans",
                                    "inum=1800.E730AA,ou=scopes,o=jans",
                                    "inum=1800.097318,ou=scopes,o=jans",
                                    "inum=1800.04CF24,ou=scopes,o=jans",
                                    "inum=1800.F963F9,ou=scopes,o=jans",
                                    "inum=1800.31F580,ou=scopes,o=jans",
                                    "inum=1800.E512E3,ou=scopes,o=jans",
                                    "inum=1800.E65DC6,ou=scopes,o=jans",
                                    "inum=1800.3C1F46,ou=scopes,o=jans",
                                    "inum=1800.20D48C,ou=scopes,o=jans",
                                    "inum=1800.4601AA,ou=scopes,o=jans",
                                    "inum=1800.A9B842,ou=scopes,o=jans",
                                    "inum=1800.864485,ou=scopes,o=jans",
                                    "inum=1800.F0B654,ou=scopes,o=jans",
                                    "inum=1800.45F1D7,ou=scopes,o=jans",
                                    "inum=1800.B78FA5,ou=scopes,o=jans",
                                    "inum=1800.E3D7E0,ou=scopes,o=jans",
                                    "inum=1800.E212DC,ou=scopes,o=jans",
                                    "inum=1800.94F80F,ou=scopes,o=jans",
                                    "inum=1800.9F96F3,ou=scopes,o=jans",
                                    "inum=1800.CB50EC,ou=scopes,o=jans",
                                    "inum=1800.1CA946,ou=scopes,o=jans",
                                    "inum=1800.18231E,ou=scopes,o=jans",
                                    "inum=1800.C25D78,ou=scopes,o=jans",
                                    "inum=1800.12B340,ou=scopes,o=jans",
                                    "inum=1800.7A78C3,ou=scopes,o=jans",
                                    "inum=1800.ECB839,ou=scopes,o=jans",
                                    "inum=1800.62579C,ou=scopes,o=jans",
                                    "inum=1800.29B156,ou=scopes,o=jans",
                                    "inum=1800.9DC774,ou=scopes,o=jans",
                                    "inum=1800.71BA21,ou=scopes,o=jans",
                                    "inum=1800.FC35D2,ou=scopes,o=jans",
                                    "inum=1800.F8CA5F,ou=scopes,o=jans",
                                    "inum=1800.D92553,ou=scopes,o=jans",
                                    "inum=1800.08CB80,ou=scopes,o=jans",
                                    "inum=1800.DF434B,ou=scopes,o=jans",
                                    "inum=1800.127954,ou=scopes,o=jans",
                                    "inum=1800.E7CB8C,ou=scopes,o=jans"
                                ],
                                "trustedClient": false,
                                "persistClientAuthorizations": true,
                                "includeClaimsInIdToken": false,
                                "customAttributes": [
                                    {
                                        "name": "displayName",
                                        "multiValued": false,
                                        "values": [
                                            "Jans Config Api Client"
                                        ],
                                        "value": "Jans Config Api Client",
                                        "displayValue": "Jans Config Api Client"
                                    }
                                ],
                                "customObjectClasses": [
                                    "top"
                                ],
                                "rptAsJwt": false,
                                "accessTokenAsJwt": false,
                                "accessTokenSigningAlg": "RS256",
                                "disabled": false,
                                "attributes": {
                                    "runIntrospectionScriptBeforeJwtCreation": false,
                                    "keepClientAuthorizationAfterExpiration": false,
                                    "allowSpontaneousScopes": false,
                                    "backchannelLogoutSessionRequired": false,
                                    "parLifetime": 600,
                                    "requirePar": false,
                                    "jansDefaultPromptLogin": false
                                },
                                "tokenBindingSupported": false,
                                "authenticationMethod": "client_secret_basic",
                                "displayName": "Jans Config Api Client",
                                "baseDn": "inum=1800.768b3d38-a6e8-4be4-93d1-72df33d34fd6,ou=clients,o=jans",
                                "inum": "1800.768b3d38-a6e8-4be4-93d1-72df33d34fd6"
                            },
                            {
                                "dn": "inum=1802.db19d013-bb63-42c4-8ce9-79a4aa58aa7b,ou=clients,o=jans",
                                "deletable": false,
                                "clientSecret": "dpus42KsYjda",
                                "frontChannelLogoutSessionRequired": false,
                                "responseTypes": [
                                    "code"
                                ],
                                "grantTypes": [
                                    "authorization_code",
                                    "client_credentials",
                                    "refresh_token"
                                ],
                                "applicationType": "web",
                                "clientName": "Jans Config Api Client",
                                "logoUri": "",
                                "clientUri": "",
                                "policyUri": "",
                                "tosUri": "",
                                "subjectType": "pairwise",
                                "idTokenSignedResponseAlg": "RS256",
                                "tokenEndpointAuthMethod": "client_secret_basic",
                                "scopes": [
                                    "inum=1800.FFE5C0,ou=scopes,o=jans",
                                    "inum=1800.472951,ou=scopes,o=jans",
                                    "inum=1800.556F45,ou=scopes,o=jans",
                                    "inum=1800.77FB4F,ou=scopes,o=jans",
                                    "inum=1800.AA8DFE,ou=scopes,o=jans",
                                    "inum=1800.CD5B72,ou=scopes,o=jans",
                                    "inum=1800.CBCF52,ou=scopes,o=jans",
                                    "inum=1800.12284F,ou=scopes,o=jans",
                                    "inum=1800.141B26,ou=scopes,o=jans",
                                    "inum=1800.A018AC,ou=scopes,o=jans",
                                    "inum=1800.6E4456,ou=scopes,o=jans",
                                    "inum=1800.55499D,ou=scopes,o=jans",
                                    "inum=1800.E730AA,ou=scopes,o=jans",
                                    "inum=1800.097318,ou=scopes,o=jans",
                                    "inum=1800.04CF24,ou=scopes,o=jans",
                                    "inum=1800.F963F9,ou=scopes,o=jans",
                                    "inum=1800.31F580,ou=scopes,o=jans",
                                    "inum=1800.E512E3,ou=scopes,o=jans",
                                    "inum=1800.E65DC6,ou=scopes,o=jans",
                                    "inum=1800.3C1F46,ou=scopes,o=jans",
                                    "inum=1800.20D48C,ou=scopes,o=jans",
                                    "inum=1800.4601AA,ou=scopes,o=jans",
                                    "inum=1800.A9B842,ou=scopes,o=jans",
                                    "inum=1800.864485,ou=scopes,o=jans",
                                    "inum=1800.F0B654,ou=scopes,o=jans",
                                    "inum=1800.45F1D7,ou=scopes,o=jans",
                                    "inum=1800.B78FA5,ou=scopes,o=jans",
                                    "inum=1800.E3D7E0,ou=scopes,o=jans",
                                    "inum=1800.E212DC,ou=scopes,o=jans",
                                    "inum=1800.94F80F,ou=scopes,o=jans",
                                    "inum=1800.9F96F3,ou=scopes,o=jans",
                                    "inum=1800.CB50EC,ou=scopes,o=jans",
                                    "inum=1800.1CA946,ou=scopes,o=jans",
                                    "inum=1800.18231E,ou=scopes,o=jans",
                                    "inum=1800.C25D78,ou=scopes,o=jans",
                                    "inum=1800.12B340,ou=scopes,o=jans",
                                    "inum=1800.7A78C3,ou=scopes,o=jans",
                                    "inum=1800.ECB839,ou=scopes,o=jans",
                                    "inum=1800.62579C,ou=scopes,o=jans",
                                    "inum=1800.29B156,ou=scopes,o=jans",
                                    "inum=1800.9DC774,ou=scopes,o=jans",
                                    "inum=1800.71BA21,ou=scopes,o=jans",
                                    "inum=1800.FC35D2,ou=scopes,o=jans",
                                    "inum=1800.F8CA5F,ou=scopes,o=jans",
                                    "inum=1800.D92553,ou=scopes,o=jans",
                                    "inum=1800.08CB80,ou=scopes,o=jans",
                                    "inum=1800.DF434B,ou=scopes,o=jans",
                                    "inum=1800.127954,ou=scopes,o=jans",
                                    "inum=1800.E7CB8C,ou=scopes,o=jans",
                                    "inum=C4F7,ou=scopes,o=jans"
                                ],
                                "trustedClient": false,
                                "persistClientAuthorizations": true,
                                "includeClaimsInIdToken": false,
                                "customAttributes": [
                                    {
                                        "name": "displayName",
                                        "multiValued": false,
                                        "values": [
                                            "Jans Config Api Client"
                                        ],
                                        "value": "Jans Config Api Client",
                                        "displayValue": "Jans Config Api Client"
                                    }
                                ],
                                "customObjectClasses": [
                                    "top"
                                ],
                                "rptAsJwt": false,
                                "accessTokenAsJwt": false,
                                "accessTokenSigningAlg": "RS256",
                                "disabled": false,
                                "attributes": {
                                    "runIntrospectionScriptBeforeJwtCreation": false,
                                    "keepClientAuthorizationAfterExpiration": false,
                                    "allowSpontaneousScopes": false,
                                    "backchannelLogoutSessionRequired": false,
                                    "parLifetime": 600,
                                    "requirePar": false,
                                    "jansDefaultPromptLogin": false
                                },
                                "tokenBindingSupported": false,
                                "authenticationMethod": "client_secret_basic",
                                "displayName": "Jans Config Api Client",
                                "baseDn": "inum=1802.db19d013-bb63-42c4-8ce9-79a4aa58aa7b,ou=clients,o=jans",
                                "inum": "1802.db19d013-bb63-42c4-8ce9-79a4aa58aa7b"
                            },
                            {
                                "dn": "inum=1201.1d010784-b5bf-4813-8f49-cfea00f50498,ou=clients,o=jans",
                                "clientSecret": "3r2aX1TUEEyX",
                                "frontChannelLogoutSessionRequired": false,
                                "redirectUris": [
                                    "https://jans.server2/.well-known/scim-configuration"
                                ],
                                "grantTypes": [
                                    "client_credentials"
                                ],
                                "applicationType": "native",
                                "clientName": "SCIM client",
                                "logoUri": "",
                                "clientUri": "",
                                "policyUri": "",
                                "tosUri": "",
                                "subjectType": "pairwise",
                                "tokenEndpointAuthMethod": "client_secret_basic",
                                "scopes": [
                                    "inum=1200.487800,ou=scopes,o=jans",
                                    "inum=1200.9CEE5C,ou=scopes,o=jans",
                                    "inum=1200.B6AE14,ou=scopes,o=jans",
                                    "inum=1200.2F4765,ou=scopes,o=jans",
                                    "inum=1200.5BFEE9,ou=scopes,o=jans",
                                    "inum=1200.E05ED3,ou=scopes,o=jans",
                                    "inum=1200.37F617,ou=scopes,o=jans",
                                    "inum=1200.585BE3,ou=scopes,o=jans",
                                    "inum=1200.CFB1B5,ou=scopes,o=jans",
                                    "inum=1200.B29D76,ou=scopes,o=jans"
                                ],
                                "trustedClient": false,
                                "persistClientAuthorizations": false,
                                "includeClaimsInIdToken": false,
                                "customAttributes": [
                                    {
                                        "name": "displayName",
                                        "multiValued": false,
                                        "values": [
                                            "SCIM client"
                                        ],
                                        "value": "SCIM client",
                                        "displayValue": "SCIM client"
                                    }
                                ],
                                "customObjectClasses": [
                                    "top"
                                ],
                                "rptAsJwt": false,
                                "accessTokenAsJwt": false,
                                "accessTokenSigningAlg": "RS256",
                                "disabled": false,
                                "attributes": {
                                    "runIntrospectionScriptBeforeJwtCreation": false,
                                    "keepClientAuthorizationAfterExpiration": false,
                                    "allowSpontaneousScopes": false,
                                    "backchannelLogoutSessionRequired": false,
                                    "parLifetime": 600,
                                    "requirePar": false,
                                    "jansDefaultPromptLogin": false
                                },
                                "tokenBindingSupported": false,
                                "authenticationMethod": "client_secret_basic",
                                "displayName": "SCIM client",
                                "baseDn": "inum=1201.1d010784-b5bf-4813-8f49-cfea00f50498,ou=clients,o=jans",
                                "inum": "1201.1d010784-b5bf-4813-8f49-cfea00f50498"
                            },
                            {
                                "dn": "inum=2000.7810d591-69d3-458c-9309-4268085fe71c,ou=clients,o=jans",
                                "deletable": false,
                                "clientSecret": "M7plxxzCRxDN",
                                "frontChannelLogoutUri": "http://localhost:4100/logout",
                                "frontChannelLogoutSessionRequired": false,
                                "redirectUris": [
                                    "https://jans.server2/admin",
                                    "http://localhost:4100"
                                ],
                                "responseTypes": [
                                    "code"
                                ],
                                "grantTypes": [
                                    "authorization_code",
                                    "refresh_token",
                                    "client_credentials",
                                    "urn:ietf:params:oauth:grant-type:device_code"
                                ],
                                "applicationType": "web",
                                "clientName": "Jans Role Based Client",
                                "logoUri": "",
                                "clientUri": "",
                                "policyUri": "",
                                "tosUri": "",
                                "subjectType": "pairwise",
                                "idTokenSignedResponseAlg": "RS256",
                                "userInfoSignedResponseAlg": "RS256",
                                "tokenEndpointAuthMethod": "client_secret_basic",
                                "postLogoutRedirectUris": [
                                    "http://localhost:4100",
                                    "https://jans.server2/admin"
                                ],
                                "scopes": [
                                    "inum=C4F7,ou=scopes,o=jans",
                                    "inum=C4F6,ou=scopes,o=jans",
                                    "inum=43F1,ou=scopes,o=jans",
                                    "inum=764C,ou=scopes,o=jans",
                                    "inum=F0C4,ou=scopes,o=jans"
                                ],
                                "trustedClient": false,
                                "persistClientAuthorizations": true,
                                "includeClaimsInIdToken": false,
                                "accessTokenLifetime": 2592000,
                                "customAttributes": [
                                    {
                                        "name": "displayName",
                                        "multiValued": false,
                                        "values": [
                                            "Jans Role Based Client"
                                        ],
                                        "value": "Jans Role Based Client",
                                        "displayValue": "Jans Role Based Client"
                                    }
                                ],
                                "customObjectClasses": [
                                    "top"
                                ],
                                "rptAsJwt": false,
                                "accessTokenAsJwt": true,
                                "accessTokenSigningAlg": "RS256",
                                "disabled": false,
                                "attributes": {
                                    "runIntrospectionScriptBeforeJwtCreation": true,
                                    "keepClientAuthorizationAfterExpiration": false,
                                    "allowSpontaneousScopes": false,
                                    "backchannelLogoutSessionRequired": false,
                                    "introspectionScripts": [
                                        "inum=A44E-4F3D,ou=scripts,o=jans"
                                    ],
                                    "parLifetime": 600,
                                    "requirePar": false,
                                    "jansDefaultPromptLogin": false
                                },
                                "tokenBindingSupported": false,
                                "authenticationMethod": "client_secret_basic",
                                "displayName": "Jans Role Based Client",
                                "baseDn": "inum=2000.7810d591-69d3-458c-9309-4268085fe71c,ou=clients,o=jans",
                                "inum": "2000.7810d591-69d3-458c-9309-4268085fe71c"
                            },
                            {
                                "dn": "inum=FF81-2D39,ou=clients,o=jans",
                                "clientSecret": "FF81-2D39-jans",
                                "frontChannelLogoutSessionRequired": false,
                                "redirectUris": [
                                    "https://jans.server2/jans-auth-rp/home.htm",
                                    "https://client.example.com/cb",
                                    "https://client.example.com/cb1",
                                    "https://client.example.com/cb2"
                                ],
                                "claimRedirectUris": [
                                    "https://jans.server2/jans-auth/restv1/uma/gather_claims"
                                ],
                                "responseTypes": [
                                    "token",
                                    "code",
                                    "id_token"
                                ],
                                "grantTypes": [
                                    "authorization_code",
                                    "implicit",
                                    "refresh_token",
                                    "client_credentials"
                                ],
                                "applicationType": "web",
                                "clientName": "Jans Test Client (don't remove)",
                                "logoUri": "",
                                "clientUri": "",
                                "policyUri": "",
                                "tosUri": "",
                                "subjectType": "public",
                                "idTokenSignedResponseAlg": "RS256",
                                "tokenEndpointAuthMethod": "client_secret_basic",
                                "scopes": [
                                    "inum=F0C4,ou=scopes,o=jans",
                                    "inum=10B2,ou=scopes,o=jans",
                                    "inum=764C,ou=scopes,o=jans",
                                    "inum=43F1,ou=scopes,o=jans",
                                    "inum=341A,ou=scopes,o=jans",
                                    "inum=6D99,ou=scopes,o=jans"
                                ],
                                "trustedClient": true,
                                "persistClientAuthorizations": false,
                                "includeClaimsInIdToken": false,
                                "customAttributes": [
                                    {
                                        "name": "displayName",
                                        "multiValued": false,
                                        "values": [
                                            "Jans Test Client (don't remove)"
                                        ],
                                        "value": "Jans Test Client (don't remove)",
                                        "displayValue": "Jans Test Client (don't remove)"
                                    }
                                ],
                                "customObjectClasses": [
                                    "top"
                                ],
                                "rptAsJwt": false,
                                "accessTokenAsJwt": false,
                                "disabled": false,
                                "attributes": {
                                    "runIntrospectionScriptBeforeJwtCreation": false,
                                    "keepClientAuthorizationAfterExpiration": false,
                                    "allowSpontaneousScopes": false,
                                    "backchannelLogoutSessionRequired": false,
                                    "parLifetime": 600,
                                    "requirePar": false,
                                    "jansDefaultPromptLogin": false
                                },
                                "tokenBindingSupported": false,
                                "authenticationMethod": "client_secret_basic",
                                "displayName": "Jans Test Client (don't remove)",
                                "baseDn": "inum=FF81-2D39,ou=clients,o=jans",
                                "inum": "FF81-2D39"
                            },
                            {
                                "dn": "inum=AB77-1A2B,ou=clients,o=jans",
                                "clientSecret": "AB77-1A2B-jans",
                                "frontChannelLogoutSessionRequired": false,
                                "redirectUris": [
                                    "https://client.example.com/cb"
                                ],
                                "claimRedirectUris": [
                                    "https://jans.server2/jans-auth/restv1/uma/gather_claims"
                                ],
                                "responseTypes": [
                                    "code",
                                    "id_token"
                                ],
                                "grantTypes": [
                                    "authorization_code",
                                    "implicit",
                                    "refresh_token",
                                    "client_credentials"
                                ],
                                "applicationType": "web",
                                "clientName": "Jans Test Resource Server Client (don't remove)",
                                "logoUri": "",
                                "clientUri": "",
                                "policyUri": "",
                                "tosUri": "",
                                "subjectType": "public",
                                "idTokenSignedResponseAlg": "RS256",
                                "tokenEndpointAuthMethod": "client_secret_basic",
                                "scopes": [
                                    "inum=6D99,ou=scopes,o=jans",
                                    "inum=7D90,ou=scopes,o=jans"
                                ],
                                "trustedClient": true,
                                "persistClientAuthorizations": false,
                                "includeClaimsInIdToken": false,
                                "customAttributes": [
                                    {
                                        "name": "displayName",
                                        "multiValued": false,
                                        "values": [
                                            "Jans Test Resource Server Client (don't remove)"
                                        ],
                                        "value": "Jans Test Resource Server Client (don't remove)",
                                        "displayValue": "Jans Test Resource Server Client (don't remove)"
                                    }
                                ],
                                "customObjectClasses": [
                                    "top"
                                ],
                                "rptAsJwt": false,
                                "accessTokenAsJwt": false,
                                "disabled": false,
                                "attributes": {
                                    "runIntrospectionScriptBeforeJwtCreation": false,
                                    "keepClientAuthorizationAfterExpiration": false,
                                    "allowSpontaneousScopes": false,
                                    "backchannelLogoutSessionRequired": false,
                                    "parLifetime": 600,
                                    "requirePar": false,
                                    "jansDefaultPromptLogin": false
                                },
                                "tokenBindingSupported": false,
                                "authenticationMethod": "client_secret_basic",
                                "displayName": "Jans Test Resource Server Client (don't remove)",
                                "baseDn": "inum=AB77-1A2B,ou=clients,o=jans",
                                "inum": "AB77-1A2B"
                            },
                            {
                                "dn": "inum=3E20,ou=clients,o=jans",
                                "clientSecret": "3E20-jans",
                                "frontChannelLogoutSessionRequired": false,
                                "redirectUris": [
                                    "https://client.example.com/cb"
                                ],
                                "responseTypes": [
                                    "code",
                                    "id_token"
                                ],
                                "grantTypes": [
                                    "authorization_code",
                                    "implicit",
                                    "refresh_token",
                                    "client_credentials"
                                ],
                                "applicationType": "web",
                                "clientName": "Jans Test Requesting Party Client (don't remove)",
                                "logoUri": "",
                                "clientUri": "",
                                "policyUri": "",
                                "tosUri": "",
                                "subjectType": "public",
                                "idTokenSignedResponseAlg": "RS256",
                                "tokenEndpointAuthMethod": "client_secret_basic",
                                "trustedClient": true,
                                "persistClientAuthorizations": false,
                                "includeClaimsInIdToken": false,
                                "customAttributes": [
                                    {
                                        "name": "displayName",
                                        "multiValued": false,
                                        "values": [
                                            "Jans Test Requesting Party Client (don't remove)"
                                        ],
                                        "value": "Jans Test Requesting Party Client (don't remove)",
                                        "displayValue": "Jans Test Requesting Party Client (don't remove)"
                                    }
                                ],
                                "customObjectClasses": [
                                    "top"
                                ],
                                "rptAsJwt": false,
                                "accessTokenAsJwt": false,
                                "disabled": false,
                                "attributes": {
                                    "runIntrospectionScriptBeforeJwtCreation": false,
                                    "keepClientAuthorizationAfterExpiration": false,
                                    "allowSpontaneousScopes": false,
                                    "backchannelLogoutSessionRequired": false,
                                    "parLifetime": 600,
                                    "requirePar": false,
                                    "jansDefaultPromptLogin": false
                                },
                                "tokenBindingSupported": false,
                                "authenticationMethod": "client_secret_basic",
                                "displayName": "Jans Test Requesting Party Client (don't remove)",
                                "baseDn": "inum=3E20,ou=clients,o=jans",
                                "inum": "3E20"
                            },
                            {
                                "dn": "inum=b3c1d295-42e5-425e-b021-7b2fd3206437,ou=clients,o=jans",
                                "deletable": false,
                                "clientSecret": "be8af842-28c7-4894-b942-15df1325bc9b",
                                "frontChannelLogoutSessionRequired": false,
                                "redirectUris": [
                                    "https://abc,com"
                                ],
                                "responseTypes": [
                                    "code"
                                ],
                                "grantTypes": [
                                    "refresh_token",
                                    "authorization_code"
                                ],
                                "applicationType": "web",
                                "clientName": "test1234",
                                "logoUri": "",
                                "clientUri": "",
                                "policyUri": "",
                                "tosUri": "",
                                "subjectType": "public",
                                "tokenEndpointAuthMethod": "client_secret_basic",
                                "scopes": [
                                    "inum=764C,ou=scopes,o=jans",
                                    "inum=43F1,ou=scopes,o=jans",
                                    "inum=C17A,ou=scopes,o=jans"
                                ],
                                "trustedClient": false,
                                "persistClientAuthorizations": false,
                                "includeClaimsInIdToken": false,
                                "customAttributes": [
                                    {
                                        "name": "displayName",
                                        "multiValued": false,
                                        "values": [
                                            "test1234"
                                        ],
                                        "value": "test1234",
                                        "displayValue": "test1234"
                                    }
                                ],
                                "customObjectClasses": [
                                    "top",
                                    "jansClntCustomAttributes"
                                ],
                                "rptAsJwt": false,
                                "accessTokenAsJwt": false,
                                "disabled": false,
                                "attributes": {
                                    "runIntrospectionScriptBeforeJwtCreation": false,
                                    "keepClientAuthorizationAfterExpiration": false,
                                    "allowSpontaneousScopes": false,
                                    "backchannelLogoutSessionRequired": false,
                                    "parLifetime": 600,
                                    "requirePar": false,
                                    "jansDefaultPromptLogin": false
                                },
                                "backchannelUserCodeParameter": false,
                                "description": "test1234",
                                "tokenBindingSupported": false,
                                "authenticationMethod": "client_secret_basic",
                                "displayName": "test1234",
                                "baseDn": "inum=b3c1d295-42e5-425e-b021-7b2fd3206437,ou=clients,o=jans",
                                "inum": "b3c1d295-42e5-425e-b021-7b2fd3206437"
                            },
                            {
                                "dn": "inum=1bb91a73-6899-440f-ac27-c04429671522,ou=clients,o=jans",
                                "deletable": false,
                                "clientSecret": "745950bb-4e07-4d3b-ae7d-82d03ee070cd",
                                "frontChannelLogoutSessionRequired": false,
                                "redirectUris": [
                                    "https://abc,com"
                                ],
                                "responseTypes": [
                                    "code"
                                ],
                                "grantTypes": [
                                    "refresh_token",
                                    "authorization_code"
                                ],
                                "applicationType": "web",
                                "clientName": "test12345",
                                "logoUri": "",
                                "clientUri": "",
                                "policyUri": "",
                                "tosUri": "",
                                "subjectType": "public",
                                "tokenEndpointAuthMethod": "client_secret_basic",
                                "scopes": [
                                    "inum=764C,ou=scopes,o=jans",
                                    "inum=43F1,ou=scopes,o=jans",
                                    "inum=C17A,ou=scopes,o=jans"
                                ],
                                "trustedClient": false,
                                "persistClientAuthorizations": false,
                                "includeClaimsInIdToken": false,
                                "customAttributes": [
                                    {
                                        "name": "displayName",
                                        "multiValued": false,
                                        "values": [
                                            "test12345"
                                        ],
                                        "value": "test12345",
                                        "displayValue": "test12345"
                                    }
                                ],
                                "customObjectClasses": [
                                    "top",
                                    "jansClntCustomAttributes"
                                ],
                                "rptAsJwt": false,
                                "accessTokenAsJwt": false,
                                "disabled": false,
                                "attributes": {
                                    "runIntrospectionScriptBeforeJwtCreation": false,
                                    "keepClientAuthorizationAfterExpiration": false,
                                    "allowSpontaneousScopes": false,
                                    "backchannelLogoutSessionRequired": false,
                                    "parLifetime": 600,
                                    "requirePar": false,
                                    "jansDefaultPromptLogin": false
                                },
                                "backchannelUserCodeParameter": false,
                                "description": "test12345",
                                "tokenBindingSupported": false,
                                "authenticationMethod": "client_secret_basic",
                                "displayName": "test12345",
                                "baseDn": "inum=1bb91a73-6899-440f-ac27-c04429671522,ou=clients,o=jans",
                                "inum": "1bb91a73-6899-440f-ac27-c04429671522"
                            }
                        ]
                    }
        "401":
          description: Unauthorized
        "500":
          description: InternalServerError
      security:
      - oauth2:
        - https://jans.io/oauth/config/openid/clients.readonly
    put:
      tags:
      - OAuth - OpenID Connect - Clients
      summary: Update OpenId Connect client
      description: Update OpenId Connect client
      operationId: put-oauth-openid-client
      requestBody:
        description: OpenID Connect Client object
        content:
          application/json:
            schema:
              $ref: '#/components/schemas/Client'
            examples:
              Request json example:
                description: Request json example
                value: |
                  {
                      "dn": "inum=f8c1a111-0919-47e8-a4d4-f7c18f73a644,ou=clients,o=jans",
                      "baseDn": "inum=f8c1a111-0919-47e8-a4d4-f7c18f73a644,ou=clients,o=jans",
                      "inum": "f8c1a111-0919-47e8-a4d4-f7c18f73a644",
                      "deletable": false,
                      "clientSecret": "test1234",
                      "frontChannelLogoutSessionRequired": false,
                      "redirectUris": [
                          "https://jans.server2/admin-ui",
                          "http://localhost:4100"
                      ],
                      "responseTypes": [
                          "code"
                      ],
                      "grantTypes": [
                          "authorization_code",
                          "refresh_token",
                          "client_credentials"
                      ],
                      "applicationType": "web",
                      "clientName": "",
                      "logoUri": "",
                      "clientUri": "",
                      "policyUri":"",
                      "tosUri": "",
                      "subjectType": "pairwise",
                      "idTokenSignedResponseAlg": "RS256",
                      "tokenEndpointAuthMethod": "client_secret_basic",
                      "scopes": [
                          "inum=C4F7,ou=scopes,o=jans"
                      ],
                      "trustedClient": false,
                      "persistClientAuthorizations": true,
                      "includeClaimsInIdToken": false,
                      "customAttributes": [
                          {
                              "name": "displayName",
                              "multiValued": false,
                              "values": [
                                  "Api Client"
                              ],
                              "value": "Api Client",
                              "displayValue": "Api Client"
                          }
                      ],
                      "customObjectClasses": [
                          "top"
                      ],
                      "rptAsJwt": false,
                      "accessTokenAsJwt": false,
                      "accessTokenSigningAlg": "RS256",
                      "disabled": false,
                      "attributes": {
                          "runIntrospectionScriptBeforeJwtCreation": false,
                          "keepClientAuthorizationAfterExpiration": false,
                          "allowSpontaneousScopes": false,
                          "backchannelLogoutSessionRequired": false,
                          "parLifetime": 600,
                          "requirePar": false,
                          "jansDefaultPromptLogin": false
                      },
                      "tokenBindingSupported": false,
                      "authenticationMethod": "client_secret_basic",
                      "displayName": "Api Client"
                  }
      responses:
        "200":
          description: Ok
          content:
            application/json:
              schema:
                $ref: '#/components/schemas/Client'
              examples:
                Response json example:
                  description: Response json example
                  value: |
                    {
                        "dn": "inum=1800.768b3d38-a6e8-4be4-93d1-72df33d34fd6,ou=clients,o=jans",
                        "deletable": false,
                        "clientSecret": "WZMK8thDpvw1xtE0N+SbXA==",
                        "frontChannelLogoutSessionRequired": false,
                        "redirectUris": [
                            "https://jans.server2/admin-ui",
                            "http://localhost:4100"
                        ],
                        "responseTypes": [
                            "code"
                        ],
                        "grantTypes": [
                            "authorization_code",
                            "refresh_token",
                            "client_credentials"
                        ],
                        "applicationType": "web",
                        "clientName": "Jans Config Api Client",
                        "logoUri": "",
                        "clientUri": "",
                        "policyUri": "",
                        "tosUri": "",
                        "subjectType": "pairwise",
                        "idTokenSignedResponseAlg": "RS256",
                        "tokenEndpointAuthMethod": "client_secret_basic",
                        "scopes": [
                            "inum=C4F7,ou=scopes,o=jans",
                            "inum=1200.487800,ou=scopes,o=jans",
                            "inum=1200.9CEE5C,ou=scopes,o=jans",
                            "inum=1800.FFE5C0,ou=scopes,o=jans",
                            "inum=1800.472951,ou=scopes,o=jans",
                            "inum=1800.556F45,ou=scopes,o=jans",
                            "inum=1800.77FB4F,ou=scopes,o=jans",
                            "inum=1800.AA8DFE,ou=scopes,o=jans",
                            "inum=1800.CD5B72,ou=scopes,o=jans",
                            "inum=1800.CBCF52,ou=scopes,o=jans",
                            "inum=1800.12284F,ou=scopes,o=jans",
                            "inum=1800.141B26,ou=scopes,o=jans",
                            "inum=1800.A018AC,ou=scopes,o=jans",
                            "inum=1800.6E4456,ou=scopes,o=jans",
                            "inum=1800.55499D,ou=scopes,o=jans",
                            "inum=1800.E730AA,ou=scopes,o=jans",
                            "inum=1800.097318,ou=scopes,o=jans",
                            "inum=1800.04CF24,ou=scopes,o=jans",
                            "inum=1800.F963F9,ou=scopes,o=jans",
                            "inum=1800.31F580,ou=scopes,o=jans",
                            "inum=1800.E512E3,ou=scopes,o=jans",
                            "inum=1800.E65DC6,ou=scopes,o=jans",
                            "inum=1800.3C1F46,ou=scopes,o=jans",
                            "inum=1800.20D48C,ou=scopes,o=jans",
                            "inum=1800.4601AA,ou=scopes,o=jans",
                            "inum=1800.A9B842,ou=scopes,o=jans",
                            "inum=1800.864485,ou=scopes,o=jans",
                            "inum=1800.F0B654,ou=scopes,o=jans",
                            "inum=1800.45F1D7,ou=scopes,o=jans",
                            "inum=1800.B78FA5,ou=scopes,o=jans",
                            "inum=1800.E3D7E0,ou=scopes,o=jans",
                            "inum=1800.E212DC,ou=scopes,o=jans",
                            "inum=1800.94F80F,ou=scopes,o=jans",
                            "inum=1800.9F96F3,ou=scopes,o=jans",
                            "inum=1800.CB50EC,ou=scopes,o=jans",
                            "inum=1800.1CA946,ou=scopes,o=jans",
                            "inum=1800.18231E,ou=scopes,o=jans",
                            "inum=1800.C25D78,ou=scopes,o=jans",
                            "inum=1800.12B340,ou=scopes,o=jans",
                            "inum=1800.7A78C3,ou=scopes,o=jans",
                            "inum=1800.ECB839,ou=scopes,o=jans",
                            "inum=1800.62579C,ou=scopes,o=jans",
                            "inum=1800.29B156,ou=scopes,o=jans",
                            "inum=1800.9DC774,ou=scopes,o=jans",
                            "inum=1800.71BA21,ou=scopes,o=jans",
                            "inum=1800.FC35D2,ou=scopes,o=jans",
                            "inum=1800.F8CA5F,ou=scopes,o=jans",
                            "inum=1800.D92553,ou=scopes,o=jans",
                            "inum=1800.08CB80,ou=scopes,o=jans",
                            "inum=1800.DF434B,ou=scopes,o=jans",
                            "inum=1800.127954,ou=scopes,o=jans",
                            "inum=1800.E7CB8C,ou=scopes,o=jans"
                        ],
                        "trustedClient": false,
                        "persistClientAuthorizations": true,
                        "includeClaimsInIdToken": false,
                        "customAttributes": [
                            {
                                "name": "displayName",
                                "multiValued": false,
                                "values": [
                                    "Jans Config Api Client"
                                ],
                                "value": "Jans Config Api Client",
                                "displayValue": "Jans Config Api Client"
                            }
                        ],
                        "customObjectClasses": [
                            "top"
                        ],
                        "rptAsJwt": false,
                        "accessTokenAsJwt": false,
                        "accessTokenSigningAlg": "RS256",
                        "disabled": false,
                        "attributes": {
                            "runIntrospectionScriptBeforeJwtCreation": false,
                            "keepClientAuthorizationAfterExpiration": false,
                            "allowSpontaneousScopes": false,
                            "backchannelLogoutSessionRequired": false,
                            "parLifetime": 600,
                            "requirePar": false,
                            "jansDefaultPromptLogin": false
                        },
                        "tokenBindingSupported": false,
                        "authenticationMethod": "client_secret_basic",
                        "displayName": "Jans Config Api Client",
                        "baseDn": "inum=1800.768b3d38-a6e8-4be4-93d1-72df33d34fd6,ou=clients,o=jans",
                        "inum": "1800.768b3d38-a6e8-4be4-93d1-72df33d34fd6"
                    }
        "401":
          description: Unauthorized
        "404":
          description: Not Found
        "500":
          description: InternalServerError
      security:
      - oauth2:
        - https://jans.io/oauth/config/openid/clients.write
    post:
      tags:
      - OAuth - OpenID Connect - Clients
      summary: Create new OpenId Connect client
      description: Create new OpenId Connect client
      operationId: post-oauth-openid-client
      requestBody:
        description: OpenID Connect Client object
        content:
          application/json:
            schema:
              $ref: '#/components/schemas/Client'
            examples:
              Request json example:
                description: Request json example
                value: |
                  {
                      "deletable": false,
                      "clientSecret": "test1234",
                      "frontChannelLogoutSessionRequired": false,
                      "redirectUris": [
                          "https://jans.server2/admin-ui",
                          "http://localhost:4100"
                      ],
                      "responseTypes": [
                          "code"
                      ],
                      "grantTypes": [
                          "authorization_code",
                          "refresh_token",
                          "client_credentials"
                      ],
                      "applicationType": "web",
                      "clientName": "",
                      "logoUri": "",
                      "clientUri": "",
                      "policyUri":"",
                      "tosUri": "",
                      "subjectType": "pairwise",
                      "idTokenSignedResponseAlg": "RS256",
                      "tokenEndpointAuthMethod": "client_secret_basic",
                      "scopes": [
                          "inum=C4F7,ou=scopes,o=jans"
                      ],
                      "trustedClient": false,
                      "persistClientAuthorizations": true,
                      "includeClaimsInIdToken": false,
                      "customAttributes": [
                          {
                              "name": "displayName",
                              "multiValued": false,
                              "values": [
                                  "Api Client"
                              ],
                              "value": "Api Client",
                              "displayValue": "Api Client"
                          }
                      ],
                      "customObjectClasses": [
                          "top"
                      ],
                      "rptAsJwt": false,
                      "accessTokenAsJwt": false,
                      "accessTokenSigningAlg": "RS256",
                      "disabled": false,
                      "attributes": {
                          "runIntrospectionScriptBeforeJwtCreation": false,
                          "keepClientAuthorizationAfterExpiration": false,
                          "allowSpontaneousScopes": false,
                          "backchannelLogoutSessionRequired": false,
                          "parLifetime": 600,
                          "requirePar": false,
                          "jansDefaultPromptLogin": false
                      },
                      "tokenBindingSupported": false,
                      "authenticationMethod": "client_secret_basic",
                      "displayName": "Api Client"
                  }
      responses:
        "201":
          description: Created
          content:
            application/json:
              schema:
                $ref: '#/components/schemas/Client'
              examples:
                Response json example:
                  description: Response json example
                  value: |
                    {
                        "dn": "inum=1800.768b3d38-a6e8-4be4-93d1-72df33d34fd6,ou=clients,o=jans",
                        "deletable": false,
                        "clientSecret": "WZMK8thDpvw1xtE0N+SbXA==",
                        "frontChannelLogoutSessionRequired": false,
                        "redirectUris": [
                            "https://jans.server2/admin-ui",
                            "http://localhost:4100"
                        ],
                        "responseTypes": [
                            "code"
                        ],
                        "grantTypes": [
                            "authorization_code",
                            "refresh_token",
                            "client_credentials"
                        ],
                        "applicationType": "web",
                        "clientName": "Jans Config Api Client",
                        "logoUri": "",
                        "clientUri": "",
                        "policyUri": "",
                        "tosUri": "",
                        "subjectType": "pairwise",
                        "idTokenSignedResponseAlg": "RS256",
                        "tokenEndpointAuthMethod": "client_secret_basic",
                        "scopes": [
                            "inum=C4F7,ou=scopes,o=jans",
                            "inum=1200.487800,ou=scopes,o=jans",
                            "inum=1200.9CEE5C,ou=scopes,o=jans",
                            "inum=1800.FFE5C0,ou=scopes,o=jans",
                            "inum=1800.472951,ou=scopes,o=jans",
                            "inum=1800.556F45,ou=scopes,o=jans",
                            "inum=1800.77FB4F,ou=scopes,o=jans",
                            "inum=1800.AA8DFE,ou=scopes,o=jans",
                            "inum=1800.CD5B72,ou=scopes,o=jans",
                            "inum=1800.CBCF52,ou=scopes,o=jans",
                            "inum=1800.12284F,ou=scopes,o=jans",
                            "inum=1800.141B26,ou=scopes,o=jans",
                            "inum=1800.A018AC,ou=scopes,o=jans",
                            "inum=1800.6E4456,ou=scopes,o=jans",
                            "inum=1800.55499D,ou=scopes,o=jans",
                            "inum=1800.E730AA,ou=scopes,o=jans",
                            "inum=1800.097318,ou=scopes,o=jans",
                            "inum=1800.04CF24,ou=scopes,o=jans",
                            "inum=1800.F963F9,ou=scopes,o=jans",
                            "inum=1800.31F580,ou=scopes,o=jans",
                            "inum=1800.E512E3,ou=scopes,o=jans",
                            "inum=1800.E65DC6,ou=scopes,o=jans",
                            "inum=1800.3C1F46,ou=scopes,o=jans",
                            "inum=1800.20D48C,ou=scopes,o=jans",
                            "inum=1800.4601AA,ou=scopes,o=jans",
                            "inum=1800.A9B842,ou=scopes,o=jans",
                            "inum=1800.864485,ou=scopes,o=jans",
                            "inum=1800.F0B654,ou=scopes,o=jans",
                            "inum=1800.45F1D7,ou=scopes,o=jans",
                            "inum=1800.B78FA5,ou=scopes,o=jans",
                            "inum=1800.E3D7E0,ou=scopes,o=jans",
                            "inum=1800.E212DC,ou=scopes,o=jans",
                            "inum=1800.94F80F,ou=scopes,o=jans",
                            "inum=1800.9F96F3,ou=scopes,o=jans",
                            "inum=1800.CB50EC,ou=scopes,o=jans",
                            "inum=1800.1CA946,ou=scopes,o=jans",
                            "inum=1800.18231E,ou=scopes,o=jans",
                            "inum=1800.C25D78,ou=scopes,o=jans",
                            "inum=1800.12B340,ou=scopes,o=jans",
                            "inum=1800.7A78C3,ou=scopes,o=jans",
                            "inum=1800.ECB839,ou=scopes,o=jans",
                            "inum=1800.62579C,ou=scopes,o=jans",
                            "inum=1800.29B156,ou=scopes,o=jans",
                            "inum=1800.9DC774,ou=scopes,o=jans",
                            "inum=1800.71BA21,ou=scopes,o=jans",
                            "inum=1800.FC35D2,ou=scopes,o=jans",
                            "inum=1800.F8CA5F,ou=scopes,o=jans",
                            "inum=1800.D92553,ou=scopes,o=jans",
                            "inum=1800.08CB80,ou=scopes,o=jans",
                            "inum=1800.DF434B,ou=scopes,o=jans",
                            "inum=1800.127954,ou=scopes,o=jans",
                            "inum=1800.E7CB8C,ou=scopes,o=jans"
                        ],
                        "trustedClient": false,
                        "persistClientAuthorizations": true,
                        "includeClaimsInIdToken": false,
                        "customAttributes": [
                            {
                                "name": "displayName",
                                "multiValued": false,
                                "values": [
                                    "Jans Config Api Client"
                                ],
                                "value": "Jans Config Api Client",
                                "displayValue": "Jans Config Api Client"
                            }
                        ],
                        "customObjectClasses": [
                            "top"
                        ],
                        "rptAsJwt": false,
                        "accessTokenAsJwt": false,
                        "accessTokenSigningAlg": "RS256",
                        "disabled": false,
                        "attributes": {
                            "runIntrospectionScriptBeforeJwtCreation": false,
                            "keepClientAuthorizationAfterExpiration": false,
                            "allowSpontaneousScopes": false,
                            "backchannelLogoutSessionRequired": false,
                            "parLifetime": 600,
                            "requirePar": false,
                            "jansDefaultPromptLogin": false
                        },
                        "tokenBindingSupported": false,
                        "authenticationMethod": "client_secret_basic",
                        "displayName": "Jans Config Api Client",
                        "baseDn": "inum=1800.768b3d38-a6e8-4be4-93d1-72df33d34fd6,ou=clients,o=jans",
                        "inum": "1800.768b3d38-a6e8-4be4-93d1-72df33d34fd6"
                    }
        "400":
          description: Bad Request
        "401":
          description: Unauthorized
        "500":
          description: InternalServerError
      security:
      - oauth2:
        - https://jans.io/oauth/config/openid/clients.write
  /api/v1/openid/clients/{inum}:
    get:
      tags:
      - OAuth - OpenID Connect - Clients
      summary: Get OpenId Connect Client by Inum
      description: Get OpenId Connect Client by Inum
      operationId: get-oauth-openid-clients-by-inum
      parameters:
      - name: inum
        in: path
        description: Client identifier
        required: true
        schema:
          type: string
      responses:
        "200":
          description: Ok
          content:
            application/json:
              schema:
                $ref: '#/components/schemas/Client'
              examples:
                Response json example:
                  description: Response json example
                  value: |
                    {
                        "dn": "inum=1800.768b3d38-a6e8-4be4-93d1-72df33d34fd6,ou=clients,o=jans",
                        "deletable": false,
                        "clientSecret": "WZMK8thDpvw1xtE0N+SbXA==",
                        "frontChannelLogoutSessionRequired": false,
                        "redirectUris": [
                            "https://jans.server2/admin-ui",
                            "http://localhost:4100"
                        ],
                        "responseTypes": [
                            "code"
                        ],
                        "grantTypes": [
                            "authorization_code",
                            "refresh_token",
                            "client_credentials"
                        ],
                        "applicationType": "web",
                        "clientName": "Jans Config Api Client",
                        "logoUri": "",
                        "clientUri": "",
                        "policyUri": "",
                        "tosUri": "",
                        "subjectType": "pairwise",
                        "idTokenSignedResponseAlg": "RS256",
                        "tokenEndpointAuthMethod": "client_secret_basic",
                        "scopes": [
                            "inum=C4F7,ou=scopes,o=jans",
                            "inum=1200.487800,ou=scopes,o=jans",
                            "inum=1200.9CEE5C,ou=scopes,o=jans",
                            "inum=1800.FFE5C0,ou=scopes,o=jans",
                            "inum=1800.472951,ou=scopes,o=jans",
                            "inum=1800.556F45,ou=scopes,o=jans",
                            "inum=1800.77FB4F,ou=scopes,o=jans",
                            "inum=1800.AA8DFE,ou=scopes,o=jans",
                            "inum=1800.CD5B72,ou=scopes,o=jans",
                            "inum=1800.CBCF52,ou=scopes,o=jans",
                            "inum=1800.12284F,ou=scopes,o=jans",
                            "inum=1800.141B26,ou=scopes,o=jans",
                            "inum=1800.A018AC,ou=scopes,o=jans",
                            "inum=1800.6E4456,ou=scopes,o=jans",
                            "inum=1800.55499D,ou=scopes,o=jans",
                            "inum=1800.E730AA,ou=scopes,o=jans",
                            "inum=1800.097318,ou=scopes,o=jans",
                            "inum=1800.04CF24,ou=scopes,o=jans",
                            "inum=1800.F963F9,ou=scopes,o=jans",
                            "inum=1800.31F580,ou=scopes,o=jans",
                            "inum=1800.E512E3,ou=scopes,o=jans",
                            "inum=1800.E65DC6,ou=scopes,o=jans",
                            "inum=1800.3C1F46,ou=scopes,o=jans",
                            "inum=1800.20D48C,ou=scopes,o=jans",
                            "inum=1800.4601AA,ou=scopes,o=jans",
                            "inum=1800.A9B842,ou=scopes,o=jans",
                            "inum=1800.864485,ou=scopes,o=jans",
                            "inum=1800.F0B654,ou=scopes,o=jans",
                            "inum=1800.45F1D7,ou=scopes,o=jans",
                            "inum=1800.B78FA5,ou=scopes,o=jans",
                            "inum=1800.E3D7E0,ou=scopes,o=jans",
                            "inum=1800.E212DC,ou=scopes,o=jans",
                            "inum=1800.94F80F,ou=scopes,o=jans",
                            "inum=1800.9F96F3,ou=scopes,o=jans",
                            "inum=1800.CB50EC,ou=scopes,o=jans",
                            "inum=1800.1CA946,ou=scopes,o=jans",
                            "inum=1800.18231E,ou=scopes,o=jans",
                            "inum=1800.C25D78,ou=scopes,o=jans",
                            "inum=1800.12B340,ou=scopes,o=jans",
                            "inum=1800.7A78C3,ou=scopes,o=jans",
                            "inum=1800.ECB839,ou=scopes,o=jans",
                            "inum=1800.62579C,ou=scopes,o=jans",
                            "inum=1800.29B156,ou=scopes,o=jans",
                            "inum=1800.9DC774,ou=scopes,o=jans",
                            "inum=1800.71BA21,ou=scopes,o=jans",
                            "inum=1800.FC35D2,ou=scopes,o=jans",
                            "inum=1800.F8CA5F,ou=scopes,o=jans",
                            "inum=1800.D92553,ou=scopes,o=jans",
                            "inum=1800.08CB80,ou=scopes,o=jans",
                            "inum=1800.DF434B,ou=scopes,o=jans",
                            "inum=1800.127954,ou=scopes,o=jans",
                            "inum=1800.E7CB8C,ou=scopes,o=jans"
                        ],
                        "trustedClient": false,
                        "persistClientAuthorizations": true,
                        "includeClaimsInIdToken": false,
                        "customAttributes": [
                            {
                                "name": "displayName",
                                "multiValued": false,
                                "values": [
                                    "Jans Config Api Client"
                                ],
                                "value": "Jans Config Api Client",
                                "displayValue": "Jans Config Api Client"
                            }
                        ],
                        "customObjectClasses": [
                            "top"
                        ],
                        "rptAsJwt": false,
                        "accessTokenAsJwt": false,
                        "accessTokenSigningAlg": "RS256",
                        "disabled": false,
                        "attributes": {
                            "runIntrospectionScriptBeforeJwtCreation": false,
                            "keepClientAuthorizationAfterExpiration": false,
                            "allowSpontaneousScopes": false,
                            "backchannelLogoutSessionRequired": false,
                            "parLifetime": 600,
                            "requirePar": false,
                            "jansDefaultPromptLogin": false
                        },
                        "tokenBindingSupported": false,
                        "authenticationMethod": "client_secret_basic",
                        "displayName": "Jans Config Api Client",
                        "baseDn": "inum=1800.768b3d38-a6e8-4be4-93d1-72df33d34fd6,ou=clients,o=jans",
                        "inum": "1800.768b3d38-a6e8-4be4-93d1-72df33d34fd6"
                    }
        "401":
          description: Unauthorized
        "500":
          description: InternalServerError
      security:
      - oauth2:
        - https://jans.io/oauth/config/openid/clients.readonly
    delete:
      tags:
      - OAuth - OpenID Connect - Clients
      summary: Delete OpenId Connect client
      description: Delete OpenId Connect client
      operationId: delete-oauth-openid-client-by-inum
      parameters:
      - name: inum
        in: path
        description: Client identifier
        required: true
        schema:
          type: string
      responses:
        "204":
          description: No Content
        "401":
          description: Unauthorized
        "404":
          description: Not Found
        "500":
          description: InternalServerError
      security:
      - oauth2:
        - https://jans.io/oauth/config/openid/clients.delete
    patch:
      tags:
      - OAuth - OpenID Connect - Clients
      summary: Patch OpenId Connect client
      description: Patch OpenId Connect client
      operationId: patch-oauth-openid-client-by-inum
      parameters:
      - name: inum
        in: path
        description: Client identifier
        required: true
        schema:
          type: string
      requestBody:
        description: String representing patch-document.
        content:
          application/json-patch+json:
            schema:
              type: array
              items:
                $ref: '#/components/schemas/JsonPatch'
            examples:
              Request json example:
                description: Request json example
                value: "[{ \"op\": \"replace\", \"path\": \"/responseTypes\", \"value\"\
                  :[\"code\",\"token\"]}] \n"
      responses:
        "200":
          description: Ok
          content:
            application/json:
              schema:
                $ref: '#/components/schemas/Client'
              examples:
                Response json example:
                  description: Response json example
                  value: |
                    {
                        "dn": "inum=1800.768b3d38-a6e8-4be4-93d1-72df33d34fd6,ou=clients,o=jans",
                        "deletable": false,
                        "clientSecret": "WZMK8thDpvw1xtE0N+SbXA==",
                        "frontChannelLogoutSessionRequired": false,
                        "redirectUris": [
                            "https://jans.server2/admin-ui",
                            "http://localhost:4100"
                        ],
                        "responseTypes": [
                            "code"
                        ],
                        "grantTypes": [
                            "authorization_code",
                            "refresh_token",
                            "client_credentials"
                        ],
                        "applicationType": "web",
                        "clientName": "Jans Config Api Client",
                        "logoUri": "",
                        "clientUri": "",
                        "policyUri": "",
                        "tosUri": "",
                        "subjectType": "pairwise",
                        "idTokenSignedResponseAlg": "RS256",
                        "tokenEndpointAuthMethod": "client_secret_basic",
                        "scopes": [
                            "inum=C4F7,ou=scopes,o=jans",
                            "inum=1200.487800,ou=scopes,o=jans",
                            "inum=1200.9CEE5C,ou=scopes,o=jans",
                            "inum=1800.FFE5C0,ou=scopes,o=jans",
                            "inum=1800.472951,ou=scopes,o=jans",
                            "inum=1800.556F45,ou=scopes,o=jans",
                            "inum=1800.77FB4F,ou=scopes,o=jans",
                            "inum=1800.AA8DFE,ou=scopes,o=jans",
                            "inum=1800.CD5B72,ou=scopes,o=jans",
                            "inum=1800.CBCF52,ou=scopes,o=jans",
                            "inum=1800.12284F,ou=scopes,o=jans",
                            "inum=1800.141B26,ou=scopes,o=jans",
                            "inum=1800.A018AC,ou=scopes,o=jans",
                            "inum=1800.6E4456,ou=scopes,o=jans",
                            "inum=1800.55499D,ou=scopes,o=jans",
                            "inum=1800.E730AA,ou=scopes,o=jans",
                            "inum=1800.097318,ou=scopes,o=jans",
                            "inum=1800.04CF24,ou=scopes,o=jans",
                            "inum=1800.F963F9,ou=scopes,o=jans",
                            "inum=1800.31F580,ou=scopes,o=jans",
                            "inum=1800.E512E3,ou=scopes,o=jans",
                            "inum=1800.E65DC6,ou=scopes,o=jans",
                            "inum=1800.3C1F46,ou=scopes,o=jans",
                            "inum=1800.20D48C,ou=scopes,o=jans",
                            "inum=1800.4601AA,ou=scopes,o=jans",
                            "inum=1800.A9B842,ou=scopes,o=jans",
                            "inum=1800.864485,ou=scopes,o=jans",
                            "inum=1800.F0B654,ou=scopes,o=jans",
                            "inum=1800.45F1D7,ou=scopes,o=jans",
                            "inum=1800.B78FA5,ou=scopes,o=jans",
                            "inum=1800.E3D7E0,ou=scopes,o=jans",
                            "inum=1800.E212DC,ou=scopes,o=jans",
                            "inum=1800.94F80F,ou=scopes,o=jans",
                            "inum=1800.9F96F3,ou=scopes,o=jans",
                            "inum=1800.CB50EC,ou=scopes,o=jans",
                            "inum=1800.1CA946,ou=scopes,o=jans",
                            "inum=1800.18231E,ou=scopes,o=jans",
                            "inum=1800.C25D78,ou=scopes,o=jans",
                            "inum=1800.12B340,ou=scopes,o=jans",
                            "inum=1800.7A78C3,ou=scopes,o=jans",
                            "inum=1800.ECB839,ou=scopes,o=jans",
                            "inum=1800.62579C,ou=scopes,o=jans",
                            "inum=1800.29B156,ou=scopes,o=jans",
                            "inum=1800.9DC774,ou=scopes,o=jans",
                            "inum=1800.71BA21,ou=scopes,o=jans",
                            "inum=1800.FC35D2,ou=scopes,o=jans",
                            "inum=1800.F8CA5F,ou=scopes,o=jans",
                            "inum=1800.D92553,ou=scopes,o=jans",
                            "inum=1800.08CB80,ou=scopes,o=jans",
                            "inum=1800.DF434B,ou=scopes,o=jans",
                            "inum=1800.127954,ou=scopes,o=jans",
                            "inum=1800.E7CB8C,ou=scopes,o=jans"
                        ],
                        "trustedClient": false,
                        "persistClientAuthorizations": true,
                        "includeClaimsInIdToken": false,
                        "customAttributes": [
                            {
                                "name": "displayName",
                                "multiValued": false,
                                "values": [
                                    "Jans Config Api Client"
                                ],
                                "value": "Jans Config Api Client",
                                "displayValue": "Jans Config Api Client"
                            }
                        ],
                        "customObjectClasses": [
                            "top"
                        ],
                        "rptAsJwt": false,
                        "accessTokenAsJwt": false,
                        "accessTokenSigningAlg": "RS256",
                        "disabled": false,
                        "attributes": {
                            "runIntrospectionScriptBeforeJwtCreation": false,
                            "keepClientAuthorizationAfterExpiration": false,
                            "allowSpontaneousScopes": false,
                            "backchannelLogoutSessionRequired": false,
                            "parLifetime": 600,
                            "requirePar": false,
                            "jansDefaultPromptLogin": false
                        },
                        "tokenBindingSupported": false,
                        "authenticationMethod": "client_secret_basic",
                        "displayName": "Jans Config Api Client",
                        "baseDn": "inum=1800.768b3d38-a6e8-4be4-93d1-72df33d34fd6,ou=clients,o=jans",
                        "inum": "1800.768b3d38-a6e8-4be4-93d1-72df33d34fd6"
                    }
        "401":
          description: Unauthorized
        "404":
          description: Not Found
        "500":
          description: InternalServerError
      security:
      - oauth2:
        - https://jans.io/oauth/config/openid/clients.write
  /api/v1/api-config:
    get:
      tags:
      - Configuration – Config API
      summary: Gets config-api configuration properties.
      description: Gets config-api configuration properties.
      operationId: get-config-api-properties
      responses:
        "200":
          description: Ok
          content:
            application/json:
              schema:
                $ref: '#/components/schemas/ApiAppConfiguration'
        "401":
          description: Unauthorized
        "500":
          description: InternalServerError
      security:
      - oauth2:
        - https://jans.io/oauth/config/properties.readonly
    patch:
      tags:
      - Configuration – Config API
      summary: Partially modifies config-api configuration properties.
      description: Partially modifies config-api Configuration properties.
      operationId: patch-config-api-properties
      requestBody:
        description: String representing patch-document.
        content:
          application/json-patch+json:
            schema:
              type: array
              items:
                $ref: '#/components/schemas/JsonPatch'
            examples:
              Request json example:
                description: Request json example
                value: ""
      responses:
        "200":
          description: Ok
          content:
            application/json:
              schema:
                $ref: '#/components/schemas/ApiAppConfiguration'
        "401":
          description: Unauthorized
        "500":
          description: InternalServerError
      security:
      - oauth2:
        - https://jans.io/oauth/config/properties.write
  /api/v1/config/smtp:
    get:
      tags:
      - Configuration – SMTP
      summary: Returns SMTP server configuration
      description: Returns SMTP server configuration
      operationId: get-config-smtp
      responses:
        "200":
          description: Ok
          content:
            application/json:
              schema:
                $ref: '#/components/schemas/SmtpConfiguration'
              examples:
                Response json example:
                  description: Response json example
                  value: |
                    {
                        "valid": false,
                        "port": 0,
                        "requires_ssl": false,
                        "trust_host": false,
                        "requires_authentication": false
                    }
        "401":
          description: Unauthorized
        "500":
          description: InternalServerError
      security:
      - oauth2:
        - https://jans.io/oauth/config/smtp.readonly
    put:
      tags:
      - Configuration – SMTP
      summary: Updates SMTP server configuration
      description: Updates SMTP server configuration
      operationId: put-config-smtp
      requestBody:
        description: SmtpConfiguration object
        content:
          application/json:
            schema:
              $ref: '#/components/schemas/SmtpConfiguration'
            examples:
              Request json example:
                description: Request json example
                value: |
                  {
                      "valid": true,
                      "host": "localhost",
                      "port": 260,
                      "requires_ssl": true,
                      "trust_host": true,
                      "from_name": "John",
                      "from_email_address": "john@grow.org",
                      "requires_authentication": true,
                      "user_name": "smtp_user",
                      "password": "password"
                  }
      responses:
        "200":
          description: Ok
          content:
            application/json:
              schema:
                $ref: '#/components/schemas/SmtpConfiguration'
              examples:
                Response json example:
                  description: Response json example
                  value: |
                    {
                        "valid": false,
                        "port": 0,
                        "requires_ssl": false,
                        "trust_host": false,
                        "requires_authentication": false
                    }
        "401":
          description: Unauthorized
        "404":
          description: Not Found
        "500":
          description: InternalServerError
      security:
      - oauth2:
        - https://jans.io/oauth/config/smtp.write
    post:
      tags:
      - Configuration – SMTP
      summary: Adds SMTP server configuration
      description: Adds SMTP server configuration
      operationId: post-config-smtp
      requestBody:
        description: SmtpConfiguration object
        content:
          application/json:
            schema:
              $ref: '#/components/schemas/SmtpConfiguration'
            examples:
              Request json example:
                description: Request json example
                value: |
                  {
                      "valid": true,
                      "host": "localhost",
                      "port": 260,
                      "requires_ssl": true,
                      "trust_host": true,
                      "from_name": "John",
                      "from_email_address": "john@grow.org",
                      "requires_authentication": true,
                      "user_name": "smtp_user",
                      "password": "password"
                  }
      responses:
        "201":
          description: Created
          content:
            application/json:
              schema:
                $ref: '#/components/schemas/SmtpConfiguration'
              examples:
                Response json example:
                  description: Response json example
                  value: |
                    {
                        "valid": false,
                        "port": 0,
                        "requires_ssl": false,
                        "trust_host": false,
                        "requires_authentication": false
                    }
        "401":
          description: Unauthorized
        "500":
          description: InternalServerError
      security:
      - oauth2:
        - https://jans.io/oauth/config/smtp.write
    delete:
      tags:
      - Configuration – SMTP
      summary: Deletes SMTP server configuration
      description: Deletes SMTP server configuration
      operationId: delete-config-smtp
      responses:
        "204":
          description: No Content
        "401":
          description: Unauthorized
        "500":
          description: InternalServerError
      security:
      - oauth2:
        - https://jans.io/oauth/config/smtp.delete
  /api/v1/config/smtp/test:
    post:
      tags:
      - Configuration – SMTP
      summary: Signing Test SMTP server configuration
      description: Signing Test SMTP server configuration
      operationId: test-config-smtp
      requestBody:
        description: SmtpTest object
        content:
          application/json:
            schema:
              $ref: '#/components/schemas/SmtpTest'
            examples:
              Request json example:
                description: Request json example
                value: ""
      responses:
        "200":
          description: Ok
          content:
            application/json:
              schema:
                type: boolean
                description: boolean value true if successful
        "401":
          description: Unauthorized
        "500":
          description: InternalServerError
      security:
      - oauth2:
        - https://jans.io/oauth/config/smtp.write
  /api/v1/config/scripts:
    get:
      tags:
      - Custom Scripts
      summary: Gets a list of custom scripts
      description: Gets a list of custom scripts
      operationId: get-config-scripts
      parameters:
      - name: limit
        in: query
        description: Search size - max size of the results to return
        schema:
          type: integer
          format: int32
          default: 50
      - name: pattern
        in: query
        description: Search pattern
        schema:
          type: string
          default: ""
      - name: startIndex
        in: query
        description: The 1-based index of the first query result
        schema:
          type: integer
          format: int32
          default: 0
      - name: sortBy
        in: query
        description: Attribute whose value will be used to order the returned response
        schema:
          type: string
          default: inum
      - name: sortOrder
        in: query
        description: Order in which the sortBy param is applied. Allowed values are
          "ascending" and "descending"
        schema:
          type: string
          default: ascending
      - name: fieldValuePair
        in: query
        description: Field and value pair for seraching
        schema:
          type: string
          default: ""
        examples:
          Field value example:
            description: Field value example
            value: "adminCanEdit=true,dataType=string"
      responses:
        "200":
          description: Ok
          content:
            application/json:
              schema:
                $ref: '#/components/schemas/PagedResult'
              examples:
                Response json example:
                  description: Response json example
                  value: |
                    {
                        "start": 0,
                        "totalEntriesCount": 37,
                        "entriesCount": 2,
                        "entries": [
                            {
                                "dn": "inum=0300-BA90,ou=scripts,o=jans",
                                "inum": "0300-BA90",
                                "name": "discovery_java_params",
                                "description": "Java Custom Sample Script",
                                "script": "/* Copyright (c) 2022, Gluu\n Author: Yuriy Z\n */\n\nimport io.jans.model.SimpleCustomProperty;\nimport io.jans.model.custom.script.model.CustomScript;\nimport io.jans.model.custom.script.type.discovery.DiscoveryType;\nimport io.jans.service.custom.script.CustomScriptManager;\nimport org.slf4j.Logger;\nimport org.slf4j.LoggerFactory;\nimport org.json.JSONObject;\n\nimport java.util.Map;\n\npublic class Discovery implements DiscoveryType {\n\n    private static final Logger log = LoggerFactory.getLogger(Discovery.class);\n    private static final Logger scriptLogger = LoggerFactory.getLogger(CustomScriptManager.class);\n\n    @Override\n    public boolean init(Map<String, SimpleCustomProperty> configurationAttributes) {\n        log.info(\"Init of Discovery Java custom script\");\n        return true;\n    }\n\n    @Override\n    public boolean init(CustomScript customScript, Map<String, SimpleCustomProperty> configurationAttributes) {\n        log.info(\"Init of Discovery Java custom script\");\n        return true;\n    }\n\n    @Override\n    public boolean destroy(Map<String, SimpleCustomProperty> configurationAttributes) {\n        log.info(\"Destroy of Discovery Java custom script\");\n        return true;\n    }\n\n    @Override\n    public int getApiVersion() {\n        log.info(\"getApiVersion Discovery Java custom script: 11\");\n        return 11;\n    }\n\n    @Override\n    public boolean modifyResponse(Object responseAsJsonObject, Object context) {\n        scriptLogger.info(\"write to script logger\");\n        JSONObject response = (JSONObject) responseAsJsonObject;\n        response.accumulate(\"key_from_java\", \"value_from_script_on_java\");\n        return true;\n    }\n}\n",
                                "scriptType": "discovery",
                                "programmingLanguage": "java",
                                "moduleProperties": [
                                    {
                                        "value1": "location_type",
                                        "value2": "ldap"
                                    }
                                ],
                                "level": 1,
                                "revision": 11,
                                "enabled": true,
                                "modified": false,
                                "internal": false,
                                "locationType": "ldap",
                                "baseDn": "inum=0300-BA90,ou=scripts,o=jans"
                            },
                            {
                                "dn": "inum=031C-4A65,ou=scripts,o=jans",
                                "inum": "031C-4A65",
                                "name": "id_generator",
                                "description": "Sample Id Generator script",
                                "script": "# oxAuth is available under the MIT License (2008). See http://opensource.org/licenses/MIT for full text.\n# Copyright (c) 2016, Janssen\n#\n# Author: Yuriy Movchan\n#\n\nfrom io.jans.model.custom.script.type.id import IdGeneratorType\nfrom io.jans.util import StringHelper, ArrayHelper\nfrom java.util import Arrays, ArrayList\n\nimport java\n\nclass IdGenerator(IdGeneratorType):\n    def __init__(self, currentTimeMillis):\n        self.currentTimeMillis = currentTimeMillis\n\n    def init(self, customScript, configurationAttributes):\n        print \"Id generator. Initialization\"\n        print \"Id generator. Initialized successfully\"\n\n        return True   \n\n    def destroy(self, configurationAttributes):\n        print \"Id generator. Destroy\"\n        print \"Id generator. Destroyed successfully\"\n        return True   \n\n    def getApiVersion(self):\n        return 11\n\n    # Id generator init method\n    #   appId is application Id\n    #   idType is Id Type\n    #   idPrefix is Id Prefix\n    #   user is io.jans.oxtrust.model.JanssenCustomPerson\n    #   configurationAttributes is java.util.Map<String, SimpleCustomProperty>\n    def generateId(self, appId, idType, idPrefix, configurationAttributes):\n        print \"Id generator. Generate Id\"\n        print \"Id generator. Generate Id. AppId: '\", appId, \"', IdType: '\", idType, \"', IdPrefix: '\", idPrefix, \"'\"\n\n        # Return None or empty string to trigger default Id generation method\n        return None\n",
                                "scriptType": "id_generator",
                                "programmingLanguage": "python",
                                "moduleProperties": [
                                    {
                                        "value1": "location_type",
                                        "value2": "ldap"
                                    }
                                ],
                                "level": 100,
                                "revision": 1,
                                "enabled": false,
                                "modified": false,
                                "internal": false,
                                "locationType": "ldap",
                                "baseDn": "inum=031C-4A65,ou=scripts,o=jans"
                            }
                        ]
                    }
        "401":
          description: Unauthorized
        "500":
          description: InternalServerError
      security:
      - oauth2:
        - https://jans.io/oauth/config/scripts.readonly
    put:
      tags:
      - Custom Scripts
      summary: Updates a custom script
      description: Updates a custom script
      operationId: put-config-scripts
      requestBody:
        description: CustomScript object
        content:
          application/json:
            schema:
              $ref: '#/components/schemas/CustomScript'
            examples:
              Request json example:
                description: Request json example
                value: |
                  {
                              "name": "test_application_session_test",
                              "description": "Sample Application Session script",
                              "script": "# oxAuth is available under the MIT License (2008). See http://opensource.org/licenses/MIT for full text.\n# Copyright (c) 2016, Janssen\n#\n# Author: Yuriy Movchan\n#\n\nfrom io.jans.model.custom.script.type.session import ApplicationSessionType\nfrom io.jans.service.cdi.util import CdiUtil\nfrom io.jans.persist import PersistenceEntryManager\nfrom io.jans.as.model.config import StaticConfiguration\nfrom io.jans.as.model.ldap import TokenEntity\nfrom jakarta.faces.application import FacesMessage\nfrom io.jans.jsf2.message import FacesMessages\nfrom io.jans.util import StringHelper, ArrayHelper\nfrom io.jans.as.model.config import Constants\nfrom java.util import Arrays, ArrayList\nfrom io.jans.as.service.external.session import SessionEventType\n\nimport java\n\nclass ApplicationSession(ApplicationSessionType):\n    def __init__(self, currentTimeMillis):\n        self.currentTimeMillis = currentTimeMillis\n\n    def init(self, customScript, configurationAttributes):\n        print \"Application session. Initialization\"\n\n        self.entryManager = CdiUtil.bean(PersistenceEntryManager)\n        self.staticConfiguration = CdiUtil.bean(StaticConfiguration)\n\n        print \"Application session. Initialized successfully\"\n\n        return True   \n\n    def destroy(self, configurationAttributes):\n        print \"Application session. Destroy\"\n        print \"Application session. Destroyed successfully\"\n        return True   \n\n    def getApiVersion(self):\n        return 11\n\n    # Called each time specific session event occurs\n    # event is io.jans.as.service.external.session.SessionEvent\n    def onEvent(self, event):\n        if event.getType() == SessionEventType.AUTHENTICATED:\n            print \"Session is authenticated, session: \" + event.getSessionId().getId()\n        return\n\n    # Application calls it at start session request to allow notify 3rd part systems\n    #   httpRequest is jakarta.servlet.http.HttpServletRequest\n    #   sessionId is io.jans.as.model.common.SessionId\n    #   configurationAttributes is java.util.Map<String, SimpleCustomProperty>\n    def startSession(self, httpRequest, sessionId, configurationAttributes):\n        print \"Application session. Starting external session\"\n\n        user_name = sessionId.getSessionAttributes().get(Constants.AUTHENTICATED_USER)\n\n        first_session = self.isFirstSession(user_name)\n        if not first_session:\n            facesMessages = CdiUtil.bean(FacesMessages)\n            facesMessages.add(FacesMessage.SEVERITY_ERROR, \"Please, end active session first!\")\n            return False\n\n        print \"Application session. External session started successfully\"\n        return True\n\n    # Application calls it at end session request to allow notify 3rd part systems\n    #   httpRequest is jakarta.servlet.http.HttpServletRequest\n    #   sessionId is io.jans.as.model.common.SessionId\n    #   configurationAttributes is java.util.Map<String, SimpleCustomProperty>\n    def endSession(self, httpRequest, sessionId, configurationAttributes):\n        print \"Application session. Starting external session end\"\n\n        print \"Application session. External session ended successfully\"\n        return True\n\n    # Application calls it during /session/active endpoint call to modify response if needed\n    #   jsonArray is org.json.JSONArray\n    #   context is io.jans.as.server.model.common.ExecutionContext\n    def modifyActiveSessionsResponse(self, jsonArray, context):\n        return False\n\n    def isFirstSession(self, user_name):\n        tokenLdap = TokenEntity()\n        tokenLdap.setDn(self.staticConfiguration.getBaseDn().getClients())\n        tokenLdap.setUserId(user_name)\n\n        tokenLdapList = self.entryManager.findEntries(tokenLdap, 1)\n        print \"Application session. isFirstSession. Get result: '%s'\" % tokenLdapList\n\n        if (tokenLdapList != None) and (tokenLdapList.size() > 0):\n            print \"Application session. isFirstSession: False\"\n            return False\n\n        print \"Application session. isFirstSession: True\"\n        return True\n",
                              "scriptType": "application_session",
                              "programmingLanguage": "python",
                              "moduleProperties": [
                                  {
                                      "value1": "location_type",
                                      "value2": "ldap"
                                  }
                              ],
                              "level": 800,
                              "revision": 8,
                              "enabled": false,
                              "modified": false,
                              "internal": false,
                              "locationType": "ldap"
                          }
      responses:
        "200":
          description: Ok
          content:
            application/json:
              schema:
                $ref: '#/components/schemas/CustomScript'
              examples:
                Response json example:
                  description: Response json example
                  value: |
                    {
                        "dn": "inum=4144edf6-af99-451d-be29-f3eb5c0e9143,ou=scripts,o=jans",
                        "inum": "4144edf6-af99-451d-be29-f3eb5c0e9143",
                        "name": "test_application_session_test",
                        "description": "Sample Application Session script",
                        "script": "# oxAuth is available under the MIT License (2008). See http://opensource.org/licenses/MIT for full text.\n# Copyright (c) 2016, Janssen\n#\n# Author: Yuriy Movchan\n#\n\nfrom io.jans.model.custom.script.type.session import ApplicationSessionType\nfrom io.jans.service.cdi.util import CdiUtil\nfrom io.jans.persist import PersistenceEntryManager\nfrom io.jans.as.model.config import StaticConfiguration\nfrom io.jans.as.model.ldap import TokenEntity\nfrom jakarta.faces.application import FacesMessage\nfrom io.jans.jsf2.message import FacesMessages\nfrom io.jans.util import StringHelper, ArrayHelper\nfrom io.jans.as.model.config import Constants\nfrom java.util import Arrays, ArrayList\nfrom io.jans.as.service.external.session import SessionEventType\n\nimport java\n\nclass ApplicationSession(ApplicationSessionType):\n    def __init__(self, currentTimeMillis):\n        self.currentTimeMillis = currentTimeMillis\n\n    def init(self, customScript, configurationAttributes):\n        print \"Application session. Initialization\"\n\n        self.entryManager = CdiUtil.bean(PersistenceEntryManager)\n        self.staticConfiguration = CdiUtil.bean(StaticConfiguration)\n\n        print \"Application session. Initialized successfully\"\n\n        return True   \n\n    def destroy(self, configurationAttributes):\n        print \"Application session. Destroy\"\n        print \"Application session. Destroyed successfully\"\n        return True   \n\n    def getApiVersion(self):\n        return 11\n\n    # Called each time specific session event occurs\n    # event is io.jans.as.service.external.session.SessionEvent\n    def onEvent(self, event):\n        if event.getType() == SessionEventType.AUTHENTICATED:\n            print \"Session is authenticated, session: \" + event.getSessionId().getId()\n        return\n\n    # Application calls it at start session request to allow notify 3rd part systems\n    #   httpRequest is jakarta.servlet.http.HttpServletRequest\n    #   sessionId is io.jans.as.model.common.SessionId\n    #   configurationAttributes is java.util.Map<String, SimpleCustomProperty>\n    def startSession(self, httpRequest, sessionId, configurationAttributes):\n        print \"Application session. Starting external session\"\n\n        user_name = sessionId.getSessionAttributes().get(Constants.AUTHENTICATED_USER)\n\n        first_session = self.isFirstSession(user_name)\n        if not first_session:\n            facesMessages = CdiUtil.bean(FacesMessages)\n            facesMessages.add(FacesMessage.SEVERITY_ERROR, \"Please, end active session first!\")\n            return False\n\n        print \"Application session. External session started successfully\"\n        return True\n\n    # Application calls it at end session request to allow notify 3rd part systems\n    #   httpRequest is jakarta.servlet.http.HttpServletRequest\n    #   sessionId is io.jans.as.model.common.SessionId\n    #   configurationAttributes is java.util.Map<String, SimpleCustomProperty>\n    def endSession(self, httpRequest, sessionId, configurationAttributes):\n        print \"Application session. Starting external session end\"\n\n        print \"Application session. External session ended successfully\"\n        return True\n\n    # Application calls it during /session/active endpoint call to modify response if needed\n    #   jsonArray is org.json.JSONArray\n    #   context is io.jans.as.server.model.common.ExecutionContext\n    def modifyActiveSessionsResponse(self, jsonArray, context):\n        return False\n\n    def isFirstSession(self, user_name):\n        tokenLdap = TokenEntity()\n        tokenLdap.setDn(self.staticConfiguration.getBaseDn().getClients())\n        tokenLdap.setUserId(user_name)\n\n        tokenLdapList = self.entryManager.findEntries(tokenLdap, 1)\n        print \"Application session. isFirstSession. Get result: '%s'\" % tokenLdapList\n\n        if (tokenLdapList != None) and (tokenLdapList.size() > 0):\n            print \"Application session. isFirstSession: False\"\n            return False\n\n        print \"Application session. isFirstSession: True\"\n        return True\n",
                        "scriptType": "application_session",
                        "programmingLanguage": "python",
                        "moduleProperties": [
                            {
                                "value1": "location_type",
                                "value2": "ldap"
                            }
                        ],
                        "level": 800,
                        "revision": 8,
                        "enabled": false,
                        "modified": false,
                        "internal": false,
                        "locationType": "ldap",
                        "baseDn": "inum=4144edf6-af99-451d-be29-f3eb5c0e9143,ou=scripts,o=jans"
                    }
        "401":
          description: Unauthorized
        "404":
          description: Not Found
        "500":
          description: InternalServerError
      security:
      - oauth2:
        - https://jans.io/oauth/config/scripts.write
    post:
      tags:
      - Custom Scripts
      summary: Adds a new custom script
      description: Adds a new custom script
      operationId: post-config-scripts
      parameters:
      - name: addScriptTemplate
        in: query
        description: Boolean flag to indicate if script template is to be added. If
          CustomScript request object has script populated then script template will
          not be added.
        schema:
          type: boolean
          default: false
      requestBody:
        description: CustomScript object
        content:
          application/json:
            schema:
              $ref: '#/components/schemas/CustomScript'
            examples:
              Request json example:
                description: Request json example
                value: |
                  {
                              "name": "test_application_session_test",
                              "description": "Sample Application Session script",
                              "script": "# oxAuth is available under the MIT License (2008). See http://opensource.org/licenses/MIT for full text.\n# Copyright (c) 2016, Janssen\n#\n# Author: Yuriy Movchan\n#\n\nfrom io.jans.model.custom.script.type.session import ApplicationSessionType\nfrom io.jans.service.cdi.util import CdiUtil\nfrom io.jans.persist import PersistenceEntryManager\nfrom io.jans.as.model.config import StaticConfiguration\nfrom io.jans.as.model.ldap import TokenEntity\nfrom jakarta.faces.application import FacesMessage\nfrom io.jans.jsf2.message import FacesMessages\nfrom io.jans.util import StringHelper, ArrayHelper\nfrom io.jans.as.model.config import Constants\nfrom java.util import Arrays, ArrayList\nfrom io.jans.as.service.external.session import SessionEventType\n\nimport java\n\nclass ApplicationSession(ApplicationSessionType):\n    def __init__(self, currentTimeMillis):\n        self.currentTimeMillis = currentTimeMillis\n\n    def init(self, customScript, configurationAttributes):\n        print \"Application session. Initialization\"\n\n        self.entryManager = CdiUtil.bean(PersistenceEntryManager)\n        self.staticConfiguration = CdiUtil.bean(StaticConfiguration)\n\n        print \"Application session. Initialized successfully\"\n\n        return True   \n\n    def destroy(self, configurationAttributes):\n        print \"Application session. Destroy\"\n        print \"Application session. Destroyed successfully\"\n        return True   \n\n    def getApiVersion(self):\n        return 11\n\n    # Called each time specific session event occurs\n    # event is io.jans.as.service.external.session.SessionEvent\n    def onEvent(self, event):\n        if event.getType() == SessionEventType.AUTHENTICATED:\n            print \"Session is authenticated, session: \" + event.getSessionId().getId()\n        return\n\n    # Application calls it at start session request to allow notify 3rd part systems\n    #   httpRequest is jakarta.servlet.http.HttpServletRequest\n    #   sessionId is io.jans.as.model.common.SessionId\n    #   configurationAttributes is java.util.Map<String, SimpleCustomProperty>\n    def startSession(self, httpRequest, sessionId, configurationAttributes):\n        print \"Application session. Starting external session\"\n\n        user_name = sessionId.getSessionAttributes().get(Constants.AUTHENTICATED_USER)\n\n        first_session = self.isFirstSession(user_name)\n        if not first_session:\n            facesMessages = CdiUtil.bean(FacesMessages)\n            facesMessages.add(FacesMessage.SEVERITY_ERROR, \"Please, end active session first!\")\n            return False\n\n        print \"Application session. External session started successfully\"\n        return True\n\n    # Application calls it at end session request to allow notify 3rd part systems\n    #   httpRequest is jakarta.servlet.http.HttpServletRequest\n    #   sessionId is io.jans.as.model.common.SessionId\n    #   configurationAttributes is java.util.Map<String, SimpleCustomProperty>\n    def endSession(self, httpRequest, sessionId, configurationAttributes):\n        print \"Application session. Starting external session end\"\n\n        print \"Application session. External session ended successfully\"\n        return True\n\n    # Application calls it during /session/active endpoint call to modify response if needed\n    #   jsonArray is org.json.JSONArray\n    #   context is io.jans.as.server.model.common.ExecutionContext\n    def modifyActiveSessionsResponse(self, jsonArray, context):\n        return False\n\n    def isFirstSession(self, user_name):\n        tokenLdap = TokenEntity()\n        tokenLdap.setDn(self.staticConfiguration.getBaseDn().getClients())\n        tokenLdap.setUserId(user_name)\n\n        tokenLdapList = self.entryManager.findEntries(tokenLdap, 1)\n        print \"Application session. isFirstSession. Get result: '%s'\" % tokenLdapList\n\n        if (tokenLdapList != None) and (tokenLdapList.size() > 0):\n            print \"Application session. isFirstSession: False\"\n            return False\n\n        print \"Application session. isFirstSession: True\"\n        return True\n",
                              "scriptType": "application_session",
                              "programmingLanguage": "python",
                              "moduleProperties": [
                                  {
                                      "value1": "location_type",
                                      "value2": "ldap"
                                  }
                              ],
                              "level": 800,
                              "revision": 8,
                              "enabled": false,
                              "modified": false,
                              "internal": false,
                              "locationType": "ldap"
                          }
      responses:
        "201":
          description: Created
          content:
            application/json:
              schema:
                $ref: '#/components/schemas/CustomScript'
              examples:
                Response json example:
                  description: Response json example
                  value: |
                    {
                        "dn": "inum=4144edf6-af99-451d-be29-f3eb5c0e9143,ou=scripts,o=jans",
                        "inum": "4144edf6-af99-451d-be29-f3eb5c0e9143",
                        "name": "test_application_session_test",
                        "description": "Sample Application Session script",
                        "script": "# oxAuth is available under the MIT License (2008). See http://opensource.org/licenses/MIT for full text.\n# Copyright (c) 2016, Janssen\n#\n# Author: Yuriy Movchan\n#\n\nfrom io.jans.model.custom.script.type.session import ApplicationSessionType\nfrom io.jans.service.cdi.util import CdiUtil\nfrom io.jans.persist import PersistenceEntryManager\nfrom io.jans.as.model.config import StaticConfiguration\nfrom io.jans.as.model.ldap import TokenEntity\nfrom jakarta.faces.application import FacesMessage\nfrom io.jans.jsf2.message import FacesMessages\nfrom io.jans.util import StringHelper, ArrayHelper\nfrom io.jans.as.model.config import Constants\nfrom java.util import Arrays, ArrayList\nfrom io.jans.as.service.external.session import SessionEventType\n\nimport java\n\nclass ApplicationSession(ApplicationSessionType):\n    def __init__(self, currentTimeMillis):\n        self.currentTimeMillis = currentTimeMillis\n\n    def init(self, customScript, configurationAttributes):\n        print \"Application session. Initialization\"\n\n        self.entryManager = CdiUtil.bean(PersistenceEntryManager)\n        self.staticConfiguration = CdiUtil.bean(StaticConfiguration)\n\n        print \"Application session. Initialized successfully\"\n\n        return True   \n\n    def destroy(self, configurationAttributes):\n        print \"Application session. Destroy\"\n        print \"Application session. Destroyed successfully\"\n        return True   \n\n    def getApiVersion(self):\n        return 11\n\n    # Called each time specific session event occurs\n    # event is io.jans.as.service.external.session.SessionEvent\n    def onEvent(self, event):\n        if event.getType() == SessionEventType.AUTHENTICATED:\n            print \"Session is authenticated, session: \" + event.getSessionId().getId()\n        return\n\n    # Application calls it at start session request to allow notify 3rd part systems\n    #   httpRequest is jakarta.servlet.http.HttpServletRequest\n    #   sessionId is io.jans.as.model.common.SessionId\n    #   configurationAttributes is java.util.Map<String, SimpleCustomProperty>\n    def startSession(self, httpRequest, sessionId, configurationAttributes):\n        print \"Application session. Starting external session\"\n\n        user_name = sessionId.getSessionAttributes().get(Constants.AUTHENTICATED_USER)\n\n        first_session = self.isFirstSession(user_name)\n        if not first_session:\n            facesMessages = CdiUtil.bean(FacesMessages)\n            facesMessages.add(FacesMessage.SEVERITY_ERROR, \"Please, end active session first!\")\n            return False\n\n        print \"Application session. External session started successfully\"\n        return True\n\n    # Application calls it at end session request to allow notify 3rd part systems\n    #   httpRequest is jakarta.servlet.http.HttpServletRequest\n    #   sessionId is io.jans.as.model.common.SessionId\n    #   configurationAttributes is java.util.Map<String, SimpleCustomProperty>\n    def endSession(self, httpRequest, sessionId, configurationAttributes):\n        print \"Application session. Starting external session end\"\n\n        print \"Application session. External session ended successfully\"\n        return True\n\n    # Application calls it during /session/active endpoint call to modify response if needed\n    #   jsonArray is org.json.JSONArray\n    #   context is io.jans.as.server.model.common.ExecutionContext\n    def modifyActiveSessionsResponse(self, jsonArray, context):\n        return False\n\n    def isFirstSession(self, user_name):\n        tokenLdap = TokenEntity()\n        tokenLdap.setDn(self.staticConfiguration.getBaseDn().getClients())\n        tokenLdap.setUserId(user_name)\n\n        tokenLdapList = self.entryManager.findEntries(tokenLdap, 1)\n        print \"Application session. isFirstSession. Get result: '%s'\" % tokenLdapList\n\n        if (tokenLdapList != None) and (tokenLdapList.size() > 0):\n            print \"Application session. isFirstSession: False\"\n            return False\n\n        print \"Application session. isFirstSession: True\"\n        return True\n",
                        "scriptType": "application_session",
                        "programmingLanguage": "python",
                        "moduleProperties": [
                            {
                                "value1": "location_type",
                                "value2": "ldap"
                            }
                        ],
                        "level": 800,
                        "revision": 8,
                        "enabled": false,
                        "modified": false,
                        "internal": false,
                        "locationType": "ldap",
                        "baseDn": "inum=4144edf6-af99-451d-be29-f3eb5c0e9143,ou=scripts,o=jans"
                    }
        "401":
          description: Unauthorized
        "400":
          description: Bad Request
        "500":
          description: InternalServerError
      security:
      - oauth2:
        - https://jans.io/oauth/config/scripts.write
  /api/v1/config/scripts/{inum}:
    delete:
      tags:
      - Custom Scripts
      summary: Deletes a custom script
      description: Deletes a custom script
      operationId: delete-config-scripts-by-inum
      parameters:
      - name: inum
        in: path
        description: Script identifier
        required: true
        schema:
          type: string
      responses:
        "204":
          description: No Content
        "401":
          description: Unauthorized
        "404":
          description: Not Found
        "500":
          description: InternalServerError
      security:
      - oauth2:
        - https://jans.io/oauth/config/scripts.delete
    patch:
      tags:
      - Custom Scripts
      summary: Patches a custom script
      description: Patches a custom script
      operationId: patch-config-scripts-by-inum
      parameters:
      - name: inum
        in: path
        description: Script identifier
        required: true
        schema:
          type: string
      requestBody:
        description: JsonPatch object
        content:
          application/json-patch+json:
            schema:
              type: array
              items:
                $ref: '#/components/schemas/JsonPatch'
            examples:
              Request json example:
                description: Request json example
                value: "[{ \"op\": \"replace\", \"path\": \"/enabled\", \"value\"\
                  :false},{ \"op\": \"replace\", \"path\": \"/revision\", \"value\"\
                  :2}] \n"
      responses:
        "200":
          description: Ok
          content:
            application/json:
              schema:
                $ref: '#/components/schemas/CustomScript'
        "401":
          description: Unauthorized
        "404":
          description: Not Found
        "500":
          description: InternalServerError
      security:
      - oauth2:
        - https://jans.io/oauth/config/scripts.write
  /api/v1/config/scripts/inum/{inum}:
    get:
      tags:
      - Custom Scripts
      summary: Gets a script by Inum
      description: Gets a script by Inum
      operationId: get-config-scripts-by-inum
      parameters:
      - name: inum
        in: path
        description: Script identifier
        required: true
        schema:
          type: string
      responses:
        "200":
          description: Ok
          content:
            application/json:
              schema:
                $ref: '#/components/schemas/CustomScript'
              examples:
                Response json example:
                  description: Response json example
                  value: |
                    {
                        "dn": "inum=0300-BA90,ou=scripts,o=jans",
                        "inum": "0300-BA90",
                        "name": "discovery_java_params",
                        "description": "Java Custom Sample Script",
                        "script": "/* Copyright (c) 2022, Gluu\n Author: Yuriy Z\n */\n\nimport io.jans.model.SimpleCustomProperty;\nimport io.jans.model.custom.script.model.CustomScript;\nimport io.jans.model.custom.script.type.discovery.DiscoveryType;\nimport io.jans.service.custom.script.CustomScriptManager;\nimport org.slf4j.Logger;\nimport org.slf4j.LoggerFactory;\nimport org.json.JSONObject;\n\nimport java.util.Map;\n\npublic class Discovery implements DiscoveryType {\n\n    private static final Logger log = LoggerFactory.getLogger(Discovery.class);\n    private static final Logger scriptLogger = LoggerFactory.getLogger(CustomScriptManager.class);\n\n    @Override\n    public boolean init(Map<String, SimpleCustomProperty> configurationAttributes) {\n        log.info(\"Init of Discovery Java custom script\");\n        return true;\n    }\n\n    @Override\n    public boolean init(CustomScript customScript, Map<String, SimpleCustomProperty> configurationAttributes) {\n        log.info(\"Init of Discovery Java custom script\");\n        return true;\n    }\n\n    @Override\n    public boolean destroy(Map<String, SimpleCustomProperty> configurationAttributes) {\n        log.info(\"Destroy of Discovery Java custom script\");\n        return true;\n    }\n\n    @Override\n    public int getApiVersion() {\n        log.info(\"getApiVersion Discovery Java custom script: 11\");\n        return 11;\n    }\n\n    @Override\n    public boolean modifyResponse(Object responseAsJsonObject, Object context) {\n        scriptLogger.info(\"write to script logger\");\n        JSONObject response = (JSONObject) responseAsJsonObject;\n        response.accumulate(\"key_from_java\", \"value_from_script_on_java\");\n        return true;\n    }\n}\n",
                        "scriptType": "discovery",
                        "programmingLanguage": "java",
                        "moduleProperties": [
                            {
                                "value1": "location_type",
                                "value2": "ldap"
                            }
                        ],
                        "level": 1,
                        "revision": 11,
                        "enabled": true,
                        "modified": false,
                        "internal": false,
                        "locationType": "ldap",
                        "baseDn": "inum=0300-BA90,ou=scripts,o=jans"
                    }
        "401":
          description: Unauthorized
        "404":
          description: Not Found
        "500":
          description: InternalServerError
      security:
      - oauth2:
        - https://jans.io/oauth/config/scripts.readonly
  /api/v1/config/scripts/name/{name}:
    get:
      tags:
      - Custom Scripts
      summary: Fetch custom script by name
      description: Fetch custom script by name
      operationId: get-custom-script-by-name
      parameters:
      - name: name
        in: path
        description: Script name
        required: true
        schema:
          type: string
      responses:
        "200":
          description: CustomScript
          content:
            application/json:
              schema:
                $ref: '#/components/schemas/CustomScript'
              examples:
                Response json example:
                  description: Response json example
                  value: |
                    {
                        "dn": "inum=0300-BA90,ou=scripts,o=jans",
                        "inum": "0300-BA90",
                        "name": "discovery_java_params",
                        "description": "Java Custom Sample Script",
                        "script": "/* Copyright (c) 2022, Gluu\n Author: Yuriy Z\n */\n\nimport io.jans.model.SimpleCustomProperty;\nimport io.jans.model.custom.script.model.CustomScript;\nimport io.jans.model.custom.script.type.discovery.DiscoveryType;\nimport io.jans.service.custom.script.CustomScriptManager;\nimport org.slf4j.Logger;\nimport org.slf4j.LoggerFactory;\nimport org.json.JSONObject;\n\nimport java.util.Map;\n\npublic class Discovery implements DiscoveryType {\n\n    private static final Logger log = LoggerFactory.getLogger(Discovery.class);\n    private static final Logger scriptLogger = LoggerFactory.getLogger(CustomScriptManager.class);\n\n    @Override\n    public boolean init(Map<String, SimpleCustomProperty> configurationAttributes) {\n        log.info(\"Init of Discovery Java custom script\");\n        return true;\n    }\n\n    @Override\n    public boolean init(CustomScript customScript, Map<String, SimpleCustomProperty> configurationAttributes) {\n        log.info(\"Init of Discovery Java custom script\");\n        return true;\n    }\n\n    @Override\n    public boolean destroy(Map<String, SimpleCustomProperty> configurationAttributes) {\n        log.info(\"Destroy of Discovery Java custom script\");\n        return true;\n    }\n\n    @Override\n    public int getApiVersion() {\n        log.info(\"getApiVersion Discovery Java custom script: 11\");\n        return 11;\n    }\n\n    @Override\n    public boolean modifyResponse(Object responseAsJsonObject, Object context) {\n        scriptLogger.info(\"write to script logger\");\n        JSONObject response = (JSONObject) responseAsJsonObject;\n        response.accumulate(\"key_from_java\", \"value_from_script_on_java\");\n        return true;\n    }\n}\n",
                        "scriptType": "discovery",
                        "programmingLanguage": "java",
                        "moduleProperties": [
                            {
                                "value1": "location_type",
                                "value2": "ldap"
                            }
                        ],
                        "level": 1,
                        "revision": 11,
                        "enabled": true,
                        "modified": false,
                        "internal": false,
                        "locationType": "ldap",
                        "baseDn": "inum=0300-BA90,ou=scripts,o=jans"
                    }
        "401":
          description: Unauthorized
        "404":
          description: Not Found
        "500":
          description: InternalServerError
      security:
      - oauth2:
        - https://jans.io/oauth/config/scripts.readonly
  /api/v1/config/scripts/types:
    get:
      tags:
      - Custom Scripts
      summary: Fetch custom script types
      description: Fetch custom script types
      operationId: get-custom-script-type
      responses:
        "200":
          description: Ok
          content:
            application/json:
              schema:
                type: array
                items:
                  type: string
                  enum:
                  - person_authentication
                  - authorization_challenge
                  - introspection
                  - resource_owner_password_credentials
                  - application_session
                  - cache_refresh
                  - client_registration
                  - id_generator
                  - uma_rpt_policy
                  - uma_rpt_claims
                  - uma_claims_gathering
                  - consent_gathering
                  - dynamic_scope
                  - spontaneous_scope
                  - end_session
                  - post_authn
                  - select_account
                  - scim
                  - ciba_end_user_notification
                  - revoke_token
                  - persistence_extension
                  - idp
                  - discovery
                  - update_token
                  - config_api_auth
                  - modify_ssa_response
                  - fido2_extension
              examples:
                Response json example:
                  description: Response json example
                  value: |
                    [
                        "discovery",
                        "consent_gathering",
                        "ciba_end_user_notification",
                        "id_generator",
                        "idp",
                        "introspection",
                        "persistence_extension",
                        "cache_refresh",
                        "uma_rpt_policy",
                        "update_token",
                        "scim",
                        "end_session",
                        "config_api_auth",
                        "uma_claims_gathering",
                        "person_authentication",
                        "resource_owner_password_credentials",
                        "authorization_challenge",
                        "client_registration",
                        "dynamic_scope",
                        "application_session"
                    ]
        "401":
          description: Unauthorized
        "404":
          description: Not Found
        "500":
          description: InternalServerError
      security:
      - oauth2:
        - https://jans.io/oauth/config/scripts.readonly
  /api/v1/config/scripts/script-types:
    get:
      tags:
      - Custom Scripts
      summary: Fetch custom script types
      description: Fetch custom script types
      operationId: get-custom-script-types
      responses:
        "200":
          description: Ok
          content:
            application/json:
              schema:
                type: array
                items:
                  type: string
              examples:
                Response json example:
                  description: Response json example
                  value: |
                    [
                        "discovery",
                        "consent_gathering",
                        "ciba_end_user_notification",
                        "id_generator",
                        "idp",
                        "introspection",
                        "persistence_extension",
                        "cache_refresh",
                        "uma_rpt_policy",
                        "update_token",
                        "scim",
                        "end_session",
                        "config_api_auth",
                        "uma_claims_gathering",
                        "person_authentication",
                        "resource_owner_password_credentials",
                        "authorization_challenge",
                        "client_registration",
                        "dynamic_scope",
                        "application_session"
                    ]
        "401":
          description: Unauthorized
        "404":
          description: Not Found
        "500":
          description: InternalServerError
      security:
      - oauth2:
        - https://jans.io/oauth/config/scripts.readonly
  /api/v1/config/scripts/type/{type}:
    get:
      tags:
      - Custom Scripts
      summary: Gets list of scripts by type
      description: Gets list of scripts by type
      operationId: get-config-scripts-by-type
      parameters:
      - name: type
        in: path
        description: Script type
        required: true
        schema:
          type: string
      - name: limit
        in: query
        description: Search size - max size of the results to return
        schema:
          type: integer
          format: int32
          default: 50
      - name: pattern
        in: query
        description: Search pattern
        schema:
          type: string
          default: ""
      - name: startIndex
        in: query
        description: The 1-based index of the first query result
        schema:
          type: integer
          format: int32
          default: 0
      - name: sortBy
        in: query
        description: Attribute whose value will be used to order the returned response
        schema:
          type: string
          default: inum
      - name: sortOrder
        in: query
        description: Order in which the sortBy param is applied. Allowed values are
          "ascending" and "descending"
        schema:
          type: string
          default: ascending
      - name: fieldValuePair
        in: query
        description: Field and value pair for seraching
        schema:
          type: string
          default: ""
        examples:
          Field value example:
            description: Field value example
            value: "adminCanEdit=true,dataType=string"
      responses:
        "200":
          description: Ok
          content:
            application/json:
              schema:
                $ref: '#/components/schemas/PagedResult'
              examples:
                Response json example:
                  description: Response json example
                  value: |
                    {
                        "start": 0,
                        "totalEntriesCount": 1,
                        "entriesCount": 1,
                        "entries": [
                            {
                                "dn": "inum=0300-BA90,ou=scripts,o=jans",
                                "inum": "0300-BA90",
                                "name": "discovery_java_params",
                                "description": "Java Custom Sample Script",
                                "script": "/* Copyright (c) 2022, Gluu\n Author: Yuriy Z\n */\n\nimport io.jans.model.SimpleCustomProperty;\nimport io.jans.model.custom.script.model.CustomScript;\nimport io.jans.model.custom.script.type.discovery.DiscoveryType;\nimport io.jans.service.custom.script.CustomScriptManager;\nimport org.slf4j.Logger;\nimport org.slf4j.LoggerFactory;\nimport org.json.JSONObject;\n\nimport java.util.Map;\n\npublic class Discovery implements DiscoveryType {\n\n    private static final Logger log = LoggerFactory.getLogger(Discovery.class);\n    private static final Logger scriptLogger = LoggerFactory.getLogger(CustomScriptManager.class);\n\n    @Override\n    public boolean init(Map<String, SimpleCustomProperty> configurationAttributes) {\n        log.info(\"Init of Discovery Java custom script\");\n        return true;\n    }\n\n    @Override\n    public boolean init(CustomScript customScript, Map<String, SimpleCustomProperty> configurationAttributes) {\n        log.info(\"Init of Discovery Java custom script\");\n        return true;\n    }\n\n    @Override\n    public boolean destroy(Map<String, SimpleCustomProperty> configurationAttributes) {\n        log.info(\"Destroy of Discovery Java custom script\");\n        return true;\n    }\n\n    @Override\n    public int getApiVersion() {\n        log.info(\"getApiVersion Discovery Java custom script: 11\");\n        return 11;\n    }\n\n    @Override\n    public boolean modifyResponse(Object responseAsJsonObject, Object context) {\n        scriptLogger.info(\"write to script logger\");\n        JSONObject response = (JSONObject) responseAsJsonObject;\n        response.accumulate(\"key_from_java\", \"value_from_script_on_java\");\n        return true;\n    }\n}\n",
                                "scriptType": "discovery",
                                "programmingLanguage": "java",
                                "moduleProperties": [
                                    {
                                        "value1": "location_type",
                                        "value2": "ldap"
                                    }
                                ],
                                "level": 1,
                                "revision": 11,
                                "enabled": true,
                                "modified": false,
                                "internal": false,
                                "locationType": "ldap",
                                "baseDn": "inum=0300-BA90,ou=scripts,o=jans"
                            }
                        ]
                    }
        "401":
          description: Unauthorized
        "404":
          description: Not Found
        "500":
          description: InternalServerError
      security:
      - oauth2:
        - https://jans.io/oauth/config/scripts.readonly
  /api/v1/jans-auth-server/health:
    get:
      tags:
      - Auth Server Health - Check
      summary: Returns auth server health status
      description: Returns auth server health status
      operationId: get-auth-server-health
      responses:
        "200":
          description: Ok
          content:
            application/json:
              schema:
                $ref: '#/components/schemas/JsonNode'
              examples:
                Response json example:
                  description: Response json example
                  value: |
                    {
                        "status": "running",
                        "db_status": "online"
                    }
        "500":
          description: InternalServerError
  /api/v1/config/jwks/{kid}:
    get:
      tags:
      - Configuration – JWK - JSON Web Key (JWK)
      summary: Get a JSON Web Key based on kid
      description: Get a JSON Web Key based on kid
      operationId: get-jwk-by-kid
      parameters:
      - name: kid
        in: path
        description: The unique identifier for the key
        required: true
        schema:
          type: string
      responses:
        "200":
          description: Ok
          content:
            application/json:
              schema:
                $ref: '#/components/schemas/JSONWebKey'
              examples:
                Response json example:
                  description: Response json example
                  value: |
                    {
                        "kid": "1230bfb-276a-44aa-a97d-667b57587108_sig_rs256",
                        "kty": "RSA",
                        "use": "sig",
                        "alg": "RS256",
                        "exp": 1599751946863,
                        "x5c": [
                            "A0GCSqGSIb3DQEBCwUAMCExHzAdBgNVBAMMFm94QXV0aCBDQSBDZXJ0aWZpY2F0ZXMwHhcNMjAwOTA4MTUzMjE3WhcNMjAwOTEwMTUzMjI2WjAhMR8wHQYDVQQDDBZveEF1dGggQ0EgQ2VydGlmaWNhdGVzMIIBIjANBgkqhkiG9w0BAQEFAAOCAQ8AMIIBCgKCAQEAzj1NEHyGk/ywG25py2s/zVVrRggzRO0jE6VOUvqUzsEJwt1aszQ4onFu6vgtjNwq2ZmEFZbw1Jw7dlz4Xrdj12pQlLVuEhyVaTziQp3LvspqxyACHQb8XSKFdKZaa1eBF8PGN5zDN/d+tIrAZYnQS2gH8BoPIuB3Z9AoCLTzifnPvmOwW/e+/Wags/ApZiEfF2Po0InV5NeJAyoIpaGhlwjqqOWXm/GpCASAk9ZD8Ebnmy9RM71zDCgmvq/hPueKnbNTZdQ3TQdzEuSwxbWEHu16v5MbF7QtNzvFSFlllhgwqI2ccEljDbs18j3DUS2B1VTTAr/DLR3SVyCYbKBbRQIDAQABoycwJTAjBgNVHSUEHDAaBggrBgEFBQcDAQYIKwYBBQUHAwIGBFUdJQAwDQYJKoZIhvcNAQELBQADggEBADaqrfVH1FX0FLp99TG9fHOiOMD12vsIPANb9QbIADineFrSvUI3zIX56PpvMT+EApaLPcIYSwG1YziWT1oGDGkfyinofSRGl4JcC63slChUBfjlBZlXTIlc7CJA7CfzO6BW3SvO0GPF0NStCUD9Ou4oOVaIc3XrPzhIAp71cF9iLFnQUK1hiD9NhQUm5v2Nq+sQdjAxSlqigXnc+rB9+V8snCkr9x9q1cysq1ZyCRT55psa53Irqtc50T2PHA6kyzEVW51+yFaZa8z+WMoofr6ndx2DFI7n5+8jFGs9WoP+/zV8E/XK61iy+EdXVjXQYVcArjEzeIahn8QOd/hUcfo="
                        ],
                        "n": "EFZbw1Jw7dlz4Xrdj12pQlLVuEhyVaTziQp3LvspqxyACHQb8XSKFdKZaa1eBF8PGN5zDN_d-tIrAZYnQS2gH8BoPIuB3Z9AoCLTzifnPvmOwW_e-_Wags_ApZiEfF2Po0InV5NeJAyoIpaGhlwjqqOWXm_GpCASAk9ZD8Ebnmy9RM71zDCgmvq_hPueKnbNTZdQ3TQdzEuSwxbWEHu16v5MbF7QtNzvFSFlllhgwqI2ccEljDbs18j3DUS2B1VTTAr_DLR3SVyCYbKBbRQ",
                        "e": "AQAB"
                    }
        "401":
          description: Unauthorized
        "500":
          description: InternalServerError
      security:
      - oauth2:
        - https://jans.io/oauth/config/jwks.readonly
    delete:
      tags:
      - Configuration – JWK - JSON Web Key (JWK)
      summary: Delete a JSON Web Key based on kid
      description: Delete a JSON Web Key based on kid
      operationId: delete-config-jwk-kid
      parameters:
      - name: kid
        in: path
        description: The unique identifier for the key
        required: true
        schema:
          type: string
      responses:
        "204":
          description: No Content
        "401":
          description: Unauthorized
        "406":
          description: Not Acceptable
        "500":
          description: InternalServerError
      security:
      - oauth2:
        - https://jans.io/oauth/config/jwks.delete
    patch:
      tags:
      - Configuration – JWK - JSON Web Key (JWK)
      summary: Patch a specific JSON Web Key based on kid
      description: Patch a specific JSON Web Key based on kid
      operationId: patch-config-jwk-kid
      parameters:
      - name: kid
        in: path
        description: The unique identifier for the key
        required: true
        schema:
          type: string
      requestBody:
        description: JsonPatch object
        content:
          application/json-patch+json:
            schema:
              type: array
              items:
                $ref: '#/components/schemas/JsonPatch'
            examples:
              Request json example:
                description: Request json example
                value: "[\n    { \"op\": \"replace\", \"path\": \"/use\", \"value\"\
                  :\"enc\"},\n    { \"op\": \"replace\", \"path\": \"/e\", \"value\"\
                  :\"Updated_XYZ\"}\n] \n"
      responses:
        "200":
          description: Ok
          content:
            application/json:
              schema:
                $ref: '#/components/schemas/JSONWebKey'
              examples:
                Response json example:
                  description: Response json example
                  value: |
                    {
                        "kid": "1230bfb-276a-44aa-a97d-667b57587108_sig_rs256",
                        "kty": "RSA",
                        "use": "enc",
                        "alg": "RS256",
                        "exp": 1599751946863,
                        "x5c": [
                            "A0GCSqGSIb3DQEBCwUAMCExHzAdBgNVBAMMFm94QXV0aCBDQSBDZXJ0aWZpY2F0ZXMwHhcNMjAwOTA4MTUzMjE3WhcNMjAwOTEwMTUzMjI2WjAhMR8wHQYDVQQDDBZveEF1dGggQ0EgQ2VydGlmaWNhdGVzMIIBIjANBgkqhkiG9w0BAQEFAAOCAQ8AMIIBCgKCAQEAzj1NEHyGk/ywG25py2s/zVVrRggzRO0jE6VOUvqUzsEJwt1aszQ4onFu6vgtjNwq2ZmEFZbw1Jw7dlz4Xrdj12pQlLVuEhyVaTziQp3LvspqxyACHQb8XSKFdKZaa1eBF8PGN5zDN/d+tIrAZYnQS2gH8BoPIuB3Z9AoCLTzifnPvmOwW/e+/Wags/ApZiEfF2Po0InV5NeJAyoIpaGhlwjqqOWXm/GpCASAk9ZD8Ebnmy9RM71zDCgmvq/hPueKnbNTZdQ3TQdzEuSwxbWEHu16v5MbF7QtNzvFSFlllhgwqI2ccEljDbs18j3DUS2B1VTTAr/DLR3SVyCYbKBbRQIDAQABoycwJTAjBgNVHSUEHDAaBggrBgEFBQcDAQYIKwYBBQUHAwIGBFUdJQAwDQYJKoZIhvcNAQELBQADggEBADaqrfVH1FX0FLp99TG9fHOiOMD12vsIPANb9QbIADineFrSvUI3zIX56PpvMT+EApaLPcIYSwG1YziWT1oGDGkfyinofSRGl4JcC63slChUBfjlBZlXTIlc7CJA7CfzO6BW3SvO0GPF0NStCUD9Ou4oOVaIc3XrPzhIAp71cF9iLFnQUK1hiD9NhQUm5v2Nq+sQdjAxSlqigXnc+rB9+V8snCkr9x9q1cysq1ZyCRT55psa53Irqtc50T2PHA6kyzEVW51+yFaZa8z+WMoofr6ndx2DFI7n5+8jFGs9WoP+/zV8E/XK61iy+EdXVjXQYVcArjEzeIahn8QOd/hUcfo="
                        ],
                        "n": "EFZbw1Jw7dlz4Xrdj12pQlLVuEhyVaTziQp3LvspqxyACHQb8XSKFdKZaa1eBF8PGN5zDN_d-tIrAZYnQS2gH8BoPIuB3Z9AoCLTzifnPvmOwW_e-_Wags_ApZiEfF2Po0InV5NeJAyoIpaGhlwjqqOWXm_GpCASAk9ZD8Ebnmy9RM71zDCgmvq_hPueKnbNTZdQ3TQdzEuSwxbWEHu16v5MbF7QtNzvFSFlllhgwqI2ccEljDbs18j3DUS2B1VTTAr_DLR3SVyCYbKBbRQ",
                        "e": "Updated_XYZ"
                    }
        "401":
          description: Unauthorized
        "404":
          description: Not Found
        "500":
          description: InternalServerError
      security:
      - oauth2:
        - https://jans.io/oauth/config/jwks.write
  /api/v1/config/jwks:
    get:
      tags:
      - Configuration – JWK - JSON Web Key (JWK)
      summary: Gets list of JSON Web Key (JWK) used by server
      description: Gets list of JSON Web Key (JWK) used by server
      operationId: get-config-jwks
      responses:
        "200":
          description: Ok
          content:
            application/json:
              schema:
                $ref: '#/components/schemas/WebKeysConfiguration'
              examples:
                Response json example:
                  description: Response json example
                  value: "{\n    \"keys\": [\n        {\n            \"descr\": \"\
                    Signature Key: RSA RSASSA-PKCS1-v1_5 using SHA-256\",\n      \
                    \      \"kty\": \"RSA\",\n            \"e\": \"AQAB\",\n     \
                    \       \"use\": \"sig\",\n            \"kid\": \"abc3a91b-dd1b-47b0-b7e7-aaf2ec3b9d5e_sig_rs256\"\
                    ,\n            \"x5c\": [\n                \"E3+Z7Ie9FVpDIqeBo/xI8/q7CCDxCHTtiTQjGS5j/XV4VcPt7i9mrQsajbndCAmynVw==\"\
                    \n            ],\n            \"name\": \"id_token RS256 Sign\
                    \ Key\",\n            \"exp\": 1666775666429,\n            \"\
                    alg\": \"RS256\",\n            \"n\": \"qzu2jRl6UoTnnUJS6zg7ghavupiUQ3Ux4fAH6H7DCXF-cuOgelBjUj_GLPqz5FeOCnQ\"\
                    \n        },\n\t\t{\n            \"descr\": \"Encryption Key:\
                    \ Elliptic Curve Diffie-Hellman Ephemeral Static key agreement\
                    \ using Concat KDF\",\n            \"kty\": \"EC\",\n        \
                    \    \"use\": \"enc\",\n            \"crv\": \"P-256\",\n    \
                    \        \"kid\": \"0870a2b9-1200-42a2-9b12-e2fa89ce3bd0_enc_ecdh-es\"\
                    ,\n            \"x5c\": [\n                \"tE24Ofz3eFhtBAIhAINgdWN86TOOEAUXUr2ijmaAPBgn7mGoeg4c7FfyZTxn\"\
                    \n            ],\n            \"name\": \"id_token ECDH-ES Encryption\
                    \ Key\",\n            \"x\": \"NBJAtpZ-jWGjaXDFYgt38\",\n    \
                    \        \"y\": \"7n6oS9y5vN2XrTKMKilo\",\n            \"exp\"\
                    : 1666775666429,\n            \"alg\": \"ECDH-ES\"\n        }\n\
                    \    ]\n}\n"
        "401":
          description: Unauthorized
        "500":
          description: InternalServerError
      security:
      - oauth2:
        - https://jans.io/oauth/config/jwks.readonly
    put:
      tags:
      - Configuration – JWK - JSON Web Key (JWK)
      summary: Replaces JSON Web Keys
      description: Replaces JSON Web Keys
      operationId: put-config-jwks
      requestBody:
        description: JSON Web Keys object
        content:
          application/json:
            schema:
              $ref: '#/components/schemas/WebKeysConfiguration'
            examples:
              Request json example:
                description: Request json example
                value: "{\n    \"keys\": [\n        {\n            \"descr\": \"Signature\
                  \ Key: RSA RSASSA-PKCS1-v1_5 using SHA-256\",\n            \"kty\"\
                  : \"RSA\",\n            \"e\": \"AQAB\",\n            \"use\": \"\
                  sig\",\n            \"kid\": \"abc3a91b-dd1b-47b0-b7e7-aaf2ec3b9d5e_sig_rs256\"\
                  ,\n            \"x5c\": [\n                \"E3+Z7Ie9FVpDIqeBo/xI8/q7CCDxCHTtiTQjGS5j/XV4VcPt7i9mrQsajbndCAmynVw==\"\
                  \n            ],\n            \"name\": \"id_token RS256 Sign Key\"\
                  ,\n            \"exp\": 1666775666429,\n            \"alg\": \"\
                  RS256\",\n            \"n\": \"qzu2jRl6UoTnnUJS6zg7ghavupiUQ3Ux4fAH6H7DCXF-cuOgelBjUj_GLPqz5FeOCnQ\"\
                  \n        },\n\t\t{\n            \"descr\": \"Encryption Key: Elliptic\
                  \ Curve Diffie-Hellman Ephemeral Static key agreement using Concat\
                  \ KDF\",\n            \"kty\": \"EC\",\n            \"use\": \"\
                  enc\",\n            \"crv\": \"P-256\",\n            \"kid\": \"\
                  0870a2b9-1200-42a2-9b12-e2fa89ce3bd0_enc_ecdh-es\",\n          \
                  \  \"x5c\": [\n                \"tE24Ofz3eFhtBAIhAINgdWN86TOOEAUXUr2ijmaAPBgn7mGoeg4c7FfyZTxn\"\
                  \n            ],\n            \"name\": \"id_token ECDH-ES Encryption\
                  \ Key\",\n            \"x\": \"NBJAtpZ-jWGjaXDFYgt38\",\n      \
                  \      \"y\": \"7n6oS9y5vN2XrTKMKilo\",\n            \"exp\": 1666775666429,\n\
                  \            \"alg\": \"ECDH-ES\"\n        }\n    ]\n}\n"
      responses:
        "200":
          description: Ok
          content:
            application/json:
              schema:
                $ref: '#/components/schemas/WebKeysConfiguration'
              examples:
                Response json example:
                  description: Response json example
                  value: "{\n    \"keys\": [\n        {\n            \"descr\": \"\
                    Signature Key: RSA RSASSA-PKCS1-v1_5 using SHA-256\",\n      \
                    \      \"kty\": \"RSA\",\n            \"e\": \"AQAB\",\n     \
                    \       \"use\": \"sig\",\n            \"kid\": \"abc3a91b-dd1b-47b0-b7e7-aaf2ec3b9d5e_sig_rs256\"\
                    ,\n            \"x5c\": [\n                \"E3+Z7Ie9FVpDIqeBo/xI8/q7CCDxCHTtiTQjGS5j/XV4VcPt7i9mrQsajbndCAmynVw==\"\
                    \n            ],\n            \"name\": \"id_token RS256 Sign\
                    \ Key\",\n            \"exp\": 1666775666429,\n            \"\
                    alg\": \"RS256\",\n            \"n\": \"qzu2jRl6UoTnnUJS6zg7ghavupiUQ3Ux4fAH6H7DCXF-cuOgelBjUj_GLPqz5FeOCnQ\"\
                    \n        },\n\t\t{\n            \"descr\": \"Encryption Key:\
                    \ Elliptic Curve Diffie-Hellman Ephemeral Static key agreement\
                    \ using Concat KDF\",\n            \"kty\": \"EC\",\n        \
                    \    \"use\": \"enc\",\n            \"crv\": \"P-256\",\n    \
                    \        \"kid\": \"0870a2b9-1200-42a2-9b12-e2fa89ce3bd0_enc_ecdh-es\"\
                    ,\n            \"x5c\": [\n                \"tE24Ofz3eFhtBAIhAINgdWN86TOOEAUXUr2ijmaAPBgn7mGoeg4c7FfyZTxn\"\
                    \n            ],\n            \"name\": \"id_token ECDH-ES Encryption\
                    \ Key\",\n            \"x\": \"NBJAtpZ-jWGjaXDFYgt38\",\n    \
                    \        \"y\": \"7n6oS9y5vN2XrTKMKilo\",\n            \"exp\"\
                    : 1666775666429,\n            \"alg\": \"ECDH-ES\"\n        }\n\
                    \    ]\n}\n"
        "401":
          description: Unauthorized
        "500":
          description: InternalServerError
      security:
      - oauth2:
        - https://jans.io/oauth/config/jwks.write
    patch:
      tags:
      - Configuration – JWK - JSON Web Key (JWK)
      summary: Patches JSON Web Keys
      description: Patches JSON Web Keys
      operationId: patch-config-jwks
      requestBody:
        description: JsonPatch object
        content:
          application/json-patch+json:
            schema:
              type: array
              items:
                $ref: '#/components/schemas/JsonPatch'
            examples:
              Request json example:
                description: Request json example
                value: "[\n\t{ \"op\": \"add\", \"path\": \"/keys/1\", \"value\":{\n\
                  \            \"descr\": \"Test Key\",\n            \"kty\": \"EC\"\
                  ,\n            \"use\": \"enc\",\n            \"crv\": \"P-256\"\
                  ,\n            \"kid\": \"1234a2b9-1200-42a2-9b12-e2fa89ce3bd0_enc_ecdh-es\"\
                  ,\n            \"x5c\": [\n                \"tE24Ofz3eFhtBAIhAINgdWN86TOOEAUXUr2ijmaAPBgn7mGoeg4c7FfyZTxn\"\
                  \n            ],\n            \"name\": \"test-key\",\n        \
                  \    \"x\": \"NBJAtpZ-jWGjaXDFYgt38\",\n            \"y\": \"7n6oS9y5vN2XrTKMKilo\"\
                  ,\n            \"exp\": 1666775666429,\n            \"alg\": \"\
                  ECDH-ES\"\n        }\n\t}\n] \n"
      responses:
        "200":
          description: Ok
          content:
            application/json:
              schema:
                $ref: '#/components/schemas/WebKeysConfiguration'
              examples:
                Response json example:
                  description: Response json example
                  value: "{\n    \"keys\": [\n        {\n            \"descr\": \"\
                    Signature Key: RSA RSASSA-PKCS1-v1_5 using SHA-256\",\n      \
                    \      \"kty\": \"RSA\",\n            \"e\": \"AQAB\",\n     \
                    \       \"use\": \"sig\",\n            \"kid\": \"abc3a91b-dd1b-47b0-b7e7-aaf2ec3b9d5e_sig_rs256\"\
                    ,\n            \"x5c\": [\n                \"E3+Z7Ie9FVpDIqeBo/xI8/q7CCDxCHTtiTQjGS5j/XV4VcPt7i9mrQsajbndCAmynVw==\"\
                    \n            ],\n            \"name\": \"id_token RS256 Sign\
                    \ Key\",\n            \"exp\": 1666775666429,\n            \"\
                    alg\": \"RS256\",\n            \"n\": \"qzu2jRl6UoTnnUJS6zg7ghavupiUQ3Ux4fAH6H7DCXF-cuOgelBjUj_GLPqz5FeOCnQ\"\
                    \n        },\n\t\t{\n            \"descr\": \"Encryption Key:\
                    \ Elliptic Curve Diffie-Hellman Ephemeral Static key agreement\
                    \ using Concat KDF\",\n            \"kty\": \"EC\",\n        \
                    \    \"use\": \"enc\",\n            \"crv\": \"P-256\",\n    \
                    \        \"kid\": \"0870a2b9-1200-42a2-9b12-e2fa89ce3bd0_enc_ecdh-es\"\
                    ,\n            \"x5c\": [\n                \"tE24Ofz3eFhtBAIhAINgdWN86TOOEAUXUr2ijmaAPBgn7mGoeg4c7FfyZTxn\"\
                    \n            ],\n            \"name\": \"id_token ECDH-ES Encryption\
                    \ Key\",\n            \"x\": \"NBJAtpZ-jWGjaXDFYgt38\",\n    \
                    \        \"y\": \"7n6oS9y5vN2XrTKMKilo\",\n            \"exp\"\
                    : 1666775666429,\n            \"alg\": \"ECDH-ES\"\n        }\n\
                    \    ]\n}\n"
        "401":
          description: Unauthorized
        "500":
          description: InternalServerError
      security:
      - oauth2:
        - https://jans.io/oauth/config/jwks.write
  /api/v1/config/jwks/key:
    post:
      tags:
      - Configuration – JWK - JSON Web Key (JWK)
      summary: Configuration – JWK - JSON Web Key (JWK)
      description: Configuration – JWK - JSON Web Key (JWK)
      operationId: post-config-jwks-key
      requestBody:
        description: JSONWebKey object
        content:
          application/json:
            schema:
              $ref: '#/components/schemas/JSONWebKey'
            examples:
              Request json example:
                description: Request json example
                value: |
                  {
                        "kty": "RSA",
                        "e": "AQAB",
                        "use": "sig",
                        "crv": "",
                        "kid": "1230bfb-276a-44aa-a97d-667b57587108_sig_rs256",
                        "x5c": [
                          "A0GCSqGSIb3DQEBCwUAMCExHzAdBgNVBAMMFm94QXV0aCBDQSBDZXJ0aWZpY2F0ZXMwHhcNMjAwOTA4MTUzMjE3WhcNMjAwOTEwMTUzMjI2WjAhMR8wHQYDVQQDDBZveEF1dGggQ0EgQ2VydGlmaWNhdGVzMIIBIjANBgkqhkiG9w0BAQEFAAOCAQ8AMIIBCgKCAQEAzj1NEHyGk/ywG25py2s/zVVrRggzRO0jE6VOUvqUzsEJwt1aszQ4onFu6vgtjNwq2ZmEFZbw1Jw7dlz4Xrdj12pQlLVuEhyVaTziQp3LvspqxyACHQb8XSKFdKZaa1eBF8PGN5zDN/d+tIrAZYnQS2gH8BoPIuB3Z9AoCLTzifnPvmOwW/e+/Wags/ApZiEfF2Po0InV5NeJAyoIpaGhlwjqqOWXm/GpCASAk9ZD8Ebnmy9RM71zDCgmvq/hPueKnbNTZdQ3TQdzEuSwxbWEHu16v5MbF7QtNzvFSFlllhgwqI2ccEljDbs18j3DUS2B1VTTAr/DLR3SVyCYbKBbRQIDAQABoycwJTAjBgNVHSUEHDAaBggrBgEFBQcDAQYIKwYBBQUHAwIGBFUdJQAwDQYJKoZIhvcNAQELBQADggEBADaqrfVH1FX0FLp99TG9fHOiOMD12vsIPANb9QbIADineFrSvUI3zIX56PpvMT+EApaLPcIYSwG1YziWT1oGDGkfyinofSRGl4JcC63slChUBfjlBZlXTIlc7CJA7CfzO6BW3SvO0GPF0NStCUD9Ou4oOVaIc3XrPzhIAp71cF9iLFnQUK1hiD9NhQUm5v2Nq+sQdjAxSlqigXnc+rB9+V8snCkr9x9q1cysq1ZyCRT55psa53Irqtc50T2PHA6kyzEVW51+yFaZa8z+WMoofr6ndx2DFI7n5+8jFGs9WoP+/zV8E/XK61iy+EdXVjXQYVcArjEzeIahn8QOd/hUcfo="
                        ],
                        "exp": 1599751946863,
                        "alg": "RS256",
                        "n": "EFZbw1Jw7dlz4Xrdj12pQlLVuEhyVaTziQp3LvspqxyACHQb8XSKFdKZaa1eBF8PGN5zDN_d-tIrAZYnQS2gH8BoPIuB3Z9AoCLTzifnPvmOwW_e-_Wags_ApZiEfF2Po0InV5NeJAyoIpaGhlwjqqOWXm_GpCASAk9ZD8Ebnmy9RM71zDCgmvq_hPueKnbNTZdQ3TQdzEuSwxbWEHu16v5MbF7QtNzvFSFlllhgwqI2ccEljDbs18j3DUS2B1VTTAr_DLR3SVyCYbKBbRQ"
                      }
      responses:
        "201":
          description: Created
          content:
            application/json:
              schema:
                $ref: '#/components/schemas/JSONWebKey'
              examples:
                Response json example:
                  description: Response json example
                  value: |
                    {
                        "kid": "1230bfb-276a-44aa-a97d-667b57587108_sig_rs256",
                        "kty": "RSA",
                        "use": "sig",
                        "alg": "RS256",
                        "exp": 1599751946863,
                        "x5c": [
                            "A0GCSqGSIb3DQEBCwUAMCExHzAdBgNVBAMMFm94QXV0aCBDQSBDZXJ0aWZpY2F0ZXMwHhcNMjAwOTA4MTUzMjE3WhcNMjAwOTEwMTUzMjI2WjAhMR8wHQYDVQQDDBZveEF1dGggQ0EgQ2VydGlmaWNhdGVzMIIBIjANBgkqhkiG9w0BAQEFAAOCAQ8AMIIBCgKCAQEAzj1NEHyGk/ywG25py2s/zVVrRggzRO0jE6VOUvqUzsEJwt1aszQ4onFu6vgtjNwq2ZmEFZbw1Jw7dlz4Xrdj12pQlLVuEhyVaTziQp3LvspqxyACHQb8XSKFdKZaa1eBF8PGN5zDN/d+tIrAZYnQS2gH8BoPIuB3Z9AoCLTzifnPvmOwW/e+/Wags/ApZiEfF2Po0InV5NeJAyoIpaGhlwjqqOWXm/GpCASAk9ZD8Ebnmy9RM71zDCgmvq/hPueKnbNTZdQ3TQdzEuSwxbWEHu16v5MbF7QtNzvFSFlllhgwqI2ccEljDbs18j3DUS2B1VTTAr/DLR3SVyCYbKBbRQIDAQABoycwJTAjBgNVHSUEHDAaBggrBgEFBQcDAQYIKwYBBQUHAwIGBFUdJQAwDQYJKoZIhvcNAQELBQADggEBADaqrfVH1FX0FLp99TG9fHOiOMD12vsIPANb9QbIADineFrSvUI3zIX56PpvMT+EApaLPcIYSwG1YziWT1oGDGkfyinofSRGl4JcC63slChUBfjlBZlXTIlc7CJA7CfzO6BW3SvO0GPF0NStCUD9Ou4oOVaIc3XrPzhIAp71cF9iLFnQUK1hiD9NhQUm5v2Nq+sQdjAxSlqigXnc+rB9+V8snCkr9x9q1cysq1ZyCRT55psa53Irqtc50T2PHA6kyzEVW51+yFaZa8z+WMoofr6ndx2DFI7n5+8jFGs9WoP+/zV8E/XK61iy+EdXVjXQYVcArjEzeIahn8QOd/hUcfo="
                        ],
                        "n": "EFZbw1Jw7dlz4Xrdj12pQlLVuEhyVaTziQp3LvspqxyACHQb8XSKFdKZaa1eBF8PGN5zDN_d-tIrAZYnQS2gH8BoPIuB3Z9AoCLTzifnPvmOwW_e-_Wags_ApZiEfF2Po0InV5NeJAyoIpaGhlwjqqOWXm_GpCASAk9ZD8Ebnmy9RM71zDCgmvq_hPueKnbNTZdQ3TQdzEuSwxbWEHu16v5MbF7QtNzvFSFlllhgwqI2ccEljDbs18j3DUS2B1VTTAr_DLR3SVyCYbKBbRQ",
                        "e": "AQAB"
                    }
        "401":
          description: Unauthorized
        "406":
          description: Not Acceptable
        "500":
          description: InternalServerError
      security:
      - oauth2:
        - https://jans.io/oauth/config/jwks.write
  /api/v1/config/database/ldap:
    get:
      tags:
      - Database - LDAP configuration
      summary: Gets list of existing LDAP configurations.
      description: Gets list of existing LDAP configurations.
      operationId: get-config-database-ldap
      responses:
        "200":
          description: Ok
          content:
            application/json:
              schema:
                type: array
                items:
                  $ref: '#/components/schemas/GluuLdapConfiguration'
              examples:
                Response json example:
                  description: Response json example
                  value: |
                    [
                        {
                            "configId": "auth_ldap_server",
                            "bindDN": "cn=directory manager",
                            "bindPassword": "password==",
                            "servers": [
                                "jans.server:1636"
                            ],
                            "maxConnections": 1000,
                            "useSSL": true,
                            "baseDNs": [
                                "ou=people,o=jans"
                            ],
                            "primaryKey": "uid",
                            "localPrimaryKey": "uid",
                            "useAnonymousBind": false,
                            "enabled": false,
                            "version": 0,
                            "level": 0
                        }
                    ]
        "401":
          description: Unauthorized
        "500":
          description: InternalServerError
      security:
      - oauth2:
        - https://jans.io/oauth/config/database/ldap.readonly
    put:
      tags:
      - Database - LDAP configuration
      summary: Updates LDAP configuration
      description: Updates LDAP configuration
      operationId: put-config-database-ldap
      requestBody:
        description: GluuLdapConfiguration object
        content:
          application/json:
            schema:
              $ref: '#/components/schemas/GluuLdapConfiguration'
            examples:
              Request json example:
                description: Request json example
                value: |
                  {
                      "configId": "auth_ldap_server",
                      "bindDN": "cn=directory manager",
                      "bindPassword": "axby+nlegh9DhpQ==",
                      "servers": [
                          "jans.server2:1636"
                      ],
                      "maxConnections": 1000,
                      "useSSL": true,
                      "baseDNs": [
                          "ou=people,o=jans"
                      ],
                      "primaryKey": "uid",
                      "localPrimaryKey": "uid",
                      "useAnonymousBind": false,
                      "enabled": false,
                      "version": 0,
                      "level": 0
                  }
      responses:
        "200":
          description: Ok
          content:
            application/json:
              schema:
                $ref: '#/components/schemas/GluuLdapConfiguration'
              examples:
                Response json example:
                  description: Response json example
                  value: |
                    {
                        "configId": "auth_ldap_server",
                        "bindDN": "cn=directory manager",
                        "bindPassword": "axby+nlegh9DhpQ==",
                        "servers": [
                            "jans.server2:1636"
                        ],
                        "maxConnections": 1000,
                        "useSSL": true,
                        "baseDNs": [
                            "ou=people,o=jans"
                        ],
                        "primaryKey": "uid",
                        "localPrimaryKey": "uid",
                        "useAnonymousBind": false,
                        "enabled": false,
                        "version": 0,
                        "level": 0
                    }
        "401":
          description: Unauthorized
        "404":
          description: Not Found
        "500":
          description: InternalServerError
      security:
      - oauth2:
        - https://jans.io/oauth/config/database/ldap.write
    post:
      tags:
      - Database - LDAP configuration
      summary: Adds a new LDAP configuration
      description: Adds a new LDAP configuration
      operationId: post-config-database-ldap
      requestBody:
        description: GluuLdapConfiguration object
        content:
          application/json:
            schema:
              $ref: '#/components/schemas/GluuLdapConfiguration'
            examples:
              Request json example:
                description: Request json example
                value: |
                  {
                      "configId": "auth_ldap_server",
                      "bindDN": "cn=directory manager",
                      "bindPassword": "axby+nlegh9DhpQ==",
                      "servers": [
                          "jans.server2:1636"
                      ],
                      "maxConnections": 1000,
                      "useSSL": true,
                      "baseDNs": [
                          "ou=people,o=jans"
                      ],
                      "primaryKey": "uid",
                      "localPrimaryKey": "uid",
                      "useAnonymousBind": false,
                      "enabled": false,
                      "version": 0,
                      "level": 0
                  }
      responses:
        "201":
          description: Created
          content:
            application/json:
              schema:
                $ref: '#/components/schemas/GluuLdapConfiguration'
              examples:
                Response json example:
                  description: Response json example
                  value: |
                    {
                        "configId": "auth_ldap_server",
                        "bindDN": "cn=directory manager",
                        "bindPassword": "axby+nlegh9DhpQ==",
                        "servers": [
                            "jans.server2:1636"
                        ],
                        "maxConnections": 1000,
                        "useSSL": true,
                        "baseDNs": [
                            "ou=people,o=jans"
                        ],
                        "primaryKey": "uid",
                        "localPrimaryKey": "uid",
                        "useAnonymousBind": false,
                        "enabled": false,
                        "version": 0,
                        "level": 0
                    }
        "401":
          description: Unauthorized
        "406":
          description: Not Acceptable
        "500":
          description: InternalServerError
      security:
      - oauth2:
        - https://jans.io/oauth/config/database/ldap.write
  /api/v1/config/database/ldap/{name}:
    get:
      tags:
      - Database - LDAP configuration
      summary: Gets an LDAP configuration by name.
      description: Gets an LDAP configuration by name.
      operationId: get-config-database-ldap-by-name
      parameters:
      - name: name
        in: path
        description: Name of LDAP configuration
        required: true
        schema:
          type: string
      responses:
        "200":
          description: Ok
          content:
            application/json:
              schema:
                $ref: '#/components/schemas/GluuLdapConfiguration'
              examples:
                Response json example:
                  description: Response json example
                  value: |
                    {
                        "configId": "auth_ldap_server",
                        "bindDN": "cn=directory manager",
                        "bindPassword": "axby+nlegh9DhpQ==",
                        "servers": [
                            "jans.server2:1636"
                        ],
                        "maxConnections": 1000,
                        "useSSL": true,
                        "baseDNs": [
                            "ou=people,o=jans"
                        ],
                        "primaryKey": "uid",
                        "localPrimaryKey": "uid",
                        "useAnonymousBind": false,
                        "enabled": false,
                        "version": 0,
                        "level": 0
                    }
        "401":
          description: Unauthorized
        "500":
          description: InternalServerError
      security:
      - oauth2:
        - https://jans.io/oauth/config/database/ldap.readonly
    delete:
      tags:
      - Database - LDAP configuration
      summary: Deletes an LDAP configuration
      description: Deletes an LDAP configuration
      operationId: delete-config-database-ldap-by-name
      parameters:
      - name: name
        in: path
        required: true
        schema:
          type: string
      responses:
        "204":
          description: No Content
          content:
            application/json:
              schema:
                $ref: '#/components/schemas/GluuLdapConfiguration'
        "401":
          description: Unauthorized
        "404":
          description: Not Found
        "500":
          description: InternalServerError
      security:
      - oauth2:
        - https://jans.io/oauth/config/database/ldap.delete
    patch:
      tags:
      - Database - LDAP configuration
      summary: Patches a LDAP configuration by name
      description: Patches a LDAP configuration by name
      operationId: patch-config-database-ldap-by-name
      parameters:
      - name: name
        in: path
        description: Name of LDAP configuration
        required: true
        schema:
          type: string
      requestBody:
        description: JsonPatch object
        content:
          application/json-patch+json:
            schema:
              type: array
              items:
                $ref: '#/components/schemas/JsonPatch'
            examples:
              Request json example:
                description: Request json example
                value: example/auth/database/ldap/ldap-patch
      responses:
        "200":
          description: Ok
          content:
            application/json:
              schema:
                $ref: '#/components/schemas/GluuLdapConfiguration'
              examples:
                Response json example:
                  description: Response json example
                  value: |
                    {
                        "configId": "auth_ldap_server",
                        "bindDN": "cn=directory manager",
                        "bindPassword": "axby+nlegh9DhpQ==",
                        "servers": [
                            "jans.server2:1636"
                        ],
                        "maxConnections": 1000,
                        "useSSL": true,
                        "baseDNs": [
                            "ou=people,o=jans"
                        ],
                        "primaryKey": "uid",
                        "localPrimaryKey": "uid",
                        "useAnonymousBind": false,
                        "enabled": false,
                        "version": 0,
                        "level": 0
                    }
        "401":
          description: Unauthorized
        "404":
          description: Not Found
        "500":
          description: InternalServerError
      security:
      - oauth2:
        - https://jans.io/oauth/config/database/ldap.write
  /api/v1/config/database/ldap/test:
    post:
      tags:
      - Database - LDAP configuration
      summary: Tests an LDAP configuration
      description: Tests an LDAP configuration
      operationId: post-config-database-ldap-test
      requestBody:
        description: GluuLdapConfiguration object
        content:
          application/json:
            schema:
              $ref: '#/components/schemas/GluuLdapConfiguration'
            examples:
              Request json example:
                description: Request json example
                value: "[{ \"op\": \"replace\", \"path\": \"/maxConnections\", \"\
                  value\":800}] \n"
      responses:
        "200":
          description: Ok
          content:
            application/json:
              schema:
                type: boolean
                description: boolean value true if successful
        "401":
          description: Unauthorized
        "500":
          description: InternalServerError
      security:
      - oauth2:
        - https://jans.io/oauth/config/database/ldap.readonly
  /api/v1/logging:
    get:
      tags:
      - Configuration – Logging
      summary: Returns Jans Authorization Server logging settings
      description: Returns Jans Authorization Server logging settings
      operationId: get-config-logging
      responses:
        "200":
          description: Ok
          content:
            application/json:
              schema:
                $ref: '#/components/schemas/Logging'
              examples:
                Response json example:
                  description: Response json example
                  value: |
                    {
                        "loggingLevel": "TRACE",
                        "loggingLayout": "text",
                        "httpLoggingEnabled": false,
                        "disableJdkLogger": true,
                        "enabledOAuthAuditLogging": false
                    }
        "401":
          description: Unauthorized
        "500":
          description: InternalServerError
      security:
      - oauth2:
        - https://jans.io/oauth/config/logging.readonly
    put:
      tags:
      - Configuration – Logging
      summary: Updates Jans Authorization Server logging settings
      description: Updates Jans Authorization Server logging settings
      operationId: put-config-logging
      requestBody:
        description: Logging object
        content:
          application/json:
            schema:
              $ref: '#/components/schemas/Logging'
            examples:
              Request json example:
                description: Request json example
                value: |
                  {
                      "loggingLevel": "TRACE",
                      "loggingLayout": "text",
                      "httpLoggingEnabled": false,
                      "disableJdkLogger": true,
                      "enabledOAuthAuditLogging": false
                  }
      responses:
        "200":
          description: Ok
          content:
            application/json:
              schema:
                $ref: '#/components/schemas/Logging'
              examples:
                Response json example:
                  description: Response json example
                  value: |
                    {
                        "loggingLevel": "TRACE",
                        "loggingLayout": "text",
                        "httpLoggingEnabled": false,
                        "disableJdkLogger": true,
                        "enabledOAuthAuditLogging": false
                    }
        "401":
          description: Unauthorized
        "500":
          description: InternalServerError
      security:
      - oauth2:
        - https://jans.io/oauth/config/logging.write
  /api/v1/org:
    get:
      tags:
      - Organization Configuration
      summary: Retrieves organization configuration
      description: Retrieves organization configuration
      operationId: get-organization-config
      responses:
        "200":
          description: Ok
          content:
            application/json:
              schema:
                $ref: '#/components/schemas/GluuOrganization'
              examples:
                Response json example:
                  description: Response json example
                  value: |
                    {
                        "dn": "o=jans",
                        "displayName": "Jans Server",
                        "description": "Welcome to oxTrust!",
                        "organization": "jans",
                        "managerGroup": "inum=60B7,ou=groups,o=jans",
                        "themeColor": "166309",
                        "shortName": "Jans Server",
                        "organizationTitle": "Gluu",
                        "baseDn": "o=jans"
                    }
        "401":
          description: Unauthorized
        "500":
          description: InternalServerError
      security:
      - oauth2:
        - https://jans.io/oauth/config/organization.readonly
    patch:
      tags:
      - Organization Configuration
      summary: Patch organization configuration
      description: Patch organization configuration
      operationId: patch-organization-config
      requestBody:
        description: String representing JsonPatch request.
        content:
          application/json-patch+json:
            schema:
              type: array
              items:
                $ref: '#/components/schemas/JsonPatch'
            examples:
              Request json example:
                description: Request json example
                value: "[\n    { \"op\": \"add\", \"path\": \"/customMessages\", \"\
                  value\": [\"customMessages1\",\"customMessages2\"] },\n    { \"\
                  op\": \"add\", \"path\": \"/jsFaviconPath\", \"value\": \"/opt/jans/jetty/jans-auth/custom/static\"\
                  \ }\n] \n"
      responses:
        "200":
          description: Ok
          content:
            application/json:
              schema:
                $ref: '#/components/schemas/GluuOrganization'
              examples:
                Response json example:
                  description: Response json example
                  value: |
                    {
                        "dn": "o=jans",
                        "displayName": "Jans Server",
                        "description": "Welcome to oxTrust!",
                        "organization": "jans",
                        "managerGroup": "inum=60B7,ou=groups,o=jans",
                        "themeColor": "166309",
                        "shortName": "Jans Server",
                        "customMessages": [
                            "customMessages1",
                            "customMessages2"
                        ],
                        "jsFaviconPath": "/opt/jans/jetty/jans-auth/custom/static",
                        "organizationTitle": "Gluu",
                        "baseDn": "o=jans"
                    }
        "401":
          description: Unauthorized
        "500":
          description: InternalServerError
      security:
      - oauth2:
        - https://jans.io/oauth/config/organization.write
  /api/v1/plugin:
    get:
      tags:
      - Plugins
      summary: Gets list of Plugins
      description: Gets list of Plugins
      operationId: get-plugins
      responses:
        "200":
          description: Ok
          content:
            application/json:
              schema:
                type: array
                items:
                  $ref: '#/components/schemas/PluginConf'
              examples:
                Response example:
                  description: Response example
                  value: |
                    [
                        {
                            "name": "fido2",
                            "description": "fido2 plugin"
                        },
                        {
                            "name": "scim",
                            "description": "scim plugin"
                        },
                        {
                            "name": "user-management",
                            "description": "user-management plugin"
                        }
                    ]
        "401":
          description: Unauthorized
        "500":
          description: InternalServerError
      security:
      - oauth2:
        - https://jans.io/oauth/config/plugin.readonly
  /api/v1/plugin/{pluginName}:
    get:
      tags:
      - Plugins
      summary: Get plugin by name
      description: Get plugin by name
      operationId: get-plugin-by-name
      parameters:
      - name: pluginName
        in: path
        description: Plugin name
        required: true
        schema:
          type: string
      responses:
        "200":
          description: Ok
          content:
            application/json:
              schema:
                type: boolean
        "401":
          description: Unauthorized
        "500":
          description: InternalServerError
      security:
      - oauth2:
        - https://jans.io/oauth/config/plugin.readonly
  /api/v1/scopes:
    get:
      tags:
      - OAuth - Scopes
      summary: Gets list of Scopes
      description: Gets list of Scopes
      operationId: get-oauth-scopes
      parameters:
      - name: type
        in: query
        description: Scope type
        schema:
          type: string
          default: ""
      - name: limit
        in: query
        description: Search size - max size of the results to return
        schema:
          type: integer
          format: int32
          default: 50
      - name: pattern
        in: query
        description: Search pattern
        schema:
          type: string
          default: ""
      - name: startIndex
        in: query
        description: The 1-based index of the first query result
        schema:
          type: integer
          format: int32
          default: 0
      - name: sortBy
        in: query
        description: Attribute whose value will be used to order the returned response
        schema:
          type: string
          default: inum
      - name: sortOrder
        in: query
        description: Order in which the sortBy param is applied. Allowed values are
          "ascending" and "descending"
        schema:
          type: string
          default: ascending
      - name: withAssociatedClients
        in: query
        description: Boolean fag to indicate if clients associated with the scope
          are to be returned
        schema:
          type: boolean
          default: false
      - name: fieldValuePair
        in: query
        description: Field and value pair for seraching
        schema:
          type: string
          default: ""
        examples:
          Field value example:
            description: Field value example
            value: "scopeType=spontaneous,defaultScope=true"
      responses:
        "200":
          description: Ok
          content:
            application/json:
              schema:
                $ref: '#/components/schemas/PagedResult'
              examples:
                Response json example:
                  description: Response json example
                  value: |
                    {
                        "start": 0,
                        "totalEntriesCount": 79,
                        "entriesCount": 2,
                        "entries": [
                            {
                                "dn": "inum=F0C4,ou=scopes,o=jans",
                                "inum": "F0C4",
                                "displayName": "authenticate_openid_connect",
                                "id": "openid",
                                "description": "Authenticate using OpenID Connect.",
                                "scopeType": "openid",
                                "defaultScope": true,
                                "attributes": {
                                    "showInConfigurationEndpoint": true
                                },
                                "creationDate": "2022-10-27T20:51:17",
                                "umaType": false,
                                "baseDn": "inum=F0C4,ou=scopes,o=jans"
                            },
                            {
                                "dn": "inum=43F1,ou=scopes,o=jans",
                                "inum": "43F1",
                                "displayName": "view_profile",
                                "id": "profile",
                                "description": "View your basic profile info.",
                                "scopeType": "openid",
                                "claims": [
                                    "inum=2B29,ou=attributes,o=jans",
                                    "inum=0C85,ou=attributes,o=jans",
                                    "inum=B4B0,ou=attributes,o=jans",
                                    "inum=A0E8,ou=attributes,o=jans",
                                    "inum=5EC6,ou=attributes,o=jans",
                                    "inum=B52A,ou=attributes,o=jans",
                                    "inum=64A0,ou=attributes,o=jans",
                                    "inum=EC3A,ou=attributes,o=jans",
                                    "inum=3B47,ou=attributes,o=jans",
                                    "inum=3692,ou=attributes,o=jans",
                                    "inum=98FC,ou=attributes,o=jans",
                                    "inum=A901,ou=attributes,o=jans",
                                    "inum=36D9,ou=attributes,o=jans",
                                    "inum=BE64,ou=attributes,o=jans",
                                    "inum=6493,ou=attributes,o=jans",
                                    "inum=4CF1,ou=attributes,o=jans",
                                    "inum=29DA,ou=attributes,o=jans"
                                ],
                                "defaultScope": true,
                                "attributes": {
                                    "showInConfigurationEndpoint": true
                                },
                                "creationDate": "2022-10-27T20:51:17",
                                "umaType": false,
                                "baseDn": "inum=43F1,ou=scopes,o=jans"
                            }
                        ]
                    }
        "401":
          description: Unauthorized
        "500":
          description: InternalServerError
      security:
      - oauth2:
        - https://jans.io/oauth/config/scopes.readonly
    put:
      tags:
      - OAuth - Scopes
      summary: Update Scope
      description: Update Scope
      operationId: put-oauth-scopes
      requestBody:
        description: Scope object
        content:
          application/json:
            schema:
              $ref: '#/components/schemas/Scope'
            examples:
              Request json example:
                description: Request json example
                value: |
                  {
                      "dn": "inum=9c4c6027-86b8-4afc-a68f-6b50579e6d21,ou=scopes,o=jans",
                      "inum": "9c4c6027-86b8-4afc-a68f-6b50579e6d21",
                      "displayName": "Test Display Scope 5",
                      "id": "Scope5",
                      "iconUrl": "http://google.com",
                      "description": "TEST Description for Scope 5",
                      "scopeType": "spontaneous",
                      "defaultScope": false,
                      "umaAuthorizationPolicies": [
                          "inum=2DAF-F9A5,ou=scripts,o=jans",
                          "inum=2DAF-F995,ou=scripts,o=jans"
                      ],
                      "attributes": {
                          "showInConfigurationEndpoint": true
                      },
                      "creatorId": "2000.99b53b02-dfa1-42cd-aaef-b940d58bb03f",
                      "creatorType": "user",
                      "creationDate": "2022-10-27T21:09:45",
                      "umaType": false,
                      "baseDn": "inum=9c4c6027-86b8-4afc-a68f-6b50579e6d21,ou=scopes,o=jans"
                  }
      responses:
        "200":
          description: Ok
          content:
            application/json:
              schema:
                $ref: '#/components/schemas/Scope'
              examples:
                Response json example:
                  description: Response json example
                  value: |
                    {
                        "dn": "inum=9c4c6027-86b8-4afc-a68f-6b50579e6d21,ou=scopes,o=jans",
                        "inum": "9c4c6027-86b8-4afc-a68f-6b50579e6d21",
                        "displayName": "Test Display Scope 5",
                        "id": "Scope5",
                        "iconUrl": "http://google.com",
                        "description": "TEST Description for Scope 5",
                        "scopeType": "spontaneous",
                        "defaultScope": false,
                        "umaAuthorizationPolicies": [
                            "inum=2DAF-F9A5,ou=scripts,o=jans",
                            "inum=2DAF-F995,ou=scripts,o=jans"
                        ],
                        "attributes": {
                            "showInConfigurationEndpoint": true
                        },
                        "creatorId": "2000.99b53b02-dfa1-42cd-aaef-b940d58bb03f",
                        "creatorType": "user",
                        "creationDate": "2022-10-27T21:09:45",
                        "umaType": false,
                        "baseDn": "inum=9c4c6027-86b8-4afc-a68f-6b50579e6d21,ou=scopes,o=jans"
                    }
        "401":
          description: Unauthorized
        "404":
          description: Not Found
        "500":
          description: InternalServerError
      security:
      - oauth2:
        - https://jans.io/oauth/config/scopes.write
    post:
      tags:
      - OAuth - Scopes
      summary: Create Scope
      description: Create Scope
      operationId: post-oauth-scopes
      requestBody:
        description: Scope object
        content:
          application/json:
            schema:
              $ref: '#/components/schemas/Scope'
            examples:
              Request json example:
                description: Request json example
                value: |
                  {
                      "claims": [],
                      "dynamicScopeScripts": [],
                      "defaultScope": false,
                      "attributes": {
                          "spontaneousClientScopes": [],
                          "showInConfigurationEndpoint": true
                      },
                      "id": "Scope5",
                      "displayName": "Test Display Scope 5",
                      "description": "TEST Description for Scope 5",
                      "scopeType": "spontaneous",
                      "iconUrl": "http://google.com",
                      "umaAuthorizationPolicies": [
                          "inum=2DAF-F9A5,ou=scripts,o=jans",
                          "inum=2DAF-F995,ou=scripts,o=jans"
                      ],
                      "creatorType": "user",
                      "creatorId": "2000.99b53b02-dfa1-42cd-aaef-b940d58bb03f"
                  }
      responses:
        "201":
          description: Created
          content:
            application/json:
              schema:
                $ref: '#/components/schemas/Scope'
              examples:
                Response json example:
                  description: Response json example
                  value: |
                    {
                        "dn": "inum=9c4c6027-86b8-4afc-a68f-6b50579e6d21,ou=scopes,o=jans",
                        "inum": "9c4c6027-86b8-4afc-a68f-6b50579e6d21",
                        "displayName": "Test Display Scope 5",
                        "id": "Scope5",
                        "iconUrl": "http://google.com",
                        "description": "TEST Description for Scope 5",
                        "scopeType": "spontaneous",
                        "defaultScope": false,
                        "umaAuthorizationPolicies": [
                            "inum=2DAF-F9A5,ou=scripts,o=jans",
                            "inum=2DAF-F995,ou=scripts,o=jans"
                        ],
                        "attributes": {
                            "showInConfigurationEndpoint": true
                        },
                        "creatorId": "2000.99b53b02-dfa1-42cd-aaef-b940d58bb03f",
                        "creatorType": "user",
                        "creationDate": "2022-10-27T21:09:45",
                        "umaType": false,
                        "baseDn": "inum=9c4c6027-86b8-4afc-a68f-6b50579e6d21,ou=scopes,o=jans"
                    }
        "401":
          description: Unauthorized
        "500":
          description: InternalServerError
      security:
      - oauth2:
        - https://jans.io/oauth/config/scopes.write
  /api/v1/scopes/{inum}:
    get:
      tags:
      - OAuth - Scopes
      summary: Get Scope by Inum
      description: Get Scope by Inum
      operationId: get-oauth-scopes-by-inum
      parameters:
      - name: inum
        in: path
        description: Scope identifier
        required: true
        schema:
          type: string
      - name: withAssociatedClients
        in: query
        schema:
          type: boolean
          default: false
      responses:
        "200":
          description: Ok
          content:
            application/json:
              schema:
                $ref: '#/components/schemas/CustomScope'
              examples:
                Response json example:
                  description: Response json example
                  value: |
                    {
                        "dn": "inum=764C,ou=scopes,o=jans",
                        "inum": "764C",
                        "displayName": "view_email_address",
                        "id": "email",
                        "description": "View your email address.",
                        "scopeType": "openid",
                        "claims": [
                            "inum=8F88,ou=attributes,o=jans",
                            "inum=CAE3,ou=attributes,o=jans"
                        ],
                        "defaultScope": true,
                        "attributes": {
                            "showInConfigurationEndpoint": true
                        },
                        "creationDate": "2022-10-27T20:58:29",
                        "clients": [
                            {
                                "dn": "inum=2000.7810d591-69d3-458c-9309-4268085fe71c,ou=clients,o=jans",
                                "deletable": false,
                                "clientSecret": "ec0mQbx1udmSEs6flUXquA==",
                                "frontChannelLogoutUri": "http://localhost:4100/logout",
                                "frontChannelLogoutSessionRequired": false,
                                "redirectUris": [
                                    "https://jans.server2/admin",
                                    "http://localhost:4100"
                                ],
                                "responseTypes": [
                                    "code"
                                ],
                                "grantTypes": [
                                    "authorization_code",
                                    "refresh_token",
                                    "client_credentials",
                                    "urn:ietf:params:oauth:grant-type:device_code"
                                ],
                                "applicationType": "web",
                                "clientName": {
                                    "values": {
                                        "": "Jans Role Based Client"
                                    },
                                    "value": "Jans Role Based Client",
                                    "languageTags": [
                                        ""
                                    ]
                                },
                                "logoUri": {},
                                "clientUri": {},
                                "policyUri": {},
                                "tosUri": {},
                                "subjectType": "pairwise",
                                "idTokenSignedResponseAlg": "RS256",
                                "userInfoSignedResponseAlg": "RS256",
                                "tokenEndpointAuthMethod": "client_secret_basic",
                                "postLogoutRedirectUris": [
                                    "http://localhost:4100",
                                    "https://jans.server2/admin"
                                ],
                                "scopes": [
                                    "inum=C4F7,ou=scopes,o=jans",
                                    "inum=C4F6,ou=scopes,o=jans",
                                    "inum=43F1,ou=scopes,o=jans",
                                    "inum=764C,ou=scopes,o=jans",
                                    "inum=F0C4,ou=scopes,o=jans"
                                ],
                                "trustedClient": false,
                                "persistClientAuthorizations": true,
                                "includeClaimsInIdToken": false,
                                "accessTokenLifetime": 2592000,
                                "customAttributes": [
                                    {
                                        "name": "displayName",
                                        "multiValued": false,
                                        "values": [
                                            "Jans Role Based Client"
                                        ],
                                        "value": "Jans Role Based Client",
                                        "displayValue": "Jans Role Based Client"
                                    }
                                ],
                                "customObjectClasses": [
                                    "top"
                                ],
                                "rptAsJwt": false,
                                "accessTokenAsJwt": true,
                                "accessTokenSigningAlg": "RS256",
                                "disabled": false,
                                "attributes": {
                                    "runIntrospectionScriptBeforeJwtCreation": true,
                                    "keepClientAuthorizationAfterExpiration": false,
                                    "allowSpontaneousScopes": false,
                                    "backchannelLogoutSessionRequired": false,
                                    "introspectionScripts": [
                                        "inum=A44E-4F3D,ou=scripts,o=jans"
                                    ],
                                    "parLifetime": 600,
                                    "requirePar": false,
                                    "jansDefaultPromptLogin": false
                                },
                                "tokenBindingSupported": false,
                                "authenticationMethod": "client_secret_basic",
                                "displayName": "Jans Role Based Client",
                                "baseDn": "inum=2000.7810d591-69d3-458c-9309-4268085fe71c,ou=clients,o=jans",
                                "inum": "2000.7810d591-69d3-458c-9309-4268085fe71c"
                            },
                            {
                                "dn": "inum=FF81-2D39,ou=clients,o=jans",
                                "clientSecret": "n7/ZG1jOL6RMR/USOmTAsg==",
                                "frontChannelLogoutSessionRequired": false,
                                "redirectUris": [
                                    "https://jans.server2/jans-auth-rp/home.htm",
                                    "https://client.example.com/cb",
                                    "https://client.example.com/cb1",
                                    "https://client.example.com/cb2"
                                ],
                                "claimRedirectUris": [
                                    "https://jans.server2/jans-auth/restv1/uma/gather_claims"
                                ],
                                "responseTypes": [
                                    "token",
                                    "code",
                                    "id_token"
                                ],
                                "grantTypes": [
                                    "authorization_code",
                                    "implicit",
                                    "refresh_token",
                                    "client_credentials"
                                ],
                                "applicationType": "web",
                                "clientName": {
                                    "values": {
                                        "": "Jans Test Client (don't remove)"
                                    },
                                    "value": "Jans Test Client (don't remove)",
                                    "languageTags": [
                                        ""
                                    ]
                                },
                                "logoUri": {},
                                "clientUri": {},
                                "policyUri": {},
                                "tosUri": {},
                                "subjectType": "public",
                                "idTokenSignedResponseAlg": "RS256",
                                "tokenEndpointAuthMethod": "client_secret_basic",
                                "scopes": [
                                    "inum=F0C4,ou=scopes,o=jans",
                                    "inum=10B2,ou=scopes,o=jans",
                                    "inum=764C,ou=scopes,o=jans",
                                    "inum=43F1,ou=scopes,o=jans",
                                    "inum=341A,ou=scopes,o=jans",
                                    "inum=6D99,ou=scopes,o=jans"
                                ],
                                "trustedClient": true,
                                "persistClientAuthorizations": false,
                                "includeClaimsInIdToken": false,
                                "customAttributes": [
                                    {
                                        "name": "displayName",
                                        "multiValued": false,
                                        "values": [
                                            "Jans Test Client (don't remove)"
                                        ],
                                        "value": "Jans Test Client (don't remove)",
                                        "displayValue": "Jans Test Client (don't remove)"
                                    }
                                ],
                                "customObjectClasses": [
                                    "top"
                                ],
                                "rptAsJwt": false,
                                "accessTokenAsJwt": false,
                                "disabled": false,
                                "attributes": {
                                    "runIntrospectionScriptBeforeJwtCreation": false,
                                    "keepClientAuthorizationAfterExpiration": false,
                                    "allowSpontaneousScopes": false,
                                    "backchannelLogoutSessionRequired": false,
                                    "parLifetime": 600,
                                    "requirePar": false,
                                    "jansDefaultPromptLogin": false
                                },
                                "tokenBindingSupported": false,
                                "authenticationMethod": "client_secret_basic",
                                "displayName": "Jans Test Client (don't remove)",
                                "baseDn": "inum=FF81-2D39,ou=clients,o=jans",
                                "inum": "FF81-2D39"
                            },
                            {
                                "dn": "inum=b3c1d295-42e5-425e-b021-7b2fd3206437,ou=clients,o=jans",
                                "deletable": false,
                                "clientSecret": "5LIyGKo7kTLfWxBi0wSVAbxpB98Q70/Fr2NWMHnpEOiWHLFAQXwqNQ==",
                                "frontChannelLogoutSessionRequired": false,
                                "redirectUris": [
                                    "https://abc,com"
                                ],
                                "responseTypes": [
                                    "code"
                                ],
                                "grantTypes": [
                                    "refresh_token",
                                    "authorization_code"
                                ],
                                "applicationType": "web",
                                "clientName": {
                                    "values": {
                                        "": "test1234"
                                    },
                                    "value": "test1234",
                                    "languageTags": [
                                        ""
                                    ]
                                },
                                "logoUri": {},
                                "clientUri": {},
                                "policyUri": {},
                                "tosUri": {},
                                "subjectType": "public",
                                "tokenEndpointAuthMethod": "client_secret_basic",
                                "scopes": [
                                    "inum=764C,ou=scopes,o=jans",
                                    "inum=43F1,ou=scopes,o=jans",
                                    "inum=C17A,ou=scopes,o=jans"
                                ],
                                "trustedClient": false,
                                "persistClientAuthorizations": false,
                                "includeClaimsInIdToken": false,
                                "customAttributes": [
                                    {
                                        "name": "displayName",
                                        "multiValued": false,
                                        "values": [
                                            "test1234"
                                        ],
                                        "value": "test1234",
                                        "displayValue": "test1234"
                                    }
                                ],
                                "customObjectClasses": [
                                    "top",
                                    "jansClntCustomAttributes"
                                ],
                                "rptAsJwt": false,
                                "accessTokenAsJwt": false,
                                "disabled": false,
                                "attributes": {
                                    "runIntrospectionScriptBeforeJwtCreation": false,
                                    "keepClientAuthorizationAfterExpiration": false,
                                    "allowSpontaneousScopes": false,
                                    "backchannelLogoutSessionRequired": false,
                                    "parLifetime": 600,
                                    "requirePar": false,
                                    "jansDefaultPromptLogin": false
                                },
                                "backchannelUserCodeParameter": false,
                                "description": "test1234",
                                "tokenBindingSupported": false,
                                "authenticationMethod": "client_secret_basic",
                                "displayName": "test1234",
                                "baseDn": "inum=b3c1d295-42e5-425e-b021-7b2fd3206437,ou=clients,o=jans",
                                "inum": "b3c1d295-42e5-425e-b021-7b2fd3206437"
                            },
                            {
                                "dn": "inum=1bb91a73-6899-440f-ac27-c04429671522,ou=clients,o=jans",
                                "deletable": false,
                                "clientSecret": "Xi1+z0Ey8UDbtxsRYL3HAeneTCIEndWVeWEzS4dB2Is0iyupSjXr1w==",
                                "frontChannelLogoutSessionRequired": false,
                                "redirectUris": [
                                    "https://abc,com"
                                ],
                                "responseTypes": [
                                    "code"
                                ],
                                "grantTypes": [
                                    "refresh_token",
                                    "authorization_code"
                                ],
                                "applicationType": "web",
                                "clientName": {
                                    "values": {
                                        "": "test12345"
                                    },
                                    "value": "test12345",
                                    "languageTags": [
                                        ""
                                    ]
                                },
                                "logoUri": {},
                                "clientUri": {},
                                "policyUri": {},
                                "tosUri": {},
                                "subjectType": "public",
                                "tokenEndpointAuthMethod": "client_secret_basic",
                                "scopes": [
                                    "inum=764C,ou=scopes,o=jans",
                                    "inum=43F1,ou=scopes,o=jans",
                                    "inum=C17A,ou=scopes,o=jans"
                                ],
                                "trustedClient": false,
                                "persistClientAuthorizations": false,
                                "includeClaimsInIdToken": false,
                                "customAttributes": [
                                    {
                                        "name": "displayName",
                                        "multiValued": false,
                                        "values": [
                                            "test12345"
                                        ],
                                        "value": "test12345",
                                        "displayValue": "test12345"
                                    }
                                ],
                                "customObjectClasses": [
                                    "top",
                                    "jansClntCustomAttributes"
                                ],
                                "rptAsJwt": false,
                                "accessTokenAsJwt": false,
                                "disabled": false,
                                "attributes": {
                                    "runIntrospectionScriptBeforeJwtCreation": false,
                                    "keepClientAuthorizationAfterExpiration": false,
                                    "allowSpontaneousScopes": false,
                                    "backchannelLogoutSessionRequired": false,
                                    "parLifetime": 600,
                                    "requirePar": false,
                                    "jansDefaultPromptLogin": false
                                },
                                "backchannelUserCodeParameter": false,
                                "description": "test12345",
                                "tokenBindingSupported": false,
                                "authenticationMethod": "client_secret_basic",
                                "displayName": "test12345",
                                "baseDn": "inum=1bb91a73-6899-440f-ac27-c04429671522,ou=clients,o=jans",
                                "inum": "1bb91a73-6899-440f-ac27-c04429671522"
                            }
                        ],
                        "umaType": false,
                        "baseDn": "inum=764C,ou=scopes,o=jans"
                    }
        "401":
          description: Unauthorized
        "404":
          description: Not Found
        "500":
          description: InternalServerError
      security:
      - oauth2:
        - https://jans.io/oauth/config/scopes.readonly
    delete:
      tags:
      - OAuth - Scopes
      summary: Delete Scope
      description: Delete Scope
      operationId: delete-oauth-scopes-by-inum
      parameters:
      - name: inum
        in: path
        description: Scope identifier
        required: true
        schema:
          type: string
      responses:
        "204":
          description: No Content
        "401":
          description: Unauthorized
        "404":
          description: Not Found
        "500":
          description: InternalServerError
      security:
      - oauth2:
        - https://jans.io/oauth/config/scopes.delete
    patch:
      tags:
      - OAuth - Scopes
      summary: Patch Scope
      description: Patch Scope
      operationId: patch-oauth-scopes-by-id
      parameters:
      - name: inum
        in: path
        description: Scope identifier
        required: true
        schema:
          type: string
      requestBody:
        description: String representing patch-document.
        content:
          application/json-patch+json:
            schema:
              type: array
              items:
                $ref: '#/components/schemas/JsonPatch'
            examples:
              Request json example:
                description: Request json example
                value: |2

                  [{ "op": "replace", "path": "/umaAuthorizationPolicies", "value": ["inum=2DAF-F995,ou=scripts,o=jans"] }]
      responses:
        "200":
          description: Ok
          content:
            application/json:
              schema:
                $ref: '#/components/schemas/Scope'
              examples:
                Response json example:
                  description: Response json example
                  value: |
                    {
                        "dn": "inum=9c4c6027-86b8-4afc-a68f-6b50579e6d21,ou=scopes,o=jans",
                        "inum": "9c4c6027-86b8-4afc-a68f-6b50579e6d21",
                        "displayName": "Test Display Scope 5",
                        "id": "Scope5",
                        "iconUrl": "http://google.com",
                        "description": "TEST Description for Scope 5",
                        "scopeType": "spontaneous",
                        "defaultScope": false,
                        "umaAuthorizationPolicies": [
                            "inum=2DAF-F9A5,ou=scripts,o=jans",
                            "inum=2DAF-F995,ou=scripts,o=jans"
                        ],
                        "attributes": {
                            "showInConfigurationEndpoint": true
                        },
                        "creatorId": "2000.99b53b02-dfa1-42cd-aaef-b940d58bb03f",
                        "creatorType": "user",
                        "creationDate": "2022-10-27T21:09:45",
                        "umaType": false,
                        "baseDn": "inum=9c4c6027-86b8-4afc-a68f-6b50579e6d21,ou=scopes,o=jans"
                    }
        "401":
          description: Unauthorized
        "404":
          description: Not Found
        "500":
          description: InternalServerError
      security:
      - oauth2:
        - https://jans.io/oauth/config/scopes.write
  /api/v1/scopes/creator/{creatorId}:
    get:
      tags:
      - OAuth - Scopes
      summary: Get Scope by creatorId
      description: Get Scope by creatorId
      operationId: get-scope-by-creator
      parameters:
      - name: creatorId
        in: path
        description: Id of the scope creator. If creator is client then client_id
          if user then user_id
        required: true
        schema:
          type: string
      responses:
        "200":
          description: Ok
          content:
            application/json:
              schema:
                type: array
                items:
                  $ref: '#/components/schemas/CustomScope'
              examples:
                Response json example:
                  description: Response json example
                  value: |
                    {
                        "dn": "inum=764C,ou=scopes,o=jans",
                        "inum": "764C",
                        "displayName": "view_email_address",
                        "id": "email",
                        "description": "View your email address.",
                        "scopeType": "openid",
                        "claims": [
                            "inum=8F88,ou=attributes,o=jans",
                            "inum=CAE3,ou=attributes,o=jans"
                        ],
                        "defaultScope": true,
                        "attributes": {
                            "showInConfigurationEndpoint": true
                        },
                        "creationDate": "2022-10-27T20:58:29",
                        "clients": [
                            {
                                "dn": "inum=2000.7810d591-69d3-458c-9309-4268085fe71c,ou=clients,o=jans",
                                "deletable": false,
                                "clientSecret": "ec0mQbx1udmSEs6flUXquA==",
                                "frontChannelLogoutUri": "http://localhost:4100/logout",
                                "frontChannelLogoutSessionRequired": false,
                                "redirectUris": [
                                    "https://jans.server2/admin",
                                    "http://localhost:4100"
                                ],
                                "responseTypes": [
                                    "code"
                                ],
                                "grantTypes": [
                                    "authorization_code",
                                    "refresh_token",
                                    "client_credentials",
                                    "urn:ietf:params:oauth:grant-type:device_code"
                                ],
                                "applicationType": "web",
                                "clientName": {
                                    "values": {
                                        "": "Jans Role Based Client"
                                    },
                                    "value": "Jans Role Based Client",
                                    "languageTags": [
                                        ""
                                    ]
                                },
                                "logoUri": {},
                                "clientUri": {},
                                "policyUri": {},
                                "tosUri": {},
                                "subjectType": "pairwise",
                                "idTokenSignedResponseAlg": "RS256",
                                "userInfoSignedResponseAlg": "RS256",
                                "tokenEndpointAuthMethod": "client_secret_basic",
                                "postLogoutRedirectUris": [
                                    "http://localhost:4100",
                                    "https://jans.server2/admin"
                                ],
                                "scopes": [
                                    "inum=C4F7,ou=scopes,o=jans",
                                    "inum=C4F6,ou=scopes,o=jans",
                                    "inum=43F1,ou=scopes,o=jans",
                                    "inum=764C,ou=scopes,o=jans",
                                    "inum=F0C4,ou=scopes,o=jans"
                                ],
                                "trustedClient": false,
                                "persistClientAuthorizations": true,
                                "includeClaimsInIdToken": false,
                                "accessTokenLifetime": 2592000,
                                "customAttributes": [
                                    {
                                        "name": "displayName",
                                        "multiValued": false,
                                        "values": [
                                            "Jans Role Based Client"
                                        ],
                                        "value": "Jans Role Based Client",
                                        "displayValue": "Jans Role Based Client"
                                    }
                                ],
                                "customObjectClasses": [
                                    "top"
                                ],
                                "rptAsJwt": false,
                                "accessTokenAsJwt": true,
                                "accessTokenSigningAlg": "RS256",
                                "disabled": false,
                                "attributes": {
                                    "runIntrospectionScriptBeforeJwtCreation": true,
                                    "keepClientAuthorizationAfterExpiration": false,
                                    "allowSpontaneousScopes": false,
                                    "backchannelLogoutSessionRequired": false,
                                    "introspectionScripts": [
                                        "inum=A44E-4F3D,ou=scripts,o=jans"
                                    ],
                                    "parLifetime": 600,
                                    "requirePar": false,
                                    "jansDefaultPromptLogin": false
                                },
                                "tokenBindingSupported": false,
                                "authenticationMethod": "client_secret_basic",
                                "displayName": "Jans Role Based Client",
                                "baseDn": "inum=2000.7810d591-69d3-458c-9309-4268085fe71c,ou=clients,o=jans",
                                "inum": "2000.7810d591-69d3-458c-9309-4268085fe71c"
                            },
                            {
                                "dn": "inum=FF81-2D39,ou=clients,o=jans",
                                "clientSecret": "n7/ZG1jOL6RMR/USOmTAsg==",
                                "frontChannelLogoutSessionRequired": false,
                                "redirectUris": [
                                    "https://jans.server2/jans-auth-rp/home.htm",
                                    "https://client.example.com/cb",
                                    "https://client.example.com/cb1",
                                    "https://client.example.com/cb2"
                                ],
                                "claimRedirectUris": [
                                    "https://jans.server2/jans-auth/restv1/uma/gather_claims"
                                ],
                                "responseTypes": [
                                    "token",
                                    "code",
                                    "id_token"
                                ],
                                "grantTypes": [
                                    "authorization_code",
                                    "implicit",
                                    "refresh_token",
                                    "client_credentials"
                                ],
                                "applicationType": "web",
                                "clientName": {
                                    "values": {
                                        "": "Jans Test Client (don't remove)"
                                    },
                                    "value": "Jans Test Client (don't remove)",
                                    "languageTags": [
                                        ""
                                    ]
                                },
                                "logoUri": {},
                                "clientUri": {},
                                "policyUri": {},
                                "tosUri": {},
                                "subjectType": "public",
                                "idTokenSignedResponseAlg": "RS256",
                                "tokenEndpointAuthMethod": "client_secret_basic",
                                "scopes": [
                                    "inum=F0C4,ou=scopes,o=jans",
                                    "inum=10B2,ou=scopes,o=jans",
                                    "inum=764C,ou=scopes,o=jans",
                                    "inum=43F1,ou=scopes,o=jans",
                                    "inum=341A,ou=scopes,o=jans",
                                    "inum=6D99,ou=scopes,o=jans"
                                ],
                                "trustedClient": true,
                                "persistClientAuthorizations": false,
                                "includeClaimsInIdToken": false,
                                "customAttributes": [
                                    {
                                        "name": "displayName",
                                        "multiValued": false,
                                        "values": [
                                            "Jans Test Client (don't remove)"
                                        ],
                                        "value": "Jans Test Client (don't remove)",
                                        "displayValue": "Jans Test Client (don't remove)"
                                    }
                                ],
                                "customObjectClasses": [
                                    "top"
                                ],
                                "rptAsJwt": false,
                                "accessTokenAsJwt": false,
                                "disabled": false,
                                "attributes": {
                                    "runIntrospectionScriptBeforeJwtCreation": false,
                                    "keepClientAuthorizationAfterExpiration": false,
                                    "allowSpontaneousScopes": false,
                                    "backchannelLogoutSessionRequired": false,
                                    "parLifetime": 600,
                                    "requirePar": false,
                                    "jansDefaultPromptLogin": false
                                },
                                "tokenBindingSupported": false,
                                "authenticationMethod": "client_secret_basic",
                                "displayName": "Jans Test Client (don't remove)",
                                "baseDn": "inum=FF81-2D39,ou=clients,o=jans",
                                "inum": "FF81-2D39"
                            },
                            {
                                "dn": "inum=b3c1d295-42e5-425e-b021-7b2fd3206437,ou=clients,o=jans",
                                "deletable": false,
                                "clientSecret": "5LIyGKo7kTLfWxBi0wSVAbxpB98Q70/Fr2NWMHnpEOiWHLFAQXwqNQ==",
                                "frontChannelLogoutSessionRequired": false,
                                "redirectUris": [
                                    "https://abc,com"
                                ],
                                "responseTypes": [
                                    "code"
                                ],
                                "grantTypes": [
                                    "refresh_token",
                                    "authorization_code"
                                ],
                                "applicationType": "web",
                                "clientName": {
                                    "values": {
                                        "": "test1234"
                                    },
                                    "value": "test1234",
                                    "languageTags": [
                                        ""
                                    ]
                                },
                                "logoUri": {},
                                "clientUri": {},
                                "policyUri": {},
                                "tosUri": {},
                                "subjectType": "public",
                                "tokenEndpointAuthMethod": "client_secret_basic",
                                "scopes": [
                                    "inum=764C,ou=scopes,o=jans",
                                    "inum=43F1,ou=scopes,o=jans",
                                    "inum=C17A,ou=scopes,o=jans"
                                ],
                                "trustedClient": false,
                                "persistClientAuthorizations": false,
                                "includeClaimsInIdToken": false,
                                "customAttributes": [
                                    {
                                        "name": "displayName",
                                        "multiValued": false,
                                        "values": [
                                            "test1234"
                                        ],
                                        "value": "test1234",
                                        "displayValue": "test1234"
                                    }
                                ],
                                "customObjectClasses": [
                                    "top",
                                    "jansClntCustomAttributes"
                                ],
                                "rptAsJwt": false,
                                "accessTokenAsJwt": false,
                                "disabled": false,
                                "attributes": {
                                    "runIntrospectionScriptBeforeJwtCreation": false,
                                    "keepClientAuthorizationAfterExpiration": false,
                                    "allowSpontaneousScopes": false,
                                    "backchannelLogoutSessionRequired": false,
                                    "parLifetime": 600,
                                    "requirePar": false,
                                    "jansDefaultPromptLogin": false
                                },
                                "backchannelUserCodeParameter": false,
                                "description": "test1234",
                                "tokenBindingSupported": false,
                                "authenticationMethod": "client_secret_basic",
                                "displayName": "test1234",
                                "baseDn": "inum=b3c1d295-42e5-425e-b021-7b2fd3206437,ou=clients,o=jans",
                                "inum": "b3c1d295-42e5-425e-b021-7b2fd3206437"
                            },
                            {
                                "dn": "inum=1bb91a73-6899-440f-ac27-c04429671522,ou=clients,o=jans",
                                "deletable": false,
                                "clientSecret": "Xi1+z0Ey8UDbtxsRYL3HAeneTCIEndWVeWEzS4dB2Is0iyupSjXr1w==",
                                "frontChannelLogoutSessionRequired": false,
                                "redirectUris": [
                                    "https://abc,com"
                                ],
                                "responseTypes": [
                                    "code"
                                ],
                                "grantTypes": [
                                    "refresh_token",
                                    "authorization_code"
                                ],
                                "applicationType": "web",
                                "clientName": {
                                    "values": {
                                        "": "test12345"
                                    },
                                    "value": "test12345",
                                    "languageTags": [
                                        ""
                                    ]
                                },
                                "logoUri": {},
                                "clientUri": {},
                                "policyUri": {},
                                "tosUri": {},
                                "subjectType": "public",
                                "tokenEndpointAuthMethod": "client_secret_basic",
                                "scopes": [
                                    "inum=764C,ou=scopes,o=jans",
                                    "inum=43F1,ou=scopes,o=jans",
                                    "inum=C17A,ou=scopes,o=jans"
                                ],
                                "trustedClient": false,
                                "persistClientAuthorizations": false,
                                "includeClaimsInIdToken": false,
                                "customAttributes": [
                                    {
                                        "name": "displayName",
                                        "multiValued": false,
                                        "values": [
                                            "test12345"
                                        ],
                                        "value": "test12345",
                                        "displayValue": "test12345"
                                    }
                                ],
                                "customObjectClasses": [
                                    "top",
                                    "jansClntCustomAttributes"
                                ],
                                "rptAsJwt": false,
                                "accessTokenAsJwt": false,
                                "disabled": false,
                                "attributes": {
                                    "runIntrospectionScriptBeforeJwtCreation": false,
                                    "keepClientAuthorizationAfterExpiration": false,
                                    "allowSpontaneousScopes": false,
                                    "backchannelLogoutSessionRequired": false,
                                    "parLifetime": 600,
                                    "requirePar": false,
                                    "jansDefaultPromptLogin": false
                                },
                                "backchannelUserCodeParameter": false,
                                "description": "test12345",
                                "tokenBindingSupported": false,
                                "authenticationMethod": "client_secret_basic",
                                "displayName": "test12345",
                                "baseDn": "inum=1bb91a73-6899-440f-ac27-c04429671522,ou=clients,o=jans",
                                "inum": "1bb91a73-6899-440f-ac27-c04429671522"
                            }
                        ],
                        "umaType": false,
                        "baseDn": "inum=764C,ou=scopes,o=jans"
                    }
        "401":
          description: Unauthorized
        "500":
          description: InternalServerError
      security:
      - oauth2:
        - https://jans.io/oauth/config/scopes.readonly
  /api/v1/scopes/type/{type}:
    get:
      tags:
      - OAuth - Scopes
      summary: Get Scope by type
      description: Get Scope by type
      operationId: get-scope-by-type
      parameters:
      - name: type
        in: path
        description: Type of the scope
        required: true
        schema:
          type: string
      responses:
        "200":
          description: Ok
          content:
            application/json:
              schema:
                type: array
                items:
                  $ref: '#/components/schemas/CustomScope'
              examples:
                Response json example:
                  description: Response json example
                  value: |
                    {
                        "dn": "inum=764C,ou=scopes,o=jans",
                        "inum": "764C",
                        "displayName": "view_email_address",
                        "id": "email",
                        "description": "View your email address.",
                        "scopeType": "openid",
                        "claims": [
                            "inum=8F88,ou=attributes,o=jans",
                            "inum=CAE3,ou=attributes,o=jans"
                        ],
                        "defaultScope": true,
                        "attributes": {
                            "showInConfigurationEndpoint": true
                        },
                        "creationDate": "2022-10-27T20:58:29",
                        "clients": [
                            {
                                "dn": "inum=2000.7810d591-69d3-458c-9309-4268085fe71c,ou=clients,o=jans",
                                "deletable": false,
                                "clientSecret": "ec0mQbx1udmSEs6flUXquA==",
                                "frontChannelLogoutUri": "http://localhost:4100/logout",
                                "frontChannelLogoutSessionRequired": false,
                                "redirectUris": [
                                    "https://jans.server2/admin",
                                    "http://localhost:4100"
                                ],
                                "responseTypes": [
                                    "code"
                                ],
                                "grantTypes": [
                                    "authorization_code",
                                    "refresh_token",
                                    "client_credentials",
                                    "urn:ietf:params:oauth:grant-type:device_code"
                                ],
                                "applicationType": "web",
                                "clientName": {
                                    "values": {
                                        "": "Jans Role Based Client"
                                    },
                                    "value": "Jans Role Based Client",
                                    "languageTags": [
                                        ""
                                    ]
                                },
                                "logoUri": {},
                                "clientUri": {},
                                "policyUri": {},
                                "tosUri": {},
                                "subjectType": "pairwise",
                                "idTokenSignedResponseAlg": "RS256",
                                "userInfoSignedResponseAlg": "RS256",
                                "tokenEndpointAuthMethod": "client_secret_basic",
                                "postLogoutRedirectUris": [
                                    "http://localhost:4100",
                                    "https://jans.server2/admin"
                                ],
                                "scopes": [
                                    "inum=C4F7,ou=scopes,o=jans",
                                    "inum=C4F6,ou=scopes,o=jans",
                                    "inum=43F1,ou=scopes,o=jans",
                                    "inum=764C,ou=scopes,o=jans",
                                    "inum=F0C4,ou=scopes,o=jans"
                                ],
                                "trustedClient": false,
                                "persistClientAuthorizations": true,
                                "includeClaimsInIdToken": false,
                                "accessTokenLifetime": 2592000,
                                "customAttributes": [
                                    {
                                        "name": "displayName",
                                        "multiValued": false,
                                        "values": [
                                            "Jans Role Based Client"
                                        ],
                                        "value": "Jans Role Based Client",
                                        "displayValue": "Jans Role Based Client"
                                    }
                                ],
                                "customObjectClasses": [
                                    "top"
                                ],
                                "rptAsJwt": false,
                                "accessTokenAsJwt": true,
                                "accessTokenSigningAlg": "RS256",
                                "disabled": false,
                                "attributes": {
                                    "runIntrospectionScriptBeforeJwtCreation": true,
                                    "keepClientAuthorizationAfterExpiration": false,
                                    "allowSpontaneousScopes": false,
                                    "backchannelLogoutSessionRequired": false,
                                    "introspectionScripts": [
                                        "inum=A44E-4F3D,ou=scripts,o=jans"
                                    ],
                                    "parLifetime": 600,
                                    "requirePar": false,
                                    "jansDefaultPromptLogin": false
                                },
                                "tokenBindingSupported": false,
                                "authenticationMethod": "client_secret_basic",
                                "displayName": "Jans Role Based Client",
                                "baseDn": "inum=2000.7810d591-69d3-458c-9309-4268085fe71c,ou=clients,o=jans",
                                "inum": "2000.7810d591-69d3-458c-9309-4268085fe71c"
                            },
                            {
                                "dn": "inum=FF81-2D39,ou=clients,o=jans",
                                "clientSecret": "n7/ZG1jOL6RMR/USOmTAsg==",
                                "frontChannelLogoutSessionRequired": false,
                                "redirectUris": [
                                    "https://jans.server2/jans-auth-rp/home.htm",
                                    "https://client.example.com/cb",
                                    "https://client.example.com/cb1",
                                    "https://client.example.com/cb2"
                                ],
                                "claimRedirectUris": [
                                    "https://jans.server2/jans-auth/restv1/uma/gather_claims"
                                ],
                                "responseTypes": [
                                    "token",
                                    "code",
                                    "id_token"
                                ],
                                "grantTypes": [
                                    "authorization_code",
                                    "implicit",
                                    "refresh_token",
                                    "client_credentials"
                                ],
                                "applicationType": "web",
                                "clientName": {
                                    "values": {
                                        "": "Jans Test Client (don't remove)"
                                    },
                                    "value": "Jans Test Client (don't remove)",
                                    "languageTags": [
                                        ""
                                    ]
                                },
                                "logoUri": {},
                                "clientUri": {},
                                "policyUri": {},
                                "tosUri": {},
                                "subjectType": "public",
                                "idTokenSignedResponseAlg": "RS256",
                                "tokenEndpointAuthMethod": "client_secret_basic",
                                "scopes": [
                                    "inum=F0C4,ou=scopes,o=jans",
                                    "inum=10B2,ou=scopes,o=jans",
                                    "inum=764C,ou=scopes,o=jans",
                                    "inum=43F1,ou=scopes,o=jans",
                                    "inum=341A,ou=scopes,o=jans",
                                    "inum=6D99,ou=scopes,o=jans"
                                ],
                                "trustedClient": true,
                                "persistClientAuthorizations": false,
                                "includeClaimsInIdToken": false,
                                "customAttributes": [
                                    {
                                        "name": "displayName",
                                        "multiValued": false,
                                        "values": [
                                            "Jans Test Client (don't remove)"
                                        ],
                                        "value": "Jans Test Client (don't remove)",
                                        "displayValue": "Jans Test Client (don't remove)"
                                    }
                                ],
                                "customObjectClasses": [
                                    "top"
                                ],
                                "rptAsJwt": false,
                                "accessTokenAsJwt": false,
                                "disabled": false,
                                "attributes": {
                                    "runIntrospectionScriptBeforeJwtCreation": false,
                                    "keepClientAuthorizationAfterExpiration": false,
                                    "allowSpontaneousScopes": false,
                                    "backchannelLogoutSessionRequired": false,
                                    "parLifetime": 600,
                                    "requirePar": false,
                                    "jansDefaultPromptLogin": false
                                },
                                "tokenBindingSupported": false,
                                "authenticationMethod": "client_secret_basic",
                                "displayName": "Jans Test Client (don't remove)",
                                "baseDn": "inum=FF81-2D39,ou=clients,o=jans",
                                "inum": "FF81-2D39"
                            },
                            {
                                "dn": "inum=b3c1d295-42e5-425e-b021-7b2fd3206437,ou=clients,o=jans",
                                "deletable": false,
                                "clientSecret": "5LIyGKo7kTLfWxBi0wSVAbxpB98Q70/Fr2NWMHnpEOiWHLFAQXwqNQ==",
                                "frontChannelLogoutSessionRequired": false,
                                "redirectUris": [
                                    "https://abc,com"
                                ],
                                "responseTypes": [
                                    "code"
                                ],
                                "grantTypes": [
                                    "refresh_token",
                                    "authorization_code"
                                ],
                                "applicationType": "web",
                                "clientName": {
                                    "values": {
                                        "": "test1234"
                                    },
                                    "value": "test1234",
                                    "languageTags": [
                                        ""
                                    ]
                                },
                                "logoUri": {},
                                "clientUri": {},
                                "policyUri": {},
                                "tosUri": {},
                                "subjectType": "public",
                                "tokenEndpointAuthMethod": "client_secret_basic",
                                "scopes": [
                                    "inum=764C,ou=scopes,o=jans",
                                    "inum=43F1,ou=scopes,o=jans",
                                    "inum=C17A,ou=scopes,o=jans"
                                ],
                                "trustedClient": false,
                                "persistClientAuthorizations": false,
                                "includeClaimsInIdToken": false,
                                "customAttributes": [
                                    {
                                        "name": "displayName",
                                        "multiValued": false,
                                        "values": [
                                            "test1234"
                                        ],
                                        "value": "test1234",
                                        "displayValue": "test1234"
                                    }
                                ],
                                "customObjectClasses": [
                                    "top",
                                    "jansClntCustomAttributes"
                                ],
                                "rptAsJwt": false,
                                "accessTokenAsJwt": false,
                                "disabled": false,
                                "attributes": {
                                    "runIntrospectionScriptBeforeJwtCreation": false,
                                    "keepClientAuthorizationAfterExpiration": false,
                                    "allowSpontaneousScopes": false,
                                    "backchannelLogoutSessionRequired": false,
                                    "parLifetime": 600,
                                    "requirePar": false,
                                    "jansDefaultPromptLogin": false
                                },
                                "backchannelUserCodeParameter": false,
                                "description": "test1234",
                                "tokenBindingSupported": false,
                                "authenticationMethod": "client_secret_basic",
                                "displayName": "test1234",
                                "baseDn": "inum=b3c1d295-42e5-425e-b021-7b2fd3206437,ou=clients,o=jans",
                                "inum": "b3c1d295-42e5-425e-b021-7b2fd3206437"
                            },
                            {
                                "dn": "inum=1bb91a73-6899-440f-ac27-c04429671522,ou=clients,o=jans",
                                "deletable": false,
                                "clientSecret": "Xi1+z0Ey8UDbtxsRYL3HAeneTCIEndWVeWEzS4dB2Is0iyupSjXr1w==",
                                "frontChannelLogoutSessionRequired": false,
                                "redirectUris": [
                                    "https://abc,com"
                                ],
                                "responseTypes": [
                                    "code"
                                ],
                                "grantTypes": [
                                    "refresh_token",
                                    "authorization_code"
                                ],
                                "applicationType": "web",
                                "clientName": {
                                    "values": {
                                        "": "test12345"
                                    },
                                    "value": "test12345",
                                    "languageTags": [
                                        ""
                                    ]
                                },
                                "logoUri": {},
                                "clientUri": {},
                                "policyUri": {},
                                "tosUri": {},
                                "subjectType": "public",
                                "tokenEndpointAuthMethod": "client_secret_basic",
                                "scopes": [
                                    "inum=764C,ou=scopes,o=jans",
                                    "inum=43F1,ou=scopes,o=jans",
                                    "inum=C17A,ou=scopes,o=jans"
                                ],
                                "trustedClient": false,
                                "persistClientAuthorizations": false,
                                "includeClaimsInIdToken": false,
                                "customAttributes": [
                                    {
                                        "name": "displayName",
                                        "multiValued": false,
                                        "values": [
                                            "test12345"
                                        ],
                                        "value": "test12345",
                                        "displayValue": "test12345"
                                    }
                                ],
                                "customObjectClasses": [
                                    "top",
                                    "jansClntCustomAttributes"
                                ],
                                "rptAsJwt": false,
                                "accessTokenAsJwt": false,
                                "disabled": false,
                                "attributes": {
                                    "runIntrospectionScriptBeforeJwtCreation": false,
                                    "keepClientAuthorizationAfterExpiration": false,
                                    "allowSpontaneousScopes": false,
                                    "backchannelLogoutSessionRequired": false,
                                    "parLifetime": 600,
                                    "requirePar": false,
                                    "jansDefaultPromptLogin": false
                                },
                                "backchannelUserCodeParameter": false,
                                "description": "test12345",
                                "tokenBindingSupported": false,
                                "authenticationMethod": "client_secret_basic",
                                "displayName": "test12345",
                                "baseDn": "inum=1bb91a73-6899-440f-ac27-c04429671522,ou=clients,o=jans",
                                "inum": "1bb91a73-6899-440f-ac27-c04429671522"
                            }
                        ],
                        "umaType": false,
                        "baseDn": "inum=764C,ou=scopes,o=jans"
                    }
        "401":
          description: Unauthorized
        "404":
          description: Not Found
        "500":
          description: InternalServerError
      security:
      - oauth2:
        - https://jans.io/oauth/config/scopes.readonly
  /api/v1/jans-auth-server/session:
    get:
      tags:
      - Auth - Session Management
      summary: Returns current session
      description: Returns current session
      operationId: get-sessions
      responses:
        "200":
          description: Ok
          content:
            application/json:
              schema:
                type: array
                items:
                  $ref: '#/components/schemas/SessionId'
        "401":
          description: Unauthorized
        "500":
          description: InternalServerError
      security:
      - oauth2:
        - https://jans.io/oauth/jans-auth-server/session.readonly
        - revoke_session
  /api/v1/jans-auth-server/session/{userDn}:
    post:
      tags:
      - Auth - Session Management
      summary: Revoke all sessions by userDn
      description: Revoke all sessions by userDn
      operationId: revoke-user-session
      parameters:
      - name: userDn
        in: path
        description: User domain name
        required: true
        schema:
          type: string
      responses:
        "200":
          description: Ok
        "401":
          description: Unauthorized
        "404":
          description: Not Found
        "500":
          description: InternalServerError
      security:
      - oauth2:
        - https://jans.io/oauth/jans-auth-server/session.delete
        - revoke_session
  /api/v1/stat:
    get:
      tags:
      - Statistics - User
      summary: Provides server with basic statistic
      description: Provides server with basic statistic
      operationId: get-stat
      parameters:
      - name: Authorization
        in: header
        description: Authorization code
        schema:
          type: string
      - name: month
        in: query
        description: Month for which the stat report is to be fetched. The parameter
          is mandatory if start_month and end_month parameters are not present.
        schema:
          type: string
        example: 202012
      - name: start_month
        in: query
        description: Start-Month for which the stat report is to be fetched
        schema:
          type: string
      - name: end_month
        in: query
        description: End-Month for which the stat report is to be fetched
        schema:
          type: string
      - name: format
        in: query
        description: Report format
        schema:
          type: string
      responses:
        "200":
          description: Stats
          content:
            application/json:
              schema:
                type: array
                items:
                  $ref: '#/components/schemas/JsonNode'
        "401":
          description: Unauthorized
        "500":
          description: InternalServerError
      security:
      - oauth2:
        - https://jans.io/oauth/config/stats.readonly
        - jans_stat
  /api/v1/uma/resources:
    get:
      tags:
      - OAuth - UMA Resources
      summary: Gets list of UMA resources
      description: Gets list of UMA resources
      operationId: get-oauth-uma-resources
      parameters:
      - name: limit
        in: query
        description: Search size - max size of the results to return
        schema:
          type: integer
          format: int32
          default: 50
      - name: pattern
        in: query
        description: Search pattern
        schema:
          type: string
          default: ""
      - name: startIndex
        in: query
        description: The 1-based index of the first query result
        schema:
          type: integer
          format: int32
          default: 0
      - name: sortBy
        in: query
        description: Attribute whose value will be used to order the returned response
        schema:
          type: string
          default: inum
      - name: sortOrder
        in: query
        description: Order in which the sortBy param is applied. Allowed values are
          "ascending" and "descending"
        schema:
          type: string
          default: ascending
      - name: fieldValuePair
        in: query
        description: Field and value pair for seraching
        schema:
          type: string
          default: ""
        examples:
          Field value example:
            description: Field value example
            value: deletable=true
      responses:
        "200":
          description: Ok
          content:
            application/json:
              schema:
                $ref: '#/components/schemas/PagedResult'
              examples:
                Response json example:
                  description: Response json example
                  value: |
                    {
                        "start": 0,
                        "totalEntriesCount": 3,
                        "entriesCount": 3,
                        "entries": [
                            {
                                "dn": "jansId=55d70ecd-8572-43dd-895f-ecfaf09bf513,ou=resources,ou=uma,o=jans",
                                "id": "55d70ecd-8572-43dd-895f-ecfaf09bf513",
                                "name": "config-api-resource",
                                "iconUri": "https://config-api.com",
                                "scopes": [
                                    "inum=ab47c599-d188-44b6-a32a-91e6b173856a,ou=scopes,o=jans"
                                ],
                                "clients": [
                                    "inum=1800.e9131b86-f39f-421c-9dde-b7f90c21a2fe,ou=clients,o=jans"
                                ],
                                "description": "Uma resource config api",
                                "deletable": false
                            },
                            {
                                "dn": "jansId=4754f784-e80f-4a36-a014-173bd3e6fb6f,ou=resources,ou=uma,o=jans",
                                "id": "4754f784-e80f-4a36-a014-173bd3e6fb6f",
                                "name": "uma-resource-1",
                                "iconUri": "https://config-api.com",
                                "scopes": [
                                    "inum=ab47c599-d188-44b6-a32a-91e6b173856a,ou=scopes,o=jans"
                                ],
                                "clients": [
                                    "inum=1800.768b3d38-a6e8-4be4-93d1-72df33d34fd6,ou=clients,o=jans",
                                    "inum=1201.1d010784-b5bf-4813-8f49-cfea00f50498,ou=clients,o=jans"
                                ],
                                "description": "Uma resource one",
                                "deletable": false
                            },
                            {
                                "dn": "jansId=b0e7e1d7-ab67-45ec-be16-4466da70e63b,ou=resources,ou=uma,o=jans",
                                "id": "b0e7e1d7-ab67-45ec-be16-4466da70e63b",
                                "name": "uma-resource-2",
                                "iconUri": "https://config-api.com",
                                "scopes": [
                                    "inum=ab47c599-d188-44b6-a32a-91e6b173856a,ou=scopes,o=jans"
                                ],
                                "clients": [
                                    "inum=1800.768b3d38-a6e8-4be4-93d1-72df33d34fd6,ou=clients,o=jans",
                                    "inum=1201.1d010784-b5bf-4813-8f49-cfea00f50498,ou=clients,o=jans"
                                ],
                                "description": "Uma resource two",
                                "deletable": false
                            }
                        ]
                    }
        "401":
          description: Unauthorized
        "500":
          description: InternalServerError
      security:
      - oauth2:
        - https://jans.io/oauth/config/uma/resources.readonly
    put:
      tags:
      - OAuth - UMA Resources
      summary: Updates an UMA resource
      description: Updates an UMA resource
      operationId: put-oauth-uma-resources
      requestBody:
        description: UmaResource object
        content:
          application/json:
            schema:
              $ref: '#/components/schemas/UmaResource'
            examples:
              Request json example:
                description: Request json example
                value: |
                  {
                      "dn": "jansId=55d70ecd-8572-43dd-895f-ecfaf09bf513,ou=resources,ou=uma,o=jans",
                      "id": "55d70ecd-8572-43dd-895f-ecfaf09bf513",
                      "name": "config-api-resource",
                      "iconUri": "https://config-api.com",
                      "scopes": [
                          "inum=ab47c599-d188-44b6-a32a-91e6b173856a,ou=scopes,o=jans"
                      ],
                      "clients": [
                          "inum=1800.e9131b86-f39f-421c-9dde-b7f90c21a2fe,ou=clients,o=jans"
                      ],
                      "description": "Uma resource config api",
                      "deletable": false
                  }
      responses:
        "200":
          description: UmaResource
          content:
            application/json:
              schema:
                $ref: '#/components/schemas/UmaResource'
              examples:
                Response json example:
                  description: Response json example
                  value: |
                    {
                        "dn": "jansId=55d70ecd-8572-43dd-895f-ecfaf09bf513,ou=resources,ou=uma,o=jans",
                        "id": "55d70ecd-8572-43dd-895f-ecfaf09bf513",
                        "name": "config-api-resource",
                        "iconUri": "https://config-api.com",
                        "scopes": [
                            "inum=ab47c599-d188-44b6-a32a-91e6b173856a,ou=scopes,o=jans"
                        ],
                        "clients": [
                            "inum=1800.e9131b86-f39f-421c-9dde-b7f90c21a2fe,ou=clients,o=jans"
                        ],
                        "description": "Uma resource config api",
                        "deletable": false
                    }
        "401":
          description: Unauthorized
        "404":
          description: Not Found
        "500":
          description: InternalServerError
      security:
      - oauth2:
        - https://jans.io/oauth/config/uma/resources.write
    post:
      tags:
      - OAuth - UMA Resources
      summary: Creates an UMA resource
      description: Creates an UMA resource
      operationId: post-oauth-uma-resources
      requestBody:
        description: UmaResource object
        content:
          application/json:
            schema:
              $ref: '#/components/schemas/UmaResource'
            examples:
              Request json example:
                description: Request json example
                value: |2
                   {
                          "name": "config-api-resource",
                          "iconUri": "https://config-api.com",
                          "clients": [
                              "inum=1800.e9131b86-f39f-421c-9dde-b7f90c21a2fe,ou=clients,o=jans"
                          ],
                          "scopes":[
                              "inum=ab47c599-d188-44b6-a32a-91e6b173856a,ou=scopes,o=jans"
                          ],
                          "description": "Uma resource config api",
                          "deletable": false
                      }
      responses:
        "201":
          description: Created
          content:
            application/json:
              schema:
                $ref: '#/components/schemas/UmaResource'
              examples:
                Response json example:
                  description: Response json example
                  value: |
                    {
                        "dn": "jansId=55d70ecd-8572-43dd-895f-ecfaf09bf513,ou=resources,ou=uma,o=jans",
                        "id": "55d70ecd-8572-43dd-895f-ecfaf09bf513",
                        "name": "config-api-resource",
                        "iconUri": "https://config-api.com",
                        "scopes": [
                            "inum=ab47c599-d188-44b6-a32a-91e6b173856a,ou=scopes,o=jans"
                        ],
                        "clients": [
                            "inum=1800.e9131b86-f39f-421c-9dde-b7f90c21a2fe,ou=clients,o=jans"
                        ],
                        "description": "Uma resource config api",
                        "deletable": false
                    }
        "401":
          description: Unauthorized
        "500":
          description: InternalServerError
      security:
      - oauth2:
        - https://jans.io/oauth/config/uma/resources.write
  /api/v1/uma/resources/{id}:
    get:
      tags:
      - OAuth - UMA Resources
      summary: Gets an UMA resource by ID
      description: Gets an UMA resource by ID
      operationId: get-oauth-uma-resources-by-id
      parameters:
      - name: id
        in: path
        description: Resource description ID
        required: true
        schema:
          type: string
      responses:
        "200":
          description: Ok
          content:
            application/json:
              schema:
                $ref: '#/components/schemas/UmaResource'
              examples:
                Response json example:
                  description: Response json example
                  value: |
                    {
                        "dn": "jansId=55d70ecd-8572-43dd-895f-ecfaf09bf513,ou=resources,ou=uma,o=jans",
                        "id": "55d70ecd-8572-43dd-895f-ecfaf09bf513",
                        "name": "config-api-resource",
                        "iconUri": "https://config-api.com",
                        "scopes": [
                            "inum=ab47c599-d188-44b6-a32a-91e6b173856a,ou=scopes,o=jans"
                        ],
                        "clients": [
                            "inum=1800.e9131b86-f39f-421c-9dde-b7f90c21a2fe,ou=clients,o=jans"
                        ],
                        "description": "Uma resource config api",
                        "deletable": false
                    }
        "401":
          description: Unauthorized
        "404":
          description: Not Found
        "500":
          description: InternalServerError
      security:
      - oauth2:
        - https://jans.io/oauth/config/uma/resources.readonly
    delete:
      tags:
      - OAuth - UMA Resources
      summary: Deletes an UMA resource
      description: Deletes an UMA resource
      operationId: delete-oauth-uma-resources-by-id
      parameters:
      - name: id
        in: path
        description: Resource description ID
        required: true
        schema:
          type: string
      responses:
        "204":
          description: No Content
        "401":
          description: Unauthorized
        "404":
          description: Not Found
        "500":
          description: InternalServerError
      security:
      - oauth2:
        - https://jans.io/oauth/config/uma/resources.delete
    patch:
      tags:
      - OAuth - UMA Resources
      summary: Patch UMA resource
      description: Patch UMA resource
      operationId: patch-oauth-uma-resources-by-id
      parameters:
      - name: id
        in: path
        description: Resource description ID
        required: true
        schema:
          type: string
      requestBody:
        description: String representing patch-document.
        content:
          application/json-patch+json:
            schema:
              type: array
              items:
                $ref: '#/components/schemas/JsonPatch'
            examples:
              Request json example:
                description: Request json example
                value: example/uma/resources/uma-resources-patch
      responses:
        "200":
          description: Ok
          content:
            application/json:
              schema:
                $ref: '#/components/schemas/UmaResource'
              examples:
                Response json example:
                  description: Response json example
                  value: |
                    {
                        "dn": "jansId=55d70ecd-8572-43dd-895f-ecfaf09bf513,ou=resources,ou=uma,o=jans",
                        "id": "55d70ecd-8572-43dd-895f-ecfaf09bf513",
                        "name": "config-api-resource",
                        "iconUri": "https://config-api.com",
                        "scopes": [
                            "inum=ab47c599-d188-44b6-a32a-91e6b173856a,ou=scopes,o=jans"
                        ],
                        "clients": [
                            "inum=1800.e9131b86-f39f-421c-9dde-b7f90c21a2fe,ou=clients,o=jans"
                        ],
                        "description": "Uma resource config api",
                        "deletable": false
                    }
        "401":
          description: Unauthorized
        "404":
          description: Not Found
        "500":
          description: InternalServerError
      security:
      - oauth2:
        - https://jans.io/oauth/config/uma/resources.write
  /api/v1/uma/resources/clientId/{clientId}:
    get:
      tags:
      - OAuth - UMA Resources
      summary: Fetch uma resources by client id
      description: Fetch uma resources by client id
      operationId: get-oauth-uma-resources-by-clientid
      parameters:
      - name: clientId
        in: path
        description: Client ID
        required: true
        schema:
          type: string
      responses:
        "200":
          description: Ok
          content:
            application/json:
              schema:
                type: array
                items:
                  $ref: '#/components/schemas/UmaResource'
              examples:
                Response json example:
                  description: Response json example
                  value: |
                    [
                        {
                            "dn": "jansId=b0e7e1d7-ab67-45ec-be16-4466da70e63b,ou=resources,ou=uma,o=jans",
                            "id": "b0e7e1d7-ab67-45ec-be16-4466da70e63b",
                            "name": "uma-resource-2",
                            "iconUri": "https://config-api.com",
                            "scopes": [
                                "inum=ab47c599-d188-44b6-a32a-91e6b173856a,ou=scopes,o=jans"
                            ],
                            "clients": [
                                "inum=1800.768b3d38-a6e8-4be4-93d1-72df33d34fd6,ou=clients,o=jans",
                                "inum=1201.1d010784-b5bf-4813-8f49-cfea00f50498,ou=clients,o=jans"
                            ],
                            "description": "Uma resource two",
                            "deletable": false
                        },
                        {
                            "dn": "jansId=4754f784-e80f-4a36-a014-173bd3e6fb6f,ou=resources,ou=uma,o=jans",
                            "id": "4754f784-e80f-4a36-a014-173bd3e6fb6f",
                            "name": "uma-resource-1",
                            "iconUri": "https://config-api.com",
                            "scopes": [
                                "inum=ab47c599-d188-44b6-a32a-91e6b173856a,ou=scopes,o=jans"
                            ],
                            "clients": [
                                "inum=1800.768b3d38-a6e8-4be4-93d1-72df33d34fd6,ou=clients,o=jans",
                                "inum=1201.1d010784-b5bf-4813-8f49-cfea00f50498,ou=clients,o=jans"
                            ],
                            "description": "Uma resource one",
                            "deletable": false
                        }
                    ]
        "401":
          description: Unauthorized
        "500":
          description: InternalServerError
      security:
      - oauth2:
        - https://jans.io/oauth/config/uma/resources.readonly
components:
  schemas:
    HealthStatus:
      type: object
      properties:
        status:
          type: string
        checks:
          type: array
          items:
            $ref: '#/components/schemas/Status'
    Status:
      type: object
      properties:
        name:
          type: string
        status:
          type: string
        error:
          type: string
    FacterData:
      type: object
      properties:
        memoryfree:
          type: string
        swapfree:
          type: string
        hostname:
          type: string
        ipaddress:
          type: string
        uptime:
          type: string
        free_disk_space:
          type: string
        load_average:
          type: string
    StatsData:
      type: object
      properties:
        dbType:
          type: string
        lastUpdate:
          type: string
          format: date-time
        facterData:
          $ref: '#/components/schemas/FacterData'
    AuthenticationMethod:
      type: object
      properties:
        defaultAcr:
          type: string
    Deployment:
      type: object
      properties:
        dn:
          type: string
        id:
          type: string
        createdAt:
          type: string
          format: date-time
        taskActive:
          type: boolean
        finishedAt:
          type: string
          format: date-time
        assets:
          type: string
        details:
          $ref: '#/components/schemas/DeploymentDetails'
        baseDn:
          type: string
    DeploymentDetails:
      type: object
      properties:
        folders:
          type: array
          items:
            type: string
        libs:
          type: array
          items:
            type: string
        error:
          type: string
        autoconfigure:
          type: boolean
        flowsError:
          type: object
          additionalProperties:
            type: string
        projectMetadata:
          $ref: '#/components/schemas/ProjectMetadata'
    ProjectMetadata:
      type: object
      properties:
        projectName:
          type: string
        author:
          type: string
        type:
          type: string
        description:
          type: string
        version:
          type: string
        configs:
          type: object
          additionalProperties:
            type: object
            additionalProperties:
              type: object
        noDirectLaunch:
          type: array
          items:
            type: string
    PagedResult:
      type: object
      properties:
        start:
          type: integer
          format: int32
        totalEntriesCount:
          type: integer
          format: int32
        entriesCount:
          type: integer
          format: int32
        entries:
          type: array
          items:
            type: object
    AttributeValidation:
      type: object
      properties:
        minLength:
          type: integer
          format: int32
        maxLength:
          type: integer
          format: int32
        regexp:
          type: string
    JansAttribute:
      required:
      - dataType
      - description
      - displayName
      - editType
      - name
      - viewType
      type: object
      properties:
        dn:
          type: string
        selected:
          type: boolean
        inum:
          type: string
        sourceAttribute:
          type: string
        nameIdType:
          type: string
        name:
          maxLength: 30
          minLength: 1
          pattern: "^[a-zA-Z0-9_]+$"
          type: string
        displayName:
          maxLength: 60
          minLength: 0
          type: string
        description:
          maxLength: 4000
          minLength: 0
          type: string
        origin:
          type: string
        dataType:
          type: string
          enum:
          - string
          - numeric
          - boolean
          - binary
          - certificate
          - generalizedTime
          - json
        editType:
          type: array
          items:
            type: string
            enum:
            - admin
            - owner
            - manager
            - user
            - whitePages
        viewType:
          type: array
          items:
            type: string
            enum:
            - admin
            - owner
            - manager
            - user
            - whitePages
        usageType:
          type: array
          items:
            type: string
            enum:
            - openid
        claimName:
          type: string
        seeAlso:
          type: string
        status:
          type: string
          enum:
          - active
          - inactive
          - expired
          - register
        saml1Uri:
          type: string
        saml2Uri:
          type: string
        urn:
          type: string
        scimCustomAttr:
          type: boolean
        oxMultiValuedAttribute:
          type: boolean
        jansHideOnDiscovery:
          type: boolean
        custom:
          type: boolean
        requred:
          type: boolean
        attributeValidation:
          $ref: '#/components/schemas/AttributeValidation'
        tooltip:
          type: string
<<<<<<< HEAD
        whitePagesCanView:
          type: boolean
        userCanEdit:
=======
        userCanView:
>>>>>>> 247a66e6
          type: boolean
        adminCanView:
          type: boolean
        adminCanAccess:
          type: boolean
        userCanAccess:
          type: boolean
        adminCanEdit:
          type: boolean
        userCanView:
          type: boolean
        whitePagesCanView:
          type: boolean
        baseDn:
          type: string
    PatchRequest:
      type: object
      properties:
        op:
          type: string
        path:
          type: string
        value:
          type: string
    AppConfiguration:
      type: object
      properties:
        issuer:
          type: string
        baseEndpoint:
          type: string
        authorizationEndpoint:
          type: string
        authorizationChallengeEndpoint:
          type: string
        tokenEndpoint:
          type: string
        tokenRevocationEndpoint:
          type: string
        userInfoEndpoint:
          type: string
        clientInfoEndpoint:
          type: string
        checkSessionIFrame:
          type: string
        endSessionEndpoint:
          type: string
        jwksUri:
          type: string
        registrationEndpoint:
          type: string
        openIdDiscoveryEndpoint:
          type: string
        openIdConfigurationEndpoint:
          type: string
        idGenerationEndpoint:
          type: string
        introspectionEndpoint:
          type: string
        parEndpoint:
          type: string
        requirePar:
          type: boolean
        deviceAuthzEndpoint:
          type: string
        mtlsAuthorizationEndpoint:
          type: string
        mtlsAuthorizationChallengeEndpoint:
          type: string
        mtlsTokenEndpoint:
          type: string
        mtlsTokenRevocationEndpoint:
          type: string
        mtlsUserInfoEndpoint:
          type: string
        mtlsClientInfoEndpoint:
          type: string
        mtlsCheckSessionIFrame:
          type: string
        mtlsEndSessionEndpoint:
          type: string
        mtlsJwksUri:
          type: string
        mtlsRegistrationEndpoint:
          type: string
        mtlsIdGenerationEndpoint:
          type: string
        mtlsIntrospectionEndpoint:
          type: string
        mtlsParEndpoint:
          type: string
        mtlsDeviceAuthzEndpoint:
          type: string
        requireRequestObjectEncryption:
          type: boolean
        requirePkce:
          type: boolean
        allowAllValueForRevokeEndpoint:
          type: boolean
        sectorIdentifierCacheLifetimeInMinutes:
          type: integer
          format: int32
        umaConfigurationEndpoint:
          type: string
        umaRptAsJwt:
          type: boolean
        umaRptLifetime:
          type: integer
          format: int32
        umaTicketLifetime:
          type: integer
          format: int32
        umaPctLifetime:
          type: integer
          format: int32
        umaResourceLifetime:
          type: integer
          format: int32
        umaAddScopesAutomatically:
          type: boolean
        umaValidateClaimToken:
          type: boolean
        umaGrantAccessIfNoPolicies:
          type: boolean
        umaRestrictResourceToAssociatedClient:
          type: boolean
        statTimerIntervalInSeconds:
          type: integer
          format: int32
        statAuthorizationScope:
          type: string
        allowSpontaneousScopes:
          type: boolean
        spontaneousScopeLifetime:
          type: integer
          format: int32
        openidSubAttribute:
          type: string
        publicSubjectIdentifierPerClientEnabled:
          type: boolean
        subjectIdentifiersPerClientSupported:
          type: array
          items:
            type: string
        responseTypesSupported:
          uniqueItems: true
          type: array
          items:
            uniqueItems: true
            type: array
            items:
              type: string
              enum:
              - code
              - token
              - id_token
        responseModesSupported:
          uniqueItems: true
          type: array
          items:
            type: string
            enum:
            - query
            - fragment
            - form_post
            - query.jwt
            - fragment.jwt
            - form_post.jwt
            - jwt
        grantTypesSupported:
          uniqueItems: true
          type: array
          items:
            type: string
            enum:
            - none
            - authorization_code
            - implicit
            - password
            - client_credentials
            - refresh_token
            - urn:ietf:params:oauth:grant-type:uma-ticket
            - urn:ietf:params:oauth:grant-type:token-exchange
            - urn:openid:params:grant-type:ciba
            - urn:ietf:params:oauth:grant-type:device_code
        subjectTypesSupported:
          type: array
          items:
            type: string
        defaultSubjectType:
          type: string
        authorizationSigningAlgValuesSupported:
          type: array
          items:
            type: string
        authorizationEncryptionAlgValuesSupported:
          type: array
          items:
            type: string
        authorizationEncryptionEncValuesSupported:
          type: array
          items:
            type: string
        userInfoSigningAlgValuesSupported:
          type: array
          items:
            type: string
        userInfoEncryptionAlgValuesSupported:
          type: array
          items:
            type: string
        userInfoEncryptionEncValuesSupported:
          type: array
          items:
            type: string
        idTokenSigningAlgValuesSupported:
          type: array
          items:
            type: string
        idTokenEncryptionAlgValuesSupported:
          type: array
          items:
            type: string
        idTokenEncryptionEncValuesSupported:
          type: array
          items:
            type: string
        accessTokenSigningAlgValuesSupported:
          type: array
          items:
            type: string
        forceSignedRequestObject:
          type: boolean
        requestObjectSigningAlgValuesSupported:
          type: array
          items:
            type: string
        requestObjectEncryptionAlgValuesSupported:
          type: array
          items:
            type: string
        requestObjectEncryptionEncValuesSupported:
          type: array
          items:
            type: string
        tokenEndpointAuthMethodsSupported:
          type: array
          items:
            type: string
        tokenEndpointAuthSigningAlgValuesSupported:
          type: array
          items:
            type: string
        dynamicRegistrationCustomAttributes:
          type: array
          items:
            type: string
        dynamicRegistrationDefaultCustomAttributes:
          $ref: '#/components/schemas/JsonNode'
        displayValuesSupported:
          type: array
          items:
            type: string
        claimTypesSupported:
          type: array
          items:
            type: string
        jwksAlgorithmsSupported:
          type: array
          items:
            type: string
        serviceDocumentation:
          type: string
        claimsLocalesSupported:
          type: array
          items:
            type: string
        idTokenTokenBindingCnfValuesSupported:
          type: array
          items:
            type: string
        uiLocalesSupported:
          type: array
          items:
            type: string
        claimsParameterSupported:
          type: boolean
        requestParameterSupported:
          type: boolean
        requestUriParameterSupported:
          type: boolean
        requestUriHashVerificationEnabled:
          type: boolean
        requireRequestUriRegistration:
          type: boolean
        requestUriBlockList:
          type: array
          items:
            type: string
        opPolicyUri:
          type: string
        opTosUri:
          type: string
        authorizationCodeLifetime:
          type: integer
          format: int32
        refreshTokenLifetime:
          type: integer
          format: int32
        idTokenLifetime:
          type: integer
          format: int32
        idTokenFilterClaimsBasedOnAccessToken:
          type: boolean
        accessTokenLifetime:
          type: integer
          format: int32
        cleanServiceInterval:
          type: integer
          format: int32
        cleanServiceBatchChunkSize:
          type: integer
          format: int32
        keyRegenerationEnabled:
          type: boolean
        keyRegenerationInterval:
          type: integer
          format: int32
        defaultSignatureAlgorithm:
          type: string
        jansOpenIdConnectVersion:
          type: string
        jansId:
          type: string
        dynamicRegistrationExpirationTime:
          type: integer
          format: int32
        dynamicRegistrationPersistClientAuthorizations:
          type: boolean
        trustedClientEnabled:
          type: boolean
        skipAuthorizationForOpenIdScopeAndPairwiseId:
          type: boolean
        dynamicRegistrationScopesParamEnabled:
          type: boolean
        dynamicRegistrationPasswordGrantTypeEnabled:
          type: boolean
        dynamicRegistrationAllowedPasswordGrantScopes:
          type: array
          items:
            type: string
        dynamicRegistrationCustomObjectClass:
          type: string
        personCustomObjectClassList:
          type: array
          items:
            type: string
        persistIdToken:
          type: boolean
        persistRefreshToken:
          type: boolean
        allowPostLogoutRedirectWithoutValidation:
          type: boolean
        invalidateSessionCookiesAfterAuthorizationFlow:
          type: boolean
        returnClientSecretOnRead:
          type: boolean
        rotateClientRegistrationAccessTokenOnUsage:
          type: boolean
        rejectJwtWithNoneAlg:
          type: boolean
        expirationNotificatorEnabled:
          type: boolean
        useNestedJwtDuringEncryption:
          type: boolean
        expirationNotificatorMapSizeLimit:
          type: integer
          format: int32
        expirationNotificatorIntervalInSeconds:
          type: integer
          format: int32
        redirectUrisRegexEnabled:
          type: boolean
        useHighestLevelScriptIfAcrScriptNotFound:
          type: boolean
        authenticationFiltersEnabled:
          type: boolean
        clientAuthenticationFiltersEnabled:
          type: boolean
        clientRegDefaultToCodeFlowWithRefresh:
          type: boolean
        grantTypesAndResponseTypesAutofixEnabled:
          type: boolean
        authenticationFilters:
          type: array
          items:
            $ref: '#/components/schemas/AuthenticationFilter'
        clientAuthenticationFilters:
          type: array
          items:
            $ref: '#/components/schemas/ClientAuthenticationFilter'
        corsConfigurationFilters:
          type: array
          items:
            $ref: '#/components/schemas/CorsConfigurationFilter'
        sessionIdUnusedLifetime:
          type: integer
          format: int32
        sessionIdUnauthenticatedUnusedLifetime:
          type: integer
          format: int32
        sessionIdPersistOnPromptNone:
          type: boolean
        sessionIdRequestParameterEnabled:
          type: boolean
        changeSessionIdOnAuthentication:
          type: boolean
        sessionIdPersistInCache:
          type: boolean
        includeSidInResponse:
          type: boolean
        disablePromptLogin:
          type: boolean
        disablePromptConsent:
          type: boolean
        sessionIdLifetime:
          type: integer
          format: int32
        serverSessionIdLifetime:
          type: integer
          format: int32
        activeSessionAuthorizationScope:
          type: string
        configurationUpdateInterval:
          type: integer
          format: int32
        logNotFoundEntityAsError:
          type: boolean
        enableClientGrantTypeUpdate:
          type: boolean
        dynamicGrantTypeDefault:
          uniqueItems: true
          type: array
          items:
            type: string
            enum:
            - none
            - authorization_code
            - implicit
            - password
            - client_credentials
            - refresh_token
            - urn:ietf:params:oauth:grant-type:uma-ticket
            - urn:ietf:params:oauth:grant-type:token-exchange
            - urn:openid:params:grant-type:ciba
            - urn:ietf:params:oauth:grant-type:device_code
        cssLocation:
          type: string
        jsLocation:
          type: string
        imgLocation:
          type: string
        metricReporterInterval:
          type: integer
          format: int32
        metricReporterKeepDataDays:
          type: integer
          format: int32
        pairwiseIdType:
          type: string
        pairwiseCalculationKey:
          type: string
        pairwiseCalculationSalt:
          type: string
        shareSubjectIdBetweenClientsWithSameSectorId:
          type: boolean
        webKeysStorage:
          type: string
          enum:
          - keystore
          - pkcs11
        dnName:
          type: string
        keyStoreFile:
          type: string
        keyStoreSecret:
          type: string
        keySelectionStrategy:
          type: string
          enum:
          - OLDER
          - NEWER
          - FIRST
        keyAlgsAllowedForGeneration:
          type: array
          items:
            type: string
        keySignWithSameKeyButDiffAlg:
          type: boolean
        staticKid:
          type: string
        staticDecryptionKid:
          type: string
        jansElevenTestModeToken:
          type: string
        jansElevenGenerateKeyEndpoint:
          type: string
        jansElevenSignEndpoint:
          type: string
        jansElevenVerifySignatureEndpoint:
          type: string
        jansElevenDeleteKeyEndpoint:
          type: string
        introspectionAccessTokenMustHaveUmaProtectionScope:
          type: boolean
        introspectionAccessTokenMustHaveIntrospectionScope:
          type: boolean
        introspectionSkipAuthorization:
          type: boolean
        endSessionWithAccessToken:
          type: boolean
        cookieDomain:
          type: string
        enabledOAuthAuditLogging:
          type: boolean
        jmsBrokerURISet:
          uniqueItems: true
          type: array
          items:
            type: string
        jmsUserName:
          type: string
        jmsPassword:
          type: string
        externalUriWhiteList:
          type: array
          items:
            type: string
        clientWhiteList:
          type: array
          items:
            type: string
        clientBlackList:
          type: array
          items:
            type: string
        legacyIdTokenClaims:
          type: boolean
        customHeadersWithAuthorizationResponse:
          type: boolean
        frontChannelLogoutSessionSupported:
          type: boolean
        loggingLevel:
          type: string
        loggingLayout:
          type: string
        updateUserLastLogonTime:
          type: boolean
        updateClientAccessTime:
          type: boolean
        logClientIdOnClientAuthentication:
          type: boolean
        logClientNameOnClientAuthentication:
          type: boolean
        disableJdkLogger:
          type: boolean
        authorizationRequestCustomAllowedParameters:
          uniqueItems: true
          type: array
          items:
            $ref: '#/components/schemas/AuthorizationRequestCustomParameter'
        openidScopeBackwardCompatibility:
          type: boolean
        disableU2fEndpoint:
          type: boolean
        rotateDeviceSecret:
          type: boolean
        returnDeviceSecretFromAuthzEndpoint:
          type: boolean
        dcrForbidExpirationTimeInRequest:
          type: boolean
        dcrSignatureValidationEnabled:
          type: boolean
        dcrSignatureValidationSharedSecret:
          type: string
        dcrSignatureValidationSoftwareStatementJwksURIClaim:
          type: string
        dcrSignatureValidationSoftwareStatementJwksClaim:
          type: string
        dcrSignatureValidationJwks:
          type: string
        dcrSignatureValidationJwksUri:
          type: string
        dcrAuthorizationWithClientCredentials:
          type: boolean
        dcrAuthorizationWithMTLS:
          type: boolean
        dcrAttestationEvidenceRequired:
          type: boolean
        trustedSsaIssuers:
          type: object
          additionalProperties:
            $ref: '#/components/schemas/TrustedIssuerConfig'
        useLocalCache:
          type: boolean
        fapiCompatibility:
          type: boolean
        forceIdTokenHintPrecense:
          type: boolean
        rejectEndSessionIfIdTokenExpired:
          type: boolean
        allowEndSessionWithUnmatchedSid:
          type: boolean
        forceOfflineAccessScopeToEnableRefreshToken:
          type: boolean
        errorReasonEnabled:
          type: boolean
        removeRefreshTokensForClientOnLogout:
          type: boolean
        skipRefreshTokenDuringRefreshing:
          type: boolean
        refreshTokenExtendLifetimeOnRotation:
          type: boolean
        allowBlankValuesInDiscoveryResponse:
          type: boolean
        checkUserPresenceOnRefreshToken:
          type: boolean
        consentGatheringScriptBackwardCompatibility:
          type: boolean
        introspectionScriptBackwardCompatibility:
          type: boolean
        introspectionResponseScopesBackwardCompatibility:
          type: boolean
        softwareStatementValidationType:
          type: string
        softwareStatementValidationClaimName:
          type: string
        authenticationProtectionConfiguration:
          $ref: '#/components/schemas/AuthenticationProtectionConfiguration'
        errorHandlingMethod:
          type: string
          enum:
          - internal
          - remote
        disableAuthnForMaxAgeZero:
          type: boolean
        keepAuthenticatorAttributesOnAcrChange:
          type: boolean
        deviceAuthzRequestExpiresIn:
          type: integer
          format: int32
        deviceAuthzTokenPollInterval:
          type: integer
          format: int32
        deviceAuthzResponseTypeToProcessAuthz:
          type: string
        deviceAuthzAcr:
          type: string
        backchannelClientId:
          type: string
        backchannelRedirectUri:
          type: string
        backchannelAuthenticationEndpoint:
          type: string
        backchannelDeviceRegistrationEndpoint:
          type: string
        backchannelTokenDeliveryModesSupported:
          type: array
          items:
            type: string
        backchannelAuthenticationRequestSigningAlgValuesSupported:
          type: array
          items:
            type: string
        backchannelUserCodeParameterSupported:
          type: boolean
        backchannelBindingMessagePattern:
          type: string
        backchannelAuthenticationResponseExpiresIn:
          type: integer
          format: int32
        backchannelAuthenticationResponseInterval:
          type: integer
          format: int32
        backchannelLoginHintClaims:
          type: array
          items:
            type: string
        cibaEndUserNotificationConfig:
          $ref: '#/components/schemas/CIBAEndUserNotificationConfig'
        backchannelRequestsProcessorJobIntervalSec:
          type: integer
          format: int32
        backchannelRequestsProcessorJobChunkSize:
          type: integer
          format: int32
        cibaGrantLifeExtraTimeSec:
          type: integer
          format: int32
        cibaMaxExpirationTimeAllowedSec:
          type: integer
          format: int32
        dpopSigningAlgValuesSupported:
          type: array
          items:
            type: string
        dpopTimeframe:
          type: integer
          format: int32
        dpopJtiCacheTime:
          type: integer
          format: int32
        dpopUseNonce:
          type: boolean
        dpopNonceCacheTime:
          type: integer
          format: int32
        dpopJktForceForAuthorizationCode:
          type: boolean
        allowIdTokenWithoutImplicitGrantType:
          type: boolean
        forceRopcInAuthorizationEndpoint:
          type: boolean
        discoveryCacheLifetimeInMinutes:
          type: integer
          format: int32
        discoveryAllowedKeys:
          type: array
          items:
            type: string
        discoveryDenyKeys:
          type: array
          items:
            type: string
        featureFlags:
          type: array
          items:
            type: string
        httpLoggingEnabled:
          type: boolean
        httpLoggingExcludePaths:
          uniqueItems: true
          type: array
          items:
            type: string
        externalLoggerConfiguration:
          type: string
        agamaConfiguration:
          $ref: '#/components/schemas/EngineConfig'
        dcrSsaValidationConfigs:
          type: array
          items:
            $ref: '#/components/schemas/SsaValidationConfig'
        ssaConfiguration:
          $ref: '#/components/schemas/SsaConfiguration'
        blockWebviewAuthorizationEnabled:
          type: boolean
        authorizationChallengeDefaultAcr:
          type: string
        authorizationChallengeShouldGenerateSession:
          type: boolean
        dateFormatterPatterns:
          type: object
          additionalProperties:
            type: string
        httpLoggingResponseBodyContent:
          type: boolean
        skipAuthenticationFilterOptionsMethod:
          type: boolean
        allResponseTypesSupported:
          uniqueItems: true
          type: array
          items:
            type: string
            enum:
            - code
            - token
            - id_token
        fapi:
          type: boolean
    AuthenticationFilter:
      required:
      - baseDn
      - filter
      type: object
      properties:
        filter:
          type: string
        bind:
          type: boolean
        bindPasswordAttribute:
          type: string
          xml:
            name: bind-password-attribute
        baseDn:
          type: string
          xml:
            name: base-dn
    AuthenticationProtectionConfiguration:
      type: object
      properties:
        attemptExpiration:
          type: integer
          format: int32
        maximumAllowedAttemptsWithoutDelay:
          type: integer
          format: int32
        delayTime:
          type: integer
          format: int32
        bruteForceProtectionEnabled:
          type: boolean
    AuthorizationRequestCustomParameter:
      type: object
      properties:
        paramName:
          type: string
        returnInResponse:
          type: boolean
    CIBAEndUserNotificationConfig:
      type: object
      properties:
        apiKey:
          type: string
        authDomain:
          type: string
        databaseURL:
          type: string
        projectId:
          type: string
        storageBucket:
          type: string
        messagingSenderId:
          type: string
        appId:
          type: string
        notificationUrl:
          type: string
        notificationKey:
          type: string
        publicVapidKey:
          type: string
    ClientAuthenticationFilter:
      required:
      - baseDn
      - filter
      type: object
      properties:
        filter:
          type: string
        bind:
          type: boolean
        bindPasswordAttribute:
          type: string
          xml:
            name: bind-password-attribute
        baseDn:
          type: string
          xml:
            name: base-dn
    CorsConfigurationFilter:
      type: object
      properties:
        filterName:
          type: string
        corsEnabled:
          type: boolean
        corsAllowedOrigins:
          type: string
        corsAllowedMethods:
          type: string
        corsAllowedHeaders:
          type: string
        corsExposedHeaders:
          type: string
        corsSupportCredentials:
          type: boolean
        corsLoggingEnabled:
          type: boolean
        corsPreflightMaxAge:
          type: integer
          format: int32
        corsRequestDecorate:
          type: boolean
    EngineConfig:
      type: object
      properties:
        enabled:
          type: boolean
        rootDir:
          type: string
        templatesPath:
          type: string
        scriptsPath:
          type: string
        serializerType:
          type: string
          enum:
          - KRYO
          - FST
        maxItemsLoggedInCollections:
          type: integer
          format: int32
        disableTCHV:
          type: boolean
        pageMismatchErrorPage:
          type: string
        interruptionErrorPage:
          type: string
        crashErrorPage:
          type: string
        finishedFlowPage:
          type: string
        bridgeScriptPage:
          type: string
        defaultResponseHeaders:
          type: object
          additionalProperties:
            type: string
    JsonNode:
      type: object
    SsaConfiguration:
      type: object
      properties:
        ssaEndpoint:
          type: string
        ssaCustomAttributes:
          type: array
          items:
            type: string
        ssaSigningAlg:
          type: string
        ssaExpirationInDays:
          type: integer
          format: int32
    SsaValidationConfig:
      type: object
      properties:
        id:
          type: string
        type:
          type: string
          enum:
          - NONE
          - SSA
          - DCR
        displayName:
          type: string
        description:
          type: string
        scopes:
          type: array
          items:
            type: string
        allowedClaims:
          type: array
          items:
            type: string
        jwks:
          type: string
        jwksUri:
          type: string
        issuers:
          type: array
          items:
            type: string
        configurationEndpoint:
          type: string
        configurationEndpointClaim:
          type: string
        sharedSecret:
          type: string
    TrustedIssuerConfig:
      type: object
      properties:
        automaticallyGrantedScopes:
          type: array
          items:
            type: string
    PersistenceConfiguration:
      type: object
      properties:
        persistenceType:
          type: string
    JsonPatch:
      type: object
    CacheConfiguration:
      type: object
      properties:
        cacheProviderType:
          type: string
          enum:
          - IN_MEMORY
          - MEMCACHED
          - REDIS
          - NATIVE_PERSISTENCE
        memcachedConfiguration:
          $ref: '#/components/schemas/MemcachedConfiguration'
        inMemoryConfiguration:
          $ref: '#/components/schemas/InMemoryConfiguration'
        redisConfiguration:
          $ref: '#/components/schemas/RedisConfiguration'
        nativePersistenceConfiguration:
          $ref: '#/components/schemas/NativePersistenceConfiguration'
    InMemoryConfiguration:
      type: object
      properties:
        defaultPutExpiration:
          type: integer
          format: int32
    MemcachedConfiguration:
      type: object
      properties:
        servers:
          type: string
        maxOperationQueueLength:
          type: integer
          format: int32
        bufferSize:
          type: integer
          format: int32
        defaultPutExpiration:
          type: integer
          format: int32
        connectionFactoryType:
          type: string
          enum:
          - DEFAULT
          - BINARY
    NativePersistenceConfiguration:
      type: object
      properties:
        defaultPutExpiration:
          type: integer
          format: int32
        defaultCleanupBatchSize:
          type: integer
          format: int32
        deleteExpiredOnGetRequest:
          type: boolean
        disableAttemptUpdateBeforeInsert:
          type: boolean
    RedisConfiguration:
      type: object
      properties:
        redisProviderType:
          type: string
          enum:
          - STANDALONE
          - CLUSTER
          - SHARDED
          - SENTINEL
        servers:
          type: string
        defaultPutExpiration:
          type: integer
          format: int32
        sentinelMasterGroupName:
          type: string
        password:
          type: string
        useSSL:
          type: boolean
        sslTrustStoreFilePath:
          type: string
        sslTrustStorePassword:
          type: string
        sslKeyStoreFilePath:
          type: string
        sslKeyStorePassword:
          type: string
        maxIdleConnections:
          type: integer
          format: int32
        maxTotalConnections:
          type: integer
          format: int32
        connectionTimeout:
          type: integer
          format: int32
        soTimeout:
          type: integer
          format: int32
        maxRetryAttempts:
          type: integer
          format: int32
    ClientAuth:
      type: object
      properties:
        clientAuths:
          type: object
          additionalProperties:
            uniqueItems: true
            type: array
            items:
              $ref: '#/components/schemas/Scope'
    Scope:
      type: object
      properties:
        dn:
          type: string
        expirationDate:
          type: string
          format: date-time
        deletable:
          type: boolean
        inum:
          type: string
        displayName:
          type: string
        id:
          type: string
        iconUrl:
          type: string
        description:
          type: string
        scopeType:
          type: string
          enum:
          - openid
          - dynamic
          - uma
          - spontaneous
          - oauth
        claims:
          type: array
          items:
            type: string
        defaultScope:
          type: boolean
        groupClaims:
          type: boolean
        dynamicScopeScripts:
          type: array
          items:
            type: string
        umaAuthorizationPolicies:
          type: array
          items:
            type: string
        attributes:
          $ref: '#/components/schemas/ScopeAttributes'
        creatorId:
          type: string
        creatorType:
          type: string
          enum:
          - none
          - client
          - user
          - auto
        creationDate:
          type: string
          format: date-time
        creatorAttributes:
          type: object
          additionalProperties:
            type: string
        umaType:
          type: boolean
        baseDn:
          type: string
    ScopeAttributes:
      type: object
      properties:
        spontaneousClientScopes:
          type: array
          items:
            type: string
        showInConfigurationEndpoint:
          type: boolean
    Client:
      type: object
      properties:
        dn:
          type: string
        expirationDate:
          type: string
          format: date-time
        deletable:
          type: boolean
        clientSecret:
          type: string
        frontChannelLogoutUri:
          type: string
        frontChannelLogoutSessionRequired:
          type: boolean
        registrationAccessToken:
          type: string
        clientIdIssuedAt:
          type: string
          format: date-time
        clientSecretExpiresAt:
          type: string
          format: date-time
        redirectUris:
          type: array
          items:
            type: string
        claimRedirectUris:
          type: array
          items:
            type: string
        responseTypes:
          type: array
          items:
            type: string
            enum:
            - code
            - token
            - id_token
        grantTypes:
          type: array
          items:
            type: string
            enum:
            - none
            - authorization_code
            - implicit
            - password
            - client_credentials
            - refresh_token
            - urn:ietf:params:oauth:grant-type:uma-ticket
            - urn:ietf:params:oauth:grant-type:token-exchange
            - urn:openid:params:grant-type:ciba
            - urn:ietf:params:oauth:grant-type:device_code
        applicationType:
          type: string
          enum:
          - native
          - web
        contacts:
          type: array
          items:
            type: string
        idTokenTokenBindingCnf:
          type: string
        clientName:
          type: string
        logoUri:
          type: string
        clientUri:
          type: string
        policyUri:
          type: string
        tosUri:
          type: string
        clientNameLocalized:
          $ref: '#/components/schemas/LocalizedString'
        logoUriLocalized:
          $ref: '#/components/schemas/LocalizedString'
        clientUriLocalized:
          $ref: '#/components/schemas/LocalizedString'
        policyUriLocalized:
          $ref: '#/components/schemas/LocalizedString'
        tosUriLocalized:
          $ref: '#/components/schemas/LocalizedString'
        jwksUri:
          type: string
        jwks:
          type: string
        sectorIdentifierUri:
          type: string
        subjectType:
          type: string
          enum:
          - pairwise
          - public
        idTokenSignedResponseAlg:
          type: string
        idTokenEncryptedResponseAlg:
          type: string
        idTokenEncryptedResponseEnc:
          type: string
        userInfoSignedResponseAlg:
          type: string
        userInfoEncryptedResponseAlg:
          type: string
        userInfoEncryptedResponseEnc:
          type: string
        requestObjectSigningAlg:
          type: string
        requestObjectEncryptionAlg:
          type: string
        requestObjectEncryptionEnc:
          type: string
        tokenEndpointAuthMethod:
          type: string
        tokenEndpointAuthSigningAlg:
          type: string
        defaultMaxAge:
          type: integer
          format: int32
        defaultAcrValues:
          type: array
          items:
            type: string
        initiateLoginUri:
          type: string
        postLogoutRedirectUris:
          type: array
          items:
            type: string
        requestUris:
          type: array
          items:
            type: string
        scopes:
          type: array
          items:
            type: string
        claims:
          type: array
          items:
            type: string
        trustedClient:
          type: boolean
        lastAccessTime:
          type: string
          format: date-time
        lastLogonTime:
          type: string
          format: date-time
        persistClientAuthorizations:
          type: boolean
        includeClaimsInIdToken:
          type: boolean
        refreshTokenLifetime:
          type: integer
          format: int32
        accessTokenLifetime:
          type: integer
          format: int32
        customAttributes:
          type: array
          items:
            $ref: '#/components/schemas/CustomObjectAttribute'
        customObjectClasses:
          type: array
          items:
            type: string
        rptAsJwt:
          type: boolean
        accessTokenAsJwt:
          type: boolean
        accessTokenSigningAlg:
          type: string
        disabled:
          type: boolean
        authorizedOrigins:
          type: array
          items:
            type: string
        softwareId:
          type: string
        softwareVersion:
          type: string
        softwareStatement:
          type: string
        attributes:
          $ref: '#/components/schemas/ClientAttributes'
        backchannelTokenDeliveryMode:
          type: string
          enum:
          - poll
          - ping
          - push
        backchannelClientNotificationEndpoint:
          type: string
        backchannelAuthenticationRequestSigningAlg:
          type: string
          enum:
          - RS256
          - RS384
          - RS512
          - ES256
          - ES384
          - ES512
          - PS256
          - PS384
          - PS512
        backchannelUserCodeParameter:
          type: boolean
        description:
          type: string
        organization:
          type: string
        groups:
          type: array
          items:
            type: string
        ttl:
          type: integer
          format: int32
        displayName:
          type: string
        authenticationMethod:
          type: string
          enum:
          - client_secret_basic
          - client_secret_post
          - client_secret_jwt
          - private_key_jwt
          - access_token
          - tls_client_auth
          - self_signed_tls_client_auth
          - none
        baseDn:
          type: string
        inum:
          type: string
    ClientAttributes:
      type: object
      properties:
        tlsClientAuthSubjectDn:
          type: string
        runIntrospectionScriptBeforeJwtCreation:
          type: boolean
        keepClientAuthorizationAfterExpiration:
          type: boolean
        allowSpontaneousScopes:
          type: boolean
        spontaneousScopes:
          type: array
          items:
            type: string
        spontaneousScopeScriptDns:
          type: array
          items:
            type: string
        updateTokenScriptDns:
          type: array
          items:
            type: string
        backchannelLogoutUri:
          type: array
          items:
            type: string
        backchannelLogoutSessionRequired:
          type: boolean
        additionalAudience:
          type: array
          items:
            type: string
        postAuthnScripts:
          type: array
          items:
            type: string
        consentGatheringScripts:
          type: array
          items:
            type: string
        introspectionScripts:
          type: array
          items:
            type: string
        rptClaimsScripts:
          type: array
          items:
            type: string
        ropcScripts:
          type: array
          items:
            type: string
        parLifetime:
          type: integer
          format: int32
        requirePar:
          type: boolean
        dpopBoundAccessToken:
          type: boolean
        jansAuthSignedRespAlg:
          type: string
        jansAuthEncRespAlg:
          type: string
        jansAuthEncRespEnc:
          type: string
        jansSubAttr:
          type: string
        redirectUrisRegex:
          type: string
        jansAuthorizedAcr:
          type: array
          items:
            type: string
        jansDefaultPromptLogin:
          type: boolean
        idTokenLifetime:
          type: integer
          format: int32
        allowOfflineAccessWithoutConsent:
          type: boolean
        minimumAcrLevel:
          type: integer
          format: int32
        minimumAcrLevelAutoresolve:
          type: boolean
        additionalTokenEndpointAuthMethods:
          type: array
          items:
            type: string
        minimumAcrPriorityList:
          type: array
          items:
            type: string
        requestedLifetime:
          type: integer
          format: int32
        evidence:
          type: string
    CustomObjectAttribute:
      type: object
      properties:
        name:
          type: string
        multiValued:
          type: boolean
        values:
          type: array
          items:
            type: object
        value:
          type: object
        displayValue:
          type: string
    LocalizedString:
      type: object
      properties:
        values:
          type: object
          additionalProperties:
            type: string
    AgamaConfiguration:
      type: object
      properties:
        mandatoryAttributes:
          type: array
          items:
            type: string
        optionalAttributes:
          type: array
          items:
            type: string
    ApiAppConfiguration:
      type: object
      properties:
        configOauthEnabled:
          type: boolean
        apiApprovedIssuer:
          type: array
          items:
            type: string
        apiProtectionType:
          type: string
        apiClientId:
          type: string
        apiClientPassword:
          type: string
        endpointInjectionEnabled:
          type: boolean
        authIssuerUrl:
          type: string
        authOpenidConfigurationUrl:
          type: string
        authOpenidIntrospectionUrl:
          type: string
        authOpenidTokenUrl:
          type: string
        authOpenidRevokeUrl:
          type: string
        smallryeHealthRootPath:
          type: string
        exclusiveAuthScopes:
          type: array
          items:
            type: string
        corsConfigurationFilters:
          type: array
          items:
            $ref: '#/components/schemas/CorsConfigurationFilter'
        loggingLevel:
          type: string
        loggingLayout:
          type: string
        externalLoggerConfiguration:
          type: string
        disableJdkLogger:
          type: boolean
        maxCount:
          type: integer
          format: int32
        userExclusionAttributes:
          type: array
          items:
            type: string
        userMandatoryAttributes:
          type: array
          items:
            type: string
        agamaConfiguration:
          $ref: '#/components/schemas/AgamaConfiguration'
        auditLogConf:
          $ref: '#/components/schemas/AuditLogConf'
        dataFormatConversionConf:
          $ref: '#/components/schemas/DataFormatConversionConf'
        plugins:
          type: array
          items:
            $ref: '#/components/schemas/PluginConf'
    AuditLogConf:
      type: object
      properties:
        enabled:
          type: boolean
        ignoreHttpMethod:
          type: array
          items:
            type: string
        headerAttributes:
          type: array
          items:
            type: string
    DataFormatConversionConf:
      type: object
      properties:
        enabled:
          type: boolean
        ignoreHttpMethod:
          type: array
          items:
            type: string
    PluginConf:
      type: object
      properties:
        name:
          type: string
        description:
          type: string
        className:
          type: string
    SmtpConfiguration:
      type: object
      properties:
        valid:
          type: boolean
        host:
          type: string
        port:
          type: integer
          format: int32
        connect_protection:
          type: string
          enum:
          - None
          - StartTls
          - SslTls
        trust_host:
          type: boolean
        from_name:
          type: string
        from_email_address:
          type: string
        requires_authentication:
          type: boolean
        smtp_authentication_account_username:
          type: string
        smtp_authentication_account_password:
          type: string
        key_store:
          type: string
        key_store_password:
          type: string
        key_store_alias:
          type: string
        signing_algorithm:
          type: string
    SmtpTest:
      type: object
      properties:
        sign:
          type: boolean
        subject:
          type: string
        message:
          type: string
    CustomScript:
      type: object
      properties:
        dn:
          type: string
        inum:
          type: string
        name:
          maxLength: 60
          minLength: 2
          pattern: "^[a-zA-Z0-9_\\-\\:\\/\\.]+$"
          type: string
        aliases:
          type: array
          items:
            type: string
        description:
          type: string
        script:
          type: string
        scriptType:
          type: string
          enum:
          - person_authentication
          - authorization_challenge
          - introspection
          - resource_owner_password_credentials
          - application_session
          - cache_refresh
          - client_registration
          - id_generator
          - uma_rpt_policy
          - uma_rpt_claims
          - uma_claims_gathering
          - consent_gathering
          - dynamic_scope
          - spontaneous_scope
          - end_session
          - post_authn
          - select_account
          - scim
          - ciba_end_user_notification
          - revoke_token
          - persistence_extension
          - idp
          - discovery
          - update_token
          - config_api_auth
          - modify_ssa_response
          - fido2_extension
        programmingLanguage:
          type: string
          enum:
          - python
          - java
        moduleProperties:
          type: array
          items:
            $ref: '#/components/schemas/SimpleCustomProperty'
        configurationProperties:
          type: array
          items:
            $ref: '#/components/schemas/SimpleExtendedCustomProperty'
        level:
          type: integer
          format: int32
        revision:
          type: integer
          format: int64
        enabled:
          type: boolean
        scriptError:
          $ref: '#/components/schemas/ScriptError'
        modified:
          type: boolean
        internal:
          type: boolean
        locationType:
          type: string
          enum:
          - ldap
          - db
          - file
        locationPath:
          type: string
        baseDn:
          type: string
    ScriptError:
      type: object
      properties:
        raisedAt:
          type: string
          format: date-time
        stackTrace:
          type: string
    SimpleCustomProperty:
      type: object
      properties:
        value1:
          type: string
        value2:
          type: string
        description:
          type: string
    SimpleExtendedCustomProperty:
      type: object
      properties:
        value1:
          type: string
        value2:
          type: string
        hide:
          type: boolean
        description:
          type: string
    JSONWebKey:
      type: object
      properties:
        name:
          type: string
        descr:
          type: string
        kid:
          type: string
        kty:
          type: string
          enum:
          - EC
          - RSA
          - OKP
          - oct
        use:
          type: string
          enum:
          - sig
          - enc
        alg:
          type: string
          enum:
          - RS256
          - RS384
          - RS512
          - ES256
          - ES256K
          - ES384
          - ES512
          - PS256
          - PS384
          - PS512
          - EdDSA
          - RSA1_5
          - RSA-OAEP
          - RSA-OAEP-256
          - ECDH-ES
          - ECDH-ES+A128KW
          - ECDH-ES+A192KW
          - ECDH-ES+A256KW
          - A128KW
          - A192KW
          - A256KW
          - A128GCMKW
          - A192GCMKW
          - A256GCMKW
          - PBES2-HS256+A128KW
          - PBES2-HS384+A192KW
          - PBES2-HS512+A256KW
          - dir
        exp:
          type: integer
          format: int64
        crv:
          type: string
          enum:
          - P-256
          - P-256K
          - P-384
          - P-521
          - Ed25519
          - Ed448
        x5c:
          type: array
          items:
            type: string
        "n":
          type: string
        e:
          type: string
        x:
          type: string
        "y":
          type: string
        key_ops_type:
          type: array
          items:
            type: string
            enum:
            - "KeyOps{value='connect'} CONNECT"
            - "KeyOps{value='ssa'} SSA"
            - "KeyOps{value='all'} ALL"
    WebKeysConfiguration:
      type: object
      properties:
        keys:
          type: array
          items:
            $ref: '#/components/schemas/JSONWebKey'
    GluuLdapConfiguration:
      type: object
      properties:
        configId:
          type: string
        bindDN:
          type: string
        bindPassword:
          type: string
        servers:
          type: array
          items:
            type: string
        maxConnections:
          type: integer
          format: int32
        useSSL:
          type: boolean
        baseDNs:
          type: array
          items:
            type: string
        primaryKey:
          type: string
        localPrimaryKey:
          type: string
        useAnonymousBind:
          type: boolean
        enabled:
          type: boolean
        version:
          type: integer
          format: int32
        level:
          type: integer
          format: int32
    Logging:
      type: object
      properties:
        loggingLevel:
          type: string
        loggingLayout:
          type: string
        httpLoggingEnabled:
          type: boolean
        disableJdkLogger:
          type: boolean
        enabledOAuthAuditLogging:
          type: boolean
        externalLoggerConfiguration:
          type: string
        httpLoggingExcludePaths:
          uniqueItems: true
          type: array
          items:
            type: string
    GluuOrganization:
      required:
      - description
      - displayName
      type: object
      properties:
        dn:
          type: string
        displayName:
          maxLength: 60
          minLength: 0
          type: string
        description:
          maxLength: 60
          minLength: 0
          type: string
        member:
          type: string
        countryName:
          type: string
        organization:
          type: string
        status:
          type: string
          enum:
          - active
          - inactive
          - expired
          - register
        managerGroup:
          type: string
        themeColor:
          type: string
        shortName:
          type: string
        customMessages:
          type: array
          items:
            type: string
        title:
          type: string
        jsLogoPath:
          type: string
        jsFaviconPath:
          type: string
        baseDn:
          type: string
    CustomScope:
      type: object
      properties:
        dn:
          type: string
        expirationDate:
          type: string
          format: date-time
        deletable:
          type: boolean
        inum:
          type: string
        displayName:
          type: string
        id:
          type: string
        iconUrl:
          type: string
        description:
          type: string
        scopeType:
          type: string
          enum:
          - openid
          - dynamic
          - uma
          - spontaneous
          - oauth
        claims:
          type: array
          items:
            type: string
        defaultScope:
          type: boolean
        groupClaims:
          type: boolean
        dynamicScopeScripts:
          type: array
          items:
            type: string
        umaAuthorizationPolicies:
          type: array
          items:
            type: string
        attributes:
          $ref: '#/components/schemas/ScopeAttributes'
        creatorId:
          type: string
        creatorType:
          type: string
          enum:
          - none
          - client
          - user
          - auto
        creationDate:
          type: string
          format: date-time
        creatorAttributes:
          type: object
          additionalProperties:
            type: string
        clients:
          type: array
          items:
            $ref: '#/components/schemas/Client'
        umaType:
          type: boolean
        baseDn:
          type: string
    SessionId:
      type: object
      properties:
        dn:
          type: string
        id:
          type: string
        outsideSid:
          type: string
        lastUsedAt:
          type: string
          format: date-time
        userDn:
          type: string
        authenticationTime:
          type: string
          format: date-time
        state:
          type: string
          enum:
          - unauthenticated
          - authenticated
        sessionState:
          type: string
        permissionGranted:
          type: boolean
        permissionGrantedMap:
          $ref: '#/components/schemas/SessionIdAccessMap'
        sessionAttributes:
          type: object
          additionalProperties:
            type: string
        deviceSecrets:
          type: array
          items:
            type: string
        expirationDate:
          type: string
          format: date-time
        deletable:
          type: boolean
        creationDate:
          type: string
          format: date-time
        persisted:
          type: boolean
        user:
          $ref: '#/components/schemas/User'
        ttl:
          type: integer
          format: int32
        opbrowserState:
          type: string
    SessionIdAccessMap:
      type: object
      properties:
        permissionGranted:
          type: object
          additionalProperties:
            type: boolean
          xml:
            name: map
    User:
      type: object
      properties:
        dn:
          type: string
        userId:
          type: string
        updatedAt:
          type: string
          format: date-time
        createdAt:
          type: string
          format: date-time
        oxAuthPersistentJwt:
          type: array
          items:
            type: string
        customAttributes:
          type: array
          items:
            $ref: '#/components/schemas/CustomObjectAttribute'
        customObjectClasses:
          type: array
          items:
            type: string
        status:
          type: string
        baseDn:
          type: string
    UmaResource:
      required:
      - name
      type: object
      properties:
        dn:
          type: string
        inum:
          type: string
        id:
          type: string
        name:
          type: string
        iconUri:
          type: string
        scopes:
          type: array
          items:
            type: string
        scopeExpression:
          type: string
        clients:
          type: array
          items:
            type: string
        resources:
          type: array
          items:
            type: string
        creator:
          type: string
        description:
          type: string
        type:
          type: string
        creationDate:
          type: string
          format: date-time
        expirationDate:
          type: string
          format: date-time
        deletable:
          type: boolean
        ttl:
          type: integer
          format: int32
  securitySchemes:
    oauth2:
      type: oauth2
      flows:
        clientCredentials:
          tokenUrl: "https://{op-hostname}/.../token"
          scopes:
            https://jans.io/oauth/jans-auth-server/config/properties.readonly: View
              Auth Server properties related information
            https://jans.io/oauth/jans-auth-server/config/properties.write: Manage
              Auth Server properties related information
            https://jans.io/oauth/config/attributes.readonly: View attribute related
              information
            https://jans.io/oauth/config/attributes.write: Manage attribute related
              information
            https://jans.io/oauth/config/attributes.delete: Delete attribute related
              information
            https://jans.io/oauth/config/acrs.readonly: View ACRS related information
            https://jans.io/oauth/config/acrs.write: Manage ACRS related information
            https://jans.io/oauth/config/database/ldap.readonly: View LDAP database
              related information
            https://jans.io/oauth/config/database/ldap.write: Manage LDAP database
              related information
            https://jans.io/oauth/config/database/ldap.delete: Delete LDAP database
              related information
            https://jans.io/oauth/config/scripts.readonly: View cache scripts information
            https://jans.io/oauth/config/scripts.write: Manage scripts related information
            https://jans.io/oauth/config/scripts.delete: Delete scripts related information
            https://jans.io/oauth/config/cache.readonly: View cache related information
            https://jans.io/oauth/config/cache.write: Manage cache related information
            https://jans.io/oauth/config/smtp.readonly: View SMTP related information
            https://jans.io/oauth/config/smtp.write: Manage SMTP related information
            https://jans.io/oauth/config/smtp.delete: Delete SMTP related information
            https://jans.io/oauth/config/logging.readonly: View logging related information
            https://jans.io/oauth/config/logging.write: Manage logging related information
            https://jans.io/oauth/config/jwks.readonly: View JWKS related information
            https://jans.io/oauth/config/jwks.write: Manage JWKS related information
            https://jans.io/oauth/config/jwks.delete: Delete JWKS related information
            https://jans.io/oauth/config/openid/clients.readonly: View clients related
              information
            https://jans.io/oauth/config/openid/clients.write: Manage clients related
              information
            https://jans.io/oauth/config/openid/clients.delete: Delete clients related
              information
            https://jans.io/oauth/config/scopes.readonly: View scope related information
            https://jans.io/oauth/config/scopes.write: Manage scope related information
            https://jans.io/oauth/config/scopes.delete: Delete scope related information
            https://jans.io/oauth/config/uma/resources.readonly: View UMA Resource
              related information
            https://jans.io/oauth/config/uma/resources.write: Manage UMA Resource
              related information
            https://jans.io/oauth/config/uma/resources.delete: Delete UMA Resource
              related information
            https://jans.io/oauth/config/stats.readonly: View server with basic statistic
            https://jans.io/oauth/config/organization.readonly: View organization
              configuration information
            https://jans.io/oauth/config/organization.write: Manage organization configuration
              information
            https://jans.io/oauth/config/agama.readonly: View Agama Flow related information
            https://jans.io/oauth/config/agama.write: Manage Agama Flow related information
            https://jans.io/oauth/config/agama.delete: Delete Agama Flow related information
            https://jans.io/oauth/jans-auth-server/session.readonly: View Session
              related information
            https://jans.io/oauth/jans-auth-server/session.delete: Delete Session
              information
            https://jans.io/oauth/config/read-all: Admin read scope
            https://jans.io/oauth/config/write-all: Admin write scope
            https://jans.io/oauth/config/delete-all: Admin delete scope
            https://jans.io/oauth/config/openid-read: View OpenID functionality
            https://jans.io/oauth/config/openid/openid-write: Manage OpenID functionality
            https://jans.io/oauth/config/openid/openid-delete: Delete OpenID functionality
            https://jans.io/oauth/config/uma-read: View UMA functionality
            https://jans.io/oauth/config/uma-write: Manage UMA functionality
            https://jans.io/oauth/config/uma-delete: Delete UMA functionality
            https://jans.io/oauth/config/plugin.readonly: View Plugin information
            https://jans.io/oauth/config/properties.readonly: View Config-API related
              configuration properties
            https://jans.io/oauth/config/properties.write: Manage Config-API related
              configuration properties
            https://jans.io/oauth/client/authorizations.readonly: View ClientAuthorizations
            https://jans.io/oauth/client/authorizations.delete: Revoke ClientAuthorizations<|MERGE_RESOLUTION|>--- conflicted
+++ resolved
@@ -7588,23 +7588,17 @@
           $ref: '#/components/schemas/AttributeValidation'
         tooltip:
           type: string
-<<<<<<< HEAD
-        whitePagesCanView:
+        userCanView:
+          type: boolean
+        adminCanView:
+          type: boolean
+        adminCanAccess:
+          type: boolean
+        userCanAccess:
+          type: boolean
+        adminCanEdit:
           type: boolean
         userCanEdit:
-=======
-        userCanView:
->>>>>>> 247a66e6
-          type: boolean
-        adminCanView:
-          type: boolean
-        adminCanAccess:
-          type: boolean
-        userCanAccess:
-          type: boolean
-        adminCanEdit:
-          type: boolean
-        userCanView:
           type: boolean
         whitePagesCanView:
           type: boolean
@@ -8364,6 +8358,8 @@
           type: boolean
         skipAuthenticationFilterOptionsMethod:
           type: boolean
+        fapi:
+          type: boolean
         allResponseTypesSupported:
           uniqueItems: true
           type: array
@@ -8373,8 +8369,6 @@
             - code
             - token
             - id_token
-        fapi:
-          type: boolean
     AuthenticationFilter:
       required:
       - baseDn

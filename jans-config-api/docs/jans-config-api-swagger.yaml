--- conflicted
+++ resolved
@@ -7450,32 +7450,20 @@
           $ref: '#/components/schemas/AttributeValidation'
         tooltip:
           type: string
-<<<<<<< HEAD
+        adminCanAccess:
+          type: boolean
+        adminCanView:
+          type: boolean
         adminCanEdit:
           type: boolean
-=======
->>>>>>> e1ae899a
-        adminCanAccess:
-          type: boolean
-        adminCanView:
-          type: boolean
-        adminCanEdit:
-          type: boolean
         userCanAccess:
           type: boolean
         userCanView:
           type: boolean
-<<<<<<< HEAD
+        whitePagesCanView:
+          type: boolean
         userCanEdit:
           type: boolean
-        whitePagesCanView:
-          type: boolean
-=======
-        whitePagesCanView:
-          type: boolean
-        userCanEdit:
-          type: boolean
->>>>>>> e1ae899a
         baseDn:
           type: string
     PatchRequest:

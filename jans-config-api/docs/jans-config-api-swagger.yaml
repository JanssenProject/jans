--- conflicted
+++ resolved
@@ -7607,33 +7607,21 @@
           $ref: '#/components/schemas/AttributeValidation'
         tooltip:
           type: string
-<<<<<<< HEAD
         selected:
           type: boolean
         whitePagesCanView:
           type: boolean
+        userCanEdit:
+          type: boolean
+        userCanView:
+          type: boolean
+        adminCanEdit:
+          type: boolean
         adminCanView:
           type: boolean
-=======
-        whitePagesCanView:
-          type: boolean
-        selected:
-          type: boolean
->>>>>>> f0859f93
-        userCanView:
-          type: boolean
-        userCanEdit:
-          type: boolean
-<<<<<<< HEAD
-=======
-        adminCanView:
-          type: boolean
->>>>>>> f0859f93
-        adminCanEdit:
+        userCanAccess:
           type: boolean
         adminCanAccess:
-          type: boolean
-        userCanAccess:
           type: boolean
         baseDn:
           type: string
@@ -8434,6 +8422,8 @@
           type: boolean
         skipAuthenticationFilterOptionsMethod:
           type: boolean
+        fapi:
+          type: boolean
         allResponseTypesSupported:
           uniqueItems: true
           type: array
@@ -8443,8 +8433,6 @@
             - code
             - token
             - id_token
-        fapi:
-          type: boolean
     AuthenticationFilter:
       required:
       - baseDn
@@ -9434,14 +9422,14 @@
           type: boolean
         internal:
           type: boolean
+        locationPath:
+          type: string
         locationType:
           type: string
           enum:
           - ldap
           - db
           - file
-        locationPath:
-          type: string
         baseDn:
           type: string
     ScriptError:
@@ -9785,10 +9773,10 @@
         ttl:
           type: integer
           format: int32
+        persisted:
+          type: boolean
         opbrowserState:
           type: string
-        persisted:
-          type: boolean
     SessionIdAccessMap:
       type: object
       properties:

--- conflicted
+++ resolved
@@ -31,7 +31,7 @@
 - name: OAuth - UMA Resources
 - name: OAuth - Scopes
 - name: Agama - Configuration
-- name: Agama
+- name: Agama - Developer Studio
 - name: Statistics - User
 - name: Health - Check
 - name: Server Stats
@@ -177,10 +177,10 @@
   /api/v1/agama-deployment/{name}:
     get:
       tags:
-      - Agama
+      - Agama - Developer Studio
       summary: Fetches deployed Agama project based on name.
       description: Fetches deployed Agama project based on name.
-      operationId: get-agama-prj-by-name
+      operationId: get-agama-dev-studio-prj-by-name
       parameters:
       - name: name
         in: path
@@ -201,6 +201,8 @@
                   value: ""
         "204":
           description: No Content
+        "400":
+          description: Bad Request
         "401":
           description: Unauthorized
         "404":
@@ -212,10 +214,10 @@
         - https://jans.io/oauth/config/agama.readonly
     post:
       tags:
-      - Agama
+      - Agama - Developer Studio
       summary: Deploy an Agama project.
       description: Deploy an Agama project.
-      operationId: post-agama-prj
+      operationId: post-agama-dev-studio-prj
       parameters:
       - name: name
         in: path
@@ -255,10 +257,10 @@
         - https://jans.io/oauth/config/agama.write
     delete:
       tags:
-      - Agama
+      - Agama - Developer Studio
       summary: Delete a deployed Agama project.
       description: Delete a deployed Agama project.
-      operationId: delete-agama-prj
+      operationId: delete-agama-dev-studio-prj
       parameters:
       - name: name
         in: path
@@ -269,6 +271,8 @@
       responses:
         "204":
           description: No Content
+        "400":
+          description: Bad Request
         "401":
           description: Unauthorized
         "404":
@@ -283,10 +287,10 @@
   /api/v1/agama-deployment/configs/{name}:
     get:
       tags:
-      - Agama
+      - Agama - Developer Studio
       summary: Retrieve the list of configs based on name.
       description: Retrieve the list of configs based on name.
-      operationId: get-agama-prj-configs
+      operationId: get-agama-dev-prj-configs
       parameters:
       - name: name
         in: path
@@ -314,10 +318,10 @@
         - https://jans.io/oauth/config/agama.readonly
     put:
       tags:
-      - Agama
+      - Agama - Developer Studio
       summary: Update an Agama project.
       description: Update an Agama project.
-      operationId: put-agama-prj
+      operationId: put-agama-dev-studio-prj
       parameters:
       - name: name
         in: path
@@ -356,13 +360,13 @@
       security:
       - oauth2:
         - https://jans.io/oauth/config/agama.write
-  /api/v1/agama-deployment:
+  /api/v1/agama-deployment/list:
     get:
       tags:
-      - Agama
+      - Agama - Developer Studio
       summary: Retrieve the list of projects deployed currently.
       description: Retrieve the list of projects deployed currently.
-      operationId: get-agama-prj
+      operationId: get-agama-dev-prj
       parameters:
       - name: start
         in: query
@@ -392,6 +396,311 @@
       security:
       - oauth2:
         - https://jans.io/oauth/config/agama.readonly
+  /api/v1/agama:
+    get:
+      tags:
+      - Agama - Configuration
+      summary: Fetches all agama flow.
+      description: Fetches all agama flow.
+      operationId: get-agama-flows
+      parameters:
+      - name: pattern
+        in: query
+        description: Search pattern
+        schema:
+          type: string
+          default: ""
+      - name: limit
+        in: query
+        description: Search size - max size of the results to return
+        schema:
+          type: integer
+          format: int32
+          default: 50
+      - name: startIndex
+        in: query
+        description: The 1-based index of the first query result
+        schema:
+          type: integer
+          format: int32
+          default: 0
+      - name: sortBy
+        in: query
+        description: Attribute whose value will be used to order the returned response
+        schema:
+          type: string
+          default: agFlowQname
+      - name: sortOrder
+        in: query
+        description: Order in which the sortBy param is applied. Allowed values are
+          "ascending" and "descending"
+        schema:
+          type: string
+          default: ascending
+      - name: includeSource
+        in: query
+        description: Boolean flag to indicate agama source is to be included
+        schema:
+          type: boolean
+          default: false
+      responses:
+        "200":
+          description: Agama Flows
+          content:
+            application/json:
+              schema:
+                $ref: '#/components/schemas/PagedResult'
+              examples:
+                Response json example:
+                  description: Response json example
+                  value: |
+                    {
+                        "start": 0,
+                        "totalEntriesCount": 1,
+                        "entriesCount": 1,
+                        "entries": [
+                            {
+                                "dn": "agFlowQname=test,ou=flows,ou=agama,o=jans",
+                                "qname": "test",
+                                "revision": -1,
+                                "enabled": false,
+                                "metadata": {
+                                    "timestamp": 1666786067495
+                                },
+                                "source": "Flow test\n\tBasepath \"hello\"\n\nin = { name: \"John\" }\nRRF \"index.ftlh\" in\n\nLog \"Done!\"\nFinish \"john_doe\"",
+                                "baseDn": "agFlowQname=test,ou=flows,ou=agama,o=jans"
+                            }
+                        ]
+                    }
+        "401":
+          description: Unauthorized
+        "500":
+          description: InternalServerError
+      security:
+      - oauth2:
+        - https://jans.io/oauth/config/agama.readonly
+        - https://jans.io/oauth/config/agama.write
+        - https://jans.io/oauth/config/read-all
+    post:
+      tags:
+      - Agama - Configuration
+      summary: Create a new agama flow
+      description: Create a new agama flow
+      operationId: post-agama-flow
+      requestBody:
+        description: Agama Flow
+        content:
+          application/json:
+            schema:
+              $ref: '#/components/schemas/Flow'
+            examples:
+              Request example:
+                description: Request example
+                value: |
+                  {
+                    "enabled": false,
+                    "source":"Flow test\n\tBasepath \"hello\"\n\nin = { name: \"John\" }\nRRF \"index.ftlh\" in\n\nLog \"Done!\"\nFinish \"john_doe\"",
+                    "qname": "test"
+                  }
+      responses:
+        "201":
+          description: Created
+          content:
+            application/json:
+              schema:
+                $ref: '#/components/schemas/Flow'
+              examples:
+                Response example:
+                  description: Response example
+                  value: |
+                    {
+                      "enabled": false,
+                      "source":"Flow test\n\tBasepath \"hello\"\n\nin = { name: \"John\" }\nRRF \"index.ftlh\" in\n\nLog \"Done!\"\nFinish \"john_doe\"",
+                      "qname": "test"
+                    }
+        "401":
+          description: Unauthorized
+        "500":
+          description: InternalServerError
+      security:
+      - oauth2:
+        - https://jans.io/oauth/config/agama.write
+  /api/v1/agama/{qname}:
+    get:
+      tags:
+      - Agama - Configuration
+      summary: Gets an agama flow based on Qname.
+      description: Gets an agama flow based on Qname.
+      operationId: get-agama-flow
+      parameters:
+      - name: qname
+        in: path
+        description: Agama Flow name
+        required: true
+        schema:
+          type: string
+      - name: includeSource
+        in: query
+        description: Boolean flag to indicate agama source is to be included
+        schema:
+          type: boolean
+          default: false
+      responses:
+        "200":
+          description: Agama Flow
+          content:
+            application/json:
+              schema:
+                $ref: '#/components/schemas/Flow'
+              examples:
+                Response json example:
+                  description: Response json example
+                  value: |
+                    {
+                        "dn": "agFlowQname=test,ou=flows,ou=agama,o=jans",
+                        "qname": "test",
+                        "revision": -1,
+                        "enabled": false,
+                        "metadata": {
+                            "timestamp": 1666786067495
+                        },
+                        "baseDn": "agFlowQname=test,ou=flows,ou=agama,o=jans"
+                    }
+        "401":
+          description: Unauthorized
+        "500":
+          description: InternalServerError
+      security:
+      - oauth2:
+        - https://jans.io/oauth/config/agama.readonly
+        - https://jans.io/oauth/config/agama.write
+        - https://jans.io/oauth/config/read-all
+    post:
+      tags:
+      - Agama - Configuration
+      summary: Create a new agama flow from source
+      description: Create a new agama flow from source.
+      operationId: post-agama-flow-from-source
+      parameters:
+      - name: qname
+        in: path
+        description: Agama Flow name
+        required: true
+        schema:
+          type: string
+      requestBody:
+        description: Agama Flow
+        content:
+          text/plain:
+            schema:
+              type: string
+            examples:
+              Request example:
+                description: Request example
+                value: "//This is a comment\nFlow test\n    Basepath \"hello\" \n\n\
+                  in = { name: \"John\" }\nRRF \"index.ftlh\" in\n\nLog \"Done!\"\n\
+                  Finish \"john_doe\"\n"
+      responses:
+        "201":
+          description: Created
+          content:
+            application/json:
+              schema:
+                $ref: '#/components/schemas/Flow'
+              examples:
+                Response example:
+                  description: Response example
+                  value: |
+                    {
+                      "enabled": false,
+                      "source":"Flow test\n\tBasepath \"hello\"\n\nin = { name: \"John\" }\nRRF \"index.ftlh\" in\n\nLog \"Done!\"\nFinish \"john_doe\"",
+                      "qname": "test"
+                    }
+        "400":
+          description: Bad Request
+        "401":
+          description: Unauthorized
+        "500":
+          description: InternalServerError
+      security:
+      - oauth2:
+        - https://jans.io/oauth/config/agama.write
+    delete:
+      tags:
+      - Agama - Configuration
+      summary: Deletes an agama flow based on Qname
+      description: Deletes an agama flow based on Qname
+      operationId: delete-agama-flow
+      parameters:
+      - name: qname
+        in: path
+        description: Agama Flow name
+        required: true
+        schema:
+          type: string
+      responses:
+        "204":
+          description: No Content
+        "401":
+          description: Unauthorized
+        "404":
+          description: Not Found
+        "500":
+          description: InternalServerError
+      security:
+      - oauth2:
+        - https://jans.io/oauth/config/agama.delete
+    patch:
+      tags:
+      - Agama - Configuration
+      summary: Partially modify a Agama Flow
+      description: Partially modify a Agama Flow
+      operationId: patch-agama-flow
+      parameters:
+      - name: qname
+        in: path
+        description: Agama Flow name
+        required: true
+        schema:
+          type: string
+      requestBody:
+        description: JsonPatch object
+        content:
+          application/json-patch+json:
+            schema:
+              type: array
+              items:
+                $ref: '#/components/schemas/JsonPatch'
+            examples:
+              Request example:
+                description: Request example
+                value: |
+                  [{ "op": "replace", "path": "/source", "value": "Flow test\n\tBasepath \"hello\"\n\nin = { name: \"John\" }\nRRF \"index.ftlh\" in\n\nLog \"Done!\"\nFinish \"john_doe\""}]
+      responses:
+        "200":
+          description: Patched Agama Flow
+          content:
+            application/json:
+              schema:
+                $ref: '#/components/schemas/Flow'
+              examples:
+                Response example:
+                  description: Response example
+                  value: |
+                    {
+                      "enabled": false,
+                      "source":"Flow test\n\tBasepath \"hello\"\n\nin = { name: \"John\" }\nRRF \"index.ftlh\" in\n\nLog \"Done!\"\nFinish \"john_doe\"",
+                      "qname": "test"
+                    }
+        "401":
+          description: Unauthorized
+        "404":
+          description: Not Found
+        "500":
+          description: InternalServerError
+      security:
+      - oauth2:
+        - https://jans.io/oauth/config/agama.write
   /api/v1/agama/syntax-check/{qname}:
     post:
       tags:
@@ -427,6 +736,57 @@
         - https://jans.io/oauth/config/agama.readonly
         - https://jans.io/oauth/config/agama.write
         - https://jans.io/oauth/config/read-all
+  /api/v1/agama/source/{qname}:
+    put:
+      tags:
+      - Agama - Configuration
+      summary: Update agama flow from source file
+      description: Update agama flow from source file.
+      operationId: put-agama-flow-from-source
+      parameters:
+      - name: qname
+        in: path
+        description: Agama Flow name
+        required: true
+        schema:
+          type: string
+      requestBody:
+        description: String representing patch-document.
+        content:
+          text/plain:
+            schema:
+              type: string
+            examples:
+              Request example:
+                description: Request example
+                value: "//This is a comment\nFlow test\n    Basepath \"hello\" \n\n\
+                  in = { name: \"John\" }\nRRF \"index.ftlh\" in\n\nLog \"Done!\"\n\
+                  Finish \"john_doe\"\n"
+      responses:
+        "200":
+          description: Ok
+          content:
+            application/json:
+              schema:
+                $ref: '#/components/schemas/Flow'
+              examples:
+                Response example:
+                  description: Response example
+                  value: |
+                    {
+                      "enabled": false,
+                      "source":"Flow test\n\tBasepath \"hello\"\n\nin = { name: \"John\" }\nRRF \"index.ftlh\" in\n\nLog \"Done!\"\nFinish \"john_doe\"",
+                      "qname": "test"
+                    }
+        "401":
+          description: Unauthorized
+        "404":
+          description: Not Found
+        "500":
+          description: InternalServerError
+      security:
+      - oauth2:
+        - https://jans.io/oauth/config/agama.write
   /api/v1/attributes:
     get:
       tags:
@@ -7292,12 +7652,12 @@
           type: array
           items:
             type: string
-        error:
-          type: string
         flowsError:
           type: object
           additionalProperties:
             type: string
+        error:
+          type: string
         projectMetadata:
           $ref: '#/components/schemas/ProjectMetadata'
     ProjectMetadata:
@@ -7317,10 +7677,6 @@
           type: object
           additionalProperties:
             type: object
-        noDirectLaunch:
-          type: array
-          items:
-            type: string
     PagedResult:
       type: object
       properties:
@@ -7337,6 +7693,57 @@
           type: array
           items:
             type: object
+    Flow:
+      type: object
+      properties:
+        dn:
+          type: string
+        qname:
+          type: string
+        transHash:
+          type: string
+        revision:
+          type: integer
+          format: int32
+        enabled:
+          type: boolean
+        metadata:
+          $ref: '#/components/schemas/FlowMetadata'
+        source:
+          type: string
+        transpiled:
+          type: string
+        codeError:
+          type: string
+        baseDn:
+          type: string
+    FlowMetadata:
+      type: object
+      properties:
+        funcName:
+          type: string
+        inputs:
+          type: array
+          items:
+            type: string
+        timeout:
+          type: integer
+          format: int32
+        displayName:
+          type: string
+        author:
+          type: string
+        timestamp:
+          type: integer
+          format: int64
+        description:
+          type: string
+        properties:
+          type: object
+          additionalProperties:
+            type: object
+    JsonPatch:
+      type: object
     AttributeValidation:
       type: object
       properties:
@@ -7450,35 +7857,19 @@
           $ref: '#/components/schemas/AttributeValidation'
         tooltip:
           type: string
-<<<<<<< HEAD
+        whitePagesCanView:
+          type: boolean
+        adminCanView:
+          type: boolean
         userCanAccess:
-=======
-        whitePagesCanView:
->>>>>>> 68304546
+          type: boolean
+        userCanEdit:
+          type: boolean
+        adminCanEdit:
           type: boolean
         userCanView:
           type: boolean
-<<<<<<< HEAD
-        adminCanEdit:
-          type: boolean
         adminCanAccess:
-          type: boolean
-        userCanEdit:
-          type: boolean
-        adminCanView:
-          type: boolean
-        whitePagesCanView:
-=======
-        userCanAccess:
-          type: boolean
-        userCanEdit:
-          type: boolean
-        adminCanEdit:
-          type: boolean
-        userCanView:
-          type: boolean
-        adminCanAccess:
->>>>>>> 68304546
           type: boolean
         baseDn:
           type: string
@@ -7899,8 +8290,6 @@
         configurationUpdateInterval:
           type: integer
           format: int32
-        logNotFoundEntityAsError:
-          type: boolean
         enableClientGrantTypeUpdate:
           type: boolean
         dynamicGrantTypeDefault:
@@ -8042,8 +8431,6 @@
           type: boolean
         returnDeviceSecretFromAuthzEndpoint:
           type: boolean
-        dcrForbidExpirationTimeInRequest:
-          type: boolean
         dcrSignatureValidationEnabled:
           type: boolean
         dcrSignatureValidationSharedSecret:
@@ -8060,7 +8447,7 @@
           type: boolean
         dcrAuthorizationWithMTLS:
           type: boolean
-        trustedSsaIssuers:
+        dcrIssuers:
           type: array
           items:
             type: string
@@ -8083,8 +8470,6 @@
         skipRefreshTokenDuringRefreshing:
           type: boolean
         refreshTokenExtendLifetimeOnRotation:
-          type: boolean
-        allowBlankValuesInDiscoveryResponse:
           type: boolean
         checkUserPresenceOnRefreshToken:
           type: boolean
@@ -8213,7 +8598,7 @@
           type: object
           additionalProperties:
             type: string
-        httpLoggingResponseBodyContent:
+        fapi:
           type: boolean
         allResponseTypesSupported:
           uniqueItems: true
@@ -8224,8 +8609,6 @@
             - code
             - token
             - id_token
-        fapi:
-          type: boolean
     AuthenticationFilter:
       required:
       - baseDn
@@ -8423,8 +8806,6 @@
       properties:
         persistenceType:
           type: string
-    JsonPatch:
-      type: object
     CacheConfiguration:
       type: object
       properties:
@@ -8835,8 +9216,6 @@
           format: int32
         displayName:
           type: string
-<<<<<<< HEAD
-=======
         allAuthenticationMethods:
           uniqueItems: true
           type: array
@@ -8851,7 +9230,6 @@
             - tls_client_auth
             - self_signed_tls_client_auth
             - none
->>>>>>> 68304546
         authenticationMethod:
           type: string
           enum:
@@ -8959,9 +9337,6 @@
           type: array
           items:
             type: string
-        requestedLifetime:
-          type: integer
-          format: int32
     CustomObjectAttribute:
       type: object
       properties:
@@ -9097,6 +9472,14 @@
       properties:
         valid:
           type: boolean
+        connectProtectionList:
+          type: array
+          items:
+            type: string
+            enum:
+            - None
+            - StartTls
+            - SslTls
         host:
           type: string
         port:
@@ -9175,7 +9558,6 @@
           - spontaneous_scope
           - end_session
           - post_authn
-          - select_account
           - scim
           - ciba_end_user_notification
           - revoke_token
@@ -9213,14 +9595,14 @@
           type: boolean
         internal:
           type: boolean
-        locationPath:
-          type: string
         locationType:
           type: string
           enum:
           - ldap
           - db
           - file
+        locationPath:
+          type: string
         baseDn:
           type: string
     ScriptError:

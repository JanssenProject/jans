openapi: 3.0.1
info:
  title: Jans Config API
  contact:
    name: Gluu Support
    url: https://support.gluu.org
    email: xxx@gluu.org
  license:
    name: Apache 2.0
    url: https://github.com/JanssenProject/jans/blob/main/LICENSE
  version: 1.0.0
servers:
- url: https://jans.io/
  description: The Jans server
  variables: {}
tags:
- name: Attribute
- name: Default Authentication Method
- name: Cache Configuration
- name: Cache Configuration – Memcached
- name: Cache Configuration – Redis
- name: Cache Configuration – in-Memory
- name: Cache Configuration – Native-Persistence
- name: Configuration – Properties
- name: Configuration – SMTP
- name: Configuration – Logging
- name: Configuration – JWK - JSON Web Key (JWK)
- name: Custom Scripts
- name: Database - LDAP configuration
- name: OAuth - OpenID Connect - Clients
- name: OAuth - UMA Resources
- name: OAuth - Scopes
- name: Agama - Configuration
- name: Agama - Developer Studio
- name: Statistics - User
- name: Health - Check
- name: Server Stats
- name: Auth - Session Management
- name: Organization Configuration
- name: Auth Server Health - Check
- name: Plugins
- name: Configuration – Config API
- name: Client Authorization
paths:
  /api/v1/health:
    get:
      tags:
      - Health - Check
      summary: Returns application health status
      description: Returns application health status
      operationId: get-config-health
      responses:
        "200":
          description: Ok
          content:
            application/json:
              schema:
                type: array
                items:
                  $ref: '#/components/schemas/HealthStatus'
        "500":
          description: InternalServerError
  /api/v1/health/live:
    get:
      tags:
      - Health - Check
      summary: Returns application liveness status
      description: Returns application liveness status
      operationId: get-config-health-live
      responses:
        "200":
          description: Ok
          content:
            application/json:
              schema:
                $ref: '#/components/schemas/Status'
        "500":
          description: InternalServerError
  /api/v1/health/ready:
    get:
      tags:
      - Health - Check
      summary: Returns application readiness status
      description: Returns application readiness status
      operationId: get-config-health-ready
      responses:
        "200":
          description: Ok
          content:
            application/json:
              schema:
                $ref: '#/components/schemas/Status'
        "500":
          description: InternalServerError
  /api/v1/health/server-stat:
    get:
      tags:
      - Health - Check
      summary: Returns application server status
      description: Returns application server status
      operationId: get-server-stat
      responses:
        "200":
          description: Ok
          content:
            application/json:
              schema:
                $ref: '#/components/schemas/StatsData'
        "500":
          description: InternalServerError
  /api/v1/acrs:
    get:
      tags:
      - Default Authentication Method
      summary: Gets default authentication method.
      description: Gets default authentication method.
      operationId: get-acrs
      responses:
        "200":
          description: Ok
          content:
            application/json:
              schema:
                $ref: '#/components/schemas/AuthenticationMethod'
              examples:
                Response example:
                  description: Response example
                  value: |
                    {
                      "defaultAcr": "basic"
                    }
        "401":
          description: Unauthorized
        "500":
          description: InternalServerError
      security:
      - oauth2:
        - https://jans.io/oauth/config/acrs.readonly
        - https://jans.io/oauth/config/acrs.write
        - https://jans.io/oauth/config/read-all
    put:
      tags:
      - Default Authentication Method
      summary: Updates default authentication method.
      description: Updates default authentication method.
      operationId: put-acrs
      requestBody:
        description: String representing patch-document.
        content:
          application/json:
            schema:
              $ref: '#/components/schemas/AuthenticationMethod'
            examples:
              Request json example:
                description: Request json example
                value: |
                  {
                    "defaultAcr": "basic"
                  }
      responses:
        "200":
          description: Ok
          content:
            application/json:
              schema:
                $ref: '#/components/schemas/AuthenticationMethod'
        "400":
          description: Bad Request
        "401":
          description: Unauthorized
        "500":
          description: InternalServerError
      security:
      - oauth2:
        - https://jans.io/oauth/config/acrs.write
        - https://jans.io/oauth/config/write-all
  /api/v1/agama-deployment/{name}:
    get:
      tags:
      - Agama - Developer Studio
      summary: Fetches deployed Agama project based on name.
      description: Fetches deployed Agama project based on name.
      operationId: get-agama-dev-studio-prj-by-name
      parameters:
      - name: name
        in: path
        description: Agama project name
        required: true
        schema:
          type: string
      responses:
        "200":
          description: Agama project
          content:
            application/json:
              schema:
                $ref: '#/components/schemas/Deployment'
              examples:
                Response json example:
                  description: Response json example
                  value: ""
        "204":
          description: No Content
        "400":
          description: Bad Request
        "401":
          description: Unauthorized
        "404":
          description: Not Found
        "500":
          description: InternalServerError
      security:
      - oauth2:
        - https://jans.io/oauth/config/agama.readonly
    post:
      tags:
      - Agama - Developer Studio
      summary: Deploy an Agama project.
      description: Deploy an Agama project.
      operationId: post-agama-dev-studio-prj
      parameters:
      - name: name
        in: path
        description: Agama project name
        required: true
        schema:
          type: string
      requestBody:
        content:
          application/zip:
            schema:
              type: array
              items:
                type: string
                format: byte
      responses:
        "202":
          description: Agama project accepted
          content:
            application/zip:
              schema:
                type: string
              examples:
                Response json example:
                  description: Response json example
                  value: ""
        "400":
          description: Bad Request
        "401":
          description: Unauthorized
        "409":
          description: Conflict
        "500":
          description: InternalServerError
      security:
      - oauth2:
        - https://jans.io/oauth/config/agama.write
    delete:
      tags:
      - Agama - Developer Studio
      summary: Delete a deployed Agama project.
      description: Delete a deployed Agama project.
      operationId: delete-agama-dev-studio-prj
      parameters:
      - name: name
        in: path
        description: Agama project name
        required: true
        schema:
          type: string
      responses:
        "204":
          description: No Content
        "400":
          description: Bad Request
        "401":
          description: Unauthorized
        "404":
          description: Not Found
        "409":
          description: Conflict
        "500":
          description: InternalServerError
      security:
      - oauth2:
        - https://jans.io/oauth/config/agama.delete
  /api/v1/agama-deployment/configs/{name}:
    get:
      tags:
      - Agama - Developer Studio
      summary: Retrieve the list of configs based on name.
      description: Retrieve the list of configs based on name.
      operationId: get-agama-dev-prj-configs
      parameters:
      - name: name
        in: path
        description: Agama project name
        required: true
        schema:
          type: string
      responses:
        "200":
          description: Agama projects configs
          content:
            application/json:
              schema:
                type: string
              examples:
                Response json example:
                  description: Response json example
                  value: ""
        "401":
          description: Unauthorized
        "500":
          description: InternalServerError
      security:
      - oauth2:
        - https://jans.io/oauth/config/agama.readonly
    put:
      tags:
      - Agama - Developer Studio
      summary: Update an Agama project.
      description: Update an Agama project.
      operationId: put-agama-dev-studio-prj
      parameters:
      - name: name
        in: path
        description: Agama project name
        required: true
        schema:
          type: string
      requestBody:
        content:
          application/json:
            schema:
              type: object
              additionalProperties:
                type: object
                additionalProperties:
                  type: object
      responses:
        "202":
          description: Agama project accepted
          content:
            application/json:
              schema:
                type: string
              examples:
                Response json example:
                  description: Response json example
                  value: ""
        "400":
          description: Bad Request
        "401":
          description: Unauthorized
        "409":
          description: Conflict
        "500":
          description: InternalServerError
      security:
      - oauth2:
        - https://jans.io/oauth/config/agama.write
  /api/v1/agama-deployment/list:
    get:
      tags:
      - Agama - Developer Studio
      summary: Retrieve the list of projects deployed currently.
      description: Retrieve the list of projects deployed currently.
      operationId: get-agama-dev-prj
      parameters:
      - name: start
        in: query
        schema:
          type: integer
          format: int32
      - name: count
        in: query
        schema:
          type: integer
          format: int32
      responses:
        "200":
          description: Agama projects
          content:
            application/json:
              schema:
                $ref: '#/components/schemas/PagedResult'
              examples:
                Response json example:
                  description: Response json example
                  value: ""
        "401":
          description: Unauthorized
        "500":
          description: InternalServerError
      security:
      - oauth2:
        - https://jans.io/oauth/config/agama.readonly
  /api/v1/agama:
    get:
      tags:
      - Agama - Configuration
      summary: Fetches all agama flow.
      description: Fetches all agama flow.
      operationId: get-agama-flows
      parameters:
      - name: pattern
        in: query
        description: Search pattern
        schema:
          type: string
          default: ""
      - name: limit
        in: query
        description: Search size - max size of the results to return
        schema:
          type: integer
          format: int32
          default: 50
      - name: startIndex
        in: query
        description: The 1-based index of the first query result
        schema:
          type: integer
          format: int32
          default: 0
      - name: sortBy
        in: query
        description: Attribute whose value will be used to order the returned response
        schema:
          type: string
          default: agFlowQname
      - name: sortOrder
        in: query
        description: Order in which the sortBy param is applied. Allowed values are
          "ascending" and "descending"
        schema:
          type: string
          default: ascending
      - name: includeSource
        in: query
        description: Boolean flag to indicate agama source is to be included
        schema:
          type: boolean
          default: false
      responses:
        "200":
          description: Agama Flows
          content:
            application/json:
              schema:
                $ref: '#/components/schemas/PagedResult'
              examples:
                Response json example:
                  description: Response json example
                  value: |
                    {
                        "start": 0,
                        "totalEntriesCount": 1,
                        "entriesCount": 1,
                        "entries": [
                            {
                                "dn": "agFlowQname=test,ou=flows,ou=agama,o=jans",
                                "qname": "test",
                                "revision": -1,
                                "enabled": false,
                                "metadata": {
                                    "timestamp": 1666786067495
                                },
                                "source": "Flow test\n\tBasepath \"hello\"\n\nin = { name: \"John\" }\nRRF \"index.ftlh\" in\n\nLog \"Done!\"\nFinish \"john_doe\"",
                                "baseDn": "agFlowQname=test,ou=flows,ou=agama,o=jans"
                            }
                        ]
                    }
        "401":
          description: Unauthorized
        "500":
          description: InternalServerError
      security:
      - oauth2:
        - https://jans.io/oauth/config/agama.readonly
        - https://jans.io/oauth/config/agama.write
        - https://jans.io/oauth/config/read-all
    post:
      tags:
      - Agama - Configuration
      summary: Create a new agama flow
      description: Create a new agama flow
      operationId: post-agama-flow
      requestBody:
        description: Agama Flow
        content:
          application/json:
            schema:
              $ref: '#/components/schemas/Flow'
            examples:
              Request example:
                description: Request example
                value: |
                  {
                    "enabled": false,
                    "source":"Flow test\n\tBasepath \"hello\"\n\nin = { name: \"John\" }\nRRF \"index.ftlh\" in\n\nLog \"Done!\"\nFinish \"john_doe\"",
                    "qname": "test"
                  }
      responses:
        "201":
          description: Created
          content:
            application/json:
              schema:
                $ref: '#/components/schemas/Flow'
              examples:
                Response example:
                  description: Response example
                  value: |
                    {
                      "enabled": false,
                      "source":"Flow test\n\tBasepath \"hello\"\n\nin = { name: \"John\" }\nRRF \"index.ftlh\" in\n\nLog \"Done!\"\nFinish \"john_doe\"",
                      "qname": "test"
                    }
        "401":
          description: Unauthorized
        "500":
          description: InternalServerError
      security:
      - oauth2:
        - https://jans.io/oauth/config/agama.write
  /api/v1/agama/{qname}:
    get:
      tags:
      - Agama - Configuration
      summary: Gets an agama flow based on Qname.
      description: Gets an agama flow based on Qname.
      operationId: get-agama-flow
      parameters:
      - name: qname
        in: path
        description: Agama Flow name
        required: true
        schema:
          type: string
      - name: includeSource
        in: query
        description: Boolean flag to indicate agama source is to be included
        schema:
          type: boolean
          default: false
      responses:
        "200":
          description: Agama Flow
          content:
            application/json:
              schema:
                $ref: '#/components/schemas/Flow'
              examples:
                Response json example:
                  description: Response json example
                  value: |
                    {
                        "dn": "agFlowQname=test,ou=flows,ou=agama,o=jans",
                        "qname": "test",
                        "revision": -1,
                        "enabled": false,
                        "metadata": {
                            "timestamp": 1666786067495
                        },
                        "baseDn": "agFlowQname=test,ou=flows,ou=agama,o=jans"
                    }
        "401":
          description: Unauthorized
        "500":
          description: InternalServerError
      security:
      - oauth2:
        - https://jans.io/oauth/config/agama.readonly
        - https://jans.io/oauth/config/agama.write
        - https://jans.io/oauth/config/read-all
    post:
      tags:
      - Agama - Configuration
      summary: Create a new agama flow from source
      description: Create a new agama flow from source.
      operationId: post-agama-flow-from-source
      parameters:
      - name: qname
        in: path
        description: Agama Flow name
        required: true
        schema:
          type: string
      requestBody:
        description: Agama Flow
        content:
          text/plain:
            schema:
              type: string
            examples:
              Request example:
                description: Request example
                value: "//This is a comment\nFlow test\n    Basepath \"hello\" \n\n\
                  in = { name: \"John\" }\nRRF \"index.ftlh\" in\n\nLog \"Done!\"\n\
                  Finish \"john_doe\"\n"
      responses:
        "201":
          description: Created
          content:
            application/json:
              schema:
                $ref: '#/components/schemas/Flow'
              examples:
                Response example:
                  description: Response example
                  value: |
                    {
                      "enabled": false,
                      "source":"Flow test\n\tBasepath \"hello\"\n\nin = { name: \"John\" }\nRRF \"index.ftlh\" in\n\nLog \"Done!\"\nFinish \"john_doe\"",
                      "qname": "test"
                    }
        "400":
          description: Bad Request
        "401":
          description: Unauthorized
        "500":
          description: InternalServerError
      security:
      - oauth2:
        - https://jans.io/oauth/config/agama.write
    delete:
      tags:
      - Agama - Configuration
      summary: Deletes an agama flow based on Qname
      description: Deletes an agama flow based on Qname
      operationId: delete-agama-flow
      parameters:
      - name: qname
        in: path
        description: Agama Flow name
        required: true
        schema:
          type: string
      responses:
        "204":
          description: No Content
        "401":
          description: Unauthorized
        "404":
          description: Not Found
        "500":
          description: InternalServerError
      security:
      - oauth2:
        - https://jans.io/oauth/config/agama.delete
    patch:
      tags:
      - Agama - Configuration
      summary: Partially modify a Agama Flow
      description: Partially modify a Agama Flow
      operationId: patch-agama-flow
      parameters:
      - name: qname
        in: path
        description: Agama Flow name
        required: true
        schema:
          type: string
      requestBody:
        description: JsonPatch object
        content:
          application/json-patch+json:
            schema:
              type: array
              items:
                $ref: '#/components/schemas/JsonPatch'
            examples:
              Request example:
                description: Request example
                value: |
                  [{ "op": "replace", "path": "/source", "value": "Flow test\n\tBasepath \"hello\"\n\nin = { name: \"John\" }\nRRF \"index.ftlh\" in\n\nLog \"Done!\"\nFinish \"john_doe\""}]
      responses:
        "200":
          description: Patched Agama Flow
          content:
            application/json:
              schema:
                $ref: '#/components/schemas/Flow'
              examples:
                Response example:
                  description: Response example
                  value: |
                    {
                      "enabled": false,
                      "source":"Flow test\n\tBasepath \"hello\"\n\nin = { name: \"John\" }\nRRF \"index.ftlh\" in\n\nLog \"Done!\"\nFinish \"john_doe\"",
                      "qname": "test"
                    }
        "401":
          description: Unauthorized
        "404":
          description: Not Found
        "500":
          description: InternalServerError
      security:
      - oauth2:
        - https://jans.io/oauth/config/agama.write
  /api/v1/agama/syntax-check/{qname}:
    post:
      tags:
      - Agama - Configuration
      summary: Determine if the text passed is valid Agama code
      description: Determine if the text passed is valid Agama code
      operationId: agama-syntax-check
      parameters:
      - name: qname
        in: path
        description: Agama Flow name
        required: true
        schema:
          type: string
      requestBody:
        content:
          text/plain:
            schema:
              type: string
      responses:
        "200":
          description: Agama Syntax Check message
          content:
            application/json:
              schema:
                type: string
        "401":
          description: Unauthorized
        "500":
          description: InternalServerError
      security:
      - oauth2:
        - https://jans.io/oauth/config/agama.readonly
        - https://jans.io/oauth/config/agama.write
        - https://jans.io/oauth/config/read-all
  /api/v1/agama/source/{qname}:
    put:
      tags:
      - Agama - Configuration
      summary: Update agama flow from source file
      description: Update agama flow from source file.
      operationId: put-agama-flow-from-source
      parameters:
      - name: qname
        in: path
        description: Agama Flow name
        required: true
        schema:
          type: string
      requestBody:
        description: String representing patch-document.
        content:
          text/plain:
            schema:
              type: string
            examples:
              Request example:
                description: Request example
                value: "//This is a comment\nFlow test\n    Basepath \"hello\" \n\n\
                  in = { name: \"John\" }\nRRF \"index.ftlh\" in\n\nLog \"Done!\"\n\
                  Finish \"john_doe\"\n"
      responses:
        "200":
          description: Ok
          content:
            application/json:
              schema:
                $ref: '#/components/schemas/Flow'
              examples:
                Response example:
                  description: Response example
                  value: |
                    {
                      "enabled": false,
                      "source":"Flow test\n\tBasepath \"hello\"\n\nin = { name: \"John\" }\nRRF \"index.ftlh\" in\n\nLog \"Done!\"\nFinish \"john_doe\"",
                      "qname": "test"
                    }
        "401":
          description: Unauthorized
        "404":
          description: Not Found
        "500":
          description: InternalServerError
      security:
      - oauth2:
        - https://jans.io/oauth/config/agama.write
  /api/v1/attributes:
    get:
      tags:
      - Attribute
      summary: Gets a list of Gluu attributes.
      description: Gets a list of Gluu attributes.
      operationId: get-attributes
      parameters:
      - name: limit
        in: query
        description: Search size - max size of the results to return
        schema:
          type: integer
          format: int32
          default: 50
      - name: pattern
        in: query
        description: Search pattern
        schema:
          type: string
          default: ""
      - name: status
        in: query
        description: Status of the attribute
        schema:
          type: string
          default: all
      - name: startIndex
        in: query
        description: The 1-based index of the first query result
        schema:
          type: integer
          format: int32
          default: 0
      - name: sortBy
        in: query
        description: Attribute whose value will be used to order the returned response
        schema:
          type: string
          default: inum
      - name: sortOrder
        in: query
        description: Order in which the sortBy param is applied. Allowed values are
          "ascending" and "descending"
        schema:
          type: string
          default: ascending
      - name: fieldValuePair
        in: query
        description: Field and value pair for seraching
        schema:
          type: string
          default: ""
        examples:
          Field value example:
            description: Field value example
            value: "adminCanEdit=true,dataType=string"
      responses:
        "200":
          description: Ok
          content:
            application/json:
              schema:
                $ref: '#/components/schemas/PagedResult'
              examples:
                Response example:
                  description: Response example
                  value: |
                    {
                        "start": 0,
                        "totalEntriesCount": 78,
                        "entriesCount": 2,
                        "entries": [
                            {
                                "dn": "inum=08E2,ou=attributes,o=jans",
                                "selected": false,
                                "inum": "08E2",
                                "name": "departmentNumber",
                                "displayName": "Department",
                                "description": "Organizational Department",
                                "origin": "jansCustomPerson",
                                "dataType": "string",
                                "editType": [
                                    "admin"
                                ],
                                "viewType": [
                                    "user",
                                    "admin"
                                ],
                                "claimName": "department_number",
                                "status": "inactive",
                                "saml1Uri": "urn:mace:dir:attribute-def:departmentNumber",
                                "saml2Uri": "urn:oid:2.16.840.1.113730.3.1.2",
                                "urn": "urn:mace:dir:attribute-def:departmentNumber",
                                "oxMultiValuedAttribute": false,
                                "custom": false,
                                "requred": false,
                                "whitePagesCanView": false,
                                "adminCanEdit": true,
                                "userCanView": true,
                                "userCanEdit": false,
                                "adminCanAccess": true,
                                "adminCanView": true,
                                "userCanAccess": true,
                                "baseDn": "inum=08E2,ou=attributes,o=jans"
                            },
                            {
                                "dn": "inum=0C18,ou=attributes,o=jans",
                                "selected": false,
                                "inum": "0C18",
                                "name": "telephoneNumber",
                                "displayName": "Home Telephone Number",
                                "description": "Home Telephone Number",
                                "origin": "jansCustomPerson",
                                "dataType": "string",
                                "editType": [
                                    "user",
                                    "admin"
                                ],
                                "viewType": [
                                    "user",
                                    "admin"
                                ],
                                "claimName": "phone_number",
                                "status": "inactive",
                                "saml1Uri": "urn:mace:dir:attribute-def:telephoneNumber",
                                "saml2Uri": "urn:oid:2.5.4.20",
                                "urn": "urn:mace:dir:attribute-def:phone_number",
                                "oxMultiValuedAttribute": false,
                                "custom": false,
                                "requred": false,
                                "whitePagesCanView": false,
                                "adminCanEdit": true,
                                "userCanView": true,
                                "userCanEdit": true,
                                "adminCanAccess": true,
                                "adminCanView": true,
                                "userCanAccess": true,
                                "baseDn": "inum=0C18,ou=attributes,o=jans"
                            }
                    }
        "401":
          description: Unauthorized
        "500":
          description: InternalServerError
      security:
      - oauth2:
        - https://jans.io/oauth/config/attributes.readonly
    put:
      tags:
      - Attribute
      summary: Updates an existing attribute
      description: Updates an existing attribute
      operationId: put-attributes
      requestBody:
        description: GluuAttribute object
        content:
          application/json:
            schema:
              $ref: '#/components/schemas/GluuAttribute'
            examples:
              Request example:
                description: Request example
                value: |
                  {
                      "adminCanAccess": true,
                      "adminCanEdit": true,
                      "adminCanView": true,
                      "custom": false,
                      "dataType": "string",
                      "description": "QAAdded Attribute",
                      "displayName": "QAAdded Attribute",
                      "editType": [
                          "admin",
                          "user"
                      ],
                      "name": "qaattribute",
                      "origin": "jansPerson",
                      "jansMultivaluedAttr": false,
                      "requred": false,
                      "status": "active",
                      "urn": "urn:mace:dir:attribute-def:qaattribute",
                      "userCanAccess": true,
                      "userCanEdit": true,
                      "userCanView": true,
                      "viewType": [
                          "admin",
                          "user"
                      ],
                      "whitePagesCanView": false
                  }
      responses:
        "200":
          description: Ok
          content:
            application/json:
              schema:
                $ref: '#/components/schemas/GluuAttribute'
              examples:
                Response example:
                  description: Response example
                  value: |
                    {
                        "adminCanAccess": true,
                        "adminCanEdit": true,
                        "adminCanView": true,
                        "custom": false,
                        "dataType": "string",
                        "description": "QAAdded Attribute",
                        "displayName": "QAAdded Attribute",
                        "editType": [
                            "admin",
                            "user"
                        ],
                        "name": "qaattribute",
                        "origin": "jansPerson",
                        "jansMultivaluedAttr": false,
                        "requred": false,
                        "status": "active",
                        "urn": "urn:mace:dir:attribute-def:qaattribute",
                        "userCanAccess": true,
                        "userCanEdit": true,
                        "userCanView": true,
                        "viewType": [
                            "admin",
                            "user"
                        ],
                        "whitePagesCanView": false
                    }
        "401":
          description: Unauthorized
        "500":
          description: InternalServerError
      security:
      - oauth2:
        - https://jans.io/oauth/config/attributes.write
    post:
      tags:
      - Attribute
      summary: Adds a new attribute
      description: Adds a new attribute
      operationId: post-attributes
      requestBody:
        description: GluuAttribute object
        content:
          application/json:
            schema:
              $ref: '#/components/schemas/GluuAttribute'
            examples:
              Request example:
                description: Request example
                value: |
                  {
                      "adminCanAccess": true,
                      "adminCanEdit": true,
                      "adminCanView": true,
                      "custom": false,
                      "dataType": "string",
                      "description": "QAAdded Attribute",
                      "displayName": "QAAdded Attribute",
                      "editType": [
                          "admin",
                          "user"
                      ],
                      "name": "qaattribute",
                      "origin": "jansPerson",
                      "jansMultivaluedAttr": false,
                      "requred": false,
                      "status": "active",
                      "urn": "urn:mace:dir:attribute-def:qaattribute",
                      "userCanAccess": true,
                      "userCanEdit": true,
                      "userCanView": true,
                      "viewType": [
                          "admin",
                          "user"
                      ],
                      "whitePagesCanView": false
                  }
      responses:
        "201":
          description: Created
          content:
            application/json:
              schema:
                $ref: '#/components/schemas/GluuAttribute'
              examples:
                Response example:
                  description: Response example
                  value: |
                    {
                        "adminCanAccess": true,
                        "adminCanEdit": true,
                        "adminCanView": true,
                        "custom": false,
                        "dataType": "string",
                        "description": "QAAdded Attribute",
                        "displayName": "QAAdded Attribute",
                        "editType": [
                            "admin",
                            "user"
                        ],
                        "name": "qaattribute",
                        "origin": "jansPerson",
                        "jansMultivaluedAttr": false,
                        "requred": false,
                        "status": "active",
                        "urn": "urn:mace:dir:attribute-def:qaattribute",
                        "userCanAccess": true,
                        "userCanEdit": true,
                        "userCanView": true,
                        "viewType": [
                            "admin",
                            "user"
                        ],
                        "whitePagesCanView": false
                    }
        "401":
          description: Unauthorized
        "500":
          description: InternalServerError
      security:
      - oauth2:
        - https://jans.io/oauth/config/attributes.write
  /api/v1/attributes/{inum}:
    get:
      tags:
      - Attribute
      summary: Gets an attribute based on inum
      description: Gets an attribute based on inum
      operationId: get-attributes-by-inum
      parameters:
      - name: inum
        in: path
        description: Attribute Id
        required: true
        schema:
          type: string
      responses:
        "200":
          description: Ok
          content:
            application/json:
              schema:
                $ref: '#/components/schemas/GluuAttribute'
              examples:
                Response example:
                  description: Response example
                  value: |
                    {
                        "dn": "inum=08E2,ou=attributes,o=jans",
                        "selected": false,
                        "inum": "08E2",
                        "name": "departmentNumber",
                        "displayName": "Department",
                        "description": "Organizational Department",
                        "origin": "jansCustomPerson",
                        "dataType": "string",
                        "editType": [
                            "admin"
                        ],
                        "viewType": [
                            "user",
                            "admin"
                        ],
                        "claimName": "department_number",
                        "status": "inactive",
                        "saml1Uri": "urn:mace:dir:attribute-def:departmentNumber",
                        "saml2Uri": "urn:oid:2.16.840.1.113730.3.1.2",
                        "urn": "urn:mace:dir:attribute-def:departmentNumber",
                        "oxMultiValuedAttribute": false,
                        "custom": false,
                        "requred": false,
                        "whitePagesCanView": false,
                        "adminCanEdit": true,
                        "userCanView": true,
                        "userCanEdit": false,
                        "adminCanAccess": true,
                        "adminCanView": true,
                        "userCanAccess": true,
                        "baseDn": "inum=08E2,ou=attributes,o=jans"
                    }
        "401":
          description: Unauthorized
        "500":
          description: InternalServerError
      security:
      - oauth2:
        - https://jans.io/oauth/config/attributes.readonly
    delete:
      tags:
      - Attribute
      summary: Deletes an attribute based on inum
      description: Deletes an attribute based on inum
      operationId: delete-attributes-by-inum
      parameters:
      - name: inum
        in: path
        description: Attribute Id
        required: true
        schema:
          type: string
      responses:
        "204":
          description: No Content
        "401":
          description: Unauthorized
        "404":
          description: Not Found
        "500":
          description: InternalServerError
      security:
      - oauth2:
        - https://jans.io/oauth/config/attributes.delete
    patch:
      tags:
      - Attribute
      summary: Partially modify a GluuAttribute
      description: Partially modify a GluuAttribute
      operationId: patch-attributes-by-inum
      parameters:
      - name: inum
        in: path
        description: Attribute Id
        required: true
        schema:
          type: string
      requestBody:
        description: String representing patch-document.
        content:
          application/json-patch+json:
            schema:
              type: array
              items:
                $ref: '#/components/schemas/PatchRequest'
            examples:
              Patch request example:
                description: Patch request example
                value: |
                  [ {op:replace, path: displayName, value: "CustomAttribute" } ]
      responses:
        "200":
          description: Updated GluuAttribute
          content:
            application/json:
              schema:
                $ref: '#/components/schemas/GluuAttribute'
              examples:
                Response example:
                  description: Response example
                  value: |
                    {
                        "adminCanAccess": true,
                        "adminCanEdit": true,
                        "adminCanView": true,
                        "custom": false,
                        "dataType": "string",
                        "description": "QAAdded Attribute",
                        "displayName": "QAAdded Attribute",
                        "editType": [
                            "admin",
                            "user"
                        ],
                        "name": "qaattribute",
                        "origin": "jansPerson",
                        "jansMultivaluedAttr": false,
                        "requred": false,
                        "status": "active",
                        "urn": "urn:mace:dir:attribute-def:qaattribute",
                        "userCanAccess": true,
                        "userCanEdit": true,
                        "userCanView": true,
                        "viewType": [
                            "admin",
                            "user"
                        ],
                        "whitePagesCanView": false
                    }
        "401":
          description: Unauthorized
        "404":
          description: Not Found
        "500":
          description: InternalServerError
      security:
      - oauth2:
        - https://jans.io/oauth/config/attributes.write
  /api/v1/jans-auth-server/config:
    get:
      tags:
      - Configuration – Properties
      summary: Gets all Jans authorization server configuration properties.
      description: Gets all Jans authorization server configuration properties.
      operationId: get-properties
      responses:
        "200":
          description: Ok
          content:
            application/json:
              schema:
                $ref: '#/components/schemas/AppConfiguration'
        "401":
          description: Unauthorized
        "500":
          description: InternalServerError
      security:
      - oauth2:
        - https://jans.io/oauth/jans-auth-server/config/properties.readonly
    patch:
      tags:
      - Configuration – Properties
      summary: Partially modifies Jans authorization server Application configuration
        properties.
      description: Partially modifies Jans authorization server AppConfiguration properties.
      operationId: patch-properties
      requestBody:
        description: String representing patch-document.
        content:
          application/json-patch+json:
            schema:
              type: array
              items:
                $ref: '#/components/schemas/JsonPatch'
            examples:
              Request json example:
                description: Request json example
                value: |
                  [
                  {"op":"add","path":"/authenticationFilters","value":[{}]},
                  {"op":"replace","path":"/useNestedJwtDuringEncryption","value":"true"},
                  {"op":"add","path":"/loggingLevel","value":"TRACE"}
                  ]
      responses:
        "200":
          description: Ok
          content:
            application/json:
              schema:
                $ref: '#/components/schemas/AppConfiguration'
        "401":
          description: Unauthorized
        "500":
          description: InternalServerError
      security:
      - oauth2:
        - https://jans.io/oauth/jans-auth-server/config/properties.write
  /api/v1/jans-auth-server/config/persistence:
    get:
      tags:
      - Configuration – Properties
      summary: Returns persistence type configured for Jans authorization server.
      description: Returns persistence type configured for Jans authorization server.
      operationId: get-properties-persistence
      responses:
        "200":
          description: Jans Authorization Server persistence type
          content:
            application/json:
              schema:
                $ref: '#/components/schemas/PersistenceConfiguration'
              examples:
                Response json example:
                  description: Response json example
                  value: |
                    {
                        "persistenceType": "ldap"
                    }
        "401":
          description: Unauthorized
        "500":
          description: InternalServerError
      security:
      - oauth2:
        - https://jans.io/oauth/jans-auth-server/config/properties.readonly
  /api/v1/config/cache:
    get:
      tags:
      - Cache Configuration
      summary: Returns cache configuration.
      description: Returns cache configuration.
      operationId: get-config-cache
      responses:
        "200":
          description: Cache configuration details
          content:
            application/json:
              schema:
                $ref: '#/components/schemas/CacheConfiguration'
              examples:
                Response json example:
                  description: Response json example
                  value: |
                    {
                        "cacheProviderType": "NATIVE_PERSISTENCE",
                        "memcachedConfiguration": {
                            "servers": "localhost:11211",
                            "maxOperationQueueLength": 100000,
                            "bufferSize": 32768,
                            "defaultPutExpiration": 60,
                            "connectionFactoryType": "DEFAULT"
                        },
                        "inMemoryConfiguration": {
                            "defaultPutExpiration": 60
                        },
                        "redisConfiguration": {
                            "redisProviderType": "STANDALONE",
                            "servers": "localhost:6379",
                            "defaultPutExpiration": 60,
                            "useSSL": false,
                            "maxIdleConnections": 10,
                            "maxTotalConnections": 500,
                            "connectionTimeout": 3000,
                            "soTimeout": 3000,
                            "maxRetryAttempts": 5
                        },
                        "nativePersistenceConfiguration": {
                            "defaultPutExpiration": 60,
                            "defaultCleanupBatchSize": 10000,
                            "deleteExpiredOnGetRequest": false,
                            "disableAttemptUpdateBeforeInsert": false
                        }
                    }
        "401":
          description: Unauthorized
        "500":
          description: InternalServerError
      security:
      - oauth2:
        - https://jans.io/oauth/config/cache.readonly
    patch:
      tags:
      - Cache Configuration
      summary: Patch cache configuration.
      description: Patch cache configuration
      operationId: patch-config-cache
      requestBody:
        description: String representing patch-document.
        content:
          application/json-patch+json:
            schema:
              type: array
              items:
                $ref: '#/components/schemas/JsonPatch'
            examples:
              Request json example:
                description: Request json example
                value: "[{ \"op\": \"replace\", \"path\": \"/memcachedConfiguration\"\
                  , \"value\": {\n        \"servers\": \"localhost:11211\",\n    \
                  \    \"maxOperationQueueLength\": 100000,\n        \"bufferSize\"\
                  : 32768,\n        \"defaultPutExpiration\":80,\n        \"connectionFactoryType\"\
                  : \"DEFAULT\"\n    }}] \n"
      responses:
        "200":
          description: Cache configuration details
          content:
            application/json:
              schema:
                $ref: '#/components/schemas/CacheConfiguration'
              examples:
                Response json example:
                  description: Response json example
                  value: |
                    {
                        "cacheProviderType": "NATIVE_PERSISTENCE",
                        "memcachedConfiguration": {
                            "servers": "localhost:11211",
                            "maxOperationQueueLength": 100000,
                            "bufferSize": 32768,
                            "defaultPutExpiration": 60,
                            "connectionFactoryType": "DEFAULT"
                        },
                        "inMemoryConfiguration": {
                            "defaultPutExpiration": 60
                        },
                        "redisConfiguration": {
                            "redisProviderType": "STANDALONE",
                            "servers": "localhost:6379",
                            "defaultPutExpiration": 60,
                            "useSSL": false,
                            "maxIdleConnections": 10,
                            "maxTotalConnections": 500,
                            "connectionTimeout": 3000,
                            "soTimeout": 3000,
                            "maxRetryAttempts": 5
                        },
                        "nativePersistenceConfiguration": {
                            "defaultPutExpiration": 60,
                            "defaultCleanupBatchSize": 10000,
                            "deleteExpiredOnGetRequest": false,
                            "disableAttemptUpdateBeforeInsert": false
                        }
                    }
        "401":
          description: Unauthorized
        "500":
          description: InternalServerError
      security:
      - oauth2:
        - https://jans.io/oauth/config/cache.write
  /api/v1/config/cache/in-memory:
    get:
      tags:
      - Cache Configuration – in-Memory
      summary: Returns in-Memory cache configuration.
      description: Returns in-Memory cache configuration.
      operationId: get-config-cache-in-memory
      responses:
        "200":
          description: In-Memory configuration details
          content:
            application/json:
              schema:
                $ref: '#/components/schemas/InMemoryConfiguration'
              examples:
                Response json example:
                  description: Response json example
                  value: |
                    {
                        "defaultPutExpiration": 60
                    }
        "401":
          description: Unauthorized
        "500":
          description: InternalServerError
      security:
      - oauth2:
        - https://jans.io/oauth/config/cache.readonly
    put:
      tags:
      - Cache Configuration – in-Memory
      summary: Updates in-Memory cache configuration.
      description: Updates in-Memory cache configuration
      operationId: put-config-cache-in-memory
      requestBody:
        description: inMemoryConfiguration object
        content:
          application/json:
            schema:
              $ref: '#/components/schemas/InMemoryConfiguration'
            examples:
              Request json example:
                description: Request json example
                value: |
                  {
                      "defaultPutExpiration": 60
                  }
      responses:
        "200":
          description: In-Memory cache configuration details
          content:
            application/json:
              schema:
                $ref: '#/components/schemas/InMemoryConfiguration'
              examples:
                Response json example:
                  description: Response json example
                  value: |
                    {
                        "defaultPutExpiration": 60
                    }
        "401":
          description: Unauthorized
        "500":
          description: InternalServerError
      security:
      - oauth2:
        - https://jans.io/oauth/config/cache.write
    patch:
      tags:
      - Cache Configuration – in-Memory
      summary: Patch In-Memory cache configuration.
      description: Patch In-Memory cache configuration
      operationId: patch-config-cache-in-memory
      requestBody:
        description: String representing patch-document.
        content:
          application/json-patch+json:
            schema:
              type: array
              items:
                $ref: '#/components/schemas/JsonPatch'
            examples:
              Request json example:
                description: Request json example
                value: "[{ \"op\": \"replace\", \"path\": \"/defaultPutExpiration\"\
                  , \"value\":80}] \n"
      responses:
        "200":
          description: In-Memory cache configuration details
          content:
            application/json:
              schema:
                $ref: '#/components/schemas/InMemoryConfiguration'
              examples:
                Response json example:
                  description: Response json example
                  value: |
                    {
                        "defaultPutExpiration": 60
                    }
        "401":
          description: Unauthorized
        "500":
          description: InternalServerError
      security:
      - oauth2:
        - https://jans.io/oauth/config/cache.write
  /api/v1/config/cache/memcached:
    get:
      tags:
      - Cache Configuration – Memcached
      summary: Returns memcached cache configuration.
      description: Returns memcached cache configuration.
      operationId: get-config-cache-memcached
      responses:
        "200":
          description: Memcached configuration details
          content:
            application/json:
              schema:
                $ref: '#/components/schemas/MemcachedConfiguration'
              examples:
                Response json example:
                  description: Response json example
                  value: |
                    {
                        "servers": "localhost:11211",
                        "maxOperationQueueLength": 100000,
                        "bufferSize": 32768,
                        "defaultPutExpiration": 80,
                        "connectionFactoryType": "DEFAULT"
                    }
        "401":
          description: Unauthorized
        "500":
          description: InternalServerError
      security:
      - oauth2:
        - https://jans.io/oauth/config/cache.readonly
    put:
      tags:
      - Cache Configuration – Memcached
      summary: Updates memcached cache configuration.
      description: Updates memcached cache configuration
      operationId: put-config-cache-memcached
      requestBody:
        description: Memcached Configuration object
        content:
          application/json:
            schema:
              $ref: '#/components/schemas/MemcachedConfiguration'
            examples:
              Request json example:
                description: Request json example
                value: |
                  {
                      "servers": "localhost:11211",
                      "maxOperationQueueLength": 100000,
                      "bufferSize": 32768,
                      "defaultPutExpiration": 80,
                      "connectionFactoryType": "DEFAULT"
                  }
      responses:
        "200":
          description: Native persistence cache configuration details
          content:
            application/json:
              schema:
                $ref: '#/components/schemas/MemcachedConfiguration'
              examples:
                Response json example:
                  description: Response json example
                  value: |
                    {
                        "servers": "localhost:11211",
                        "maxOperationQueueLength": 100000,
                        "bufferSize": 32768,
                        "defaultPutExpiration": 80,
                        "connectionFactoryType": "DEFAULT"
                    }
        "401":
          description: Unauthorized
        "404":
          description: Not Found
        "500":
          description: InternalServerError
      security:
      - oauth2:
        - https://jans.io/oauth/config/cache.write
    patch:
      tags:
      - Cache Configuration – Memcached
      summary: Patch memcached cache configuration.
      description: Patch memcached cache configuration
      operationId: patch-config-cache-memcached
      requestBody:
        description: String representing patch-document.
        content:
          application/json-patch+json:
            schema:
              type: array
              items:
                $ref: '#/components/schemas/JsonPatch'
            examples:
              Request json example:
                description: Request json example
                value: "[{ \"op\": \"replace\", \"path\": \"/maxOperationQueueLength\"\
                  , \"value\":10001}] \n"
      responses:
        "200":
          description: Memcached cache configuration details
          content:
            application/json:
              schema:
                $ref: '#/components/schemas/MemcachedConfiguration'
              examples:
                Response json example:
                  description: Response json example
                  value: |
                    {
                        "servers": "localhost:11211",
                        "maxOperationQueueLength": 100000,
                        "bufferSize": 32768,
                        "defaultPutExpiration": 80,
                        "connectionFactoryType": "DEFAULT"
                    }
        "401":
          description: Unauthorized
        "500":
          description: InternalServerError
      security:
      - oauth2:
        - https://jans.io/oauth/config/cache.write
  /api/v1/config/cache/native-persistence:
    get:
      tags:
      - Cache Configuration – Native-Persistence
      summary: Returns native persistence cache configuration.
      description: Returns native persistence cache configuration.
      operationId: get-config-cache-native-persistence
      responses:
        "200":
          description: Native persistence configuration details
          content:
            application/json:
              schema:
                $ref: '#/components/schemas/NativePersistenceConfiguration'
              examples:
                Response json example:
                  description: Response json example
                  value: |
                    {
                        "defaultPutExpiration": 60,
                        "defaultCleanupBatchSize": 10000,
                        "deleteExpiredOnGetRequest": false,
                        "disableAttemptUpdateBeforeInsert": false
                    }
        "401":
          description: Unauthorized
        "500":
          description: InternalServerError
      security:
      - oauth2:
        - https://jans.io/oauth/config/cache.readonly
    put:
      tags:
      - Cache Configuration – Native-Persistence
      summary: Updates native persistence cache configuration.
      description: Updates native persistence cache configuration
      operationId: put-config-cache-native-persistence
      requestBody:
        description: NativePersistenceConfiguration object
        content:
          application/json:
            schema:
              $ref: '#/components/schemas/NativePersistenceConfiguration'
            examples:
              Request json example:
                description: Request json example
                value: |
                  {
                      "defaultPutExpiration": 60,
                      "defaultCleanupBatchSize": 10000,
                      "deleteExpiredOnGetRequest": false,
                      "disableAttemptUpdateBeforeInsert": false
                  }
      responses:
        "200":
          description: Native persistence cache configuration details
          content:
            application/json:
              schema:
                $ref: '#/components/schemas/NativePersistenceConfiguration'
              examples:
                Response json example:
                  description: Response json example
                  value: |
                    {
                        "defaultPutExpiration": 60,
                        "defaultCleanupBatchSize": 10000,
                        "deleteExpiredOnGetRequest": false,
                        "disableAttemptUpdateBeforeInsert": false
                    }
        "401":
          description: Unauthorized
        "500":
          description: InternalServerError
      security:
      - oauth2:
        - https://jans.io/oauth/config/cache.write
    patch:
      tags:
      - Cache Configuration – Native-Persistence
      summary: Patch native persistence cache configuration.
      description: Patch native persistence cache configuration
      operationId: patch-config-cache-native-persistence
      requestBody:
        description: String representing patch-document.
        content:
          application/json-patch+json:
            schema:
              type: array
              items:
                $ref: '#/components/schemas/JsonPatch'
            examples:
              Request json example:
                description: Request json example
                value: "[{ \"op\": \"replace\", \"path\": \"/defaultCleanupBatchSize\"\
                  , \"value\":10001}] \n"
      responses:
        "200":
          description: Native persistence cache configuration details
          content:
            application/json:
              schema:
                $ref: '#/components/schemas/NativePersistenceConfiguration'
              examples:
                Response json example:
                  description: Response json example
                  value: |
                    {
                        "defaultPutExpiration": 60,
                        "defaultCleanupBatchSize": 10000,
                        "deleteExpiredOnGetRequest": false,
                        "disableAttemptUpdateBeforeInsert": false
                    }
        "401":
          description: Unauthorized
        "500":
          description: InternalServerError
      security:
      - oauth2:
        - https://jans.io/oauth/config/cache.write
  /api/v1/config/cache/redis:
    get:
      tags:
      - Cache Configuration – Redis
      summary: Returns Redis cache configuration.
      description: Returns Redis cache configuration
      operationId: get-config-cache-redis
      responses:
        "200":
          description: Redis cache configuration details
          content:
            application/json:
              schema:
                $ref: '#/components/schemas/RedisConfiguration'
              examples:
                Response json example:
                  description: Response json example
                  value: |
                    {
                        "redisProviderType": "STANDALONE",
                        "servers": "localhost:6379",
                        "defaultPutExpiration": 60,
                        "useSSL": false,
                        "maxIdleConnections": 10,
                        "maxTotalConnections": 500,
                        "connectionTimeout": 3000,
                        "soTimeout": 3000,
                        "maxRetryAttempts": 5
                    }
        "401":
          description: Unauthorized
        "500":
          description: InternalServerError
      security:
      - oauth2:
        - https://jans.io/oauth/config/cache.readonly
    put:
      tags:
      - Cache Configuration – Redis
      summary: Updates Redis cache configuration.
      description: Updates Redis cache configuration
      operationId: put-config-cache-redis
      requestBody:
        description: RedisConfiguration object
        content:
          application/json:
            schema:
              $ref: '#/components/schemas/RedisConfiguration'
            examples:
              Request json example:
                description: Request json example
                value: |
                  {
                      "redisProviderType": "STANDALONE",
                      "servers": "localhost:6379",
                      "defaultPutExpiration": 60,
                      "useSSL": false,
                      "maxIdleConnections": 10,
                      "maxTotalConnections": 500,
                      "connectionTimeout": 3000,
                      "soTimeout": 3000,
                      "maxRetryAttempts": 5
                  }
      responses:
        "200":
          description: Redis cache configuration details
          content:
            application/json:
              schema:
                $ref: '#/components/schemas/RedisConfiguration'
              examples:
                Response json example:
                  description: Response json example
                  value: |
                    {
                        "redisProviderType": "STANDALONE",
                        "servers": "localhost:6379",
                        "defaultPutExpiration": 60,
                        "useSSL": false,
                        "maxIdleConnections": 10,
                        "maxTotalConnections": 500,
                        "connectionTimeout": 3000,
                        "soTimeout": 3000,
                        "maxRetryAttempts": 5
                    }
        "401":
          description: Unauthorized
        "500":
          description: InternalServerError
      security:
      - oauth2:
        - https://jans.io/oauth/config/cache.write
    patch:
      tags:
      - Cache Configuration – Redis
      summary: Patch Redis cache configuration.
      description: Patch Redis cache configuration
      operationId: patch-config-cache-redis
      requestBody:
        description: String representing patch-document.
        content:
          application/json-patch+json:
            schema:
              type: array
              items:
                $ref: '#/components/schemas/JsonPatch'
            examples:
              Request json example:
                description: Request json example
                value: "[{ \"op\": \"replace\", \"path\": \"/defaultPutExpiration\"\
                  , \"value\":80}] \n"
      responses:
        "200":
          description: Redis cache configuration details
          content:
            application/json:
              schema:
                $ref: '#/components/schemas/RedisConfiguration'
              examples:
                Response json example:
                  description: Response json example
                  value: |
                    {
                        "redisProviderType": "STANDALONE",
                        "servers": "localhost:6379",
                        "defaultPutExpiration": 60,
                        "useSSL": false,
                        "maxIdleConnections": 10,
                        "maxTotalConnections": 500,
                        "connectionTimeout": 3000,
                        "soTimeout": 3000,
                        "maxRetryAttempts": 5
                    }
        "401":
          description: Unauthorized
        "500":
          description: InternalServerError
      security:
      - oauth2:
        - https://jans.io/oauth/config/cache.write
  /api/v1/clients/authorizations/{userId}/{clientId}/{username}:
    delete:
      tags:
      - Client Authorization
      summary: Revoke client authorization
      description: Revoke client authorizations
      operationId: delete-client-authorization
      parameters:
      - name: userId
        in: path
        description: User identifier
        required: true
        schema:
          type: string
      - name: clientId
        in: path
        description: Client identifier
        required: true
        schema:
          type: string
      - name: username
        in: path
        description: User name
        required: true
        schema:
          type: string
      responses:
        "204":
          description: No Content
        "401":
          description: Unauthorized
        "404":
          description: Not Found
        "500":
          description: InternalServerError
      security:
      - oauth2:
        - https://jans.io/oauth/client/authorizations.delete
  /api/v1/clients/authorizations/{userId}:
    get:
      tags:
      - Client Authorization
      summary: Gets list of client authorization
      description: Gets list of client authorizations
      operationId: get-client-authorization
      parameters:
      - name: userId
        in: path
        description: User identifier
        required: true
        schema:
          type: string
      responses:
        "200":
          description: Ok
          content:
            application/json:
              schema:
                $ref: '#/components/schemas/ClientAuth'
              examples:
                Response json example:
                  description: Response json example
                  value: |
                    {
                        "DeletableEntity{expirationDate=null, deletable=false} BaseEntry [dn=inum=3000.1e5c4db0-e01e-4e8c-9360-28cb6f0a8026,ou=clients,o=jans]": [
                            {
                                "dn": "inum=10B2,ou=scopes,o=jans",
                                "inum": "10B2",
                                "displayName": "view_username",
                                "id": "user_name",
                                "description": "View your local username in the Janssen Server.",
                                "scopeType": "openid",
                                "claims": [
                                    "inum=42E0,ou=attributes,o=jans"
                                ],
                                "defaultScope": false,
                                "attributes": {
                                    "showInConfigurationEndpoint": true
                                },
                                "creationDate": "2023-03-31T12:03:39",
                                "umaType": false,
                                "baseDn": "inum=10B2,ou=scopes,o=jans"
                            },
                            {
                                "dn": "inum=43F1,ou=scopes,o=jans",
                                "inum": "43F1",
                                "displayName": "view_profile",
                                "id": "profile",
                                "description": "View your basic profile info.",
                                "scopeType": "openid",
                                "claims": [
                                    "inum=2B29,ou=attributes,o=jans",
                                    "inum=0C85,ou=attributes,o=jans",
                                    "inum=B4B0,ou=attributes,o=jans",
                                    "inum=A0E8,ou=attributes,o=jans",
                                    "inum=5EC6,ou=attributes,o=jans",
                                    "inum=B52A,ou=attributes,o=jans",
                                    "inum=64A0,ou=attributes,o=jans",
                                    "inum=EC3A,ou=attributes,o=jans",
                                    "inum=3B47,ou=attributes,o=jans",
                                    "inum=3692,ou=attributes,o=jans",
                                    "inum=98FC,ou=attributes,o=jans",
                                    "inum=A901,ou=attributes,o=jans",
                                    "inum=36D9,ou=attributes,o=jans",
                                    "inum=BE64,ou=attributes,o=jans",
                                    "inum=6493,ou=attributes,o=jans",
                                    "inum=4CF1,ou=attributes,o=jans",
                                    "inum=29DA,ou=attributes,o=jans"
                                ],
                                "defaultScope": false,
                                "attributes": {
                                    "showInConfigurationEndpoint": true
                                },
                                "creationDate": "2023-03-31T12:03:39",
                                "umaType": false,
                                "baseDn": "inum=43F1,ou=scopes,o=jans"
                            },
                            {
                                "dn": "inum=F0C4,ou=scopes,o=jans",
                                "inum": "F0C4",
                                "displayName": "authenticate_openid_connect",
                                "id": "openid",
                                "description": "Authenticate using OpenID Connect.",
                                "scopeType": "openid",
                                "defaultScope": true,
                                "attributes": {
                                    "showInConfigurationEndpoint": true
                                },
                                "creationDate": "2023-03-31T12:03:39",
                                "umaType": false,
                                "baseDn": "inum=F0C4,ou=scopes,o=jans"
                            },
                            {
                                "dn": "inum=341A,ou=scopes,o=jans",
                                "inum": "341A",
                                "displayName": "view_client",
                                "id": "clientinfo",
                                "description": "View the client info.",
                                "scopeType": "openid",
                                "claims": [
                                    "inum=2B29,ou=attributes,o=jans",
                                    "inum=29DA,ou=attributes,o=jans"
                                ],
                                "defaultScope": false,
                                "attributes": {
                                    "showInConfigurationEndpoint": true
                                },
                                "creationDate": "2023-03-31T12:03:39",
                                "umaType": false,
                                "baseDn": "inum=341A,ou=scopes,o=jans"
                            }
                        ]
                    }
        "401":
          description: Unauthorized
        "500":
          description: InternalServerError
      security:
      - oauth2:
        - https://jans.io/oauth/client/authorizations.readonly
  /api/v1/openid/clients:
    get:
      tags:
      - OAuth - OpenID Connect - Clients
      summary: Gets list of OpenID Connect clients
      description: Gets list of OpenID Connect clients
      operationId: get-oauth-openid-clients
      parameters:
      - name: limit
        in: query
        description: Search size - max size of the results to return
        schema:
          type: integer
          format: int32
          default: 50
      - name: pattern
        in: query
        description: Search pattern
        schema:
          type: string
          default: ""
      - name: startIndex
        in: query
        description: The 1-based index of the first query result
        schema:
          type: integer
          format: int32
          default: 0
      - name: sortBy
        in: query
        description: Attribute whose value will be used to order the returned response
        schema:
          type: string
          default: inum
      - name: sortOrder
        in: query
        description: Order in which the sortBy param is applied. Allowed values are
          "ascending" and "descending"
        schema:
          type: string
          default: ascending
      - name: fieldValuePair
        in: query
        description: Field and value pair for seraching
        schema:
          type: string
          default: ""
        examples:
          Field value example:
            description: Field value example
            value: "applicationType=web,persistClientAuthorizations=true"
      responses:
        "200":
          description: Ok
          content:
            application/json:
              schema:
                $ref: '#/components/schemas/PagedResult'
              examples:
                Response json example:
                  description: Response json example
                  value: |
                    {
                        "start": 0,
                        "totalEntriesCount": 9,
                        "entriesCount": 9,
                        "entries": [
                            {
                                "dn": "inum=1800.768b3d38-a6e8-4be4-93d1-72df33d34fd6,ou=clients,o=jans",
                                "deletable": false,
                                "clientSecret": "vA2TTjAOTfQY",
                                "frontChannelLogoutSessionRequired": false,
                                "redirectUris": [
                                    "https://jans.server2/admin-ui",
                                    "http://localhost:4100"
                                ],
                                "responseTypes": [
                                    "code"
                                ],
                                "grantTypes": [
                                    "authorization_code",
                                    "refresh_token",
                                    "client_credentials"
                                ],
                                "applicationType": "web",
                                "clientName": "Jans Config Api Client",
                                "logoUri": "",
                                "clientUri": "",
                                "policyUri": "",
                                "tosUri": "",
                                "subjectType": "pairwise",
                                "idTokenSignedResponseAlg": "RS256",
                                "tokenEndpointAuthMethod": "client_secret_basic",
                                "scopes": [
                                    "inum=C4F7,ou=scopes,o=jans",
                                    "inum=1200.487800,ou=scopes,o=jans",
                                    "inum=1200.9CEE5C,ou=scopes,o=jans",
                                    "inum=1800.FFE5C0,ou=scopes,o=jans",
                                    "inum=1800.472951,ou=scopes,o=jans",
                                    "inum=1800.556F45,ou=scopes,o=jans",
                                    "inum=1800.77FB4F,ou=scopes,o=jans",
                                    "inum=1800.AA8DFE,ou=scopes,o=jans",
                                    "inum=1800.CD5B72,ou=scopes,o=jans",
                                    "inum=1800.CBCF52,ou=scopes,o=jans",
                                    "inum=1800.12284F,ou=scopes,o=jans",
                                    "inum=1800.141B26,ou=scopes,o=jans",
                                    "inum=1800.A018AC,ou=scopes,o=jans",
                                    "inum=1800.6E4456,ou=scopes,o=jans",
                                    "inum=1800.55499D,ou=scopes,o=jans",
                                    "inum=1800.E730AA,ou=scopes,o=jans",
                                    "inum=1800.097318,ou=scopes,o=jans",
                                    "inum=1800.04CF24,ou=scopes,o=jans",
                                    "inum=1800.F963F9,ou=scopes,o=jans",
                                    "inum=1800.31F580,ou=scopes,o=jans",
                                    "inum=1800.E512E3,ou=scopes,o=jans",
                                    "inum=1800.E65DC6,ou=scopes,o=jans",
                                    "inum=1800.3C1F46,ou=scopes,o=jans",
                                    "inum=1800.20D48C,ou=scopes,o=jans",
                                    "inum=1800.4601AA,ou=scopes,o=jans",
                                    "inum=1800.A9B842,ou=scopes,o=jans",
                                    "inum=1800.864485,ou=scopes,o=jans",
                                    "inum=1800.F0B654,ou=scopes,o=jans",
                                    "inum=1800.45F1D7,ou=scopes,o=jans",
                                    "inum=1800.B78FA5,ou=scopes,o=jans",
                                    "inum=1800.E3D7E0,ou=scopes,o=jans",
                                    "inum=1800.E212DC,ou=scopes,o=jans",
                                    "inum=1800.94F80F,ou=scopes,o=jans",
                                    "inum=1800.9F96F3,ou=scopes,o=jans",
                                    "inum=1800.CB50EC,ou=scopes,o=jans",
                                    "inum=1800.1CA946,ou=scopes,o=jans",
                                    "inum=1800.18231E,ou=scopes,o=jans",
                                    "inum=1800.C25D78,ou=scopes,o=jans",
                                    "inum=1800.12B340,ou=scopes,o=jans",
                                    "inum=1800.7A78C3,ou=scopes,o=jans",
                                    "inum=1800.ECB839,ou=scopes,o=jans",
                                    "inum=1800.62579C,ou=scopes,o=jans",
                                    "inum=1800.29B156,ou=scopes,o=jans",
                                    "inum=1800.9DC774,ou=scopes,o=jans",
                                    "inum=1800.71BA21,ou=scopes,o=jans",
                                    "inum=1800.FC35D2,ou=scopes,o=jans",
                                    "inum=1800.F8CA5F,ou=scopes,o=jans",
                                    "inum=1800.D92553,ou=scopes,o=jans",
                                    "inum=1800.08CB80,ou=scopes,o=jans",
                                    "inum=1800.DF434B,ou=scopes,o=jans",
                                    "inum=1800.127954,ou=scopes,o=jans",
                                    "inum=1800.E7CB8C,ou=scopes,o=jans"
                                ],
                                "trustedClient": false,
                                "persistClientAuthorizations": true,
                                "includeClaimsInIdToken": false,
                                "customAttributes": [
                                    {
                                        "name": "displayName",
                                        "multiValued": false,
                                        "values": [
                                            "Jans Config Api Client"
                                        ],
                                        "value": "Jans Config Api Client",
                                        "displayValue": "Jans Config Api Client"
                                    }
                                ],
                                "customObjectClasses": [
                                    "top"
                                ],
                                "rptAsJwt": false,
                                "accessTokenAsJwt": false,
                                "accessTokenSigningAlg": "RS256",
                                "disabled": false,
                                "attributes": {
                                    "runIntrospectionScriptBeforeJwtCreation": false,
                                    "keepClientAuthorizationAfterExpiration": false,
                                    "allowSpontaneousScopes": false,
                                    "backchannelLogoutSessionRequired": false,
                                    "parLifetime": 600,
                                    "requirePar": false,
                                    "jansDefaultPromptLogin": false
                                },
                                "tokenBindingSupported": false,
                                "authenticationMethod": "client_secret_basic",
                                "displayName": "Jans Config Api Client",
                                "baseDn": "inum=1800.768b3d38-a6e8-4be4-93d1-72df33d34fd6,ou=clients,o=jans",
                                "inum": "1800.768b3d38-a6e8-4be4-93d1-72df33d34fd6"
                            },
                            {
                                "dn": "inum=1802.db19d013-bb63-42c4-8ce9-79a4aa58aa7b,ou=clients,o=jans",
                                "deletable": false,
                                "clientSecret": "dpus42KsYjda",
                                "frontChannelLogoutSessionRequired": false,
                                "responseTypes": [
                                    "code"
                                ],
                                "grantTypes": [
                                    "authorization_code",
                                    "client_credentials",
                                    "refresh_token"
                                ],
                                "applicationType": "web",
                                "clientName": "Jans Config Api Client",
                                "logoUri": "",
                                "clientUri": "",
                                "policyUri": "",
                                "tosUri": "",
                                "subjectType": "pairwise",
                                "idTokenSignedResponseAlg": "RS256",
                                "tokenEndpointAuthMethod": "client_secret_basic",
                                "scopes": [
                                    "inum=1800.FFE5C0,ou=scopes,o=jans",
                                    "inum=1800.472951,ou=scopes,o=jans",
                                    "inum=1800.556F45,ou=scopes,o=jans",
                                    "inum=1800.77FB4F,ou=scopes,o=jans",
                                    "inum=1800.AA8DFE,ou=scopes,o=jans",
                                    "inum=1800.CD5B72,ou=scopes,o=jans",
                                    "inum=1800.CBCF52,ou=scopes,o=jans",
                                    "inum=1800.12284F,ou=scopes,o=jans",
                                    "inum=1800.141B26,ou=scopes,o=jans",
                                    "inum=1800.A018AC,ou=scopes,o=jans",
                                    "inum=1800.6E4456,ou=scopes,o=jans",
                                    "inum=1800.55499D,ou=scopes,o=jans",
                                    "inum=1800.E730AA,ou=scopes,o=jans",
                                    "inum=1800.097318,ou=scopes,o=jans",
                                    "inum=1800.04CF24,ou=scopes,o=jans",
                                    "inum=1800.F963F9,ou=scopes,o=jans",
                                    "inum=1800.31F580,ou=scopes,o=jans",
                                    "inum=1800.E512E3,ou=scopes,o=jans",
                                    "inum=1800.E65DC6,ou=scopes,o=jans",
                                    "inum=1800.3C1F46,ou=scopes,o=jans",
                                    "inum=1800.20D48C,ou=scopes,o=jans",
                                    "inum=1800.4601AA,ou=scopes,o=jans",
                                    "inum=1800.A9B842,ou=scopes,o=jans",
                                    "inum=1800.864485,ou=scopes,o=jans",
                                    "inum=1800.F0B654,ou=scopes,o=jans",
                                    "inum=1800.45F1D7,ou=scopes,o=jans",
                                    "inum=1800.B78FA5,ou=scopes,o=jans",
                                    "inum=1800.E3D7E0,ou=scopes,o=jans",
                                    "inum=1800.E212DC,ou=scopes,o=jans",
                                    "inum=1800.94F80F,ou=scopes,o=jans",
                                    "inum=1800.9F96F3,ou=scopes,o=jans",
                                    "inum=1800.CB50EC,ou=scopes,o=jans",
                                    "inum=1800.1CA946,ou=scopes,o=jans",
                                    "inum=1800.18231E,ou=scopes,o=jans",
                                    "inum=1800.C25D78,ou=scopes,o=jans",
                                    "inum=1800.12B340,ou=scopes,o=jans",
                                    "inum=1800.7A78C3,ou=scopes,o=jans",
                                    "inum=1800.ECB839,ou=scopes,o=jans",
                                    "inum=1800.62579C,ou=scopes,o=jans",
                                    "inum=1800.29B156,ou=scopes,o=jans",
                                    "inum=1800.9DC774,ou=scopes,o=jans",
                                    "inum=1800.71BA21,ou=scopes,o=jans",
                                    "inum=1800.FC35D2,ou=scopes,o=jans",
                                    "inum=1800.F8CA5F,ou=scopes,o=jans",
                                    "inum=1800.D92553,ou=scopes,o=jans",
                                    "inum=1800.08CB80,ou=scopes,o=jans",
                                    "inum=1800.DF434B,ou=scopes,o=jans",
                                    "inum=1800.127954,ou=scopes,o=jans",
                                    "inum=1800.E7CB8C,ou=scopes,o=jans",
                                    "inum=C4F7,ou=scopes,o=jans"
                                ],
                                "trustedClient": false,
                                "persistClientAuthorizations": true,
                                "includeClaimsInIdToken": false,
                                "customAttributes": [
                                    {
                                        "name": "displayName",
                                        "multiValued": false,
                                        "values": [
                                            "Jans Config Api Client"
                                        ],
                                        "value": "Jans Config Api Client",
                                        "displayValue": "Jans Config Api Client"
                                    }
                                ],
                                "customObjectClasses": [
                                    "top"
                                ],
                                "rptAsJwt": false,
                                "accessTokenAsJwt": false,
                                "accessTokenSigningAlg": "RS256",
                                "disabled": false,
                                "attributes": {
                                    "runIntrospectionScriptBeforeJwtCreation": false,
                                    "keepClientAuthorizationAfterExpiration": false,
                                    "allowSpontaneousScopes": false,
                                    "backchannelLogoutSessionRequired": false,
                                    "parLifetime": 600,
                                    "requirePar": false,
                                    "jansDefaultPromptLogin": false
                                },
                                "tokenBindingSupported": false,
                                "authenticationMethod": "client_secret_basic",
                                "displayName": "Jans Config Api Client",
                                "baseDn": "inum=1802.db19d013-bb63-42c4-8ce9-79a4aa58aa7b,ou=clients,o=jans",
                                "inum": "1802.db19d013-bb63-42c4-8ce9-79a4aa58aa7b"
                            },
                            {
                                "dn": "inum=1201.1d010784-b5bf-4813-8f49-cfea00f50498,ou=clients,o=jans",
                                "clientSecret": "3r2aX1TUEEyX",
                                "frontChannelLogoutSessionRequired": false,
                                "redirectUris": [
                                    "https://jans.server2/.well-known/scim-configuration"
                                ],
                                "grantTypes": [
                                    "client_credentials"
                                ],
                                "applicationType": "native",
                                "clientName": "SCIM client",
                                "logoUri": "",
                                "clientUri": "",
                                "policyUri": "",
                                "tosUri": "",
                                "subjectType": "pairwise",
                                "tokenEndpointAuthMethod": "client_secret_basic",
                                "scopes": [
                                    "inum=1200.487800,ou=scopes,o=jans",
                                    "inum=1200.9CEE5C,ou=scopes,o=jans",
                                    "inum=1200.B6AE14,ou=scopes,o=jans",
                                    "inum=1200.2F4765,ou=scopes,o=jans",
                                    "inum=1200.5BFEE9,ou=scopes,o=jans",
                                    "inum=1200.E05ED3,ou=scopes,o=jans",
                                    "inum=1200.37F617,ou=scopes,o=jans",
                                    "inum=1200.585BE3,ou=scopes,o=jans",
                                    "inum=1200.CFB1B5,ou=scopes,o=jans",
                                    "inum=1200.B29D76,ou=scopes,o=jans"
                                ],
                                "trustedClient": false,
                                "persistClientAuthorizations": false,
                                "includeClaimsInIdToken": false,
                                "customAttributes": [
                                    {
                                        "name": "displayName",
                                        "multiValued": false,
                                        "values": [
                                            "SCIM client"
                                        ],
                                        "value": "SCIM client",
                                        "displayValue": "SCIM client"
                                    }
                                ],
                                "customObjectClasses": [
                                    "top"
                                ],
                                "rptAsJwt": false,
                                "accessTokenAsJwt": false,
                                "accessTokenSigningAlg": "RS256",
                                "disabled": false,
                                "attributes": {
                                    "runIntrospectionScriptBeforeJwtCreation": false,
                                    "keepClientAuthorizationAfterExpiration": false,
                                    "allowSpontaneousScopes": false,
                                    "backchannelLogoutSessionRequired": false,
                                    "parLifetime": 600,
                                    "requirePar": false,
                                    "jansDefaultPromptLogin": false
                                },
                                "tokenBindingSupported": false,
                                "authenticationMethod": "client_secret_basic",
                                "displayName": "SCIM client",
                                "baseDn": "inum=1201.1d010784-b5bf-4813-8f49-cfea00f50498,ou=clients,o=jans",
                                "inum": "1201.1d010784-b5bf-4813-8f49-cfea00f50498"
                            },
                            {
                                "dn": "inum=2000.7810d591-69d3-458c-9309-4268085fe71c,ou=clients,o=jans",
                                "deletable": false,
                                "clientSecret": "M7plxxzCRxDN",
                                "frontChannelLogoutUri": "http://localhost:4100/logout",
                                "frontChannelLogoutSessionRequired": false,
                                "redirectUris": [
                                    "https://jans.server2/admin",
                                    "http://localhost:4100"
                                ],
                                "responseTypes": [
                                    "code"
                                ],
                                "grantTypes": [
                                    "authorization_code",
                                    "refresh_token",
                                    "client_credentials",
                                    "urn:ietf:params:oauth:grant-type:device_code"
                                ],
                                "applicationType": "web",
                                "clientName": "Jans Role Based Client",
                                "logoUri": "",
                                "clientUri": "",
                                "policyUri": "",
                                "tosUri": "",
                                "subjectType": "pairwise",
                                "idTokenSignedResponseAlg": "RS256",
                                "userInfoSignedResponseAlg": "RS256",
                                "tokenEndpointAuthMethod": "client_secret_basic",
                                "postLogoutRedirectUris": [
                                    "http://localhost:4100",
                                    "https://jans.server2/admin"
                                ],
                                "scopes": [
                                    "inum=C4F7,ou=scopes,o=jans",
                                    "inum=C4F6,ou=scopes,o=jans",
                                    "inum=43F1,ou=scopes,o=jans",
                                    "inum=764C,ou=scopes,o=jans",
                                    "inum=F0C4,ou=scopes,o=jans"
                                ],
                                "trustedClient": false,
                                "persistClientAuthorizations": true,
                                "includeClaimsInIdToken": false,
                                "accessTokenLifetime": 2592000,
                                "customAttributes": [
                                    {
                                        "name": "displayName",
                                        "multiValued": false,
                                        "values": [
                                            "Jans Role Based Client"
                                        ],
                                        "value": "Jans Role Based Client",
                                        "displayValue": "Jans Role Based Client"
                                    }
                                ],
                                "customObjectClasses": [
                                    "top"
                                ],
                                "rptAsJwt": false,
                                "accessTokenAsJwt": true,
                                "accessTokenSigningAlg": "RS256",
                                "disabled": false,
                                "attributes": {
                                    "runIntrospectionScriptBeforeJwtCreation": true,
                                    "keepClientAuthorizationAfterExpiration": false,
                                    "allowSpontaneousScopes": false,
                                    "backchannelLogoutSessionRequired": false,
                                    "introspectionScripts": [
                                        "inum=A44E-4F3D,ou=scripts,o=jans"
                                    ],
                                    "parLifetime": 600,
                                    "requirePar": false,
                                    "jansDefaultPromptLogin": false
                                },
                                "tokenBindingSupported": false,
                                "authenticationMethod": "client_secret_basic",
                                "displayName": "Jans Role Based Client",
                                "baseDn": "inum=2000.7810d591-69d3-458c-9309-4268085fe71c,ou=clients,o=jans",
                                "inum": "2000.7810d591-69d3-458c-9309-4268085fe71c"
                            },
                            {
                                "dn": "inum=FF81-2D39,ou=clients,o=jans",
                                "clientSecret": "FF81-2D39-jans",
                                "frontChannelLogoutSessionRequired": false,
                                "redirectUris": [
                                    "https://jans.server2/jans-auth-rp/home.htm",
                                    "https://client.example.com/cb",
                                    "https://client.example.com/cb1",
                                    "https://client.example.com/cb2"
                                ],
                                "claimRedirectUris": [
                                    "https://jans.server2/jans-auth/restv1/uma/gather_claims"
                                ],
                                "responseTypes": [
                                    "token",
                                    "code",
                                    "id_token"
                                ],
                                "grantTypes": [
                                    "authorization_code",
                                    "implicit",
                                    "refresh_token",
                                    "client_credentials"
                                ],
                                "applicationType": "web",
                                "clientName": "Jans Test Client (don't remove)",
                                "logoUri": "",
                                "clientUri": "",
                                "policyUri": "",
                                "tosUri": "",
                                "subjectType": "public",
                                "idTokenSignedResponseAlg": "RS256",
                                "tokenEndpointAuthMethod": "client_secret_basic",
                                "scopes": [
                                    "inum=F0C4,ou=scopes,o=jans",
                                    "inum=10B2,ou=scopes,o=jans",
                                    "inum=764C,ou=scopes,o=jans",
                                    "inum=43F1,ou=scopes,o=jans",
                                    "inum=341A,ou=scopes,o=jans",
                                    "inum=6D99,ou=scopes,o=jans"
                                ],
                                "trustedClient": true,
                                "persistClientAuthorizations": false,
                                "includeClaimsInIdToken": false,
                                "customAttributes": [
                                    {
                                        "name": "displayName",
                                        "multiValued": false,
                                        "values": [
                                            "Jans Test Client (don't remove)"
                                        ],
                                        "value": "Jans Test Client (don't remove)",
                                        "displayValue": "Jans Test Client (don't remove)"
                                    }
                                ],
                                "customObjectClasses": [
                                    "top"
                                ],
                                "rptAsJwt": false,
                                "accessTokenAsJwt": false,
                                "disabled": false,
                                "attributes": {
                                    "runIntrospectionScriptBeforeJwtCreation": false,
                                    "keepClientAuthorizationAfterExpiration": false,
                                    "allowSpontaneousScopes": false,
                                    "backchannelLogoutSessionRequired": false,
                                    "parLifetime": 600,
                                    "requirePar": false,
                                    "jansDefaultPromptLogin": false
                                },
                                "tokenBindingSupported": false,
                                "authenticationMethod": "client_secret_basic",
                                "displayName": "Jans Test Client (don't remove)",
                                "baseDn": "inum=FF81-2D39,ou=clients,o=jans",
                                "inum": "FF81-2D39"
                            },
                            {
                                "dn": "inum=AB77-1A2B,ou=clients,o=jans",
                                "clientSecret": "AB77-1A2B-jans",
                                "frontChannelLogoutSessionRequired": false,
                                "redirectUris": [
                                    "https://client.example.com/cb"
                                ],
                                "claimRedirectUris": [
                                    "https://jans.server2/jans-auth/restv1/uma/gather_claims"
                                ],
                                "responseTypes": [
                                    "code",
                                    "id_token"
                                ],
                                "grantTypes": [
                                    "authorization_code",
                                    "implicit",
                                    "refresh_token",
                                    "client_credentials"
                                ],
                                "applicationType": "web",
                                "clientName": "Jans Test Resource Server Client (don't remove)",
                                "logoUri": "",
                                "clientUri": "",
                                "policyUri": "",
                                "tosUri": "",
                                "subjectType": "public",
                                "idTokenSignedResponseAlg": "RS256",
                                "tokenEndpointAuthMethod": "client_secret_basic",
                                "scopes": [
                                    "inum=6D99,ou=scopes,o=jans",
                                    "inum=7D90,ou=scopes,o=jans"
                                ],
                                "trustedClient": true,
                                "persistClientAuthorizations": false,
                                "includeClaimsInIdToken": false,
                                "customAttributes": [
                                    {
                                        "name": "displayName",
                                        "multiValued": false,
                                        "values": [
                                            "Jans Test Resource Server Client (don't remove)"
                                        ],
                                        "value": "Jans Test Resource Server Client (don't remove)",
                                        "displayValue": "Jans Test Resource Server Client (don't remove)"
                                    }
                                ],
                                "customObjectClasses": [
                                    "top"
                                ],
                                "rptAsJwt": false,
                                "accessTokenAsJwt": false,
                                "disabled": false,
                                "attributes": {
                                    "runIntrospectionScriptBeforeJwtCreation": false,
                                    "keepClientAuthorizationAfterExpiration": false,
                                    "allowSpontaneousScopes": false,
                                    "backchannelLogoutSessionRequired": false,
                                    "parLifetime": 600,
                                    "requirePar": false,
                                    "jansDefaultPromptLogin": false
                                },
                                "tokenBindingSupported": false,
                                "authenticationMethod": "client_secret_basic",
                                "displayName": "Jans Test Resource Server Client (don't remove)",
                                "baseDn": "inum=AB77-1A2B,ou=clients,o=jans",
                                "inum": "AB77-1A2B"
                            },
                            {
                                "dn": "inum=3E20,ou=clients,o=jans",
                                "clientSecret": "3E20-jans",
                                "frontChannelLogoutSessionRequired": false,
                                "redirectUris": [
                                    "https://client.example.com/cb"
                                ],
                                "responseTypes": [
                                    "code",
                                    "id_token"
                                ],
                                "grantTypes": [
                                    "authorization_code",
                                    "implicit",
                                    "refresh_token",
                                    "client_credentials"
                                ],
                                "applicationType": "web",
                                "clientName": "Jans Test Requesting Party Client (don't remove)",
                                "logoUri": "",
                                "clientUri": "",
                                "policyUri": "",
                                "tosUri": "",
                                "subjectType": "public",
                                "idTokenSignedResponseAlg": "RS256",
                                "tokenEndpointAuthMethod": "client_secret_basic",
                                "trustedClient": true,
                                "persistClientAuthorizations": false,
                                "includeClaimsInIdToken": false,
                                "customAttributes": [
                                    {
                                        "name": "displayName",
                                        "multiValued": false,
                                        "values": [
                                            "Jans Test Requesting Party Client (don't remove)"
                                        ],
                                        "value": "Jans Test Requesting Party Client (don't remove)",
                                        "displayValue": "Jans Test Requesting Party Client (don't remove)"
                                    }
                                ],
                                "customObjectClasses": [
                                    "top"
                                ],
                                "rptAsJwt": false,
                                "accessTokenAsJwt": false,
                                "disabled": false,
                                "attributes": {
                                    "runIntrospectionScriptBeforeJwtCreation": false,
                                    "keepClientAuthorizationAfterExpiration": false,
                                    "allowSpontaneousScopes": false,
                                    "backchannelLogoutSessionRequired": false,
                                    "parLifetime": 600,
                                    "requirePar": false,
                                    "jansDefaultPromptLogin": false
                                },
                                "tokenBindingSupported": false,
                                "authenticationMethod": "client_secret_basic",
                                "displayName": "Jans Test Requesting Party Client (don't remove)",
                                "baseDn": "inum=3E20,ou=clients,o=jans",
                                "inum": "3E20"
                            },
                            {
                                "dn": "inum=b3c1d295-42e5-425e-b021-7b2fd3206437,ou=clients,o=jans",
                                "deletable": false,
                                "clientSecret": "be8af842-28c7-4894-b942-15df1325bc9b",
                                "frontChannelLogoutSessionRequired": false,
                                "redirectUris": [
                                    "https://abc,com"
                                ],
                                "responseTypes": [
                                    "code"
                                ],
                                "grantTypes": [
                                    "refresh_token",
                                    "authorization_code"
                                ],
                                "applicationType": "web",
                                "clientName": "test1234",
                                "logoUri": "",
                                "clientUri": "",
                                "policyUri": "",
                                "tosUri": "",
                                "subjectType": "public",
                                "tokenEndpointAuthMethod": "client_secret_basic",
                                "scopes": [
                                    "inum=764C,ou=scopes,o=jans",
                                    "inum=43F1,ou=scopes,o=jans",
                                    "inum=C17A,ou=scopes,o=jans"
                                ],
                                "trustedClient": false,
                                "persistClientAuthorizations": false,
                                "includeClaimsInIdToken": false,
                                "customAttributes": [
                                    {
                                        "name": "displayName",
                                        "multiValued": false,
                                        "values": [
                                            "test1234"
                                        ],
                                        "value": "test1234",
                                        "displayValue": "test1234"
                                    }
                                ],
                                "customObjectClasses": [
                                    "top",
                                    "jansClntCustomAttributes"
                                ],
                                "rptAsJwt": false,
                                "accessTokenAsJwt": false,
                                "disabled": false,
                                "attributes": {
                                    "runIntrospectionScriptBeforeJwtCreation": false,
                                    "keepClientAuthorizationAfterExpiration": false,
                                    "allowSpontaneousScopes": false,
                                    "backchannelLogoutSessionRequired": false,
                                    "parLifetime": 600,
                                    "requirePar": false,
                                    "jansDefaultPromptLogin": false
                                },
                                "backchannelUserCodeParameter": false,
                                "description": "test1234",
                                "tokenBindingSupported": false,
                                "authenticationMethod": "client_secret_basic",
                                "displayName": "test1234",
                                "baseDn": "inum=b3c1d295-42e5-425e-b021-7b2fd3206437,ou=clients,o=jans",
                                "inum": "b3c1d295-42e5-425e-b021-7b2fd3206437"
                            },
                            {
                                "dn": "inum=1bb91a73-6899-440f-ac27-c04429671522,ou=clients,o=jans",
                                "deletable": false,
                                "clientSecret": "745950bb-4e07-4d3b-ae7d-82d03ee070cd",
                                "frontChannelLogoutSessionRequired": false,
                                "redirectUris": [
                                    "https://abc,com"
                                ],
                                "responseTypes": [
                                    "code"
                                ],
                                "grantTypes": [
                                    "refresh_token",
                                    "authorization_code"
                                ],
                                "applicationType": "web",
                                "clientName": "test12345",
                                "logoUri": "",
                                "clientUri": "",
                                "policyUri": "",
                                "tosUri": "",
                                "subjectType": "public",
                                "tokenEndpointAuthMethod": "client_secret_basic",
                                "scopes": [
                                    "inum=764C,ou=scopes,o=jans",
                                    "inum=43F1,ou=scopes,o=jans",
                                    "inum=C17A,ou=scopes,o=jans"
                                ],
                                "trustedClient": false,
                                "persistClientAuthorizations": false,
                                "includeClaimsInIdToken": false,
                                "customAttributes": [
                                    {
                                        "name": "displayName",
                                        "multiValued": false,
                                        "values": [
                                            "test12345"
                                        ],
                                        "value": "test12345",
                                        "displayValue": "test12345"
                                    }
                                ],
                                "customObjectClasses": [
                                    "top",
                                    "jansClntCustomAttributes"
                                ],
                                "rptAsJwt": false,
                                "accessTokenAsJwt": false,
                                "disabled": false,
                                "attributes": {
                                    "runIntrospectionScriptBeforeJwtCreation": false,
                                    "keepClientAuthorizationAfterExpiration": false,
                                    "allowSpontaneousScopes": false,
                                    "backchannelLogoutSessionRequired": false,
                                    "parLifetime": 600,
                                    "requirePar": false,
                                    "jansDefaultPromptLogin": false
                                },
                                "backchannelUserCodeParameter": false,
                                "description": "test12345",
                                "tokenBindingSupported": false,
                                "authenticationMethod": "client_secret_basic",
                                "displayName": "test12345",
                                "baseDn": "inum=1bb91a73-6899-440f-ac27-c04429671522,ou=clients,o=jans",
                                "inum": "1bb91a73-6899-440f-ac27-c04429671522"
                            }
                        ]
                    }
        "401":
          description: Unauthorized
        "500":
          description: InternalServerError
      security:
      - oauth2:
        - https://jans.io/oauth/config/openid/clients.readonly
    put:
      tags:
      - OAuth - OpenID Connect - Clients
      summary: Update OpenId Connect client
      description: Update OpenId Connect client
      operationId: put-oauth-openid-client
      requestBody:
        description: OpenID Connect Client object
        content:
          application/json:
            schema:
              $ref: '#/components/schemas/Client'
            examples:
              Request json example:
                description: Request json example
                value: |
                  {
                      "dn": "inum=f8c1a111-0919-47e8-a4d4-f7c18f73a644,ou=clients,o=jans",
                      "baseDn": "inum=f8c1a111-0919-47e8-a4d4-f7c18f73a644,ou=clients,o=jans",
                      "inum": "f8c1a111-0919-47e8-a4d4-f7c18f73a644",
                      "deletable": false,
                      "clientSecret": "test1234",
                      "frontChannelLogoutSessionRequired": false,
                      "redirectUris": [
                          "https://jans.server2/admin-ui",
                          "http://localhost:4100"
                      ],
                      "responseTypes": [
                          "code"
                      ],
                      "grantTypes": [
                          "authorization_code",
                          "refresh_token",
                          "client_credentials"
                      ],
                      "applicationType": "web",
                      "clientName": "",
                      "logoUri": "",
                      "clientUri": "",
                      "policyUri":"",
                      "tosUri": "",
                      "subjectType": "pairwise",
                      "idTokenSignedResponseAlg": "RS256",
                      "tokenEndpointAuthMethod": "client_secret_basic",
                      "scopes": [
                          "inum=C4F7,ou=scopes,o=jans"
                      ],
                      "trustedClient": false,
                      "persistClientAuthorizations": true,
                      "includeClaimsInIdToken": false,
                      "customAttributes": [
                          {
                              "name": "displayName",
                              "multiValued": false,
                              "values": [
                                  "Api Client"
                              ],
                              "value": "Api Client",
                              "displayValue": "Api Client"
                          }
                      ],
                      "customObjectClasses": [
                          "top"
                      ],
                      "rptAsJwt": false,
                      "accessTokenAsJwt": false,
                      "accessTokenSigningAlg": "RS256",
                      "disabled": false,
                      "attributes": {
                          "runIntrospectionScriptBeforeJwtCreation": false,
                          "keepClientAuthorizationAfterExpiration": false,
                          "allowSpontaneousScopes": false,
                          "backchannelLogoutSessionRequired": false,
                          "parLifetime": 600,
                          "requirePar": false,
                          "jansDefaultPromptLogin": false
                      },
                      "tokenBindingSupported": false,
                      "authenticationMethod": "client_secret_basic",
                      "displayName": "Api Client"
                  }
      responses:
        "200":
          description: Ok
          content:
            application/json:
              schema:
                $ref: '#/components/schemas/Client'
              examples:
                Response json example:
                  description: Response json example
                  value: |
                    {
                        "dn": "inum=1800.768b3d38-a6e8-4be4-93d1-72df33d34fd6,ou=clients,o=jans",
                        "deletable": false,
                        "clientSecret": "WZMK8thDpvw1xtE0N+SbXA==",
                        "frontChannelLogoutSessionRequired": false,
                        "redirectUris": [
                            "https://jans.server2/admin-ui",
                            "http://localhost:4100"
                        ],
                        "responseTypes": [
                            "code"
                        ],
                        "grantTypes": [
                            "authorization_code",
                            "refresh_token",
                            "client_credentials"
                        ],
                        "applicationType": "web",
                        "clientName": "Jans Config Api Client",
                        "logoUri": "",
                        "clientUri": "",
                        "policyUri": "",
                        "tosUri": "",
                        "subjectType": "pairwise",
                        "idTokenSignedResponseAlg": "RS256",
                        "tokenEndpointAuthMethod": "client_secret_basic",
                        "scopes": [
                            "inum=C4F7,ou=scopes,o=jans",
                            "inum=1200.487800,ou=scopes,o=jans",
                            "inum=1200.9CEE5C,ou=scopes,o=jans",
                            "inum=1800.FFE5C0,ou=scopes,o=jans",
                            "inum=1800.472951,ou=scopes,o=jans",
                            "inum=1800.556F45,ou=scopes,o=jans",
                            "inum=1800.77FB4F,ou=scopes,o=jans",
                            "inum=1800.AA8DFE,ou=scopes,o=jans",
                            "inum=1800.CD5B72,ou=scopes,o=jans",
                            "inum=1800.CBCF52,ou=scopes,o=jans",
                            "inum=1800.12284F,ou=scopes,o=jans",
                            "inum=1800.141B26,ou=scopes,o=jans",
                            "inum=1800.A018AC,ou=scopes,o=jans",
                            "inum=1800.6E4456,ou=scopes,o=jans",
                            "inum=1800.55499D,ou=scopes,o=jans",
                            "inum=1800.E730AA,ou=scopes,o=jans",
                            "inum=1800.097318,ou=scopes,o=jans",
                            "inum=1800.04CF24,ou=scopes,o=jans",
                            "inum=1800.F963F9,ou=scopes,o=jans",
                            "inum=1800.31F580,ou=scopes,o=jans",
                            "inum=1800.E512E3,ou=scopes,o=jans",
                            "inum=1800.E65DC6,ou=scopes,o=jans",
                            "inum=1800.3C1F46,ou=scopes,o=jans",
                            "inum=1800.20D48C,ou=scopes,o=jans",
                            "inum=1800.4601AA,ou=scopes,o=jans",
                            "inum=1800.A9B842,ou=scopes,o=jans",
                            "inum=1800.864485,ou=scopes,o=jans",
                            "inum=1800.F0B654,ou=scopes,o=jans",
                            "inum=1800.45F1D7,ou=scopes,o=jans",
                            "inum=1800.B78FA5,ou=scopes,o=jans",
                            "inum=1800.E3D7E0,ou=scopes,o=jans",
                            "inum=1800.E212DC,ou=scopes,o=jans",
                            "inum=1800.94F80F,ou=scopes,o=jans",
                            "inum=1800.9F96F3,ou=scopes,o=jans",
                            "inum=1800.CB50EC,ou=scopes,o=jans",
                            "inum=1800.1CA946,ou=scopes,o=jans",
                            "inum=1800.18231E,ou=scopes,o=jans",
                            "inum=1800.C25D78,ou=scopes,o=jans",
                            "inum=1800.12B340,ou=scopes,o=jans",
                            "inum=1800.7A78C3,ou=scopes,o=jans",
                            "inum=1800.ECB839,ou=scopes,o=jans",
                            "inum=1800.62579C,ou=scopes,o=jans",
                            "inum=1800.29B156,ou=scopes,o=jans",
                            "inum=1800.9DC774,ou=scopes,o=jans",
                            "inum=1800.71BA21,ou=scopes,o=jans",
                            "inum=1800.FC35D2,ou=scopes,o=jans",
                            "inum=1800.F8CA5F,ou=scopes,o=jans",
                            "inum=1800.D92553,ou=scopes,o=jans",
                            "inum=1800.08CB80,ou=scopes,o=jans",
                            "inum=1800.DF434B,ou=scopes,o=jans",
                            "inum=1800.127954,ou=scopes,o=jans",
                            "inum=1800.E7CB8C,ou=scopes,o=jans"
                        ],
                        "trustedClient": false,
                        "persistClientAuthorizations": true,
                        "includeClaimsInIdToken": false,
                        "customAttributes": [
                            {
                                "name": "displayName",
                                "multiValued": false,
                                "values": [
                                    "Jans Config Api Client"
                                ],
                                "value": "Jans Config Api Client",
                                "displayValue": "Jans Config Api Client"
                            }
                        ],
                        "customObjectClasses": [
                            "top"
                        ],
                        "rptAsJwt": false,
                        "accessTokenAsJwt": false,
                        "accessTokenSigningAlg": "RS256",
                        "disabled": false,
                        "attributes": {
                            "runIntrospectionScriptBeforeJwtCreation": false,
                            "keepClientAuthorizationAfterExpiration": false,
                            "allowSpontaneousScopes": false,
                            "backchannelLogoutSessionRequired": false,
                            "parLifetime": 600,
                            "requirePar": false,
                            "jansDefaultPromptLogin": false
                        },
                        "tokenBindingSupported": false,
                        "authenticationMethod": "client_secret_basic",
                        "displayName": "Jans Config Api Client",
                        "baseDn": "inum=1800.768b3d38-a6e8-4be4-93d1-72df33d34fd6,ou=clients,o=jans",
                        "inum": "1800.768b3d38-a6e8-4be4-93d1-72df33d34fd6"
                    }
        "401":
          description: Unauthorized
        "404":
          description: Not Found
        "500":
          description: InternalServerError
      security:
      - oauth2:
        - https://jans.io/oauth/config/openid/clients.write
    post:
      tags:
      - OAuth - OpenID Connect - Clients
      summary: Create new OpenId Connect client
      description: Create new OpenId Connect client
      operationId: post-oauth-openid-client
      requestBody:
        description: OpenID Connect Client object
        content:
          application/json:
            schema:
              $ref: '#/components/schemas/Client'
            examples:
              Request json example:
                description: Request json example
                value: |
                  {
                      "deletable": false,
                      "clientSecret": "test1234",
                      "frontChannelLogoutSessionRequired": false,
                      "redirectUris": [
                          "https://jans.server2/admin-ui",
                          "http://localhost:4100"
                      ],
                      "responseTypes": [
                          "code"
                      ],
                      "grantTypes": [
                          "authorization_code",
                          "refresh_token",
                          "client_credentials"
                      ],
                      "applicationType": "web",
                      "clientName": "",
                      "logoUri": "",
                      "clientUri": "",
                      "policyUri":"",
                      "tosUri": "",
                      "subjectType": "pairwise",
                      "idTokenSignedResponseAlg": "RS256",
                      "tokenEndpointAuthMethod": "client_secret_basic",
                      "scopes": [
                          "inum=C4F7,ou=scopes,o=jans"
                      ],
                      "trustedClient": false,
                      "persistClientAuthorizations": true,
                      "includeClaimsInIdToken": false,
                      "customAttributes": [
                          {
                              "name": "displayName",
                              "multiValued": false,
                              "values": [
                                  "Api Client"
                              ],
                              "value": "Api Client",
                              "displayValue": "Api Client"
                          }
                      ],
                      "customObjectClasses": [
                          "top"
                      ],
                      "rptAsJwt": false,
                      "accessTokenAsJwt": false,
                      "accessTokenSigningAlg": "RS256",
                      "disabled": false,
                      "attributes": {
                          "runIntrospectionScriptBeforeJwtCreation": false,
                          "keepClientAuthorizationAfterExpiration": false,
                          "allowSpontaneousScopes": false,
                          "backchannelLogoutSessionRequired": false,
                          "parLifetime": 600,
                          "requirePar": false,
                          "jansDefaultPromptLogin": false
                      },
                      "tokenBindingSupported": false,
                      "authenticationMethod": "client_secret_basic",
                      "displayName": "Api Client"
                  }
      responses:
        "201":
          description: Created
          content:
            application/json:
              schema:
                $ref: '#/components/schemas/Client'
              examples:
                Response json example:
                  description: Response json example
                  value: |
                    {
                        "dn": "inum=1800.768b3d38-a6e8-4be4-93d1-72df33d34fd6,ou=clients,o=jans",
                        "deletable": false,
                        "clientSecret": "WZMK8thDpvw1xtE0N+SbXA==",
                        "frontChannelLogoutSessionRequired": false,
                        "redirectUris": [
                            "https://jans.server2/admin-ui",
                            "http://localhost:4100"
                        ],
                        "responseTypes": [
                            "code"
                        ],
                        "grantTypes": [
                            "authorization_code",
                            "refresh_token",
                            "client_credentials"
                        ],
                        "applicationType": "web",
                        "clientName": "Jans Config Api Client",
                        "logoUri": "",
                        "clientUri": "",
                        "policyUri": "",
                        "tosUri": "",
                        "subjectType": "pairwise",
                        "idTokenSignedResponseAlg": "RS256",
                        "tokenEndpointAuthMethod": "client_secret_basic",
                        "scopes": [
                            "inum=C4F7,ou=scopes,o=jans",
                            "inum=1200.487800,ou=scopes,o=jans",
                            "inum=1200.9CEE5C,ou=scopes,o=jans",
                            "inum=1800.FFE5C0,ou=scopes,o=jans",
                            "inum=1800.472951,ou=scopes,o=jans",
                            "inum=1800.556F45,ou=scopes,o=jans",
                            "inum=1800.77FB4F,ou=scopes,o=jans",
                            "inum=1800.AA8DFE,ou=scopes,o=jans",
                            "inum=1800.CD5B72,ou=scopes,o=jans",
                            "inum=1800.CBCF52,ou=scopes,o=jans",
                            "inum=1800.12284F,ou=scopes,o=jans",
                            "inum=1800.141B26,ou=scopes,o=jans",
                            "inum=1800.A018AC,ou=scopes,o=jans",
                            "inum=1800.6E4456,ou=scopes,o=jans",
                            "inum=1800.55499D,ou=scopes,o=jans",
                            "inum=1800.E730AA,ou=scopes,o=jans",
                            "inum=1800.097318,ou=scopes,o=jans",
                            "inum=1800.04CF24,ou=scopes,o=jans",
                            "inum=1800.F963F9,ou=scopes,o=jans",
                            "inum=1800.31F580,ou=scopes,o=jans",
                            "inum=1800.E512E3,ou=scopes,o=jans",
                            "inum=1800.E65DC6,ou=scopes,o=jans",
                            "inum=1800.3C1F46,ou=scopes,o=jans",
                            "inum=1800.20D48C,ou=scopes,o=jans",
                            "inum=1800.4601AA,ou=scopes,o=jans",
                            "inum=1800.A9B842,ou=scopes,o=jans",
                            "inum=1800.864485,ou=scopes,o=jans",
                            "inum=1800.F0B654,ou=scopes,o=jans",
                            "inum=1800.45F1D7,ou=scopes,o=jans",
                            "inum=1800.B78FA5,ou=scopes,o=jans",
                            "inum=1800.E3D7E0,ou=scopes,o=jans",
                            "inum=1800.E212DC,ou=scopes,o=jans",
                            "inum=1800.94F80F,ou=scopes,o=jans",
                            "inum=1800.9F96F3,ou=scopes,o=jans",
                            "inum=1800.CB50EC,ou=scopes,o=jans",
                            "inum=1800.1CA946,ou=scopes,o=jans",
                            "inum=1800.18231E,ou=scopes,o=jans",
                            "inum=1800.C25D78,ou=scopes,o=jans",
                            "inum=1800.12B340,ou=scopes,o=jans",
                            "inum=1800.7A78C3,ou=scopes,o=jans",
                            "inum=1800.ECB839,ou=scopes,o=jans",
                            "inum=1800.62579C,ou=scopes,o=jans",
                            "inum=1800.29B156,ou=scopes,o=jans",
                            "inum=1800.9DC774,ou=scopes,o=jans",
                            "inum=1800.71BA21,ou=scopes,o=jans",
                            "inum=1800.FC35D2,ou=scopes,o=jans",
                            "inum=1800.F8CA5F,ou=scopes,o=jans",
                            "inum=1800.D92553,ou=scopes,o=jans",
                            "inum=1800.08CB80,ou=scopes,o=jans",
                            "inum=1800.DF434B,ou=scopes,o=jans",
                            "inum=1800.127954,ou=scopes,o=jans",
                            "inum=1800.E7CB8C,ou=scopes,o=jans"
                        ],
                        "trustedClient": false,
                        "persistClientAuthorizations": true,
                        "includeClaimsInIdToken": false,
                        "customAttributes": [
                            {
                                "name": "displayName",
                                "multiValued": false,
                                "values": [
                                    "Jans Config Api Client"
                                ],
                                "value": "Jans Config Api Client",
                                "displayValue": "Jans Config Api Client"
                            }
                        ],
                        "customObjectClasses": [
                            "top"
                        ],
                        "rptAsJwt": false,
                        "accessTokenAsJwt": false,
                        "accessTokenSigningAlg": "RS256",
                        "disabled": false,
                        "attributes": {
                            "runIntrospectionScriptBeforeJwtCreation": false,
                            "keepClientAuthorizationAfterExpiration": false,
                            "allowSpontaneousScopes": false,
                            "backchannelLogoutSessionRequired": false,
                            "parLifetime": 600,
                            "requirePar": false,
                            "jansDefaultPromptLogin": false
                        },
                        "tokenBindingSupported": false,
                        "authenticationMethod": "client_secret_basic",
                        "displayName": "Jans Config Api Client",
                        "baseDn": "inum=1800.768b3d38-a6e8-4be4-93d1-72df33d34fd6,ou=clients,o=jans",
                        "inum": "1800.768b3d38-a6e8-4be4-93d1-72df33d34fd6"
                    }
        "400":
          description: Bad Request
        "401":
          description: Unauthorized
        "500":
          description: InternalServerError
      security:
      - oauth2:
        - https://jans.io/oauth/config/openid/clients.write
  /api/v1/openid/clients/{inum}:
    get:
      tags:
      - OAuth - OpenID Connect - Clients
      summary: Get OpenId Connect Client by Inum
      description: Get OpenId Connect Client by Inum
      operationId: get-oauth-openid-clients-by-inum
      parameters:
      - name: inum
        in: path
        description: Client identifier
        required: true
        schema:
          type: string
      responses:
        "200":
          description: Ok
          content:
            application/json:
              schema:
                $ref: '#/components/schemas/Client'
              examples:
                Response json example:
                  description: Response json example
                  value: |
                    {
                        "dn": "inum=1800.768b3d38-a6e8-4be4-93d1-72df33d34fd6,ou=clients,o=jans",
                        "deletable": false,
                        "clientSecret": "WZMK8thDpvw1xtE0N+SbXA==",
                        "frontChannelLogoutSessionRequired": false,
                        "redirectUris": [
                            "https://jans.server2/admin-ui",
                            "http://localhost:4100"
                        ],
                        "responseTypes": [
                            "code"
                        ],
                        "grantTypes": [
                            "authorization_code",
                            "refresh_token",
                            "client_credentials"
                        ],
                        "applicationType": "web",
                        "clientName": "Jans Config Api Client",
                        "logoUri": "",
                        "clientUri": "",
                        "policyUri": "",
                        "tosUri": "",
                        "subjectType": "pairwise",
                        "idTokenSignedResponseAlg": "RS256",
                        "tokenEndpointAuthMethod": "client_secret_basic",
                        "scopes": [
                            "inum=C4F7,ou=scopes,o=jans",
                            "inum=1200.487800,ou=scopes,o=jans",
                            "inum=1200.9CEE5C,ou=scopes,o=jans",
                            "inum=1800.FFE5C0,ou=scopes,o=jans",
                            "inum=1800.472951,ou=scopes,o=jans",
                            "inum=1800.556F45,ou=scopes,o=jans",
                            "inum=1800.77FB4F,ou=scopes,o=jans",
                            "inum=1800.AA8DFE,ou=scopes,o=jans",
                            "inum=1800.CD5B72,ou=scopes,o=jans",
                            "inum=1800.CBCF52,ou=scopes,o=jans",
                            "inum=1800.12284F,ou=scopes,o=jans",
                            "inum=1800.141B26,ou=scopes,o=jans",
                            "inum=1800.A018AC,ou=scopes,o=jans",
                            "inum=1800.6E4456,ou=scopes,o=jans",
                            "inum=1800.55499D,ou=scopes,o=jans",
                            "inum=1800.E730AA,ou=scopes,o=jans",
                            "inum=1800.097318,ou=scopes,o=jans",
                            "inum=1800.04CF24,ou=scopes,o=jans",
                            "inum=1800.F963F9,ou=scopes,o=jans",
                            "inum=1800.31F580,ou=scopes,o=jans",
                            "inum=1800.E512E3,ou=scopes,o=jans",
                            "inum=1800.E65DC6,ou=scopes,o=jans",
                            "inum=1800.3C1F46,ou=scopes,o=jans",
                            "inum=1800.20D48C,ou=scopes,o=jans",
                            "inum=1800.4601AA,ou=scopes,o=jans",
                            "inum=1800.A9B842,ou=scopes,o=jans",
                            "inum=1800.864485,ou=scopes,o=jans",
                            "inum=1800.F0B654,ou=scopes,o=jans",
                            "inum=1800.45F1D7,ou=scopes,o=jans",
                            "inum=1800.B78FA5,ou=scopes,o=jans",
                            "inum=1800.E3D7E0,ou=scopes,o=jans",
                            "inum=1800.E212DC,ou=scopes,o=jans",
                            "inum=1800.94F80F,ou=scopes,o=jans",
                            "inum=1800.9F96F3,ou=scopes,o=jans",
                            "inum=1800.CB50EC,ou=scopes,o=jans",
                            "inum=1800.1CA946,ou=scopes,o=jans",
                            "inum=1800.18231E,ou=scopes,o=jans",
                            "inum=1800.C25D78,ou=scopes,o=jans",
                            "inum=1800.12B340,ou=scopes,o=jans",
                            "inum=1800.7A78C3,ou=scopes,o=jans",
                            "inum=1800.ECB839,ou=scopes,o=jans",
                            "inum=1800.62579C,ou=scopes,o=jans",
                            "inum=1800.29B156,ou=scopes,o=jans",
                            "inum=1800.9DC774,ou=scopes,o=jans",
                            "inum=1800.71BA21,ou=scopes,o=jans",
                            "inum=1800.FC35D2,ou=scopes,o=jans",
                            "inum=1800.F8CA5F,ou=scopes,o=jans",
                            "inum=1800.D92553,ou=scopes,o=jans",
                            "inum=1800.08CB80,ou=scopes,o=jans",
                            "inum=1800.DF434B,ou=scopes,o=jans",
                            "inum=1800.127954,ou=scopes,o=jans",
                            "inum=1800.E7CB8C,ou=scopes,o=jans"
                        ],
                        "trustedClient": false,
                        "persistClientAuthorizations": true,
                        "includeClaimsInIdToken": false,
                        "customAttributes": [
                            {
                                "name": "displayName",
                                "multiValued": false,
                                "values": [
                                    "Jans Config Api Client"
                                ],
                                "value": "Jans Config Api Client",
                                "displayValue": "Jans Config Api Client"
                            }
                        ],
                        "customObjectClasses": [
                            "top"
                        ],
                        "rptAsJwt": false,
                        "accessTokenAsJwt": false,
                        "accessTokenSigningAlg": "RS256",
                        "disabled": false,
                        "attributes": {
                            "runIntrospectionScriptBeforeJwtCreation": false,
                            "keepClientAuthorizationAfterExpiration": false,
                            "allowSpontaneousScopes": false,
                            "backchannelLogoutSessionRequired": false,
                            "parLifetime": 600,
                            "requirePar": false,
                            "jansDefaultPromptLogin": false
                        },
                        "tokenBindingSupported": false,
                        "authenticationMethod": "client_secret_basic",
                        "displayName": "Jans Config Api Client",
                        "baseDn": "inum=1800.768b3d38-a6e8-4be4-93d1-72df33d34fd6,ou=clients,o=jans",
                        "inum": "1800.768b3d38-a6e8-4be4-93d1-72df33d34fd6"
                    }
        "401":
          description: Unauthorized
        "500":
          description: InternalServerError
      security:
      - oauth2:
        - https://jans.io/oauth/config/openid/clients.readonly
    delete:
      tags:
      - OAuth - OpenID Connect - Clients
      summary: Delete OpenId Connect client
      description: Delete OpenId Connect client
      operationId: delete-oauth-openid-client-by-inum
      parameters:
      - name: inum
        in: path
        description: Client identifier
        required: true
        schema:
          type: string
      responses:
        "204":
          description: No Content
        "401":
          description: Unauthorized
        "404":
          description: Not Found
        "500":
          description: InternalServerError
      security:
      - oauth2:
        - https://jans.io/oauth/config/openid/clients.delete
    patch:
      tags:
      - OAuth - OpenID Connect - Clients
      summary: Patch OpenId Connect client
      description: Patch OpenId Connect client
      operationId: patch-oauth-openid-client-by-inum
      parameters:
      - name: inum
        in: path
        description: Client identifier
        required: true
        schema:
          type: string
      requestBody:
        description: String representing patch-document.
        content:
          application/json-patch+json:
            schema:
              type: array
              items:
                $ref: '#/components/schemas/JsonPatch'
            examples:
              Request json example:
                description: Request json example
                value: "[{ \"op\": \"replace\", \"path\": \"/responseTypes\", \"value\"\
                  :[\"code\",\"token\"]}] \n"
      responses:
        "200":
          description: Ok
          content:
            application/json:
              schema:
                $ref: '#/components/schemas/Client'
              examples:
                Response json example:
                  description: Response json example
                  value: |
                    {
                        "dn": "inum=1800.768b3d38-a6e8-4be4-93d1-72df33d34fd6,ou=clients,o=jans",
                        "deletable": false,
                        "clientSecret": "WZMK8thDpvw1xtE0N+SbXA==",
                        "frontChannelLogoutSessionRequired": false,
                        "redirectUris": [
                            "https://jans.server2/admin-ui",
                            "http://localhost:4100"
                        ],
                        "responseTypes": [
                            "code"
                        ],
                        "grantTypes": [
                            "authorization_code",
                            "refresh_token",
                            "client_credentials"
                        ],
                        "applicationType": "web",
                        "clientName": "Jans Config Api Client",
                        "logoUri": "",
                        "clientUri": "",
                        "policyUri": "",
                        "tosUri": "",
                        "subjectType": "pairwise",
                        "idTokenSignedResponseAlg": "RS256",
                        "tokenEndpointAuthMethod": "client_secret_basic",
                        "scopes": [
                            "inum=C4F7,ou=scopes,o=jans",
                            "inum=1200.487800,ou=scopes,o=jans",
                            "inum=1200.9CEE5C,ou=scopes,o=jans",
                            "inum=1800.FFE5C0,ou=scopes,o=jans",
                            "inum=1800.472951,ou=scopes,o=jans",
                            "inum=1800.556F45,ou=scopes,o=jans",
                            "inum=1800.77FB4F,ou=scopes,o=jans",
                            "inum=1800.AA8DFE,ou=scopes,o=jans",
                            "inum=1800.CD5B72,ou=scopes,o=jans",
                            "inum=1800.CBCF52,ou=scopes,o=jans",
                            "inum=1800.12284F,ou=scopes,o=jans",
                            "inum=1800.141B26,ou=scopes,o=jans",
                            "inum=1800.A018AC,ou=scopes,o=jans",
                            "inum=1800.6E4456,ou=scopes,o=jans",
                            "inum=1800.55499D,ou=scopes,o=jans",
                            "inum=1800.E730AA,ou=scopes,o=jans",
                            "inum=1800.097318,ou=scopes,o=jans",
                            "inum=1800.04CF24,ou=scopes,o=jans",
                            "inum=1800.F963F9,ou=scopes,o=jans",
                            "inum=1800.31F580,ou=scopes,o=jans",
                            "inum=1800.E512E3,ou=scopes,o=jans",
                            "inum=1800.E65DC6,ou=scopes,o=jans",
                            "inum=1800.3C1F46,ou=scopes,o=jans",
                            "inum=1800.20D48C,ou=scopes,o=jans",
                            "inum=1800.4601AA,ou=scopes,o=jans",
                            "inum=1800.A9B842,ou=scopes,o=jans",
                            "inum=1800.864485,ou=scopes,o=jans",
                            "inum=1800.F0B654,ou=scopes,o=jans",
                            "inum=1800.45F1D7,ou=scopes,o=jans",
                            "inum=1800.B78FA5,ou=scopes,o=jans",
                            "inum=1800.E3D7E0,ou=scopes,o=jans",
                            "inum=1800.E212DC,ou=scopes,o=jans",
                            "inum=1800.94F80F,ou=scopes,o=jans",
                            "inum=1800.9F96F3,ou=scopes,o=jans",
                            "inum=1800.CB50EC,ou=scopes,o=jans",
                            "inum=1800.1CA946,ou=scopes,o=jans",
                            "inum=1800.18231E,ou=scopes,o=jans",
                            "inum=1800.C25D78,ou=scopes,o=jans",
                            "inum=1800.12B340,ou=scopes,o=jans",
                            "inum=1800.7A78C3,ou=scopes,o=jans",
                            "inum=1800.ECB839,ou=scopes,o=jans",
                            "inum=1800.62579C,ou=scopes,o=jans",
                            "inum=1800.29B156,ou=scopes,o=jans",
                            "inum=1800.9DC774,ou=scopes,o=jans",
                            "inum=1800.71BA21,ou=scopes,o=jans",
                            "inum=1800.FC35D2,ou=scopes,o=jans",
                            "inum=1800.F8CA5F,ou=scopes,o=jans",
                            "inum=1800.D92553,ou=scopes,o=jans",
                            "inum=1800.08CB80,ou=scopes,o=jans",
                            "inum=1800.DF434B,ou=scopes,o=jans",
                            "inum=1800.127954,ou=scopes,o=jans",
                            "inum=1800.E7CB8C,ou=scopes,o=jans"
                        ],
                        "trustedClient": false,
                        "persistClientAuthorizations": true,
                        "includeClaimsInIdToken": false,
                        "customAttributes": [
                            {
                                "name": "displayName",
                                "multiValued": false,
                                "values": [
                                    "Jans Config Api Client"
                                ],
                                "value": "Jans Config Api Client",
                                "displayValue": "Jans Config Api Client"
                            }
                        ],
                        "customObjectClasses": [
                            "top"
                        ],
                        "rptAsJwt": false,
                        "accessTokenAsJwt": false,
                        "accessTokenSigningAlg": "RS256",
                        "disabled": false,
                        "attributes": {
                            "runIntrospectionScriptBeforeJwtCreation": false,
                            "keepClientAuthorizationAfterExpiration": false,
                            "allowSpontaneousScopes": false,
                            "backchannelLogoutSessionRequired": false,
                            "parLifetime": 600,
                            "requirePar": false,
                            "jansDefaultPromptLogin": false
                        },
                        "tokenBindingSupported": false,
                        "authenticationMethod": "client_secret_basic",
                        "displayName": "Jans Config Api Client",
                        "baseDn": "inum=1800.768b3d38-a6e8-4be4-93d1-72df33d34fd6,ou=clients,o=jans",
                        "inum": "1800.768b3d38-a6e8-4be4-93d1-72df33d34fd6"
                    }
        "401":
          description: Unauthorized
        "404":
          description: Not Found
        "500":
          description: InternalServerError
      security:
      - oauth2:
        - https://jans.io/oauth/config/openid/clients.write
  /api/v1/api-config:
    get:
      tags:
      - Configuration – Config API
      summary: Gets config-api configuration properties.
      description: Gets config-api configuration properties.
      operationId: get-config-api-properties
      responses:
        "200":
          description: Ok
          content:
            application/json:
              schema:
                $ref: '#/components/schemas/ApiAppConfiguration'
        "401":
          description: Unauthorized
        "500":
          description: InternalServerError
      security:
      - oauth2:
        - https://jans.io/oauth/config/properties.readonly
    patch:
      tags:
      - Configuration – Config API
      summary: Partially modifies config-api configuration properties.
      description: Partially modifies config-api Configuration properties.
      operationId: patch-config-api-properties
      requestBody:
        description: String representing patch-document.
        content:
          application/json-patch+json:
            schema:
              type: array
              items:
                $ref: '#/components/schemas/JsonPatch'
            examples:
              Request json example:
                description: Request json example
                value: ""
      responses:
        "200":
          description: Ok
          content:
            application/json:
              schema:
                $ref: '#/components/schemas/ApiAppConfiguration'
        "401":
          description: Unauthorized
        "500":
          description: InternalServerError
      security:
      - oauth2:
        - https://jans.io/oauth/config/properties.write
  /api/v1/config/smtp:
    get:
      tags:
      - Configuration – SMTP
      summary: Returns SMTP server configuration
      description: Returns SMTP server configuration
      operationId: get-config-smtp
      responses:
        "200":
          description: Ok
          content:
            application/json:
              schema:
                $ref: '#/components/schemas/SmtpConfiguration'
              examples:
                Response json example:
                  description: Response json example
                  value: |
                    {
                        "valid": false,
                        "port": 0,
                        "requires_ssl": false,
                        "trust_host": false,
                        "requires_authentication": false
                    }
        "401":
          description: Unauthorized
        "500":
          description: InternalServerError
      security:
      - oauth2:
        - https://jans.io/oauth/config/smtp.readonly
    put:
      tags:
      - Configuration – SMTP
      summary: Updates SMTP server configuration
      description: Updates SMTP server configuration
      operationId: put-config-smtp
      requestBody:
        description: SmtpConfiguration object
        content:
          application/json:
            schema:
              $ref: '#/components/schemas/SmtpConfiguration'
            examples:
              Request json example:
                description: Request json example
                value: |
                  {
                      "valid": true,
                      "host": "localhost",
                      "port": 260,
                      "requires_ssl": true,
                      "trust_host": true,
                      "from_name": "John",
                      "from_email_address": "john@grow.org",
                      "requires_authentication": true,
                      "user_name": "smtp_user",
                      "password": "password"
                  }
      responses:
        "200":
          description: Ok
          content:
            application/json:
              schema:
                $ref: '#/components/schemas/SmtpConfiguration'
              examples:
                Response json example:
                  description: Response json example
                  value: |
                    {
                        "valid": false,
                        "port": 0,
                        "requires_ssl": false,
                        "trust_host": false,
                        "requires_authentication": false
                    }
        "401":
          description: Unauthorized
        "404":
          description: Not Found
        "500":
          description: InternalServerError
      security:
      - oauth2:
        - https://jans.io/oauth/config/smtp.write
    post:
      tags:
      - Configuration – SMTP
      summary: Adds SMTP server configuration
      description: Adds SMTP server configuration
      operationId: post-config-smtp
      requestBody:
        description: SmtpConfiguration object
        content:
          application/json:
            schema:
              $ref: '#/components/schemas/SmtpConfiguration'
            examples:
              Request json example:
                description: Request json example
                value: |
                  {
                      "valid": true,
                      "host": "localhost",
                      "port": 260,
                      "requires_ssl": true,
                      "trust_host": true,
                      "from_name": "John",
                      "from_email_address": "john@grow.org",
                      "requires_authentication": true,
                      "user_name": "smtp_user",
                      "password": "password"
                  }
      responses:
        "201":
          description: Created
          content:
            application/json:
              schema:
                $ref: '#/components/schemas/SmtpConfiguration'
              examples:
                Response json example:
                  description: Response json example
                  value: |
                    {
                        "valid": false,
                        "port": 0,
                        "requires_ssl": false,
                        "trust_host": false,
                        "requires_authentication": false
                    }
        "401":
          description: Unauthorized
        "500":
          description: InternalServerError
      security:
      - oauth2:
        - https://jans.io/oauth/config/smtp.write
    delete:
      tags:
      - Configuration – SMTP
      summary: Deletes SMTP server configuration
      description: Deletes SMTP server configuration
      operationId: delete-config-smtp
      responses:
        "204":
          description: No Content
        "401":
          description: Unauthorized
        "500":
          description: InternalServerError
      security:
      - oauth2:
        - https://jans.io/oauth/config/smtp.delete
  /api/v1/config/smtp/test:
    post:
      tags:
      - Configuration – SMTP
      summary: Signing Test SMTP server configuration
      description: Signing Test SMTP server configuration
      operationId: test-config-smtp
      requestBody:
        description: SmtpTest object
        content:
          application/json:
            schema:
              $ref: '#/components/schemas/SmtpTest'
            examples:
              Request json example:
                description: Request json example
                value: ""
      responses:
        "200":
          description: Ok
          content:
            application/json:
              schema:
                type: boolean
                description: boolean value true if successful
        "401":
          description: Unauthorized
        "500":
          description: InternalServerError
      security:
      - oauth2:
        - https://jans.io/oauth/config/smtp.write
  /api/v1/config/scripts:
    get:
      tags:
      - Custom Scripts
      summary: Gets a list of custom scripts
      description: Gets a list of custom scripts
      operationId: get-config-scripts
      parameters:
      - name: limit
        in: query
        description: Search size - max size of the results to return
        schema:
          type: integer
          format: int32
          default: 50
      - name: pattern
        in: query
        description: Search pattern
        schema:
          type: string
          default: ""
      - name: startIndex
        in: query
        description: The 1-based index of the first query result
        schema:
          type: integer
          format: int32
          default: 0
      - name: sortBy
        in: query
        description: Attribute whose value will be used to order the returned response
        schema:
          type: string
          default: inum
      - name: sortOrder
        in: query
        description: Order in which the sortBy param is applied. Allowed values are
          "ascending" and "descending"
        schema:
          type: string
          default: ascending
      - name: fieldValuePair
        in: query
        description: Field and value pair for seraching
        schema:
          type: string
          default: ""
        examples:
          Field value example:
            description: Field value example
            value: "adminCanEdit=true,dataType=string"
      responses:
        "200":
          description: Ok
          content:
            application/json:
              schema:
                $ref: '#/components/schemas/PagedResult'
              examples:
                Response json example:
                  description: Response json example
                  value: |
                    {
                        "start": 0,
                        "totalEntriesCount": 37,
                        "entriesCount": 2,
                        "entries": [
                            {
                                "dn": "inum=0300-BA90,ou=scripts,o=jans",
                                "inum": "0300-BA90",
                                "name": "discovery_java_params",
                                "description": "Java Custom Sample Script",
                                "script": "/* Copyright (c) 2022, Gluu\n Author: Yuriy Z\n */\n\nimport io.jans.model.SimpleCustomProperty;\nimport io.jans.model.custom.script.model.CustomScript;\nimport io.jans.model.custom.script.type.discovery.DiscoveryType;\nimport io.jans.service.custom.script.CustomScriptManager;\nimport org.slf4j.Logger;\nimport org.slf4j.LoggerFactory;\nimport org.json.JSONObject;\n\nimport java.util.Map;\n\npublic class Discovery implements DiscoveryType {\n\n    private static final Logger log = LoggerFactory.getLogger(Discovery.class);\n    private static final Logger scriptLogger = LoggerFactory.getLogger(CustomScriptManager.class);\n\n    @Override\n    public boolean init(Map<String, SimpleCustomProperty> configurationAttributes) {\n        log.info(\"Init of Discovery Java custom script\");\n        return true;\n    }\n\n    @Override\n    public boolean init(CustomScript customScript, Map<String, SimpleCustomProperty> configurationAttributes) {\n        log.info(\"Init of Discovery Java custom script\");\n        return true;\n    }\n\n    @Override\n    public boolean destroy(Map<String, SimpleCustomProperty> configurationAttributes) {\n        log.info(\"Destroy of Discovery Java custom script\");\n        return true;\n    }\n\n    @Override\n    public int getApiVersion() {\n        log.info(\"getApiVersion Discovery Java custom script: 11\");\n        return 11;\n    }\n\n    @Override\n    public boolean modifyResponse(Object responseAsJsonObject, Object context) {\n        scriptLogger.info(\"write to script logger\");\n        JSONObject response = (JSONObject) responseAsJsonObject;\n        response.accumulate(\"key_from_java\", \"value_from_script_on_java\");\n        return true;\n    }\n}\n",
                                "scriptType": "discovery",
                                "programmingLanguage": "java",
                                "moduleProperties": [
                                    {
                                        "value1": "location_type",
                                        "value2": "ldap"
                                    }
                                ],
                                "level": 1,
                                "revision": 11,
                                "enabled": true,
                                "modified": false,
                                "internal": false,
                                "locationType": "ldap",
                                "baseDn": "inum=0300-BA90,ou=scripts,o=jans"
                            },
                            {
                                "dn": "inum=031C-4A65,ou=scripts,o=jans",
                                "inum": "031C-4A65",
                                "name": "id_generator",
                                "description": "Sample Id Generator script",
                                "script": "# oxAuth is available under the MIT License (2008). See http://opensource.org/licenses/MIT for full text.\n# Copyright (c) 2016, Janssen\n#\n# Author: Yuriy Movchan\n#\n\nfrom io.jans.model.custom.script.type.id import IdGeneratorType\nfrom io.jans.util import StringHelper, ArrayHelper\nfrom java.util import Arrays, ArrayList\n\nimport java\n\nclass IdGenerator(IdGeneratorType):\n    def __init__(self, currentTimeMillis):\n        self.currentTimeMillis = currentTimeMillis\n\n    def init(self, customScript, configurationAttributes):\n        print \"Id generator. Initialization\"\n        print \"Id generator. Initialized successfully\"\n\n        return True   \n\n    def destroy(self, configurationAttributes):\n        print \"Id generator. Destroy\"\n        print \"Id generator. Destroyed successfully\"\n        return True   \n\n    def getApiVersion(self):\n        return 11\n\n    # Id generator init method\n    #   appId is application Id\n    #   idType is Id Type\n    #   idPrefix is Id Prefix\n    #   user is io.jans.oxtrust.model.JanssenCustomPerson\n    #   configurationAttributes is java.util.Map<String, SimpleCustomProperty>\n    def generateId(self, appId, idType, idPrefix, configurationAttributes):\n        print \"Id generator. Generate Id\"\n        print \"Id generator. Generate Id. AppId: '\", appId, \"', IdType: '\", idType, \"', IdPrefix: '\", idPrefix, \"'\"\n\n        # Return None or empty string to trigger default Id generation method\n        return None\n",
                                "scriptType": "id_generator",
                                "programmingLanguage": "python",
                                "moduleProperties": [
                                    {
                                        "value1": "location_type",
                                        "value2": "ldap"
                                    }
                                ],
                                "level": 100,
                                "revision": 1,
                                "enabled": false,
                                "modified": false,
                                "internal": false,
                                "locationType": "ldap",
                                "baseDn": "inum=031C-4A65,ou=scripts,o=jans"
                            }
                        ]
                    }
        "401":
          description: Unauthorized
        "500":
          description: InternalServerError
      security:
      - oauth2:
        - https://jans.io/oauth/config/scripts.readonly
    put:
      tags:
      - Custom Scripts
      summary: Updates a custom script
      description: Updates a custom script
      operationId: put-config-scripts
      requestBody:
        description: CustomScript object
        content:
          application/json:
            schema:
              $ref: '#/components/schemas/CustomScript'
            examples:
              Request json example:
                description: Request json example
                value: |
                  {
                              "name": "test_application_session_test",
                              "description": "Sample Application Session script",
                              "script": "# oxAuth is available under the MIT License (2008). See http://opensource.org/licenses/MIT for full text.\n# Copyright (c) 2016, Janssen\n#\n# Author: Yuriy Movchan\n#\n\nfrom io.jans.model.custom.script.type.session import ApplicationSessionType\nfrom io.jans.service.cdi.util import CdiUtil\nfrom io.jans.persist import PersistenceEntryManager\nfrom io.jans.as.model.config import StaticConfiguration\nfrom io.jans.as.model.ldap import TokenEntity\nfrom jakarta.faces.application import FacesMessage\nfrom io.jans.jsf2.message import FacesMessages\nfrom io.jans.util import StringHelper, ArrayHelper\nfrom io.jans.as.model.config import Constants\nfrom java.util import Arrays, ArrayList\nfrom io.jans.as.service.external.session import SessionEventType\n\nimport java\n\nclass ApplicationSession(ApplicationSessionType):\n    def __init__(self, currentTimeMillis):\n        self.currentTimeMillis = currentTimeMillis\n\n    def init(self, customScript, configurationAttributes):\n        print \"Application session. Initialization\"\n\n        self.entryManager = CdiUtil.bean(PersistenceEntryManager)\n        self.staticConfiguration = CdiUtil.bean(StaticConfiguration)\n\n        print \"Application session. Initialized successfully\"\n\n        return True   \n\n    def destroy(self, configurationAttributes):\n        print \"Application session. Destroy\"\n        print \"Application session. Destroyed successfully\"\n        return True   \n\n    def getApiVersion(self):\n        return 11\n\n    # Called each time specific session event occurs\n    # event is io.jans.as.service.external.session.SessionEvent\n    def onEvent(self, event):\n        if event.getType() == SessionEventType.AUTHENTICATED:\n            print \"Session is authenticated, session: \" + event.getSessionId().getId()\n        return\n\n    # Application calls it at start session request to allow notify 3rd part systems\n    #   httpRequest is jakarta.servlet.http.HttpServletRequest\n    #   sessionId is io.jans.as.model.common.SessionId\n    #   configurationAttributes is java.util.Map<String, SimpleCustomProperty>\n    def startSession(self, httpRequest, sessionId, configurationAttributes):\n        print \"Application session. Starting external session\"\n\n        user_name = sessionId.getSessionAttributes().get(Constants.AUTHENTICATED_USER)\n\n        first_session = self.isFirstSession(user_name)\n        if not first_session:\n            facesMessages = CdiUtil.bean(FacesMessages)\n            facesMessages.add(FacesMessage.SEVERITY_ERROR, \"Please, end active session first!\")\n            return False\n\n        print \"Application session. External session started successfully\"\n        return True\n\n    # Application calls it at end session request to allow notify 3rd part systems\n    #   httpRequest is jakarta.servlet.http.HttpServletRequest\n    #   sessionId is io.jans.as.model.common.SessionId\n    #   configurationAttributes is java.util.Map<String, SimpleCustomProperty>\n    def endSession(self, httpRequest, sessionId, configurationAttributes):\n        print \"Application session. Starting external session end\"\n\n        print \"Application session. External session ended successfully\"\n        return True\n\n    # Application calls it during /session/active endpoint call to modify response if needed\n    #   jsonArray is org.json.JSONArray\n    #   context is io.jans.as.server.model.common.ExecutionContext\n    def modifyActiveSessionsResponse(self, jsonArray, context):\n        return False\n\n    def isFirstSession(self, user_name):\n        tokenLdap = TokenEntity()\n        tokenLdap.setDn(self.staticConfiguration.getBaseDn().getClients())\n        tokenLdap.setUserId(user_name)\n\n        tokenLdapList = self.entryManager.findEntries(tokenLdap, 1)\n        print \"Application session. isFirstSession. Get result: '%s'\" % tokenLdapList\n\n        if (tokenLdapList != None) and (tokenLdapList.size() > 0):\n            print \"Application session. isFirstSession: False\"\n            return False\n\n        print \"Application session. isFirstSession: True\"\n        return True\n",
                              "scriptType": "application_session",
                              "programmingLanguage": "python",
                              "moduleProperties": [
                                  {
                                      "value1": "location_type",
                                      "value2": "ldap"
                                  }
                              ],
                              "level": 800,
                              "revision": 8,
                              "enabled": false,
                              "modified": false,
                              "internal": false,
                              "locationType": "ldap"
                          }
      responses:
        "200":
          description: Ok
          content:
            application/json:
              schema:
                $ref: '#/components/schemas/CustomScript'
              examples:
                Response json example:
                  description: Response json example
                  value: |
                    {
                        "dn": "inum=4144edf6-af99-451d-be29-f3eb5c0e9143,ou=scripts,o=jans",
                        "inum": "4144edf6-af99-451d-be29-f3eb5c0e9143",
                        "name": "test_application_session_test",
                        "description": "Sample Application Session script",
                        "script": "# oxAuth is available under the MIT License (2008). See http://opensource.org/licenses/MIT for full text.\n# Copyright (c) 2016, Janssen\n#\n# Author: Yuriy Movchan\n#\n\nfrom io.jans.model.custom.script.type.session import ApplicationSessionType\nfrom io.jans.service.cdi.util import CdiUtil\nfrom io.jans.persist import PersistenceEntryManager\nfrom io.jans.as.model.config import StaticConfiguration\nfrom io.jans.as.model.ldap import TokenEntity\nfrom jakarta.faces.application import FacesMessage\nfrom io.jans.jsf2.message import FacesMessages\nfrom io.jans.util import StringHelper, ArrayHelper\nfrom io.jans.as.model.config import Constants\nfrom java.util import Arrays, ArrayList\nfrom io.jans.as.service.external.session import SessionEventType\n\nimport java\n\nclass ApplicationSession(ApplicationSessionType):\n    def __init__(self, currentTimeMillis):\n        self.currentTimeMillis = currentTimeMillis\n\n    def init(self, customScript, configurationAttributes):\n        print \"Application session. Initialization\"\n\n        self.entryManager = CdiUtil.bean(PersistenceEntryManager)\n        self.staticConfiguration = CdiUtil.bean(StaticConfiguration)\n\n        print \"Application session. Initialized successfully\"\n\n        return True   \n\n    def destroy(self, configurationAttributes):\n        print \"Application session. Destroy\"\n        print \"Application session. Destroyed successfully\"\n        return True   \n\n    def getApiVersion(self):\n        return 11\n\n    # Called each time specific session event occurs\n    # event is io.jans.as.service.external.session.SessionEvent\n    def onEvent(self, event):\n        if event.getType() == SessionEventType.AUTHENTICATED:\n            print \"Session is authenticated, session: \" + event.getSessionId().getId()\n        return\n\n    # Application calls it at start session request to allow notify 3rd part systems\n    #   httpRequest is jakarta.servlet.http.HttpServletRequest\n    #   sessionId is io.jans.as.model.common.SessionId\n    #   configurationAttributes is java.util.Map<String, SimpleCustomProperty>\n    def startSession(self, httpRequest, sessionId, configurationAttributes):\n        print \"Application session. Starting external session\"\n\n        user_name = sessionId.getSessionAttributes().get(Constants.AUTHENTICATED_USER)\n\n        first_session = self.isFirstSession(user_name)\n        if not first_session:\n            facesMessages = CdiUtil.bean(FacesMessages)\n            facesMessages.add(FacesMessage.SEVERITY_ERROR, \"Please, end active session first!\")\n            return False\n\n        print \"Application session. External session started successfully\"\n        return True\n\n    # Application calls it at end session request to allow notify 3rd part systems\n    #   httpRequest is jakarta.servlet.http.HttpServletRequest\n    #   sessionId is io.jans.as.model.common.SessionId\n    #   configurationAttributes is java.util.Map<String, SimpleCustomProperty>\n    def endSession(self, httpRequest, sessionId, configurationAttributes):\n        print \"Application session. Starting external session end\"\n\n        print \"Application session. External session ended successfully\"\n        return True\n\n    # Application calls it during /session/active endpoint call to modify response if needed\n    #   jsonArray is org.json.JSONArray\n    #   context is io.jans.as.server.model.common.ExecutionContext\n    def modifyActiveSessionsResponse(self, jsonArray, context):\n        return False\n\n    def isFirstSession(self, user_name):\n        tokenLdap = TokenEntity()\n        tokenLdap.setDn(self.staticConfiguration.getBaseDn().getClients())\n        tokenLdap.setUserId(user_name)\n\n        tokenLdapList = self.entryManager.findEntries(tokenLdap, 1)\n        print \"Application session. isFirstSession. Get result: '%s'\" % tokenLdapList\n\n        if (tokenLdapList != None) and (tokenLdapList.size() > 0):\n            print \"Application session. isFirstSession: False\"\n            return False\n\n        print \"Application session. isFirstSession: True\"\n        return True\n",
                        "scriptType": "application_session",
                        "programmingLanguage": "python",
                        "moduleProperties": [
                            {
                                "value1": "location_type",
                                "value2": "ldap"
                            }
                        ],
                        "level": 800,
                        "revision": 8,
                        "enabled": false,
                        "modified": false,
                        "internal": false,
                        "locationType": "ldap",
                        "baseDn": "inum=4144edf6-af99-451d-be29-f3eb5c0e9143,ou=scripts,o=jans"
                    }
        "401":
          description: Unauthorized
        "404":
          description: Not Found
        "500":
          description: InternalServerError
      security:
      - oauth2:
        - https://jans.io/oauth/config/scripts.write
    post:
      tags:
      - Custom Scripts
      summary: Adds a new custom script
      description: Adds a new custom script
      operationId: post-config-scripts
      parameters:
      - name: addScriptTemplate
        in: query
        description: Boolean flag to indicate if script template is to be added. If
          CustomScript request object has script populated then script template will
          not be added.
        schema:
          type: boolean
          default: false
      requestBody:
        description: CustomScript object
        content:
          application/json:
            schema:
              $ref: '#/components/schemas/CustomScript'
            examples:
              Request json example:
                description: Request json example
                value: |
                  {
                              "name": "test_application_session_test",
                              "description": "Sample Application Session script",
                              "script": "# oxAuth is available under the MIT License (2008). See http://opensource.org/licenses/MIT for full text.\n# Copyright (c) 2016, Janssen\n#\n# Author: Yuriy Movchan\n#\n\nfrom io.jans.model.custom.script.type.session import ApplicationSessionType\nfrom io.jans.service.cdi.util import CdiUtil\nfrom io.jans.persist import PersistenceEntryManager\nfrom io.jans.as.model.config import StaticConfiguration\nfrom io.jans.as.model.ldap import TokenEntity\nfrom jakarta.faces.application import FacesMessage\nfrom io.jans.jsf2.message import FacesMessages\nfrom io.jans.util import StringHelper, ArrayHelper\nfrom io.jans.as.model.config import Constants\nfrom java.util import Arrays, ArrayList\nfrom io.jans.as.service.external.session import SessionEventType\n\nimport java\n\nclass ApplicationSession(ApplicationSessionType):\n    def __init__(self, currentTimeMillis):\n        self.currentTimeMillis = currentTimeMillis\n\n    def init(self, customScript, configurationAttributes):\n        print \"Application session. Initialization\"\n\n        self.entryManager = CdiUtil.bean(PersistenceEntryManager)\n        self.staticConfiguration = CdiUtil.bean(StaticConfiguration)\n\n        print \"Application session. Initialized successfully\"\n\n        return True   \n\n    def destroy(self, configurationAttributes):\n        print \"Application session. Destroy\"\n        print \"Application session. Destroyed successfully\"\n        return True   \n\n    def getApiVersion(self):\n        return 11\n\n    # Called each time specific session event occurs\n    # event is io.jans.as.service.external.session.SessionEvent\n    def onEvent(self, event):\n        if event.getType() == SessionEventType.AUTHENTICATED:\n            print \"Session is authenticated, session: \" + event.getSessionId().getId()\n        return\n\n    # Application calls it at start session request to allow notify 3rd part systems\n    #   httpRequest is jakarta.servlet.http.HttpServletRequest\n    #   sessionId is io.jans.as.model.common.SessionId\n    #   configurationAttributes is java.util.Map<String, SimpleCustomProperty>\n    def startSession(self, httpRequest, sessionId, configurationAttributes):\n        print \"Application session. Starting external session\"\n\n        user_name = sessionId.getSessionAttributes().get(Constants.AUTHENTICATED_USER)\n\n        first_session = self.isFirstSession(user_name)\n        if not first_session:\n            facesMessages = CdiUtil.bean(FacesMessages)\n            facesMessages.add(FacesMessage.SEVERITY_ERROR, \"Please, end active session first!\")\n            return False\n\n        print \"Application session. External session started successfully\"\n        return True\n\n    # Application calls it at end session request to allow notify 3rd part systems\n    #   httpRequest is jakarta.servlet.http.HttpServletRequest\n    #   sessionId is io.jans.as.model.common.SessionId\n    #   configurationAttributes is java.util.Map<String, SimpleCustomProperty>\n    def endSession(self, httpRequest, sessionId, configurationAttributes):\n        print \"Application session. Starting external session end\"\n\n        print \"Application session. External session ended successfully\"\n        return True\n\n    # Application calls it during /session/active endpoint call to modify response if needed\n    #   jsonArray is org.json.JSONArray\n    #   context is io.jans.as.server.model.common.ExecutionContext\n    def modifyActiveSessionsResponse(self, jsonArray, context):\n        return False\n\n    def isFirstSession(self, user_name):\n        tokenLdap = TokenEntity()\n        tokenLdap.setDn(self.staticConfiguration.getBaseDn().getClients())\n        tokenLdap.setUserId(user_name)\n\n        tokenLdapList = self.entryManager.findEntries(tokenLdap, 1)\n        print \"Application session. isFirstSession. Get result: '%s'\" % tokenLdapList\n\n        if (tokenLdapList != None) and (tokenLdapList.size() > 0):\n            print \"Application session. isFirstSession: False\"\n            return False\n\n        print \"Application session. isFirstSession: True\"\n        return True\n",
                              "scriptType": "application_session",
                              "programmingLanguage": "python",
                              "moduleProperties": [
                                  {
                                      "value1": "location_type",
                                      "value2": "ldap"
                                  }
                              ],
                              "level": 800,
                              "revision": 8,
                              "enabled": false,
                              "modified": false,
                              "internal": false,
                              "locationType": "ldap"
                          }
      responses:
        "201":
          description: Created
          content:
            application/json:
              schema:
                $ref: '#/components/schemas/CustomScript'
              examples:
                Response json example:
                  description: Response json example
                  value: |
                    {
                        "dn": "inum=4144edf6-af99-451d-be29-f3eb5c0e9143,ou=scripts,o=jans",
                        "inum": "4144edf6-af99-451d-be29-f3eb5c0e9143",
                        "name": "test_application_session_test",
                        "description": "Sample Application Session script",
                        "script": "# oxAuth is available under the MIT License (2008). See http://opensource.org/licenses/MIT for full text.\n# Copyright (c) 2016, Janssen\n#\n# Author: Yuriy Movchan\n#\n\nfrom io.jans.model.custom.script.type.session import ApplicationSessionType\nfrom io.jans.service.cdi.util import CdiUtil\nfrom io.jans.persist import PersistenceEntryManager\nfrom io.jans.as.model.config import StaticConfiguration\nfrom io.jans.as.model.ldap import TokenEntity\nfrom jakarta.faces.application import FacesMessage\nfrom io.jans.jsf2.message import FacesMessages\nfrom io.jans.util import StringHelper, ArrayHelper\nfrom io.jans.as.model.config import Constants\nfrom java.util import Arrays, ArrayList\nfrom io.jans.as.service.external.session import SessionEventType\n\nimport java\n\nclass ApplicationSession(ApplicationSessionType):\n    def __init__(self, currentTimeMillis):\n        self.currentTimeMillis = currentTimeMillis\n\n    def init(self, customScript, configurationAttributes):\n        print \"Application session. Initialization\"\n\n        self.entryManager = CdiUtil.bean(PersistenceEntryManager)\n        self.staticConfiguration = CdiUtil.bean(StaticConfiguration)\n\n        print \"Application session. Initialized successfully\"\n\n        return True   \n\n    def destroy(self, configurationAttributes):\n        print \"Application session. Destroy\"\n        print \"Application session. Destroyed successfully\"\n        return True   \n\n    def getApiVersion(self):\n        return 11\n\n    # Called each time specific session event occurs\n    # event is io.jans.as.service.external.session.SessionEvent\n    def onEvent(self, event):\n        if event.getType() == SessionEventType.AUTHENTICATED:\n            print \"Session is authenticated, session: \" + event.getSessionId().getId()\n        return\n\n    # Application calls it at start session request to allow notify 3rd part systems\n    #   httpRequest is jakarta.servlet.http.HttpServletRequest\n    #   sessionId is io.jans.as.model.common.SessionId\n    #   configurationAttributes is java.util.Map<String, SimpleCustomProperty>\n    def startSession(self, httpRequest, sessionId, configurationAttributes):\n        print \"Application session. Starting external session\"\n\n        user_name = sessionId.getSessionAttributes().get(Constants.AUTHENTICATED_USER)\n\n        first_session = self.isFirstSession(user_name)\n        if not first_session:\n            facesMessages = CdiUtil.bean(FacesMessages)\n            facesMessages.add(FacesMessage.SEVERITY_ERROR, \"Please, end active session first!\")\n            return False\n\n        print \"Application session. External session started successfully\"\n        return True\n\n    # Application calls it at end session request to allow notify 3rd part systems\n    #   httpRequest is jakarta.servlet.http.HttpServletRequest\n    #   sessionId is io.jans.as.model.common.SessionId\n    #   configurationAttributes is java.util.Map<String, SimpleCustomProperty>\n    def endSession(self, httpRequest, sessionId, configurationAttributes):\n        print \"Application session. Starting external session end\"\n\n        print \"Application session. External session ended successfully\"\n        return True\n\n    # Application calls it during /session/active endpoint call to modify response if needed\n    #   jsonArray is org.json.JSONArray\n    #   context is io.jans.as.server.model.common.ExecutionContext\n    def modifyActiveSessionsResponse(self, jsonArray, context):\n        return False\n\n    def isFirstSession(self, user_name):\n        tokenLdap = TokenEntity()\n        tokenLdap.setDn(self.staticConfiguration.getBaseDn().getClients())\n        tokenLdap.setUserId(user_name)\n\n        tokenLdapList = self.entryManager.findEntries(tokenLdap, 1)\n        print \"Application session. isFirstSession. Get result: '%s'\" % tokenLdapList\n\n        if (tokenLdapList != None) and (tokenLdapList.size() > 0):\n            print \"Application session. isFirstSession: False\"\n            return False\n\n        print \"Application session. isFirstSession: True\"\n        return True\n",
                        "scriptType": "application_session",
                        "programmingLanguage": "python",
                        "moduleProperties": [
                            {
                                "value1": "location_type",
                                "value2": "ldap"
                            }
                        ],
                        "level": 800,
                        "revision": 8,
                        "enabled": false,
                        "modified": false,
                        "internal": false,
                        "locationType": "ldap",
                        "baseDn": "inum=4144edf6-af99-451d-be29-f3eb5c0e9143,ou=scripts,o=jans"
                    }
        "401":
          description: Unauthorized
        "400":
          description: Bad Request
        "500":
          description: InternalServerError
      security:
      - oauth2:
        - https://jans.io/oauth/config/scripts.write
  /api/v1/config/scripts/{inum}:
    delete:
      tags:
      - Custom Scripts
      summary: Deletes a custom script
      description: Deletes a custom script
      operationId: delete-config-scripts-by-inum
      parameters:
      - name: inum
        in: path
        description: Script identifier
        required: true
        schema:
          type: string
      responses:
        "204":
          description: No Content
        "401":
          description: Unauthorized
        "404":
          description: Not Found
        "500":
          description: InternalServerError
      security:
      - oauth2:
        - https://jans.io/oauth/config/scripts.delete
    patch:
      tags:
      - Custom Scripts
      summary: Patches a custom script
      description: Patches a custom script
      operationId: patch-config-scripts-by-inum
      parameters:
      - name: inum
        in: path
        description: Script identifier
        required: true
        schema:
          type: string
      requestBody:
        description: JsonPatch object
        content:
          application/json-patch+json:
            schema:
              type: array
              items:
                $ref: '#/components/schemas/JsonPatch'
            examples:
              Request json example:
                description: Request json example
                value: "[{ \"op\": \"replace\", \"path\": \"/enabled\", \"value\"\
                  :false},{ \"op\": \"replace\", \"path\": \"/revision\", \"value\"\
                  :2}] \n"
      responses:
        "200":
          description: Ok
          content:
            application/json:
              schema:
                $ref: '#/components/schemas/CustomScript'
        "401":
          description: Unauthorized
        "404":
          description: Not Found
        "500":
          description: InternalServerError
      security:
      - oauth2:
        - https://jans.io/oauth/config/scripts.write
  /api/v1/config/scripts/inum/{inum}:
    get:
      tags:
      - Custom Scripts
      summary: Gets a script by Inum
      description: Gets a script by Inum
      operationId: get-config-scripts-by-inum
      parameters:
      - name: inum
        in: path
        description: Script identifier
        required: true
        schema:
          type: string
      responses:
        "200":
          description: Ok
          content:
            application/json:
              schema:
                $ref: '#/components/schemas/CustomScript'
              examples:
                Response json example:
                  description: Response json example
                  value: |
                    {
                        "dn": "inum=0300-BA90,ou=scripts,o=jans",
                        "inum": "0300-BA90",
                        "name": "discovery_java_params",
                        "description": "Java Custom Sample Script",
                        "script": "/* Copyright (c) 2022, Gluu\n Author: Yuriy Z\n */\n\nimport io.jans.model.SimpleCustomProperty;\nimport io.jans.model.custom.script.model.CustomScript;\nimport io.jans.model.custom.script.type.discovery.DiscoveryType;\nimport io.jans.service.custom.script.CustomScriptManager;\nimport org.slf4j.Logger;\nimport org.slf4j.LoggerFactory;\nimport org.json.JSONObject;\n\nimport java.util.Map;\n\npublic class Discovery implements DiscoveryType {\n\n    private static final Logger log = LoggerFactory.getLogger(Discovery.class);\n    private static final Logger scriptLogger = LoggerFactory.getLogger(CustomScriptManager.class);\n\n    @Override\n    public boolean init(Map<String, SimpleCustomProperty> configurationAttributes) {\n        log.info(\"Init of Discovery Java custom script\");\n        return true;\n    }\n\n    @Override\n    public boolean init(CustomScript customScript, Map<String, SimpleCustomProperty> configurationAttributes) {\n        log.info(\"Init of Discovery Java custom script\");\n        return true;\n    }\n\n    @Override\n    public boolean destroy(Map<String, SimpleCustomProperty> configurationAttributes) {\n        log.info(\"Destroy of Discovery Java custom script\");\n        return true;\n    }\n\n    @Override\n    public int getApiVersion() {\n        log.info(\"getApiVersion Discovery Java custom script: 11\");\n        return 11;\n    }\n\n    @Override\n    public boolean modifyResponse(Object responseAsJsonObject, Object context) {\n        scriptLogger.info(\"write to script logger\");\n        JSONObject response = (JSONObject) responseAsJsonObject;\n        response.accumulate(\"key_from_java\", \"value_from_script_on_java\");\n        return true;\n    }\n}\n",
                        "scriptType": "discovery",
                        "programmingLanguage": "java",
                        "moduleProperties": [
                            {
                                "value1": "location_type",
                                "value2": "ldap"
                            }
                        ],
                        "level": 1,
                        "revision": 11,
                        "enabled": true,
                        "modified": false,
                        "internal": false,
                        "locationType": "ldap",
                        "baseDn": "inum=0300-BA90,ou=scripts,o=jans"
                    }
        "401":
          description: Unauthorized
        "404":
          description: Not Found
        "500":
          description: InternalServerError
      security:
      - oauth2:
        - https://jans.io/oauth/config/scripts.readonly
  /api/v1/config/scripts/name/{name}:
    get:
      tags:
      - Custom Scripts
      summary: Fetch custom script by name
      description: Fetch custom script by name
      operationId: get-custom-script-by-name
      parameters:
      - name: name
        in: path
        description: Script name
        required: true
        schema:
          type: string
      responses:
        "200":
          description: CustomScript
          content:
            application/json:
              schema:
                $ref: '#/components/schemas/CustomScript'
              examples:
                Response json example:
                  description: Response json example
                  value: |
                    {
                        "dn": "inum=0300-BA90,ou=scripts,o=jans",
                        "inum": "0300-BA90",
                        "name": "discovery_java_params",
                        "description": "Java Custom Sample Script",
                        "script": "/* Copyright (c) 2022, Gluu\n Author: Yuriy Z\n */\n\nimport io.jans.model.SimpleCustomProperty;\nimport io.jans.model.custom.script.model.CustomScript;\nimport io.jans.model.custom.script.type.discovery.DiscoveryType;\nimport io.jans.service.custom.script.CustomScriptManager;\nimport org.slf4j.Logger;\nimport org.slf4j.LoggerFactory;\nimport org.json.JSONObject;\n\nimport java.util.Map;\n\npublic class Discovery implements DiscoveryType {\n\n    private static final Logger log = LoggerFactory.getLogger(Discovery.class);\n    private static final Logger scriptLogger = LoggerFactory.getLogger(CustomScriptManager.class);\n\n    @Override\n    public boolean init(Map<String, SimpleCustomProperty> configurationAttributes) {\n        log.info(\"Init of Discovery Java custom script\");\n        return true;\n    }\n\n    @Override\n    public boolean init(CustomScript customScript, Map<String, SimpleCustomProperty> configurationAttributes) {\n        log.info(\"Init of Discovery Java custom script\");\n        return true;\n    }\n\n    @Override\n    public boolean destroy(Map<String, SimpleCustomProperty> configurationAttributes) {\n        log.info(\"Destroy of Discovery Java custom script\");\n        return true;\n    }\n\n    @Override\n    public int getApiVersion() {\n        log.info(\"getApiVersion Discovery Java custom script: 11\");\n        return 11;\n    }\n\n    @Override\n    public boolean modifyResponse(Object responseAsJsonObject, Object context) {\n        scriptLogger.info(\"write to script logger\");\n        JSONObject response = (JSONObject) responseAsJsonObject;\n        response.accumulate(\"key_from_java\", \"value_from_script_on_java\");\n        return true;\n    }\n}\n",
                        "scriptType": "discovery",
                        "programmingLanguage": "java",
                        "moduleProperties": [
                            {
                                "value1": "location_type",
                                "value2": "ldap"
                            }
                        ],
                        "level": 1,
                        "revision": 11,
                        "enabled": true,
                        "modified": false,
                        "internal": false,
                        "locationType": "ldap",
                        "baseDn": "inum=0300-BA90,ou=scripts,o=jans"
                    }
        "401":
          description: Unauthorized
        "404":
          description: Not Found
        "500":
          description: InternalServerError
      security:
      - oauth2:
        - https://jans.io/oauth/config/scripts.readonly
  /api/v1/config/scripts/type/{type}:
    get:
      tags:
      - Custom Scripts
      summary: Gets list of scripts by type
      description: Gets list of scripts by type
      operationId: get-config-scripts-by-type
      parameters:
      - name: type
        in: path
        description: Script type
        required: true
        schema:
          type: string
      - name: limit
        in: query
        description: Search size - max size of the results to return
        schema:
          type: integer
          format: int32
          default: 50
      - name: pattern
        in: query
        description: Search pattern
        schema:
          type: string
          default: ""
      - name: startIndex
        in: query
        description: The 1-based index of the first query result
        schema:
          type: integer
          format: int32
          default: 0
      - name: sortBy
        in: query
        description: Attribute whose value will be used to order the returned response
        schema:
          type: string
          default: inum
      - name: sortOrder
        in: query
        description: Order in which the sortBy param is applied. Allowed values are
          "ascending" and "descending"
        schema:
          type: string
          default: ascending
      - name: fieldValuePair
        in: query
        description: Field and value pair for seraching
        schema:
          type: string
          default: ""
        examples:
          Field value example:
            description: Field value example
            value: "adminCanEdit=true,dataType=string"
      responses:
        "200":
          description: Ok
          content:
            application/json:
              schema:
                $ref: '#/components/schemas/PagedResult'
              examples:
                Response json example:
                  description: Response json example
                  value: |
                    {
                        "start": 0,
                        "totalEntriesCount": 1,
                        "entriesCount": 1,
                        "entries": [
                            {
                                "dn": "inum=0300-BA90,ou=scripts,o=jans",
                                "inum": "0300-BA90",
                                "name": "discovery_java_params",
                                "description": "Java Custom Sample Script",
                                "script": "/* Copyright (c) 2022, Gluu\n Author: Yuriy Z\n */\n\nimport io.jans.model.SimpleCustomProperty;\nimport io.jans.model.custom.script.model.CustomScript;\nimport io.jans.model.custom.script.type.discovery.DiscoveryType;\nimport io.jans.service.custom.script.CustomScriptManager;\nimport org.slf4j.Logger;\nimport org.slf4j.LoggerFactory;\nimport org.json.JSONObject;\n\nimport java.util.Map;\n\npublic class Discovery implements DiscoveryType {\n\n    private static final Logger log = LoggerFactory.getLogger(Discovery.class);\n    private static final Logger scriptLogger = LoggerFactory.getLogger(CustomScriptManager.class);\n\n    @Override\n    public boolean init(Map<String, SimpleCustomProperty> configurationAttributes) {\n        log.info(\"Init of Discovery Java custom script\");\n        return true;\n    }\n\n    @Override\n    public boolean init(CustomScript customScript, Map<String, SimpleCustomProperty> configurationAttributes) {\n        log.info(\"Init of Discovery Java custom script\");\n        return true;\n    }\n\n    @Override\n    public boolean destroy(Map<String, SimpleCustomProperty> configurationAttributes) {\n        log.info(\"Destroy of Discovery Java custom script\");\n        return true;\n    }\n\n    @Override\n    public int getApiVersion() {\n        log.info(\"getApiVersion Discovery Java custom script: 11\");\n        return 11;\n    }\n\n    @Override\n    public boolean modifyResponse(Object responseAsJsonObject, Object context) {\n        scriptLogger.info(\"write to script logger\");\n        JSONObject response = (JSONObject) responseAsJsonObject;\n        response.accumulate(\"key_from_java\", \"value_from_script_on_java\");\n        return true;\n    }\n}\n",
                                "scriptType": "discovery",
                                "programmingLanguage": "java",
                                "moduleProperties": [
                                    {
                                        "value1": "location_type",
                                        "value2": "ldap"
                                    }
                                ],
                                "level": 1,
                                "revision": 11,
                                "enabled": true,
                                "modified": false,
                                "internal": false,
                                "locationType": "ldap",
                                "baseDn": "inum=0300-BA90,ou=scripts,o=jans"
                            }
                        ]
                    }
        "401":
          description: Unauthorized
        "404":
          description: Not Found
        "500":
          description: InternalServerError
      security:
      - oauth2:
        - https://jans.io/oauth/config/scripts.readonly
  /api/v1/jans-auth-server/health:
    get:
      tags:
      - Auth Server Health - Check
      summary: Returns auth server health status
      description: Returns auth server health status
      operationId: get-auth-server-health
      responses:
        "200":
          description: Ok
          content:
            application/json:
              schema:
                $ref: '#/components/schemas/JsonNode'
              examples:
                Response json example:
                  description: Response json example
                  value: |
                    {
                        "status": "running",
                        "db_status": "online"
                    }
        "500":
          description: InternalServerError
  /api/v1/config/jwks/{kid}:
    get:
      tags:
      - Configuration – JWK - JSON Web Key (JWK)
      summary: Get a JSON Web Key based on kid
      description: Get a JSON Web Key based on kid
      operationId: get-jwk-by-kid
      parameters:
      - name: kid
        in: path
        description: The unique identifier for the key
        required: true
        schema:
          type: string
      responses:
        "200":
          description: Ok
          content:
            application/json:
              schema:
                $ref: '#/components/schemas/JSONWebKey'
              examples:
                Response json example:
                  description: Response json example
                  value: |
                    {
                        "kid": "1230bfb-276a-44aa-a97d-667b57587108_sig_rs256",
                        "kty": "RSA",
                        "use": "sig",
                        "alg": "RS256",
                        "exp": 1599751946863,
                        "x5c": [
                            "A0GCSqGSIb3DQEBCwUAMCExHzAdBgNVBAMMFm94QXV0aCBDQSBDZXJ0aWZpY2F0ZXMwHhcNMjAwOTA4MTUzMjE3WhcNMjAwOTEwMTUzMjI2WjAhMR8wHQYDVQQDDBZveEF1dGggQ0EgQ2VydGlmaWNhdGVzMIIBIjANBgkqhkiG9w0BAQEFAAOCAQ8AMIIBCgKCAQEAzj1NEHyGk/ywG25py2s/zVVrRggzRO0jE6VOUvqUzsEJwt1aszQ4onFu6vgtjNwq2ZmEFZbw1Jw7dlz4Xrdj12pQlLVuEhyVaTziQp3LvspqxyACHQb8XSKFdKZaa1eBF8PGN5zDN/d+tIrAZYnQS2gH8BoPIuB3Z9AoCLTzifnPvmOwW/e+/Wags/ApZiEfF2Po0InV5NeJAyoIpaGhlwjqqOWXm/GpCASAk9ZD8Ebnmy9RM71zDCgmvq/hPueKnbNTZdQ3TQdzEuSwxbWEHu16v5MbF7QtNzvFSFlllhgwqI2ccEljDbs18j3DUS2B1VTTAr/DLR3SVyCYbKBbRQIDAQABoycwJTAjBgNVHSUEHDAaBggrBgEFBQcDAQYIKwYBBQUHAwIGBFUdJQAwDQYJKoZIhvcNAQELBQADggEBADaqrfVH1FX0FLp99TG9fHOiOMD12vsIPANb9QbIADineFrSvUI3zIX56PpvMT+EApaLPcIYSwG1YziWT1oGDGkfyinofSRGl4JcC63slChUBfjlBZlXTIlc7CJA7CfzO6BW3SvO0GPF0NStCUD9Ou4oOVaIc3XrPzhIAp71cF9iLFnQUK1hiD9NhQUm5v2Nq+sQdjAxSlqigXnc+rB9+V8snCkr9x9q1cysq1ZyCRT55psa53Irqtc50T2PHA6kyzEVW51+yFaZa8z+WMoofr6ndx2DFI7n5+8jFGs9WoP+/zV8E/XK61iy+EdXVjXQYVcArjEzeIahn8QOd/hUcfo="
                        ],
                        "n": "EFZbw1Jw7dlz4Xrdj12pQlLVuEhyVaTziQp3LvspqxyACHQb8XSKFdKZaa1eBF8PGN5zDN_d-tIrAZYnQS2gH8BoPIuB3Z9AoCLTzifnPvmOwW_e-_Wags_ApZiEfF2Po0InV5NeJAyoIpaGhlwjqqOWXm_GpCASAk9ZD8Ebnmy9RM71zDCgmvq_hPueKnbNTZdQ3TQdzEuSwxbWEHu16v5MbF7QtNzvFSFlllhgwqI2ccEljDbs18j3DUS2B1VTTAr_DLR3SVyCYbKBbRQ",
                        "e": "AQAB"
                    }
        "401":
          description: Unauthorized
        "500":
          description: InternalServerError
      security:
      - oauth2:
        - https://jans.io/oauth/config/jwks.readonly
    delete:
      tags:
      - Configuration – JWK - JSON Web Key (JWK)
      summary: Delete a JSON Web Key based on kid
      description: Delete a JSON Web Key based on kid
      operationId: delete-config-jwk-kid
      parameters:
      - name: kid
        in: path
        description: The unique identifier for the key
        required: true
        schema:
          type: string
      responses:
        "204":
          description: No Content
        "401":
          description: Unauthorized
        "406":
          description: Not Acceptable
        "500":
          description: InternalServerError
      security:
      - oauth2:
        - https://jans.io/oauth/config/jwks.delete
    patch:
      tags:
      - Configuration – JWK - JSON Web Key (JWK)
      summary: Patch a specific JSON Web Key based on kid
      description: Patch a specific JSON Web Key based on kid
      operationId: patch-config-jwk-kid
      parameters:
      - name: kid
        in: path
        description: The unique identifier for the key
        required: true
        schema:
          type: string
      requestBody:
        description: JsonPatch object
        content:
          application/json-patch+json:
            schema:
              type: array
              items:
                $ref: '#/components/schemas/JsonPatch'
            examples:
              Request json example:
                description: Request json example
                value: "[\n    { \"op\": \"replace\", \"path\": \"/use\", \"value\"\
                  :\"enc\"},\n    { \"op\": \"replace\", \"path\": \"/e\", \"value\"\
                  :\"Updated_XYZ\"}\n] \n"
      responses:
        "200":
          description: Ok
          content:
            application/json:
              schema:
                $ref: '#/components/schemas/JSONWebKey'
              examples:
                Response json example:
                  description: Response json example
                  value: |
                    {
                        "kid": "1230bfb-276a-44aa-a97d-667b57587108_sig_rs256",
                        "kty": "RSA",
                        "use": "enc",
                        "alg": "RS256",
                        "exp": 1599751946863,
                        "x5c": [
                            "A0GCSqGSIb3DQEBCwUAMCExHzAdBgNVBAMMFm94QXV0aCBDQSBDZXJ0aWZpY2F0ZXMwHhcNMjAwOTA4MTUzMjE3WhcNMjAwOTEwMTUzMjI2WjAhMR8wHQYDVQQDDBZveEF1dGggQ0EgQ2VydGlmaWNhdGVzMIIBIjANBgkqhkiG9w0BAQEFAAOCAQ8AMIIBCgKCAQEAzj1NEHyGk/ywG25py2s/zVVrRggzRO0jE6VOUvqUzsEJwt1aszQ4onFu6vgtjNwq2ZmEFZbw1Jw7dlz4Xrdj12pQlLVuEhyVaTziQp3LvspqxyACHQb8XSKFdKZaa1eBF8PGN5zDN/d+tIrAZYnQS2gH8BoPIuB3Z9AoCLTzifnPvmOwW/e+/Wags/ApZiEfF2Po0InV5NeJAyoIpaGhlwjqqOWXm/GpCASAk9ZD8Ebnmy9RM71zDCgmvq/hPueKnbNTZdQ3TQdzEuSwxbWEHu16v5MbF7QtNzvFSFlllhgwqI2ccEljDbs18j3DUS2B1VTTAr/DLR3SVyCYbKBbRQIDAQABoycwJTAjBgNVHSUEHDAaBggrBgEFBQcDAQYIKwYBBQUHAwIGBFUdJQAwDQYJKoZIhvcNAQELBQADggEBADaqrfVH1FX0FLp99TG9fHOiOMD12vsIPANb9QbIADineFrSvUI3zIX56PpvMT+EApaLPcIYSwG1YziWT1oGDGkfyinofSRGl4JcC63slChUBfjlBZlXTIlc7CJA7CfzO6BW3SvO0GPF0NStCUD9Ou4oOVaIc3XrPzhIAp71cF9iLFnQUK1hiD9NhQUm5v2Nq+sQdjAxSlqigXnc+rB9+V8snCkr9x9q1cysq1ZyCRT55psa53Irqtc50T2PHA6kyzEVW51+yFaZa8z+WMoofr6ndx2DFI7n5+8jFGs9WoP+/zV8E/XK61iy+EdXVjXQYVcArjEzeIahn8QOd/hUcfo="
                        ],
                        "n": "EFZbw1Jw7dlz4Xrdj12pQlLVuEhyVaTziQp3LvspqxyACHQb8XSKFdKZaa1eBF8PGN5zDN_d-tIrAZYnQS2gH8BoPIuB3Z9AoCLTzifnPvmOwW_e-_Wags_ApZiEfF2Po0InV5NeJAyoIpaGhlwjqqOWXm_GpCASAk9ZD8Ebnmy9RM71zDCgmvq_hPueKnbNTZdQ3TQdzEuSwxbWEHu16v5MbF7QtNzvFSFlllhgwqI2ccEljDbs18j3DUS2B1VTTAr_DLR3SVyCYbKBbRQ",
                        "e": "Updated_XYZ"
                    }
        "401":
          description: Unauthorized
        "404":
          description: Not Found
        "500":
          description: InternalServerError
      security:
      - oauth2:
        - https://jans.io/oauth/config/jwks.write
  /api/v1/config/jwks:
    get:
      tags:
      - Configuration – JWK - JSON Web Key (JWK)
      summary: Gets list of JSON Web Key (JWK) used by server
      description: Gets list of JSON Web Key (JWK) used by server
      operationId: get-config-jwks
      responses:
        "200":
          description: Ok
          content:
            application/json:
              schema:
                $ref: '#/components/schemas/WebKeysConfiguration'
              examples:
                Response json example:
                  description: Response json example
                  value: "{\n    \"keys\": [\n        {\n            \"descr\": \"\
                    Signature Key: RSA RSASSA-PKCS1-v1_5 using SHA-256\",\n      \
                    \      \"kty\": \"RSA\",\n            \"e\": \"AQAB\",\n     \
                    \       \"use\": \"sig\",\n            \"kid\": \"abc3a91b-dd1b-47b0-b7e7-aaf2ec3b9d5e_sig_rs256\"\
                    ,\n            \"x5c\": [\n                \"E3+Z7Ie9FVpDIqeBo/xI8/q7CCDxCHTtiTQjGS5j/XV4VcPt7i9mrQsajbndCAmynVw==\"\
                    \n            ],\n            \"name\": \"id_token RS256 Sign\
                    \ Key\",\n            \"exp\": 1666775666429,\n            \"\
                    alg\": \"RS256\",\n            \"n\": \"qzu2jRl6UoTnnUJS6zg7ghavupiUQ3Ux4fAH6H7DCXF-cuOgelBjUj_GLPqz5FeOCnQ\"\
                    \n        },\n\t\t{\n            \"descr\": \"Encryption Key:\
                    \ Elliptic Curve Diffie-Hellman Ephemeral Static key agreement\
                    \ using Concat KDF\",\n            \"kty\": \"EC\",\n        \
                    \    \"use\": \"enc\",\n            \"crv\": \"P-256\",\n    \
                    \        \"kid\": \"0870a2b9-1200-42a2-9b12-e2fa89ce3bd0_enc_ecdh-es\"\
                    ,\n            \"x5c\": [\n                \"tE24Ofz3eFhtBAIhAINgdWN86TOOEAUXUr2ijmaAPBgn7mGoeg4c7FfyZTxn\"\
                    \n            ],\n            \"name\": \"id_token ECDH-ES Encryption\
                    \ Key\",\n            \"x\": \"NBJAtpZ-jWGjaXDFYgt38\",\n    \
                    \        \"y\": \"7n6oS9y5vN2XrTKMKilo\",\n            \"exp\"\
                    : 1666775666429,\n            \"alg\": \"ECDH-ES\"\n        }\n\
                    \    ]\n}\n"
        "401":
          description: Unauthorized
        "500":
          description: InternalServerError
      security:
      - oauth2:
        - https://jans.io/oauth/config/jwks.readonly
    put:
      tags:
      - Configuration – JWK - JSON Web Key (JWK)
      summary: Replaces JSON Web Keys
      description: Replaces JSON Web Keys
      operationId: put-config-jwks
      requestBody:
        description: JSON Web Keys object
        content:
          application/json:
            schema:
              $ref: '#/components/schemas/WebKeysConfiguration'
            examples:
              Request json example:
                description: Request json example
                value: "{\n    \"keys\": [\n        {\n            \"descr\": \"Signature\
                  \ Key: RSA RSASSA-PKCS1-v1_5 using SHA-256\",\n            \"kty\"\
                  : \"RSA\",\n            \"e\": \"AQAB\",\n            \"use\": \"\
                  sig\",\n            \"kid\": \"abc3a91b-dd1b-47b0-b7e7-aaf2ec3b9d5e_sig_rs256\"\
                  ,\n            \"x5c\": [\n                \"E3+Z7Ie9FVpDIqeBo/xI8/q7CCDxCHTtiTQjGS5j/XV4VcPt7i9mrQsajbndCAmynVw==\"\
                  \n            ],\n            \"name\": \"id_token RS256 Sign Key\"\
                  ,\n            \"exp\": 1666775666429,\n            \"alg\": \"\
                  RS256\",\n            \"n\": \"qzu2jRl6UoTnnUJS6zg7ghavupiUQ3Ux4fAH6H7DCXF-cuOgelBjUj_GLPqz5FeOCnQ\"\
                  \n        },\n\t\t{\n            \"descr\": \"Encryption Key: Elliptic\
                  \ Curve Diffie-Hellman Ephemeral Static key agreement using Concat\
                  \ KDF\",\n            \"kty\": \"EC\",\n            \"use\": \"\
                  enc\",\n            \"crv\": \"P-256\",\n            \"kid\": \"\
                  0870a2b9-1200-42a2-9b12-e2fa89ce3bd0_enc_ecdh-es\",\n          \
                  \  \"x5c\": [\n                \"tE24Ofz3eFhtBAIhAINgdWN86TOOEAUXUr2ijmaAPBgn7mGoeg4c7FfyZTxn\"\
                  \n            ],\n            \"name\": \"id_token ECDH-ES Encryption\
                  \ Key\",\n            \"x\": \"NBJAtpZ-jWGjaXDFYgt38\",\n      \
                  \      \"y\": \"7n6oS9y5vN2XrTKMKilo\",\n            \"exp\": 1666775666429,\n\
                  \            \"alg\": \"ECDH-ES\"\n        }\n    ]\n}\n"
      responses:
        "200":
          description: Ok
          content:
            application/json:
              schema:
                $ref: '#/components/schemas/WebKeysConfiguration'
              examples:
                Response json example:
                  description: Response json example
                  value: "{\n    \"keys\": [\n        {\n            \"descr\": \"\
                    Signature Key: RSA RSASSA-PKCS1-v1_5 using SHA-256\",\n      \
                    \      \"kty\": \"RSA\",\n            \"e\": \"AQAB\",\n     \
                    \       \"use\": \"sig\",\n            \"kid\": \"abc3a91b-dd1b-47b0-b7e7-aaf2ec3b9d5e_sig_rs256\"\
                    ,\n            \"x5c\": [\n                \"E3+Z7Ie9FVpDIqeBo/xI8/q7CCDxCHTtiTQjGS5j/XV4VcPt7i9mrQsajbndCAmynVw==\"\
                    \n            ],\n            \"name\": \"id_token RS256 Sign\
                    \ Key\",\n            \"exp\": 1666775666429,\n            \"\
                    alg\": \"RS256\",\n            \"n\": \"qzu2jRl6UoTnnUJS6zg7ghavupiUQ3Ux4fAH6H7DCXF-cuOgelBjUj_GLPqz5FeOCnQ\"\
                    \n        },\n\t\t{\n            \"descr\": \"Encryption Key:\
                    \ Elliptic Curve Diffie-Hellman Ephemeral Static key agreement\
                    \ using Concat KDF\",\n            \"kty\": \"EC\",\n        \
                    \    \"use\": \"enc\",\n            \"crv\": \"P-256\",\n    \
                    \        \"kid\": \"0870a2b9-1200-42a2-9b12-e2fa89ce3bd0_enc_ecdh-es\"\
                    ,\n            \"x5c\": [\n                \"tE24Ofz3eFhtBAIhAINgdWN86TOOEAUXUr2ijmaAPBgn7mGoeg4c7FfyZTxn\"\
                    \n            ],\n            \"name\": \"id_token ECDH-ES Encryption\
                    \ Key\",\n            \"x\": \"NBJAtpZ-jWGjaXDFYgt38\",\n    \
                    \        \"y\": \"7n6oS9y5vN2XrTKMKilo\",\n            \"exp\"\
                    : 1666775666429,\n            \"alg\": \"ECDH-ES\"\n        }\n\
                    \    ]\n}\n"
        "401":
          description: Unauthorized
        "500":
          description: InternalServerError
      security:
      - oauth2:
        - https://jans.io/oauth/config/jwks.write
    patch:
      tags:
      - Configuration – JWK - JSON Web Key (JWK)
      summary: Patches JSON Web Keys
      description: Patches JSON Web Keys
      operationId: patch-config-jwks
      requestBody:
        description: JsonPatch object
        content:
          application/json-patch+json:
            schema:
              type: array
              items:
                $ref: '#/components/schemas/JsonPatch'
            examples:
              Request json example:
                description: Request json example
                value: "[\n\t{ \"op\": \"add\", \"path\": \"/keys/1\", \"value\":{\n\
                  \            \"descr\": \"Test Key\",\n            \"kty\": \"EC\"\
                  ,\n            \"use\": \"enc\",\n            \"crv\": \"P-256\"\
                  ,\n            \"kid\": \"1234a2b9-1200-42a2-9b12-e2fa89ce3bd0_enc_ecdh-es\"\
                  ,\n            \"x5c\": [\n                \"tE24Ofz3eFhtBAIhAINgdWN86TOOEAUXUr2ijmaAPBgn7mGoeg4c7FfyZTxn\"\
                  \n            ],\n            \"name\": \"test-key\",\n        \
                  \    \"x\": \"NBJAtpZ-jWGjaXDFYgt38\",\n            \"y\": \"7n6oS9y5vN2XrTKMKilo\"\
                  ,\n            \"exp\": 1666775666429,\n            \"alg\": \"\
                  ECDH-ES\"\n        }\n\t}\n] \n"
      responses:
        "200":
          description: Ok
          content:
            application/json:
              schema:
                $ref: '#/components/schemas/WebKeysConfiguration'
              examples:
                Response json example:
                  description: Response json example
                  value: "{\n    \"keys\": [\n        {\n            \"descr\": \"\
                    Signature Key: RSA RSASSA-PKCS1-v1_5 using SHA-256\",\n      \
                    \      \"kty\": \"RSA\",\n            \"e\": \"AQAB\",\n     \
                    \       \"use\": \"sig\",\n            \"kid\": \"abc3a91b-dd1b-47b0-b7e7-aaf2ec3b9d5e_sig_rs256\"\
                    ,\n            \"x5c\": [\n                \"E3+Z7Ie9FVpDIqeBo/xI8/q7CCDxCHTtiTQjGS5j/XV4VcPt7i9mrQsajbndCAmynVw==\"\
                    \n            ],\n            \"name\": \"id_token RS256 Sign\
                    \ Key\",\n            \"exp\": 1666775666429,\n            \"\
                    alg\": \"RS256\",\n            \"n\": \"qzu2jRl6UoTnnUJS6zg7ghavupiUQ3Ux4fAH6H7DCXF-cuOgelBjUj_GLPqz5FeOCnQ\"\
                    \n        },\n\t\t{\n            \"descr\": \"Encryption Key:\
                    \ Elliptic Curve Diffie-Hellman Ephemeral Static key agreement\
                    \ using Concat KDF\",\n            \"kty\": \"EC\",\n        \
                    \    \"use\": \"enc\",\n            \"crv\": \"P-256\",\n    \
                    \        \"kid\": \"0870a2b9-1200-42a2-9b12-e2fa89ce3bd0_enc_ecdh-es\"\
                    ,\n            \"x5c\": [\n                \"tE24Ofz3eFhtBAIhAINgdWN86TOOEAUXUr2ijmaAPBgn7mGoeg4c7FfyZTxn\"\
                    \n            ],\n            \"name\": \"id_token ECDH-ES Encryption\
                    \ Key\",\n            \"x\": \"NBJAtpZ-jWGjaXDFYgt38\",\n    \
                    \        \"y\": \"7n6oS9y5vN2XrTKMKilo\",\n            \"exp\"\
                    : 1666775666429,\n            \"alg\": \"ECDH-ES\"\n        }\n\
                    \    ]\n}\n"
        "401":
          description: Unauthorized
        "500":
          description: InternalServerError
      security:
      - oauth2:
        - https://jans.io/oauth/config/jwks.write
  /api/v1/config/jwks/key:
    post:
      tags:
      - Configuration – JWK - JSON Web Key (JWK)
      summary: Configuration – JWK - JSON Web Key (JWK)
      description: Configuration – JWK - JSON Web Key (JWK)
      operationId: post-config-jwks-key
      requestBody:
        description: JSONWebKey object
        content:
          application/json:
            schema:
              $ref: '#/components/schemas/JSONWebKey'
            examples:
              Request json example:
                description: Request json example
                value: |
                  {
                        "kty": "RSA",
                        "e": "AQAB",
                        "use": "sig",
                        "crv": "",
                        "kid": "1230bfb-276a-44aa-a97d-667b57587108_sig_rs256",
                        "x5c": [
                          "A0GCSqGSIb3DQEBCwUAMCExHzAdBgNVBAMMFm94QXV0aCBDQSBDZXJ0aWZpY2F0ZXMwHhcNMjAwOTA4MTUzMjE3WhcNMjAwOTEwMTUzMjI2WjAhMR8wHQYDVQQDDBZveEF1dGggQ0EgQ2VydGlmaWNhdGVzMIIBIjANBgkqhkiG9w0BAQEFAAOCAQ8AMIIBCgKCAQEAzj1NEHyGk/ywG25py2s/zVVrRggzRO0jE6VOUvqUzsEJwt1aszQ4onFu6vgtjNwq2ZmEFZbw1Jw7dlz4Xrdj12pQlLVuEhyVaTziQp3LvspqxyACHQb8XSKFdKZaa1eBF8PGN5zDN/d+tIrAZYnQS2gH8BoPIuB3Z9AoCLTzifnPvmOwW/e+/Wags/ApZiEfF2Po0InV5NeJAyoIpaGhlwjqqOWXm/GpCASAk9ZD8Ebnmy9RM71zDCgmvq/hPueKnbNTZdQ3TQdzEuSwxbWEHu16v5MbF7QtNzvFSFlllhgwqI2ccEljDbs18j3DUS2B1VTTAr/DLR3SVyCYbKBbRQIDAQABoycwJTAjBgNVHSUEHDAaBggrBgEFBQcDAQYIKwYBBQUHAwIGBFUdJQAwDQYJKoZIhvcNAQELBQADggEBADaqrfVH1FX0FLp99TG9fHOiOMD12vsIPANb9QbIADineFrSvUI3zIX56PpvMT+EApaLPcIYSwG1YziWT1oGDGkfyinofSRGl4JcC63slChUBfjlBZlXTIlc7CJA7CfzO6BW3SvO0GPF0NStCUD9Ou4oOVaIc3XrPzhIAp71cF9iLFnQUK1hiD9NhQUm5v2Nq+sQdjAxSlqigXnc+rB9+V8snCkr9x9q1cysq1ZyCRT55psa53Irqtc50T2PHA6kyzEVW51+yFaZa8z+WMoofr6ndx2DFI7n5+8jFGs9WoP+/zV8E/XK61iy+EdXVjXQYVcArjEzeIahn8QOd/hUcfo="
                        ],
                        "exp": 1599751946863,
                        "alg": "RS256",
                        "n": "EFZbw1Jw7dlz4Xrdj12pQlLVuEhyVaTziQp3LvspqxyACHQb8XSKFdKZaa1eBF8PGN5zDN_d-tIrAZYnQS2gH8BoPIuB3Z9AoCLTzifnPvmOwW_e-_Wags_ApZiEfF2Po0InV5NeJAyoIpaGhlwjqqOWXm_GpCASAk9ZD8Ebnmy9RM71zDCgmvq_hPueKnbNTZdQ3TQdzEuSwxbWEHu16v5MbF7QtNzvFSFlllhgwqI2ccEljDbs18j3DUS2B1VTTAr_DLR3SVyCYbKBbRQ"
                      }
      responses:
        "201":
          description: Created
          content:
            application/json:
              schema:
                $ref: '#/components/schemas/JSONWebKey'
              examples:
                Response json example:
                  description: Response json example
                  value: |
                    {
                        "kid": "1230bfb-276a-44aa-a97d-667b57587108_sig_rs256",
                        "kty": "RSA",
                        "use": "sig",
                        "alg": "RS256",
                        "exp": 1599751946863,
                        "x5c": [
                            "A0GCSqGSIb3DQEBCwUAMCExHzAdBgNVBAMMFm94QXV0aCBDQSBDZXJ0aWZpY2F0ZXMwHhcNMjAwOTA4MTUzMjE3WhcNMjAwOTEwMTUzMjI2WjAhMR8wHQYDVQQDDBZveEF1dGggQ0EgQ2VydGlmaWNhdGVzMIIBIjANBgkqhkiG9w0BAQEFAAOCAQ8AMIIBCgKCAQEAzj1NEHyGk/ywG25py2s/zVVrRggzRO0jE6VOUvqUzsEJwt1aszQ4onFu6vgtjNwq2ZmEFZbw1Jw7dlz4Xrdj12pQlLVuEhyVaTziQp3LvspqxyACHQb8XSKFdKZaa1eBF8PGN5zDN/d+tIrAZYnQS2gH8BoPIuB3Z9AoCLTzifnPvmOwW/e+/Wags/ApZiEfF2Po0InV5NeJAyoIpaGhlwjqqOWXm/GpCASAk9ZD8Ebnmy9RM71zDCgmvq/hPueKnbNTZdQ3TQdzEuSwxbWEHu16v5MbF7QtNzvFSFlllhgwqI2ccEljDbs18j3DUS2B1VTTAr/DLR3SVyCYbKBbRQIDAQABoycwJTAjBgNVHSUEHDAaBggrBgEFBQcDAQYIKwYBBQUHAwIGBFUdJQAwDQYJKoZIhvcNAQELBQADggEBADaqrfVH1FX0FLp99TG9fHOiOMD12vsIPANb9QbIADineFrSvUI3zIX56PpvMT+EApaLPcIYSwG1YziWT1oGDGkfyinofSRGl4JcC63slChUBfjlBZlXTIlc7CJA7CfzO6BW3SvO0GPF0NStCUD9Ou4oOVaIc3XrPzhIAp71cF9iLFnQUK1hiD9NhQUm5v2Nq+sQdjAxSlqigXnc+rB9+V8snCkr9x9q1cysq1ZyCRT55psa53Irqtc50T2PHA6kyzEVW51+yFaZa8z+WMoofr6ndx2DFI7n5+8jFGs9WoP+/zV8E/XK61iy+EdXVjXQYVcArjEzeIahn8QOd/hUcfo="
                        ],
                        "n": "EFZbw1Jw7dlz4Xrdj12pQlLVuEhyVaTziQp3LvspqxyACHQb8XSKFdKZaa1eBF8PGN5zDN_d-tIrAZYnQS2gH8BoPIuB3Z9AoCLTzifnPvmOwW_e-_Wags_ApZiEfF2Po0InV5NeJAyoIpaGhlwjqqOWXm_GpCASAk9ZD8Ebnmy9RM71zDCgmvq_hPueKnbNTZdQ3TQdzEuSwxbWEHu16v5MbF7QtNzvFSFlllhgwqI2ccEljDbs18j3DUS2B1VTTAr_DLR3SVyCYbKBbRQ",
                        "e": "AQAB"
                    }
        "401":
          description: Unauthorized
        "406":
          description: Not Acceptable
        "500":
          description: InternalServerError
      security:
      - oauth2:
        - https://jans.io/oauth/config/jwks.write
  /api/v1/config/database/ldap:
    get:
      tags:
      - Database - LDAP configuration
      summary: Gets list of existing LDAP configurations.
      description: Gets list of existing LDAP configurations.
      operationId: get-config-database-ldap
      responses:
        "200":
          description: Ok
          content:
            application/json:
              schema:
                type: array
                items:
                  $ref: '#/components/schemas/GluuLdapConfiguration'
              examples:
                Response json example:
                  description: Response json example
                  value: |
                    [
                        {
                            "configId": "auth_ldap_server",
                            "bindDN": "cn=directory manager",
                            "bindPassword": "password==",
                            "servers": [
                                "jans.server:1636"
                            ],
                            "maxConnections": 1000,
                            "useSSL": true,
                            "baseDNs": [
                                "ou=people,o=jans"
                            ],
                            "primaryKey": "uid",
                            "localPrimaryKey": "uid",
                            "useAnonymousBind": false,
                            "enabled": false,
                            "version": 0,
                            "level": 0
                        }
                    ]
        "401":
          description: Unauthorized
        "500":
          description: InternalServerError
      security:
      - oauth2:
        - https://jans.io/oauth/config/database/ldap.readonly
    put:
      tags:
      - Database - LDAP configuration
      summary: Updates LDAP configuration
      description: Updates LDAP configuration
      operationId: put-config-database-ldap
      requestBody:
        description: GluuLdapConfiguration object
        content:
          application/json:
            schema:
              $ref: '#/components/schemas/GluuLdapConfiguration'
            examples:
              Request json example:
                description: Request json example
                value: |
                  {
                      "configId": "auth_ldap_server",
                      "bindDN": "cn=directory manager",
                      "bindPassword": "axby+nlegh9DhpQ==",
                      "servers": [
                          "jans.server2:1636"
                      ],
                      "maxConnections": 1000,
                      "useSSL": true,
                      "baseDNs": [
                          "ou=people,o=jans"
                      ],
                      "primaryKey": "uid",
                      "localPrimaryKey": "uid",
                      "useAnonymousBind": false,
                      "enabled": false,
                      "version": 0,
                      "level": 0
                  }
      responses:
        "200":
          description: Ok
          content:
            application/json:
              schema:
                $ref: '#/components/schemas/GluuLdapConfiguration'
              examples:
                Response json example:
                  description: Response json example
                  value: |
                    {
                        "configId": "auth_ldap_server",
                        "bindDN": "cn=directory manager",
                        "bindPassword": "axby+nlegh9DhpQ==",
                        "servers": [
                            "jans.server2:1636"
                        ],
                        "maxConnections": 1000,
                        "useSSL": true,
                        "baseDNs": [
                            "ou=people,o=jans"
                        ],
                        "primaryKey": "uid",
                        "localPrimaryKey": "uid",
                        "useAnonymousBind": false,
                        "enabled": false,
                        "version": 0,
                        "level": 0
                    }
        "401":
          description: Unauthorized
        "404":
          description: Not Found
        "500":
          description: InternalServerError
      security:
      - oauth2:
        - https://jans.io/oauth/config/database/ldap.write
    post:
      tags:
      - Database - LDAP configuration
      summary: Adds a new LDAP configuration
      description: Adds a new LDAP configuration
      operationId: post-config-database-ldap
      requestBody:
        description: GluuLdapConfiguration object
        content:
          application/json:
            schema:
              $ref: '#/components/schemas/GluuLdapConfiguration'
            examples:
              Request json example:
                description: Request json example
                value: |
                  {
                      "configId": "auth_ldap_server",
                      "bindDN": "cn=directory manager",
                      "bindPassword": "axby+nlegh9DhpQ==",
                      "servers": [
                          "jans.server2:1636"
                      ],
                      "maxConnections": 1000,
                      "useSSL": true,
                      "baseDNs": [
                          "ou=people,o=jans"
                      ],
                      "primaryKey": "uid",
                      "localPrimaryKey": "uid",
                      "useAnonymousBind": false,
                      "enabled": false,
                      "version": 0,
                      "level": 0
                  }
      responses:
        "201":
          description: Created
          content:
            application/json:
              schema:
                $ref: '#/components/schemas/GluuLdapConfiguration'
              examples:
                Response json example:
                  description: Response json example
                  value: |
                    {
                        "configId": "auth_ldap_server",
                        "bindDN": "cn=directory manager",
                        "bindPassword": "axby+nlegh9DhpQ==",
                        "servers": [
                            "jans.server2:1636"
                        ],
                        "maxConnections": 1000,
                        "useSSL": true,
                        "baseDNs": [
                            "ou=people,o=jans"
                        ],
                        "primaryKey": "uid",
                        "localPrimaryKey": "uid",
                        "useAnonymousBind": false,
                        "enabled": false,
                        "version": 0,
                        "level": 0
                    }
        "401":
          description: Unauthorized
        "406":
          description: Not Acceptable
        "500":
          description: InternalServerError
      security:
      - oauth2:
        - https://jans.io/oauth/config/database/ldap.write
  /api/v1/config/database/ldap/{name}:
    get:
      tags:
      - Database - LDAP configuration
      summary: Gets an LDAP configuration by name.
      description: Gets an LDAP configuration by name.
      operationId: get-config-database-ldap-by-name
      parameters:
      - name: name
        in: path
        description: Name of LDAP configuration
        required: true
        schema:
          type: string
      responses:
        "200":
          description: Ok
          content:
            application/json:
              schema:
                $ref: '#/components/schemas/GluuLdapConfiguration'
              examples:
                Response json example:
                  description: Response json example
                  value: |
                    {
                        "configId": "auth_ldap_server",
                        "bindDN": "cn=directory manager",
                        "bindPassword": "axby+nlegh9DhpQ==",
                        "servers": [
                            "jans.server2:1636"
                        ],
                        "maxConnections": 1000,
                        "useSSL": true,
                        "baseDNs": [
                            "ou=people,o=jans"
                        ],
                        "primaryKey": "uid",
                        "localPrimaryKey": "uid",
                        "useAnonymousBind": false,
                        "enabled": false,
                        "version": 0,
                        "level": 0
                    }
        "401":
          description: Unauthorized
        "500":
          description: InternalServerError
      security:
      - oauth2:
        - https://jans.io/oauth/config/database/ldap.readonly
    delete:
      tags:
      - Database - LDAP configuration
      summary: Deletes an LDAP configuration
      description: Deletes an LDAP configuration
      operationId: delete-config-database-ldap-by-name
      parameters:
      - name: name
        in: path
        required: true
        schema:
          type: string
      responses:
        "204":
          description: No Content
          content:
            application/json:
              schema:
                $ref: '#/components/schemas/GluuLdapConfiguration'
        "401":
          description: Unauthorized
        "404":
          description: Not Found
        "500":
          description: InternalServerError
      security:
      - oauth2:
        - https://jans.io/oauth/config/database/ldap.delete
    patch:
      tags:
      - Database - LDAP configuration
      summary: Patches a LDAP configuration by name
      description: Patches a LDAP configuration by name
      operationId: patch-config-database-ldap-by-name
      parameters:
      - name: name
        in: path
        description: Name of LDAP configuration
        required: true
        schema:
          type: string
      requestBody:
        description: JsonPatch object
        content:
          application/json-patch+json:
            schema:
              type: array
              items:
                $ref: '#/components/schemas/JsonPatch'
            examples:
              Request json example:
                description: Request json example
                value: example/auth/database/ldap/ldap-patch
      responses:
        "200":
          description: Ok
          content:
            application/json:
              schema:
                $ref: '#/components/schemas/GluuLdapConfiguration'
              examples:
                Response json example:
                  description: Response json example
                  value: |
                    {
                        "configId": "auth_ldap_server",
                        "bindDN": "cn=directory manager",
                        "bindPassword": "axby+nlegh9DhpQ==",
                        "servers": [
                            "jans.server2:1636"
                        ],
                        "maxConnections": 1000,
                        "useSSL": true,
                        "baseDNs": [
                            "ou=people,o=jans"
                        ],
                        "primaryKey": "uid",
                        "localPrimaryKey": "uid",
                        "useAnonymousBind": false,
                        "enabled": false,
                        "version": 0,
                        "level": 0
                    }
        "401":
          description: Unauthorized
        "404":
          description: Not Found
        "500":
          description: InternalServerError
      security:
      - oauth2:
        - https://jans.io/oauth/config/database/ldap.write
  /api/v1/config/database/ldap/test:
    post:
      tags:
      - Database - LDAP configuration
      summary: Tests an LDAP configuration
      description: Tests an LDAP configuration
      operationId: post-config-database-ldap-test
      requestBody:
        description: GluuLdapConfiguration object
        content:
          application/json:
            schema:
              $ref: '#/components/schemas/GluuLdapConfiguration'
            examples:
              Request json example:
                description: Request json example
                value: "[{ \"op\": \"replace\", \"path\": \"/maxConnections\", \"\
                  value\":800}] \n"
      responses:
        "200":
          description: Ok
          content:
            application/json:
              schema:
                type: boolean
                description: boolean value true if successful
        "401":
          description: Unauthorized
        "500":
          description: InternalServerError
      security:
      - oauth2:
        - https://jans.io/oauth/config/database/ldap.readonly
  /api/v1/logging:
    get:
      tags:
      - Configuration – Logging
      summary: Returns Jans Authorization Server logging settings
      description: Returns Jans Authorization Server logging settings
      operationId: get-config-logging
      responses:
        "200":
          description: Ok
          content:
            application/json:
              schema:
                $ref: '#/components/schemas/Logging'
              examples:
                Response json example:
                  description: Response json example
                  value: |
                    {
                        "loggingLevel": "TRACE",
                        "loggingLayout": "text",
                        "httpLoggingEnabled": false,
                        "disableJdkLogger": true,
                        "enabledOAuthAuditLogging": false
                    }
        "401":
          description: Unauthorized
        "500":
          description: InternalServerError
      security:
      - oauth2:
        - https://jans.io/oauth/config/logging.readonly
    put:
      tags:
      - Configuration – Logging
      summary: Updates Jans Authorization Server logging settings
      description: Updates Jans Authorization Server logging settings
      operationId: put-config-logging
      requestBody:
        description: Logging object
        content:
          application/json:
            schema:
              $ref: '#/components/schemas/Logging'
            examples:
              Request json example:
                description: Request json example
                value: |
                  {
                      "loggingLevel": "TRACE",
                      "loggingLayout": "text",
                      "httpLoggingEnabled": false,
                      "disableJdkLogger": true,
                      "enabledOAuthAuditLogging": false
                  }
      responses:
        "200":
          description: Ok
          content:
            application/json:
              schema:
                $ref: '#/components/schemas/Logging'
              examples:
                Response json example:
                  description: Response json example
                  value: |
                    {
                        "loggingLevel": "TRACE",
                        "loggingLayout": "text",
                        "httpLoggingEnabled": false,
                        "disableJdkLogger": true,
                        "enabledOAuthAuditLogging": false
                    }
        "401":
          description: Unauthorized
        "500":
          description: InternalServerError
      security:
      - oauth2:
        - https://jans.io/oauth/config/logging.write
  /api/v1/org:
    get:
      tags:
      - Organization Configuration
      summary: Retrieves organization configuration
      description: Retrieves organization configuration
      operationId: get-organization-config
      responses:
        "200":
          description: Ok
          content:
            application/json:
              schema:
                $ref: '#/components/schemas/GluuOrganization'
              examples:
                Response json example:
                  description: Response json example
                  value: |
                    {
                        "dn": "o=jans",
                        "displayName": "Jans Server",
                        "description": "Welcome to oxTrust!",
                        "organization": "jans",
                        "managerGroup": "inum=60B7,ou=groups,o=jans",
                        "themeColor": "166309",
                        "shortName": "Jans Server",
                        "organizationTitle": "Gluu",
                        "baseDn": "o=jans"
                    }
        "401":
          description: Unauthorized
        "500":
          description: InternalServerError
      security:
      - oauth2:
        - https://jans.io/oauth/config/organization.readonly
    patch:
      tags:
      - Organization Configuration
      summary: Patch organization configuration
      description: Patch organization configuration
      operationId: patch-organization-config
      requestBody:
        description: String representing JsonPatch request.
        content:
          application/json-patch+json:
            schema:
              type: array
              items:
                $ref: '#/components/schemas/JsonPatch'
            examples:
              Request json example:
                description: Request json example
                value: "[\n    { \"op\": \"add\", \"path\": \"/customMessages\", \"\
                  value\": [\"customMessages1\",\"customMessages2\"] },\n    { \"\
                  op\": \"add\", \"path\": \"/jsFaviconPath\", \"value\": \"/opt/jans/jetty/jans-auth/custom/static\"\
                  \ }\n] \n"
      responses:
        "200":
          description: Ok
          content:
            application/json:
              schema:
                $ref: '#/components/schemas/GluuOrganization'
              examples:
                Response json example:
                  description: Response json example
                  value: |
                    {
                        "dn": "o=jans",
                        "displayName": "Jans Server",
                        "description": "Welcome to oxTrust!",
                        "organization": "jans",
                        "managerGroup": "inum=60B7,ou=groups,o=jans",
                        "themeColor": "166309",
                        "shortName": "Jans Server",
                        "customMessages": [
                            "customMessages1",
                            "customMessages2"
                        ],
                        "jsFaviconPath": "/opt/jans/jetty/jans-auth/custom/static",
                        "organizationTitle": "Gluu",
                        "baseDn": "o=jans"
                    }
        "401":
          description: Unauthorized
        "500":
          description: InternalServerError
      security:
      - oauth2:
        - https://jans.io/oauth/config/organization.write
  /api/v1/plugin:
    get:
      tags:
      - Plugins
      summary: Gets list of Plugins
      description: Gets list of Plugins
      operationId: get-plugins
      responses:
        "200":
          description: Ok
          content:
            application/json:
              schema:
                type: array
                items:
                  $ref: '#/components/schemas/PluginConf'
              examples:
                Response example:
                  description: Response example
                  value: |
                    [
                        {
                            "name": "fido2",
                            "description": "fido2 plugin"
                        },
                        {
                            "name": "scim",
                            "description": "scim plugin"
                        },
                        {
                            "name": "user-management",
                            "description": "user-management plugin"
                        }
                    ]
        "401":
          description: Unauthorized
        "500":
          description: InternalServerError
      security:
      - oauth2:
        - https://jans.io/oauth/config/plugin.readonly
  /api/v1/plugin/{pluginName}:
    get:
      tags:
      - Plugins
      summary: Get plugin by name
      description: Get plugin by name
      operationId: get-plugin-by-name
      parameters:
      - name: pluginName
        in: path
        description: Plugin name
        required: true
        schema:
          type: string
      responses:
        "200":
          description: Ok
          content:
            application/json:
              schema:
                type: boolean
        "401":
          description: Unauthorized
        "500":
          description: InternalServerError
      security:
      - oauth2:
        - https://jans.io/oauth/config/plugin.readonly
  /api/v1/scopes:
    get:
      tags:
      - OAuth - Scopes
      summary: Gets list of Scopes
      description: Gets list of Scopes
      operationId: get-oauth-scopes
      parameters:
      - name: type
        in: query
        description: Scope type
        schema:
          type: string
          default: ""
      - name: limit
        in: query
        description: Search size - max size of the results to return
        schema:
          type: integer
          format: int32
          default: 50
      - name: pattern
        in: query
        description: Search pattern
        schema:
          type: string
          default: ""
      - name: startIndex
        in: query
        description: The 1-based index of the first query result
        schema:
          type: integer
          format: int32
          default: 0
      - name: sortBy
        in: query
        description: Attribute whose value will be used to order the returned response
        schema:
          type: string
          default: inum
      - name: sortOrder
        in: query
        description: Order in which the sortBy param is applied. Allowed values are
          "ascending" and "descending"
        schema:
          type: string
          default: ascending
      - name: withAssociatedClients
        in: query
        description: Boolean fag to indicate if clients associated with the scope
          are to be returned
        schema:
          type: boolean
          default: false
      - name: fieldValuePair
        in: query
        description: Field and value pair for seraching
        schema:
          type: string
          default: ""
        examples:
          Field value example:
            description: Field value example
            value: "scopeType=spontaneous,defaultScope=true"
      responses:
        "200":
          description: Ok
          content:
            application/json:
              schema:
                $ref: '#/components/schemas/PagedResult'
              examples:
                Response json example:
                  description: Response json example
                  value: |
                    {
                        "start": 0,
                        "totalEntriesCount": 79,
                        "entriesCount": 2,
                        "entries": [
                            {
                                "dn": "inum=F0C4,ou=scopes,o=jans",
                                "inum": "F0C4",
                                "displayName": "authenticate_openid_connect",
                                "id": "openid",
                                "description": "Authenticate using OpenID Connect.",
                                "scopeType": "openid",
                                "defaultScope": true,
                                "attributes": {
                                    "showInConfigurationEndpoint": true
                                },
                                "creationDate": "2022-10-27T20:51:17",
                                "umaType": false,
                                "baseDn": "inum=F0C4,ou=scopes,o=jans"
                            },
                            {
                                "dn": "inum=43F1,ou=scopes,o=jans",
                                "inum": "43F1",
                                "displayName": "view_profile",
                                "id": "profile",
                                "description": "View your basic profile info.",
                                "scopeType": "openid",
                                "claims": [
                                    "inum=2B29,ou=attributes,o=jans",
                                    "inum=0C85,ou=attributes,o=jans",
                                    "inum=B4B0,ou=attributes,o=jans",
                                    "inum=A0E8,ou=attributes,o=jans",
                                    "inum=5EC6,ou=attributes,o=jans",
                                    "inum=B52A,ou=attributes,o=jans",
                                    "inum=64A0,ou=attributes,o=jans",
                                    "inum=EC3A,ou=attributes,o=jans",
                                    "inum=3B47,ou=attributes,o=jans",
                                    "inum=3692,ou=attributes,o=jans",
                                    "inum=98FC,ou=attributes,o=jans",
                                    "inum=A901,ou=attributes,o=jans",
                                    "inum=36D9,ou=attributes,o=jans",
                                    "inum=BE64,ou=attributes,o=jans",
                                    "inum=6493,ou=attributes,o=jans",
                                    "inum=4CF1,ou=attributes,o=jans",
                                    "inum=29DA,ou=attributes,o=jans"
                                ],
                                "defaultScope": true,
                                "attributes": {
                                    "showInConfigurationEndpoint": true
                                },
                                "creationDate": "2022-10-27T20:51:17",
                                "umaType": false,
                                "baseDn": "inum=43F1,ou=scopes,o=jans"
                            }
                        ]
                    }
        "401":
          description: Unauthorized
        "500":
          description: InternalServerError
      security:
      - oauth2:
        - https://jans.io/oauth/config/scopes.readonly
    put:
      tags:
      - OAuth - Scopes
      summary: Update Scope
      description: Update Scope
      operationId: put-oauth-scopes
      requestBody:
        description: Scope object
        content:
          application/json:
            schema:
              $ref: '#/components/schemas/Scope'
            examples:
              Request json example:
                description: Request json example
                value: |
                  {
                      "dn": "inum=9c4c6027-86b8-4afc-a68f-6b50579e6d21,ou=scopes,o=jans",
                      "inum": "9c4c6027-86b8-4afc-a68f-6b50579e6d21",
                      "displayName": "Test Display Scope 5",
                      "id": "Scope5",
                      "iconUrl": "http://google.com",
                      "description": "TEST Description for Scope 5",
                      "scopeType": "spontaneous",
                      "defaultScope": false,
                      "umaAuthorizationPolicies": [
                          "inum=2DAF-F9A5,ou=scripts,o=jans",
                          "inum=2DAF-F995,ou=scripts,o=jans"
                      ],
                      "attributes": {
                          "showInConfigurationEndpoint": true
                      },
                      "creatorId": "2000.99b53b02-dfa1-42cd-aaef-b940d58bb03f",
                      "creatorType": "user",
                      "creationDate": "2022-10-27T21:09:45",
                      "umaType": false,
                      "baseDn": "inum=9c4c6027-86b8-4afc-a68f-6b50579e6d21,ou=scopes,o=jans"
                  }
      responses:
        "200":
          description: Ok
          content:
            application/json:
              schema:
                $ref: '#/components/schemas/Scope'
              examples:
                Response json example:
                  description: Response json example
                  value: |
                    {
                        "dn": "inum=9c4c6027-86b8-4afc-a68f-6b50579e6d21,ou=scopes,o=jans",
                        "inum": "9c4c6027-86b8-4afc-a68f-6b50579e6d21",
                        "displayName": "Test Display Scope 5",
                        "id": "Scope5",
                        "iconUrl": "http://google.com",
                        "description": "TEST Description for Scope 5",
                        "scopeType": "spontaneous",
                        "defaultScope": false,
                        "umaAuthorizationPolicies": [
                            "inum=2DAF-F9A5,ou=scripts,o=jans",
                            "inum=2DAF-F995,ou=scripts,o=jans"
                        ],
                        "attributes": {
                            "showInConfigurationEndpoint": true
                        },
                        "creatorId": "2000.99b53b02-dfa1-42cd-aaef-b940d58bb03f",
                        "creatorType": "user",
                        "creationDate": "2022-10-27T21:09:45",
                        "umaType": false,
                        "baseDn": "inum=9c4c6027-86b8-4afc-a68f-6b50579e6d21,ou=scopes,o=jans"
                    }
        "401":
          description: Unauthorized
        "404":
          description: Not Found
        "500":
          description: InternalServerError
      security:
      - oauth2:
        - https://jans.io/oauth/config/scopes.write
    post:
      tags:
      - OAuth - Scopes
      summary: Create Scope
      description: Create Scope
      operationId: post-oauth-scopes
      requestBody:
        description: Scope object
        content:
          application/json:
            schema:
              $ref: '#/components/schemas/Scope'
            examples:
              Request json example:
                description: Request json example
                value: |
                  {
                      "claims": [],
                      "dynamicScopeScripts": [],
                      "defaultScope": false,
                      "attributes": {
                          "spontaneousClientScopes": [],
                          "showInConfigurationEndpoint": true
                      },
                      "id": "Scope5",
                      "displayName": "Test Display Scope 5",
                      "description": "TEST Description for Scope 5",
                      "scopeType": "spontaneous",
                      "iconUrl": "http://google.com",
                      "umaAuthorizationPolicies": [
                          "inum=2DAF-F9A5,ou=scripts,o=jans",
                          "inum=2DAF-F995,ou=scripts,o=jans"
                      ],
                      "creatorType": "user",
                      "creatorId": "2000.99b53b02-dfa1-42cd-aaef-b940d58bb03f"
                  }
      responses:
        "201":
          description: Created
          content:
            application/json:
              schema:
                $ref: '#/components/schemas/Scope'
              examples:
                Response json example:
                  description: Response json example
                  value: |
                    {
                        "dn": "inum=9c4c6027-86b8-4afc-a68f-6b50579e6d21,ou=scopes,o=jans",
                        "inum": "9c4c6027-86b8-4afc-a68f-6b50579e6d21",
                        "displayName": "Test Display Scope 5",
                        "id": "Scope5",
                        "iconUrl": "http://google.com",
                        "description": "TEST Description for Scope 5",
                        "scopeType": "spontaneous",
                        "defaultScope": false,
                        "umaAuthorizationPolicies": [
                            "inum=2DAF-F9A5,ou=scripts,o=jans",
                            "inum=2DAF-F995,ou=scripts,o=jans"
                        ],
                        "attributes": {
                            "showInConfigurationEndpoint": true
                        },
                        "creatorId": "2000.99b53b02-dfa1-42cd-aaef-b940d58bb03f",
                        "creatorType": "user",
                        "creationDate": "2022-10-27T21:09:45",
                        "umaType": false,
                        "baseDn": "inum=9c4c6027-86b8-4afc-a68f-6b50579e6d21,ou=scopes,o=jans"
                    }
        "401":
          description: Unauthorized
        "500":
          description: InternalServerError
      security:
      - oauth2:
        - https://jans.io/oauth/config/scopes.write
  /api/v1/scopes/{inum}:
    get:
      tags:
      - OAuth - Scopes
      summary: Get Scope by Inum
      description: Get Scope by Inum
      operationId: get-oauth-scopes-by-inum
      parameters:
      - name: inum
        in: path
        description: Scope identifier
        required: true
        schema:
          type: string
      - name: withAssociatedClients
        in: query
        schema:
          type: boolean
          default: false
      responses:
        "200":
          description: Ok
          content:
            application/json:
              schema:
                $ref: '#/components/schemas/CustomScope'
              examples:
                Response json example:
                  description: Response json example
                  value: |
                    {
                        "dn": "inum=764C,ou=scopes,o=jans",
                        "inum": "764C",
                        "displayName": "view_email_address",
                        "id": "email",
                        "description": "View your email address.",
                        "scopeType": "openid",
                        "claims": [
                            "inum=8F88,ou=attributes,o=jans",
                            "inum=CAE3,ou=attributes,o=jans"
                        ],
                        "defaultScope": true,
                        "attributes": {
                            "showInConfigurationEndpoint": true
                        },
                        "creationDate": "2022-10-27T20:58:29",
                        "clients": [
                            {
                                "dn": "inum=2000.7810d591-69d3-458c-9309-4268085fe71c,ou=clients,o=jans",
                                "deletable": false,
                                "clientSecret": "ec0mQbx1udmSEs6flUXquA==",
                                "frontChannelLogoutUri": "http://localhost:4100/logout",
                                "frontChannelLogoutSessionRequired": false,
                                "redirectUris": [
                                    "https://jans.server2/admin",
                                    "http://localhost:4100"
                                ],
                                "responseTypes": [
                                    "code"
                                ],
                                "grantTypes": [
                                    "authorization_code",
                                    "refresh_token",
                                    "client_credentials",
                                    "urn:ietf:params:oauth:grant-type:device_code"
                                ],
                                "applicationType": "web",
                                "clientName": {
                                    "values": {
                                        "": "Jans Role Based Client"
                                    },
                                    "value": "Jans Role Based Client",
                                    "languageTags": [
                                        ""
                                    ]
                                },
                                "logoUri": {},
                                "clientUri": {},
                                "policyUri": {},
                                "tosUri": {},
                                "subjectType": "pairwise",
                                "idTokenSignedResponseAlg": "RS256",
                                "userInfoSignedResponseAlg": "RS256",
                                "tokenEndpointAuthMethod": "client_secret_basic",
                                "postLogoutRedirectUris": [
                                    "http://localhost:4100",
                                    "https://jans.server2/admin"
                                ],
                                "scopes": [
                                    "inum=C4F7,ou=scopes,o=jans",
                                    "inum=C4F6,ou=scopes,o=jans",
                                    "inum=43F1,ou=scopes,o=jans",
                                    "inum=764C,ou=scopes,o=jans",
                                    "inum=F0C4,ou=scopes,o=jans"
                                ],
                                "trustedClient": false,
                                "persistClientAuthorizations": true,
                                "includeClaimsInIdToken": false,
                                "accessTokenLifetime": 2592000,
                                "customAttributes": [
                                    {
                                        "name": "displayName",
                                        "multiValued": false,
                                        "values": [
                                            "Jans Role Based Client"
                                        ],
                                        "value": "Jans Role Based Client",
                                        "displayValue": "Jans Role Based Client"
                                    }
                                ],
                                "customObjectClasses": [
                                    "top"
                                ],
                                "rptAsJwt": false,
                                "accessTokenAsJwt": true,
                                "accessTokenSigningAlg": "RS256",
                                "disabled": false,
                                "attributes": {
                                    "runIntrospectionScriptBeforeJwtCreation": true,
                                    "keepClientAuthorizationAfterExpiration": false,
                                    "allowSpontaneousScopes": false,
                                    "backchannelLogoutSessionRequired": false,
                                    "introspectionScripts": [
                                        "inum=A44E-4F3D,ou=scripts,o=jans"
                                    ],
                                    "parLifetime": 600,
                                    "requirePar": false,
                                    "jansDefaultPromptLogin": false
                                },
                                "tokenBindingSupported": false,
                                "authenticationMethod": "client_secret_basic",
                                "displayName": "Jans Role Based Client",
                                "baseDn": "inum=2000.7810d591-69d3-458c-9309-4268085fe71c,ou=clients,o=jans",
                                "inum": "2000.7810d591-69d3-458c-9309-4268085fe71c"
                            },
                            {
                                "dn": "inum=FF81-2D39,ou=clients,o=jans",
                                "clientSecret": "n7/ZG1jOL6RMR/USOmTAsg==",
                                "frontChannelLogoutSessionRequired": false,
                                "redirectUris": [
                                    "https://jans.server2/jans-auth-rp/home.htm",
                                    "https://client.example.com/cb",
                                    "https://client.example.com/cb1",
                                    "https://client.example.com/cb2"
                                ],
                                "claimRedirectUris": [
                                    "https://jans.server2/jans-auth/restv1/uma/gather_claims"
                                ],
                                "responseTypes": [
                                    "token",
                                    "code",
                                    "id_token"
                                ],
                                "grantTypes": [
                                    "authorization_code",
                                    "implicit",
                                    "refresh_token",
                                    "client_credentials"
                                ],
                                "applicationType": "web",
                                "clientName": {
                                    "values": {
                                        "": "Jans Test Client (don't remove)"
                                    },
                                    "value": "Jans Test Client (don't remove)",
                                    "languageTags": [
                                        ""
                                    ]
                                },
                                "logoUri": {},
                                "clientUri": {},
                                "policyUri": {},
                                "tosUri": {},
                                "subjectType": "public",
                                "idTokenSignedResponseAlg": "RS256",
                                "tokenEndpointAuthMethod": "client_secret_basic",
                                "scopes": [
                                    "inum=F0C4,ou=scopes,o=jans",
                                    "inum=10B2,ou=scopes,o=jans",
                                    "inum=764C,ou=scopes,o=jans",
                                    "inum=43F1,ou=scopes,o=jans",
                                    "inum=341A,ou=scopes,o=jans",
                                    "inum=6D99,ou=scopes,o=jans"
                                ],
                                "trustedClient": true,
                                "persistClientAuthorizations": false,
                                "includeClaimsInIdToken": false,
                                "customAttributes": [
                                    {
                                        "name": "displayName",
                                        "multiValued": false,
                                        "values": [
                                            "Jans Test Client (don't remove)"
                                        ],
                                        "value": "Jans Test Client (don't remove)",
                                        "displayValue": "Jans Test Client (don't remove)"
                                    }
                                ],
                                "customObjectClasses": [
                                    "top"
                                ],
                                "rptAsJwt": false,
                                "accessTokenAsJwt": false,
                                "disabled": false,
                                "attributes": {
                                    "runIntrospectionScriptBeforeJwtCreation": false,
                                    "keepClientAuthorizationAfterExpiration": false,
                                    "allowSpontaneousScopes": false,
                                    "backchannelLogoutSessionRequired": false,
                                    "parLifetime": 600,
                                    "requirePar": false,
                                    "jansDefaultPromptLogin": false
                                },
                                "tokenBindingSupported": false,
                                "authenticationMethod": "client_secret_basic",
                                "displayName": "Jans Test Client (don't remove)",
                                "baseDn": "inum=FF81-2D39,ou=clients,o=jans",
                                "inum": "FF81-2D39"
                            },
                            {
                                "dn": "inum=b3c1d295-42e5-425e-b021-7b2fd3206437,ou=clients,o=jans",
                                "deletable": false,
                                "clientSecret": "5LIyGKo7kTLfWxBi0wSVAbxpB98Q70/Fr2NWMHnpEOiWHLFAQXwqNQ==",
                                "frontChannelLogoutSessionRequired": false,
                                "redirectUris": [
                                    "https://abc,com"
                                ],
                                "responseTypes": [
                                    "code"
                                ],
                                "grantTypes": [
                                    "refresh_token",
                                    "authorization_code"
                                ],
                                "applicationType": "web",
                                "clientName": {
                                    "values": {
                                        "": "test1234"
                                    },
                                    "value": "test1234",
                                    "languageTags": [
                                        ""
                                    ]
                                },
                                "logoUri": {},
                                "clientUri": {},
                                "policyUri": {},
                                "tosUri": {},
                                "subjectType": "public",
                                "tokenEndpointAuthMethod": "client_secret_basic",
                                "scopes": [
                                    "inum=764C,ou=scopes,o=jans",
                                    "inum=43F1,ou=scopes,o=jans",
                                    "inum=C17A,ou=scopes,o=jans"
                                ],
                                "trustedClient": false,
                                "persistClientAuthorizations": false,
                                "includeClaimsInIdToken": false,
                                "customAttributes": [
                                    {
                                        "name": "displayName",
                                        "multiValued": false,
                                        "values": [
                                            "test1234"
                                        ],
                                        "value": "test1234",
                                        "displayValue": "test1234"
                                    }
                                ],
                                "customObjectClasses": [
                                    "top",
                                    "jansClntCustomAttributes"
                                ],
                                "rptAsJwt": false,
                                "accessTokenAsJwt": false,
                                "disabled": false,
                                "attributes": {
                                    "runIntrospectionScriptBeforeJwtCreation": false,
                                    "keepClientAuthorizationAfterExpiration": false,
                                    "allowSpontaneousScopes": false,
                                    "backchannelLogoutSessionRequired": false,
                                    "parLifetime": 600,
                                    "requirePar": false,
                                    "jansDefaultPromptLogin": false
                                },
                                "backchannelUserCodeParameter": false,
                                "description": "test1234",
                                "tokenBindingSupported": false,
                                "authenticationMethod": "client_secret_basic",
                                "displayName": "test1234",
                                "baseDn": "inum=b3c1d295-42e5-425e-b021-7b2fd3206437,ou=clients,o=jans",
                                "inum": "b3c1d295-42e5-425e-b021-7b2fd3206437"
                            },
                            {
                                "dn": "inum=1bb91a73-6899-440f-ac27-c04429671522,ou=clients,o=jans",
                                "deletable": false,
                                "clientSecret": "Xi1+z0Ey8UDbtxsRYL3HAeneTCIEndWVeWEzS4dB2Is0iyupSjXr1w==",
                                "frontChannelLogoutSessionRequired": false,
                                "redirectUris": [
                                    "https://abc,com"
                                ],
                                "responseTypes": [
                                    "code"
                                ],
                                "grantTypes": [
                                    "refresh_token",
                                    "authorization_code"
                                ],
                                "applicationType": "web",
                                "clientName": {
                                    "values": {
                                        "": "test12345"
                                    },
                                    "value": "test12345",
                                    "languageTags": [
                                        ""
                                    ]
                                },
                                "logoUri": {},
                                "clientUri": {},
                                "policyUri": {},
                                "tosUri": {},
                                "subjectType": "public",
                                "tokenEndpointAuthMethod": "client_secret_basic",
                                "scopes": [
                                    "inum=764C,ou=scopes,o=jans",
                                    "inum=43F1,ou=scopes,o=jans",
                                    "inum=C17A,ou=scopes,o=jans"
                                ],
                                "trustedClient": false,
                                "persistClientAuthorizations": false,
                                "includeClaimsInIdToken": false,
                                "customAttributes": [
                                    {
                                        "name": "displayName",
                                        "multiValued": false,
                                        "values": [
                                            "test12345"
                                        ],
                                        "value": "test12345",
                                        "displayValue": "test12345"
                                    }
                                ],
                                "customObjectClasses": [
                                    "top",
                                    "jansClntCustomAttributes"
                                ],
                                "rptAsJwt": false,
                                "accessTokenAsJwt": false,
                                "disabled": false,
                                "attributes": {
                                    "runIntrospectionScriptBeforeJwtCreation": false,
                                    "keepClientAuthorizationAfterExpiration": false,
                                    "allowSpontaneousScopes": false,
                                    "backchannelLogoutSessionRequired": false,
                                    "parLifetime": 600,
                                    "requirePar": false,
                                    "jansDefaultPromptLogin": false
                                },
                                "backchannelUserCodeParameter": false,
                                "description": "test12345",
                                "tokenBindingSupported": false,
                                "authenticationMethod": "client_secret_basic",
                                "displayName": "test12345",
                                "baseDn": "inum=1bb91a73-6899-440f-ac27-c04429671522,ou=clients,o=jans",
                                "inum": "1bb91a73-6899-440f-ac27-c04429671522"
                            }
                        ],
                        "umaType": false,
                        "baseDn": "inum=764C,ou=scopes,o=jans"
                    }
        "401":
          description: Unauthorized
        "404":
          description: Not Found
        "500":
          description: InternalServerError
      security:
      - oauth2:
        - https://jans.io/oauth/config/scopes.readonly
    delete:
      tags:
      - OAuth - Scopes
      summary: Delete Scope
      description: Delete Scope
      operationId: delete-oauth-scopes-by-inum
      parameters:
      - name: inum
        in: path
        description: Scope identifier
        required: true
        schema:
          type: string
      responses:
        "204":
          description: No Content
        "401":
          description: Unauthorized
        "404":
          description: Not Found
        "500":
          description: InternalServerError
      security:
      - oauth2:
        - https://jans.io/oauth/config/scopes.delete
    patch:
      tags:
      - OAuth - Scopes
      summary: Patch Scope
      description: Patch Scope
      operationId: patch-oauth-scopes-by-id
      parameters:
      - name: inum
        in: path
        description: Scope identifier
        required: true
        schema:
          type: string
      requestBody:
        description: String representing patch-document.
        content:
          application/json-patch+json:
            schema:
              type: array
              items:
                $ref: '#/components/schemas/JsonPatch'
            examples:
              Request json example:
                description: Request json example
                value: |2

                  [{ "op": "replace", "path": "/umaAuthorizationPolicies", "value": ["inum=2DAF-F995,ou=scripts,o=jans"] }]
      responses:
        "200":
          description: Ok
          content:
            application/json:
              schema:
                $ref: '#/components/schemas/Scope'
              examples:
                Response json example:
                  description: Response json example
                  value: |
                    {
                        "dn": "inum=9c4c6027-86b8-4afc-a68f-6b50579e6d21,ou=scopes,o=jans",
                        "inum": "9c4c6027-86b8-4afc-a68f-6b50579e6d21",
                        "displayName": "Test Display Scope 5",
                        "id": "Scope5",
                        "iconUrl": "http://google.com",
                        "description": "TEST Description for Scope 5",
                        "scopeType": "spontaneous",
                        "defaultScope": false,
                        "umaAuthorizationPolicies": [
                            "inum=2DAF-F9A5,ou=scripts,o=jans",
                            "inum=2DAF-F995,ou=scripts,o=jans"
                        ],
                        "attributes": {
                            "showInConfigurationEndpoint": true
                        },
                        "creatorId": "2000.99b53b02-dfa1-42cd-aaef-b940d58bb03f",
                        "creatorType": "user",
                        "creationDate": "2022-10-27T21:09:45",
                        "umaType": false,
                        "baseDn": "inum=9c4c6027-86b8-4afc-a68f-6b50579e6d21,ou=scopes,o=jans"
                    }
        "401":
          description: Unauthorized
        "404":
          description: Not Found
        "500":
          description: InternalServerError
      security:
      - oauth2:
        - https://jans.io/oauth/config/scopes.write
  /api/v1/scopes/creator/{creatorId}:
    get:
      tags:
      - OAuth - Scopes
      summary: Get Scope by creatorId
      description: Get Scope by creatorId
      operationId: get-scope-by-creator
      parameters:
      - name: creatorId
        in: path
        description: Id of the scope creator. If creator is client then client_id
          if user then user_id
        required: true
        schema:
          type: string
      responses:
        "200":
          description: Ok
          content:
            application/json:
              schema:
                type: array
                items:
                  $ref: '#/components/schemas/CustomScope'
              examples:
                Response json example:
                  description: Response json example
                  value: |
                    {
                        "dn": "inum=764C,ou=scopes,o=jans",
                        "inum": "764C",
                        "displayName": "view_email_address",
                        "id": "email",
                        "description": "View your email address.",
                        "scopeType": "openid",
                        "claims": [
                            "inum=8F88,ou=attributes,o=jans",
                            "inum=CAE3,ou=attributes,o=jans"
                        ],
                        "defaultScope": true,
                        "attributes": {
                            "showInConfigurationEndpoint": true
                        },
                        "creationDate": "2022-10-27T20:58:29",
                        "clients": [
                            {
                                "dn": "inum=2000.7810d591-69d3-458c-9309-4268085fe71c,ou=clients,o=jans",
                                "deletable": false,
                                "clientSecret": "ec0mQbx1udmSEs6flUXquA==",
                                "frontChannelLogoutUri": "http://localhost:4100/logout",
                                "frontChannelLogoutSessionRequired": false,
                                "redirectUris": [
                                    "https://jans.server2/admin",
                                    "http://localhost:4100"
                                ],
                                "responseTypes": [
                                    "code"
                                ],
                                "grantTypes": [
                                    "authorization_code",
                                    "refresh_token",
                                    "client_credentials",
                                    "urn:ietf:params:oauth:grant-type:device_code"
                                ],
                                "applicationType": "web",
                                "clientName": {
                                    "values": {
                                        "": "Jans Role Based Client"
                                    },
                                    "value": "Jans Role Based Client",
                                    "languageTags": [
                                        ""
                                    ]
                                },
                                "logoUri": {},
                                "clientUri": {},
                                "policyUri": {},
                                "tosUri": {},
                                "subjectType": "pairwise",
                                "idTokenSignedResponseAlg": "RS256",
                                "userInfoSignedResponseAlg": "RS256",
                                "tokenEndpointAuthMethod": "client_secret_basic",
                                "postLogoutRedirectUris": [
                                    "http://localhost:4100",
                                    "https://jans.server2/admin"
                                ],
                                "scopes": [
                                    "inum=C4F7,ou=scopes,o=jans",
                                    "inum=C4F6,ou=scopes,o=jans",
                                    "inum=43F1,ou=scopes,o=jans",
                                    "inum=764C,ou=scopes,o=jans",
                                    "inum=F0C4,ou=scopes,o=jans"
                                ],
                                "trustedClient": false,
                                "persistClientAuthorizations": true,
                                "includeClaimsInIdToken": false,
                                "accessTokenLifetime": 2592000,
                                "customAttributes": [
                                    {
                                        "name": "displayName",
                                        "multiValued": false,
                                        "values": [
                                            "Jans Role Based Client"
                                        ],
                                        "value": "Jans Role Based Client",
                                        "displayValue": "Jans Role Based Client"
                                    }
                                ],
                                "customObjectClasses": [
                                    "top"
                                ],
                                "rptAsJwt": false,
                                "accessTokenAsJwt": true,
                                "accessTokenSigningAlg": "RS256",
                                "disabled": false,
                                "attributes": {
                                    "runIntrospectionScriptBeforeJwtCreation": true,
                                    "keepClientAuthorizationAfterExpiration": false,
                                    "allowSpontaneousScopes": false,
                                    "backchannelLogoutSessionRequired": false,
                                    "introspectionScripts": [
                                        "inum=A44E-4F3D,ou=scripts,o=jans"
                                    ],
                                    "parLifetime": 600,
                                    "requirePar": false,
                                    "jansDefaultPromptLogin": false
                                },
                                "tokenBindingSupported": false,
                                "authenticationMethod": "client_secret_basic",
                                "displayName": "Jans Role Based Client",
                                "baseDn": "inum=2000.7810d591-69d3-458c-9309-4268085fe71c,ou=clients,o=jans",
                                "inum": "2000.7810d591-69d3-458c-9309-4268085fe71c"
                            },
                            {
                                "dn": "inum=FF81-2D39,ou=clients,o=jans",
                                "clientSecret": "n7/ZG1jOL6RMR/USOmTAsg==",
                                "frontChannelLogoutSessionRequired": false,
                                "redirectUris": [
                                    "https://jans.server2/jans-auth-rp/home.htm",
                                    "https://client.example.com/cb",
                                    "https://client.example.com/cb1",
                                    "https://client.example.com/cb2"
                                ],
                                "claimRedirectUris": [
                                    "https://jans.server2/jans-auth/restv1/uma/gather_claims"
                                ],
                                "responseTypes": [
                                    "token",
                                    "code",
                                    "id_token"
                                ],
                                "grantTypes": [
                                    "authorization_code",
                                    "implicit",
                                    "refresh_token",
                                    "client_credentials"
                                ],
                                "applicationType": "web",
                                "clientName": {
                                    "values": {
                                        "": "Jans Test Client (don't remove)"
                                    },
                                    "value": "Jans Test Client (don't remove)",
                                    "languageTags": [
                                        ""
                                    ]
                                },
                                "logoUri": {},
                                "clientUri": {},
                                "policyUri": {},
                                "tosUri": {},
                                "subjectType": "public",
                                "idTokenSignedResponseAlg": "RS256",
                                "tokenEndpointAuthMethod": "client_secret_basic",
                                "scopes": [
                                    "inum=F0C4,ou=scopes,o=jans",
                                    "inum=10B2,ou=scopes,o=jans",
                                    "inum=764C,ou=scopes,o=jans",
                                    "inum=43F1,ou=scopes,o=jans",
                                    "inum=341A,ou=scopes,o=jans",
                                    "inum=6D99,ou=scopes,o=jans"
                                ],
                                "trustedClient": true,
                                "persistClientAuthorizations": false,
                                "includeClaimsInIdToken": false,
                                "customAttributes": [
                                    {
                                        "name": "displayName",
                                        "multiValued": false,
                                        "values": [
                                            "Jans Test Client (don't remove)"
                                        ],
                                        "value": "Jans Test Client (don't remove)",
                                        "displayValue": "Jans Test Client (don't remove)"
                                    }
                                ],
                                "customObjectClasses": [
                                    "top"
                                ],
                                "rptAsJwt": false,
                                "accessTokenAsJwt": false,
                                "disabled": false,
                                "attributes": {
                                    "runIntrospectionScriptBeforeJwtCreation": false,
                                    "keepClientAuthorizationAfterExpiration": false,
                                    "allowSpontaneousScopes": false,
                                    "backchannelLogoutSessionRequired": false,
                                    "parLifetime": 600,
                                    "requirePar": false,
                                    "jansDefaultPromptLogin": false
                                },
                                "tokenBindingSupported": false,
                                "authenticationMethod": "client_secret_basic",
                                "displayName": "Jans Test Client (don't remove)",
                                "baseDn": "inum=FF81-2D39,ou=clients,o=jans",
                                "inum": "FF81-2D39"
                            },
                            {
                                "dn": "inum=b3c1d295-42e5-425e-b021-7b2fd3206437,ou=clients,o=jans",
                                "deletable": false,
                                "clientSecret": "5LIyGKo7kTLfWxBi0wSVAbxpB98Q70/Fr2NWMHnpEOiWHLFAQXwqNQ==",
                                "frontChannelLogoutSessionRequired": false,
                                "redirectUris": [
                                    "https://abc,com"
                                ],
                                "responseTypes": [
                                    "code"
                                ],
                                "grantTypes": [
                                    "refresh_token",
                                    "authorization_code"
                                ],
                                "applicationType": "web",
                                "clientName": {
                                    "values": {
                                        "": "test1234"
                                    },
                                    "value": "test1234",
                                    "languageTags": [
                                        ""
                                    ]
                                },
                                "logoUri": {},
                                "clientUri": {},
                                "policyUri": {},
                                "tosUri": {},
                                "subjectType": "public",
                                "tokenEndpointAuthMethod": "client_secret_basic",
                                "scopes": [
                                    "inum=764C,ou=scopes,o=jans",
                                    "inum=43F1,ou=scopes,o=jans",
                                    "inum=C17A,ou=scopes,o=jans"
                                ],
                                "trustedClient": false,
                                "persistClientAuthorizations": false,
                                "includeClaimsInIdToken": false,
                                "customAttributes": [
                                    {
                                        "name": "displayName",
                                        "multiValued": false,
                                        "values": [
                                            "test1234"
                                        ],
                                        "value": "test1234",
                                        "displayValue": "test1234"
                                    }
                                ],
                                "customObjectClasses": [
                                    "top",
                                    "jansClntCustomAttributes"
                                ],
                                "rptAsJwt": false,
                                "accessTokenAsJwt": false,
                                "disabled": false,
                                "attributes": {
                                    "runIntrospectionScriptBeforeJwtCreation": false,
                                    "keepClientAuthorizationAfterExpiration": false,
                                    "allowSpontaneousScopes": false,
                                    "backchannelLogoutSessionRequired": false,
                                    "parLifetime": 600,
                                    "requirePar": false,
                                    "jansDefaultPromptLogin": false
                                },
                                "backchannelUserCodeParameter": false,
                                "description": "test1234",
                                "tokenBindingSupported": false,
                                "authenticationMethod": "client_secret_basic",
                                "displayName": "test1234",
                                "baseDn": "inum=b3c1d295-42e5-425e-b021-7b2fd3206437,ou=clients,o=jans",
                                "inum": "b3c1d295-42e5-425e-b021-7b2fd3206437"
                            },
                            {
                                "dn": "inum=1bb91a73-6899-440f-ac27-c04429671522,ou=clients,o=jans",
                                "deletable": false,
                                "clientSecret": "Xi1+z0Ey8UDbtxsRYL3HAeneTCIEndWVeWEzS4dB2Is0iyupSjXr1w==",
                                "frontChannelLogoutSessionRequired": false,
                                "redirectUris": [
                                    "https://abc,com"
                                ],
                                "responseTypes": [
                                    "code"
                                ],
                                "grantTypes": [
                                    "refresh_token",
                                    "authorization_code"
                                ],
                                "applicationType": "web",
                                "clientName": {
                                    "values": {
                                        "": "test12345"
                                    },
                                    "value": "test12345",
                                    "languageTags": [
                                        ""
                                    ]
                                },
                                "logoUri": {},
                                "clientUri": {},
                                "policyUri": {},
                                "tosUri": {},
                                "subjectType": "public",
                                "tokenEndpointAuthMethod": "client_secret_basic",
                                "scopes": [
                                    "inum=764C,ou=scopes,o=jans",
                                    "inum=43F1,ou=scopes,o=jans",
                                    "inum=C17A,ou=scopes,o=jans"
                                ],
                                "trustedClient": false,
                                "persistClientAuthorizations": false,
                                "includeClaimsInIdToken": false,
                                "customAttributes": [
                                    {
                                        "name": "displayName",
                                        "multiValued": false,
                                        "values": [
                                            "test12345"
                                        ],
                                        "value": "test12345",
                                        "displayValue": "test12345"
                                    }
                                ],
                                "customObjectClasses": [
                                    "top",
                                    "jansClntCustomAttributes"
                                ],
                                "rptAsJwt": false,
                                "accessTokenAsJwt": false,
                                "disabled": false,
                                "attributes": {
                                    "runIntrospectionScriptBeforeJwtCreation": false,
                                    "keepClientAuthorizationAfterExpiration": false,
                                    "allowSpontaneousScopes": false,
                                    "backchannelLogoutSessionRequired": false,
                                    "parLifetime": 600,
                                    "requirePar": false,
                                    "jansDefaultPromptLogin": false
                                },
                                "backchannelUserCodeParameter": false,
                                "description": "test12345",
                                "tokenBindingSupported": false,
                                "authenticationMethod": "client_secret_basic",
                                "displayName": "test12345",
                                "baseDn": "inum=1bb91a73-6899-440f-ac27-c04429671522,ou=clients,o=jans",
                                "inum": "1bb91a73-6899-440f-ac27-c04429671522"
                            }
                        ],
                        "umaType": false,
                        "baseDn": "inum=764C,ou=scopes,o=jans"
                    }
        "401":
          description: Unauthorized
        "500":
          description: InternalServerError
      security:
      - oauth2:
        - https://jans.io/oauth/config/scopes.readonly
  /api/v1/scopes/type/{type}:
    get:
      tags:
      - OAuth - Scopes
      summary: Get Scope by type
      description: Get Scope by type
      operationId: get-scope-by-type
      parameters:
      - name: type
        in: path
        description: Type of the scope
        required: true
        schema:
          type: string
      responses:
        "200":
          description: Ok
          content:
            application/json:
              schema:
                type: array
                items:
                  $ref: '#/components/schemas/CustomScope'
              examples:
                Response json example:
                  description: Response json example
                  value: |
                    {
                        "dn": "inum=764C,ou=scopes,o=jans",
                        "inum": "764C",
                        "displayName": "view_email_address",
                        "id": "email",
                        "description": "View your email address.",
                        "scopeType": "openid",
                        "claims": [
                            "inum=8F88,ou=attributes,o=jans",
                            "inum=CAE3,ou=attributes,o=jans"
                        ],
                        "defaultScope": true,
                        "attributes": {
                            "showInConfigurationEndpoint": true
                        },
                        "creationDate": "2022-10-27T20:58:29",
                        "clients": [
                            {
                                "dn": "inum=2000.7810d591-69d3-458c-9309-4268085fe71c,ou=clients,o=jans",
                                "deletable": false,
                                "clientSecret": "ec0mQbx1udmSEs6flUXquA==",
                                "frontChannelLogoutUri": "http://localhost:4100/logout",
                                "frontChannelLogoutSessionRequired": false,
                                "redirectUris": [
                                    "https://jans.server2/admin",
                                    "http://localhost:4100"
                                ],
                                "responseTypes": [
                                    "code"
                                ],
                                "grantTypes": [
                                    "authorization_code",
                                    "refresh_token",
                                    "client_credentials",
                                    "urn:ietf:params:oauth:grant-type:device_code"
                                ],
                                "applicationType": "web",
                                "clientName": {
                                    "values": {
                                        "": "Jans Role Based Client"
                                    },
                                    "value": "Jans Role Based Client",
                                    "languageTags": [
                                        ""
                                    ]
                                },
                                "logoUri": {},
                                "clientUri": {},
                                "policyUri": {},
                                "tosUri": {},
                                "subjectType": "pairwise",
                                "idTokenSignedResponseAlg": "RS256",
                                "userInfoSignedResponseAlg": "RS256",
                                "tokenEndpointAuthMethod": "client_secret_basic",
                                "postLogoutRedirectUris": [
                                    "http://localhost:4100",
                                    "https://jans.server2/admin"
                                ],
                                "scopes": [
                                    "inum=C4F7,ou=scopes,o=jans",
                                    "inum=C4F6,ou=scopes,o=jans",
                                    "inum=43F1,ou=scopes,o=jans",
                                    "inum=764C,ou=scopes,o=jans",
                                    "inum=F0C4,ou=scopes,o=jans"
                                ],
                                "trustedClient": false,
                                "persistClientAuthorizations": true,
                                "includeClaimsInIdToken": false,
                                "accessTokenLifetime": 2592000,
                                "customAttributes": [
                                    {
                                        "name": "displayName",
                                        "multiValued": false,
                                        "values": [
                                            "Jans Role Based Client"
                                        ],
                                        "value": "Jans Role Based Client",
                                        "displayValue": "Jans Role Based Client"
                                    }
                                ],
                                "customObjectClasses": [
                                    "top"
                                ],
                                "rptAsJwt": false,
                                "accessTokenAsJwt": true,
                                "accessTokenSigningAlg": "RS256",
                                "disabled": false,
                                "attributes": {
                                    "runIntrospectionScriptBeforeJwtCreation": true,
                                    "keepClientAuthorizationAfterExpiration": false,
                                    "allowSpontaneousScopes": false,
                                    "backchannelLogoutSessionRequired": false,
                                    "introspectionScripts": [
                                        "inum=A44E-4F3D,ou=scripts,o=jans"
                                    ],
                                    "parLifetime": 600,
                                    "requirePar": false,
                                    "jansDefaultPromptLogin": false
                                },
                                "tokenBindingSupported": false,
                                "authenticationMethod": "client_secret_basic",
                                "displayName": "Jans Role Based Client",
                                "baseDn": "inum=2000.7810d591-69d3-458c-9309-4268085fe71c,ou=clients,o=jans",
                                "inum": "2000.7810d591-69d3-458c-9309-4268085fe71c"
                            },
                            {
                                "dn": "inum=FF81-2D39,ou=clients,o=jans",
                                "clientSecret": "n7/ZG1jOL6RMR/USOmTAsg==",
                                "frontChannelLogoutSessionRequired": false,
                                "redirectUris": [
                                    "https://jans.server2/jans-auth-rp/home.htm",
                                    "https://client.example.com/cb",
                                    "https://client.example.com/cb1",
                                    "https://client.example.com/cb2"
                                ],
                                "claimRedirectUris": [
                                    "https://jans.server2/jans-auth/restv1/uma/gather_claims"
                                ],
                                "responseTypes": [
                                    "token",
                                    "code",
                                    "id_token"
                                ],
                                "grantTypes": [
                                    "authorization_code",
                                    "implicit",
                                    "refresh_token",
                                    "client_credentials"
                                ],
                                "applicationType": "web",
                                "clientName": {
                                    "values": {
                                        "": "Jans Test Client (don't remove)"
                                    },
                                    "value": "Jans Test Client (don't remove)",
                                    "languageTags": [
                                        ""
                                    ]
                                },
                                "logoUri": {},
                                "clientUri": {},
                                "policyUri": {},
                                "tosUri": {},
                                "subjectType": "public",
                                "idTokenSignedResponseAlg": "RS256",
                                "tokenEndpointAuthMethod": "client_secret_basic",
                                "scopes": [
                                    "inum=F0C4,ou=scopes,o=jans",
                                    "inum=10B2,ou=scopes,o=jans",
                                    "inum=764C,ou=scopes,o=jans",
                                    "inum=43F1,ou=scopes,o=jans",
                                    "inum=341A,ou=scopes,o=jans",
                                    "inum=6D99,ou=scopes,o=jans"
                                ],
                                "trustedClient": true,
                                "persistClientAuthorizations": false,
                                "includeClaimsInIdToken": false,
                                "customAttributes": [
                                    {
                                        "name": "displayName",
                                        "multiValued": false,
                                        "values": [
                                            "Jans Test Client (don't remove)"
                                        ],
                                        "value": "Jans Test Client (don't remove)",
                                        "displayValue": "Jans Test Client (don't remove)"
                                    }
                                ],
                                "customObjectClasses": [
                                    "top"
                                ],
                                "rptAsJwt": false,
                                "accessTokenAsJwt": false,
                                "disabled": false,
                                "attributes": {
                                    "runIntrospectionScriptBeforeJwtCreation": false,
                                    "keepClientAuthorizationAfterExpiration": false,
                                    "allowSpontaneousScopes": false,
                                    "backchannelLogoutSessionRequired": false,
                                    "parLifetime": 600,
                                    "requirePar": false,
                                    "jansDefaultPromptLogin": false
                                },
                                "tokenBindingSupported": false,
                                "authenticationMethod": "client_secret_basic",
                                "displayName": "Jans Test Client (don't remove)",
                                "baseDn": "inum=FF81-2D39,ou=clients,o=jans",
                                "inum": "FF81-2D39"
                            },
                            {
                                "dn": "inum=b3c1d295-42e5-425e-b021-7b2fd3206437,ou=clients,o=jans",
                                "deletable": false,
                                "clientSecret": "5LIyGKo7kTLfWxBi0wSVAbxpB98Q70/Fr2NWMHnpEOiWHLFAQXwqNQ==",
                                "frontChannelLogoutSessionRequired": false,
                                "redirectUris": [
                                    "https://abc,com"
                                ],
                                "responseTypes": [
                                    "code"
                                ],
                                "grantTypes": [
                                    "refresh_token",
                                    "authorization_code"
                                ],
                                "applicationType": "web",
                                "clientName": {
                                    "values": {
                                        "": "test1234"
                                    },
                                    "value": "test1234",
                                    "languageTags": [
                                        ""
                                    ]
                                },
                                "logoUri": {},
                                "clientUri": {},
                                "policyUri": {},
                                "tosUri": {},
                                "subjectType": "public",
                                "tokenEndpointAuthMethod": "client_secret_basic",
                                "scopes": [
                                    "inum=764C,ou=scopes,o=jans",
                                    "inum=43F1,ou=scopes,o=jans",
                                    "inum=C17A,ou=scopes,o=jans"
                                ],
                                "trustedClient": false,
                                "persistClientAuthorizations": false,
                                "includeClaimsInIdToken": false,
                                "customAttributes": [
                                    {
                                        "name": "displayName",
                                        "multiValued": false,
                                        "values": [
                                            "test1234"
                                        ],
                                        "value": "test1234",
                                        "displayValue": "test1234"
                                    }
                                ],
                                "customObjectClasses": [
                                    "top",
                                    "jansClntCustomAttributes"
                                ],
                                "rptAsJwt": false,
                                "accessTokenAsJwt": false,
                                "disabled": false,
                                "attributes": {
                                    "runIntrospectionScriptBeforeJwtCreation": false,
                                    "keepClientAuthorizationAfterExpiration": false,
                                    "allowSpontaneousScopes": false,
                                    "backchannelLogoutSessionRequired": false,
                                    "parLifetime": 600,
                                    "requirePar": false,
                                    "jansDefaultPromptLogin": false
                                },
                                "backchannelUserCodeParameter": false,
                                "description": "test1234",
                                "tokenBindingSupported": false,
                                "authenticationMethod": "client_secret_basic",
                                "displayName": "test1234",
                                "baseDn": "inum=b3c1d295-42e5-425e-b021-7b2fd3206437,ou=clients,o=jans",
                                "inum": "b3c1d295-42e5-425e-b021-7b2fd3206437"
                            },
                            {
                                "dn": "inum=1bb91a73-6899-440f-ac27-c04429671522,ou=clients,o=jans",
                                "deletable": false,
                                "clientSecret": "Xi1+z0Ey8UDbtxsRYL3HAeneTCIEndWVeWEzS4dB2Is0iyupSjXr1w==",
                                "frontChannelLogoutSessionRequired": false,
                                "redirectUris": [
                                    "https://abc,com"
                                ],
                                "responseTypes": [
                                    "code"
                                ],
                                "grantTypes": [
                                    "refresh_token",
                                    "authorization_code"
                                ],
                                "applicationType": "web",
                                "clientName": {
                                    "values": {
                                        "": "test12345"
                                    },
                                    "value": "test12345",
                                    "languageTags": [
                                        ""
                                    ]
                                },
                                "logoUri": {},
                                "clientUri": {},
                                "policyUri": {},
                                "tosUri": {},
                                "subjectType": "public",
                                "tokenEndpointAuthMethod": "client_secret_basic",
                                "scopes": [
                                    "inum=764C,ou=scopes,o=jans",
                                    "inum=43F1,ou=scopes,o=jans",
                                    "inum=C17A,ou=scopes,o=jans"
                                ],
                                "trustedClient": false,
                                "persistClientAuthorizations": false,
                                "includeClaimsInIdToken": false,
                                "customAttributes": [
                                    {
                                        "name": "displayName",
                                        "multiValued": false,
                                        "values": [
                                            "test12345"
                                        ],
                                        "value": "test12345",
                                        "displayValue": "test12345"
                                    }
                                ],
                                "customObjectClasses": [
                                    "top",
                                    "jansClntCustomAttributes"
                                ],
                                "rptAsJwt": false,
                                "accessTokenAsJwt": false,
                                "disabled": false,
                                "attributes": {
                                    "runIntrospectionScriptBeforeJwtCreation": false,
                                    "keepClientAuthorizationAfterExpiration": false,
                                    "allowSpontaneousScopes": false,
                                    "backchannelLogoutSessionRequired": false,
                                    "parLifetime": 600,
                                    "requirePar": false,
                                    "jansDefaultPromptLogin": false
                                },
                                "backchannelUserCodeParameter": false,
                                "description": "test12345",
                                "tokenBindingSupported": false,
                                "authenticationMethod": "client_secret_basic",
                                "displayName": "test12345",
                                "baseDn": "inum=1bb91a73-6899-440f-ac27-c04429671522,ou=clients,o=jans",
                                "inum": "1bb91a73-6899-440f-ac27-c04429671522"
                            }
                        ],
                        "umaType": false,
                        "baseDn": "inum=764C,ou=scopes,o=jans"
                    }
        "401":
          description: Unauthorized
        "404":
          description: Not Found
        "500":
          description: InternalServerError
      security:
      - oauth2:
        - https://jans.io/oauth/config/scopes.readonly
  /api/v1/jans-auth-server/session:
    get:
      tags:
      - Auth - Session Management
      summary: Returns current session
      description: Returns current session
      operationId: get-sessions
      responses:
        "200":
          description: Ok
          content:
            application/json:
              schema:
                type: array
                items:
                  $ref: '#/components/schemas/SessionId'
        "401":
          description: Unauthorized
        "500":
          description: InternalServerError
      security:
      - oauth2:
        - https://jans.io/oauth/jans-auth-server/session.readonly
        - revoke_session
  /api/v1/jans-auth-server/session/{userDn}:
    post:
      tags:
      - Auth - Session Management
      summary: Revoke all sessions by userDn
      description: Revoke all sessions by userDn
      operationId: revoke-user-session
      parameters:
      - name: userDn
        in: path
        description: User domain name
        required: true
        schema:
          type: string
      responses:
        "200":
          description: Ok
        "401":
          description: Unauthorized
        "404":
          description: Not Found
        "500":
          description: InternalServerError
      security:
      - oauth2:
        - https://jans.io/oauth/jans-auth-server/session.delete
        - revoke_session
  /api/v1/stat:
    get:
      tags:
      - Statistics - User
      summary: Provides server with basic statistic
      description: Provides server with basic statistic
      operationId: get-stat
      parameters:
      - name: Authorization
        in: header
        description: Authorization code
        schema:
          type: string
      - name: month
        in: query
        description: Month for which the stat report is to be fetched. The parameter
          is mandatory if start_month and end_month parameters are not present.
        schema:
          type: string
        example: 202012
      - name: start_month
        in: query
        description: Start-Month for which the stat report is to be fetched
        schema:
          type: string
      - name: end_month
        in: query
        description: End-Month for which the stat report is to be fetched
        schema:
          type: string
      - name: format
        in: query
        description: Report format
        schema:
          type: string
      responses:
        "200":
          description: Stats
          content:
            application/json:
              schema:
                type: array
                items:
                  $ref: '#/components/schemas/JsonNode'
        "401":
          description: Unauthorized
        "500":
          description: InternalServerError
      security:
      - oauth2:
        - https://jans.io/oauth/config/stats.readonly
        - jans_stat
  /api/v1/uma/resources:
    get:
      tags:
      - OAuth - UMA Resources
      summary: Gets list of UMA resources
      description: Gets list of UMA resources
      operationId: get-oauth-uma-resources
      parameters:
      - name: limit
        in: query
        description: Search size - max size of the results to return
        schema:
          type: integer
          format: int32
          default: 50
      - name: pattern
        in: query
        description: Search pattern
        schema:
          type: string
          default: ""
      - name: startIndex
        in: query
        description: The 1-based index of the first query result
        schema:
          type: integer
          format: int32
          default: 0
      - name: sortBy
        in: query
        description: Attribute whose value will be used to order the returned response
        schema:
          type: string
          default: inum
      - name: sortOrder
        in: query
        description: Order in which the sortBy param is applied. Allowed values are
          "ascending" and "descending"
        schema:
          type: string
          default: ascending
      - name: fieldValuePair
        in: query
        description: Field and value pair for seraching
        schema:
          type: string
          default: ""
        examples:
          Field value example:
            description: Field value example
            value: deletable=true
      responses:
        "200":
          description: Ok
          content:
            application/json:
              schema:
                $ref: '#/components/schemas/PagedResult'
              examples:
                Response json example:
                  description: Response json example
                  value: |
                    {
                        "start": 0,
                        "totalEntriesCount": 3,
                        "entriesCount": 3,
                        "entries": [
                            {
                                "dn": "jansId=55d70ecd-8572-43dd-895f-ecfaf09bf513,ou=resources,ou=uma,o=jans",
                                "id": "55d70ecd-8572-43dd-895f-ecfaf09bf513",
                                "name": "config-api-resource",
                                "iconUri": "https://config-api.com",
                                "scopes": [
                                    "inum=ab47c599-d188-44b6-a32a-91e6b173856a,ou=scopes,o=jans"
                                ],
                                "clients": [
                                    "inum=1800.e9131b86-f39f-421c-9dde-b7f90c21a2fe,ou=clients,o=jans"
                                ],
                                "description": "Uma resource config api",
                                "deletable": false
                            },
                            {
                                "dn": "jansId=4754f784-e80f-4a36-a014-173bd3e6fb6f,ou=resources,ou=uma,o=jans",
                                "id": "4754f784-e80f-4a36-a014-173bd3e6fb6f",
                                "name": "uma-resource-1",
                                "iconUri": "https://config-api.com",
                                "scopes": [
                                    "inum=ab47c599-d188-44b6-a32a-91e6b173856a,ou=scopes,o=jans"
                                ],
                                "clients": [
                                    "inum=1800.768b3d38-a6e8-4be4-93d1-72df33d34fd6,ou=clients,o=jans",
                                    "inum=1201.1d010784-b5bf-4813-8f49-cfea00f50498,ou=clients,o=jans"
                                ],
                                "description": "Uma resource one",
                                "deletable": false
                            },
                            {
                                "dn": "jansId=b0e7e1d7-ab67-45ec-be16-4466da70e63b,ou=resources,ou=uma,o=jans",
                                "id": "b0e7e1d7-ab67-45ec-be16-4466da70e63b",
                                "name": "uma-resource-2",
                                "iconUri": "https://config-api.com",
                                "scopes": [
                                    "inum=ab47c599-d188-44b6-a32a-91e6b173856a,ou=scopes,o=jans"
                                ],
                                "clients": [
                                    "inum=1800.768b3d38-a6e8-4be4-93d1-72df33d34fd6,ou=clients,o=jans",
                                    "inum=1201.1d010784-b5bf-4813-8f49-cfea00f50498,ou=clients,o=jans"
                                ],
                                "description": "Uma resource two",
                                "deletable": false
                            }
                        ]
                    }
        "401":
          description: Unauthorized
        "500":
          description: InternalServerError
      security:
      - oauth2:
        - https://jans.io/oauth/config/uma/resources.readonly
    put:
      tags:
      - OAuth - UMA Resources
      summary: Updates an UMA resource
      description: Updates an UMA resource
      operationId: put-oauth-uma-resources
      requestBody:
        description: UmaResource object
        content:
          application/json:
            schema:
              $ref: '#/components/schemas/UmaResource'
            examples:
              Request json example:
                description: Request json example
                value: |
                  {
                      "dn": "jansId=55d70ecd-8572-43dd-895f-ecfaf09bf513,ou=resources,ou=uma,o=jans",
                      "id": "55d70ecd-8572-43dd-895f-ecfaf09bf513",
                      "name": "config-api-resource",
                      "iconUri": "https://config-api.com",
                      "scopes": [
                          "inum=ab47c599-d188-44b6-a32a-91e6b173856a,ou=scopes,o=jans"
                      ],
                      "clients": [
                          "inum=1800.e9131b86-f39f-421c-9dde-b7f90c21a2fe,ou=clients,o=jans"
                      ],
                      "description": "Uma resource config api",
                      "deletable": false
                  }
      responses:
        "200":
          description: UmaResource
          content:
            application/json:
              schema:
                $ref: '#/components/schemas/UmaResource'
              examples:
                Response json example:
                  description: Response json example
                  value: |
                    {
                        "dn": "jansId=55d70ecd-8572-43dd-895f-ecfaf09bf513,ou=resources,ou=uma,o=jans",
                        "id": "55d70ecd-8572-43dd-895f-ecfaf09bf513",
                        "name": "config-api-resource",
                        "iconUri": "https://config-api.com",
                        "scopes": [
                            "inum=ab47c599-d188-44b6-a32a-91e6b173856a,ou=scopes,o=jans"
                        ],
                        "clients": [
                            "inum=1800.e9131b86-f39f-421c-9dde-b7f90c21a2fe,ou=clients,o=jans"
                        ],
                        "description": "Uma resource config api",
                        "deletable": false
                    }
        "401":
          description: Unauthorized
        "404":
          description: Not Found
        "500":
          description: InternalServerError
      security:
      - oauth2:
        - https://jans.io/oauth/config/uma/resources.write
    post:
      tags:
      - OAuth - UMA Resources
      summary: Creates an UMA resource
      description: Creates an UMA resource
      operationId: post-oauth-uma-resources
      requestBody:
        description: UmaResource object
        content:
          application/json:
            schema:
              $ref: '#/components/schemas/UmaResource'
            examples:
              Request json example:
                description: Request json example
                value: |2
                   {
                          "name": "config-api-resource",
                          "iconUri": "https://config-api.com",
                          "clients": [
                              "inum=1800.e9131b86-f39f-421c-9dde-b7f90c21a2fe,ou=clients,o=jans"
                          ],
                          "scopes":[
                              "inum=ab47c599-d188-44b6-a32a-91e6b173856a,ou=scopes,o=jans"
                          ],
                          "description": "Uma resource config api",
                          "deletable": false
                      }
      responses:
        "201":
          description: Created
          content:
            application/json:
              schema:
                $ref: '#/components/schemas/UmaResource'
              examples:
                Response json example:
                  description: Response json example
                  value: |
                    {
                        "dn": "jansId=55d70ecd-8572-43dd-895f-ecfaf09bf513,ou=resources,ou=uma,o=jans",
                        "id": "55d70ecd-8572-43dd-895f-ecfaf09bf513",
                        "name": "config-api-resource",
                        "iconUri": "https://config-api.com",
                        "scopes": [
                            "inum=ab47c599-d188-44b6-a32a-91e6b173856a,ou=scopes,o=jans"
                        ],
                        "clients": [
                            "inum=1800.e9131b86-f39f-421c-9dde-b7f90c21a2fe,ou=clients,o=jans"
                        ],
                        "description": "Uma resource config api",
                        "deletable": false
                    }
        "401":
          description: Unauthorized
        "500":
          description: InternalServerError
      security:
      - oauth2:
        - https://jans.io/oauth/config/uma/resources.write
  /api/v1/uma/resources/{id}:
    get:
      tags:
      - OAuth - UMA Resources
      summary: Gets an UMA resource by ID
      description: Gets an UMA resource by ID
      operationId: get-oauth-uma-resources-by-id
      parameters:
      - name: id
        in: path
        description: Resource description ID
        required: true
        schema:
          type: string
      responses:
        "200":
          description: Ok
          content:
            application/json:
              schema:
                $ref: '#/components/schemas/UmaResource'
              examples:
                Response json example:
                  description: Response json example
                  value: |
                    {
                        "dn": "jansId=55d70ecd-8572-43dd-895f-ecfaf09bf513,ou=resources,ou=uma,o=jans",
                        "id": "55d70ecd-8572-43dd-895f-ecfaf09bf513",
                        "name": "config-api-resource",
                        "iconUri": "https://config-api.com",
                        "scopes": [
                            "inum=ab47c599-d188-44b6-a32a-91e6b173856a,ou=scopes,o=jans"
                        ],
                        "clients": [
                            "inum=1800.e9131b86-f39f-421c-9dde-b7f90c21a2fe,ou=clients,o=jans"
                        ],
                        "description": "Uma resource config api",
                        "deletable": false
                    }
        "401":
          description: Unauthorized
        "404":
          description: Not Found
        "500":
          description: InternalServerError
      security:
      - oauth2:
        - https://jans.io/oauth/config/uma/resources.readonly
    delete:
      tags:
      - OAuth - UMA Resources
      summary: Deletes an UMA resource
      description: Deletes an UMA resource
      operationId: delete-oauth-uma-resources-by-id
      parameters:
      - name: id
        in: path
        description: Resource description ID
        required: true
        schema:
          type: string
      responses:
        "204":
          description: No Content
        "401":
          description: Unauthorized
        "404":
          description: Not Found
        "500":
          description: InternalServerError
      security:
      - oauth2:
        - https://jans.io/oauth/config/uma/resources.delete
    patch:
      tags:
      - OAuth - UMA Resources
      summary: Patch UMA resource
      description: Patch UMA resource
      operationId: patch-oauth-uma-resources-by-id
      parameters:
      - name: id
        in: path
        description: Resource description ID
        required: true
        schema:
          type: string
      requestBody:
        description: String representing patch-document.
        content:
          application/json-patch+json:
            schema:
              type: array
              items:
                $ref: '#/components/schemas/JsonPatch'
            examples:
              Request json example:
                description: Request json example
                value: example/uma/resources/uma-resources-patch
      responses:
        "200":
          description: Ok
          content:
            application/json:
              schema:
                $ref: '#/components/schemas/UmaResource'
              examples:
                Response json example:
                  description: Response json example
                  value: |
                    {
                        "dn": "jansId=55d70ecd-8572-43dd-895f-ecfaf09bf513,ou=resources,ou=uma,o=jans",
                        "id": "55d70ecd-8572-43dd-895f-ecfaf09bf513",
                        "name": "config-api-resource",
                        "iconUri": "https://config-api.com",
                        "scopes": [
                            "inum=ab47c599-d188-44b6-a32a-91e6b173856a,ou=scopes,o=jans"
                        ],
                        "clients": [
                            "inum=1800.e9131b86-f39f-421c-9dde-b7f90c21a2fe,ou=clients,o=jans"
                        ],
                        "description": "Uma resource config api",
                        "deletable": false
                    }
        "401":
          description: Unauthorized
        "404":
          description: Not Found
        "500":
          description: InternalServerError
      security:
      - oauth2:
        - https://jans.io/oauth/config/uma/resources.write
  /api/v1/uma/resources/clientId/{clientId}:
    get:
      tags:
      - OAuth - UMA Resources
      summary: Fetch uma resources by client id
      description: Fetch uma resources by client id
      operationId: get-oauth-uma-resources-by-clientid
      parameters:
      - name: clientId
        in: path
        description: Client ID
        required: true
        schema:
          type: string
      responses:
        "200":
          description: Ok
          content:
            application/json:
              schema:
                type: array
                items:
                  $ref: '#/components/schemas/UmaResource'
              examples:
                Response json example:
                  description: Response json example
                  value: |
                    [
                        {
                            "dn": "jansId=b0e7e1d7-ab67-45ec-be16-4466da70e63b,ou=resources,ou=uma,o=jans",
                            "id": "b0e7e1d7-ab67-45ec-be16-4466da70e63b",
                            "name": "uma-resource-2",
                            "iconUri": "https://config-api.com",
                            "scopes": [
                                "inum=ab47c599-d188-44b6-a32a-91e6b173856a,ou=scopes,o=jans"
                            ],
                            "clients": [
                                "inum=1800.768b3d38-a6e8-4be4-93d1-72df33d34fd6,ou=clients,o=jans",
                                "inum=1201.1d010784-b5bf-4813-8f49-cfea00f50498,ou=clients,o=jans"
                            ],
                            "description": "Uma resource two",
                            "deletable": false
                        },
                        {
                            "dn": "jansId=4754f784-e80f-4a36-a014-173bd3e6fb6f,ou=resources,ou=uma,o=jans",
                            "id": "4754f784-e80f-4a36-a014-173bd3e6fb6f",
                            "name": "uma-resource-1",
                            "iconUri": "https://config-api.com",
                            "scopes": [
                                "inum=ab47c599-d188-44b6-a32a-91e6b173856a,ou=scopes,o=jans"
                            ],
                            "clients": [
                                "inum=1800.768b3d38-a6e8-4be4-93d1-72df33d34fd6,ou=clients,o=jans",
                                "inum=1201.1d010784-b5bf-4813-8f49-cfea00f50498,ou=clients,o=jans"
                            ],
                            "description": "Uma resource one",
                            "deletable": false
                        }
                    ]
        "401":
          description: Unauthorized
        "500":
          description: InternalServerError
      security:
      - oauth2:
        - https://jans.io/oauth/config/uma/resources.readonly
components:
  schemas:
    HealthStatus:
      type: object
      properties:
        status:
          type: string
        checks:
          type: array
          items:
            $ref: '#/components/schemas/Status'
    Status:
      type: object
      properties:
        name:
          type: string
        status:
          type: string
        error:
          type: string
    FacterData:
      type: object
      properties:
        memoryfree:
          type: string
        swapfree:
          type: string
        hostname:
          type: string
        ipaddress:
          type: string
        uptime:
          type: string
        free_disk_space:
          type: string
        load_average:
          type: string
    StatsData:
      type: object
      properties:
        dbType:
          type: string
        lastUpdate:
          type: string
          format: date-time
        facterData:
          $ref: '#/components/schemas/FacterData'
    AuthenticationMethod:
      type: object
      properties:
        defaultAcr:
          type: string
    Deployment:
      type: object
      properties:
        dn:
          type: string
        id:
          type: string
        createdAt:
          type: string
          format: date-time
        taskActive:
          type: boolean
        finishedAt:
          type: string
          format: date-time
        assets:
          type: string
        details:
          $ref: '#/components/schemas/DeploymentDetails'
        baseDn:
          type: string
    DeploymentDetails:
      type: object
      properties:
        folders:
          type: array
          items:
            type: string
        libs:
          type: array
          items:
            type: string
        flowsError:
          type: object
          additionalProperties:
            type: string
        error:
          type: string
        projectMetadata:
          $ref: '#/components/schemas/ProjectMetadata'
    ProjectMetadata:
      type: object
      properties:
        projectName:
          type: string
        author:
          type: string
        type:
          type: string
        description:
          type: string
        version:
          type: string
        configs:
          type: object
          additionalProperties:
            type: object
    PagedResult:
      type: object
      properties:
        start:
          type: integer
          format: int32
        totalEntriesCount:
          type: integer
          format: int32
        entriesCount:
          type: integer
          format: int32
        entries:
          type: array
          items:
            type: object
    Flow:
      type: object
      properties:
        dn:
          type: string
        qname:
          type: string
        transHash:
          type: string
        revision:
          type: integer
          format: int32
        enabled:
          type: boolean
        metadata:
          $ref: '#/components/schemas/FlowMetadata'
        source:
          type: string
        transpiled:
          type: string
        codeError:
          type: string
        baseDn:
          type: string
    FlowMetadata:
      type: object
      properties:
        funcName:
          type: string
        inputs:
          type: array
          items:
            type: string
        timeout:
          type: integer
          format: int32
        displayName:
          type: string
        author:
          type: string
        timestamp:
          type: integer
          format: int64
        description:
          type: string
        properties:
          type: object
          additionalProperties:
            type: object
    JsonPatch:
      type: object
    AttributeValidation:
      type: object
      properties:
        minLength:
          type: integer
          format: int32
        maxLength:
          type: integer
          format: int32
        regexp:
          type: string
    GluuAttribute:
      required:
      - dataType
      - description
      - displayName
      - editType
      - name
      - viewType
      type: object
      properties:
        dn:
          type: string
        selected:
          type: boolean
        inum:
          type: string
        sourceAttribute:
          type: string
        nameIdType:
          type: string
        name:
          maxLength: 30
          minLength: 1
          pattern: "^[a-zA-Z0-9_]+$"
          type: string
        displayName:
          maxLength: 60
          minLength: 0
          type: string
        description:
          maxLength: 4000
          minLength: 0
          type: string
        origin:
          type: string
        dataType:
          type: string
          enum:
          - string
          - numeric
          - boolean
          - binary
          - certificate
          - generalizedTime
          - json
        editType:
          type: array
          items:
            type: string
            enum:
            - admin
            - owner
            - manager
            - user
            - whitePages
        viewType:
          type: array
          items:
            type: string
            enum:
            - admin
            - owner
            - manager
            - user
            - whitePages
        usageType:
          type: array
          items:
            type: string
            enum:
            - openid
        claimName:
          type: string
        seeAlso:
          type: string
        status:
          type: string
          enum:
          - active
          - inactive
          - expired
          - register
        saml1Uri:
          type: string
        saml2Uri:
          type: string
        urn:
          type: string
        scimCustomAttr:
          type: boolean
        oxMultiValuedAttribute:
          type: boolean
        jansHideOnDiscovery:
          type: boolean
        custom:
          type: boolean
        requred:
          type: boolean
        attributeValidation:
          $ref: '#/components/schemas/AttributeValidation'
        tooltip:
          type: string
        whitePagesCanView:
          type: boolean
        adminCanView:
          type: boolean
<<<<<<< HEAD
        userCanEdit:
          type: boolean
=======
>>>>>>> 65197440
        userCanAccess:
          type: boolean
        adminCanEdit:
          type: boolean
<<<<<<< HEAD
        userCanView:
=======
        adminCanEdit:
>>>>>>> 65197440
          type: boolean
        adminCanAccess:
          type: boolean
        whitePagesCanView:
          type: boolean
        baseDn:
          type: string
    PatchRequest:
      type: object
      properties:
        op:
          type: string
        path:
          type: string
        value:
          type: string
    AppConfiguration:
      type: object
      properties:
        issuer:
          type: string
        baseEndpoint:
          type: string
        authorizationEndpoint:
          type: string
        tokenEndpoint:
          type: string
        tokenRevocationEndpoint:
          type: string
        userInfoEndpoint:
          type: string
        clientInfoEndpoint:
          type: string
        checkSessionIFrame:
          type: string
        endSessionEndpoint:
          type: string
        jwksUri:
          type: string
        registrationEndpoint:
          type: string
        openIdDiscoveryEndpoint:
          type: string
        openIdConfigurationEndpoint:
          type: string
        idGenerationEndpoint:
          type: string
        introspectionEndpoint:
          type: string
        parEndpoint:
          type: string
        requirePar:
          type: boolean
        deviceAuthzEndpoint:
          type: string
        mtlsAuthorizationEndpoint:
          type: string
        mtlsTokenEndpoint:
          type: string
        mtlsTokenRevocationEndpoint:
          type: string
        mtlsUserInfoEndpoint:
          type: string
        mtlsClientInfoEndpoint:
          type: string
        mtlsCheckSessionIFrame:
          type: string
        mtlsEndSessionEndpoint:
          type: string
        mtlsJwksUri:
          type: string
        mtlsRegistrationEndpoint:
          type: string
        mtlsIdGenerationEndpoint:
          type: string
        mtlsIntrospectionEndpoint:
          type: string
        mtlsParEndpoint:
          type: string
        mtlsDeviceAuthzEndpoint:
          type: string
        requireRequestObjectEncryption:
          type: boolean
        requirePkce:
          type: boolean
        allowAllValueForRevokeEndpoint:
          type: boolean
        sectorIdentifierCacheLifetimeInMinutes:
          type: integer
          format: int32
        umaConfigurationEndpoint:
          type: string
        umaRptAsJwt:
          type: boolean
        umaRptLifetime:
          type: integer
          format: int32
        umaTicketLifetime:
          type: integer
          format: int32
        umaPctLifetime:
          type: integer
          format: int32
        umaResourceLifetime:
          type: integer
          format: int32
        umaAddScopesAutomatically:
          type: boolean
        umaValidateClaimToken:
          type: boolean
        umaGrantAccessIfNoPolicies:
          type: boolean
        umaRestrictResourceToAssociatedClient:
          type: boolean
        statTimerIntervalInSeconds:
          type: integer
          format: int32
        statAuthorizationScope:
          type: string
        allowSpontaneousScopes:
          type: boolean
        spontaneousScopeLifetime:
          type: integer
          format: int32
        openidSubAttribute:
          type: string
        publicSubjectIdentifierPerClientEnabled:
          type: boolean
        subjectIdentifiersPerClientSupported:
          type: array
          items:
            type: string
        responseTypesSupported:
          uniqueItems: true
          type: array
          items:
            uniqueItems: true
            type: array
            items:
              type: string
              enum:
              - code
              - token
              - id_token
        responseModesSupported:
          uniqueItems: true
          type: array
          items:
            type: string
            enum:
            - query
            - fragment
            - form_post
            - query.jwt
            - fragment.jwt
            - form_post.jwt
            - jwt
        grantTypesSupported:
          uniqueItems: true
          type: array
          items:
            type: string
            enum:
            - none
            - authorization_code
            - implicit
            - password
            - client_credentials
            - refresh_token
            - urn:ietf:params:oauth:grant-type:uma-ticket
            - urn:ietf:params:oauth:grant-type:token-exchange
            - urn:openid:params:grant-type:ciba
            - urn:ietf:params:oauth:grant-type:device_code
        subjectTypesSupported:
          type: array
          items:
            type: string
        defaultSubjectType:
          type: string
        authorizationSigningAlgValuesSupported:
          type: array
          items:
            type: string
        authorizationEncryptionAlgValuesSupported:
          type: array
          items:
            type: string
        authorizationEncryptionEncValuesSupported:
          type: array
          items:
            type: string
        userInfoSigningAlgValuesSupported:
          type: array
          items:
            type: string
        userInfoEncryptionAlgValuesSupported:
          type: array
          items:
            type: string
        userInfoEncryptionEncValuesSupported:
          type: array
          items:
            type: string
        idTokenSigningAlgValuesSupported:
          type: array
          items:
            type: string
        idTokenEncryptionAlgValuesSupported:
          type: array
          items:
            type: string
        idTokenEncryptionEncValuesSupported:
          type: array
          items:
            type: string
        accessTokenSigningAlgValuesSupported:
          type: array
          items:
            type: string
        forceSignedRequestObject:
          type: boolean
        requestObjectSigningAlgValuesSupported:
          type: array
          items:
            type: string
        requestObjectEncryptionAlgValuesSupported:
          type: array
          items:
            type: string
        requestObjectEncryptionEncValuesSupported:
          type: array
          items:
            type: string
        tokenEndpointAuthMethodsSupported:
          type: array
          items:
            type: string
        tokenEndpointAuthSigningAlgValuesSupported:
          type: array
          items:
            type: string
        dynamicRegistrationCustomAttributes:
          type: array
          items:
            type: string
        dynamicRegistrationDefaultCustomAttributes:
          $ref: '#/components/schemas/JsonNode'
        displayValuesSupported:
          type: array
          items:
            type: string
        claimTypesSupported:
          type: array
          items:
            type: string
        jwksAlgorithmsSupported:
          type: array
          items:
            type: string
        serviceDocumentation:
          type: string
        claimsLocalesSupported:
          type: array
          items:
            type: string
        idTokenTokenBindingCnfValuesSupported:
          type: array
          items:
            type: string
        uiLocalesSupported:
          type: array
          items:
            type: string
        claimsParameterSupported:
          type: boolean
        requestParameterSupported:
          type: boolean
        requestUriParameterSupported:
          type: boolean
        requestUriHashVerificationEnabled:
          type: boolean
        requireRequestUriRegistration:
          type: boolean
        requestUriBlockList:
          type: array
          items:
            type: string
        opPolicyUri:
          type: string
        opTosUri:
          type: string
        authorizationCodeLifetime:
          type: integer
          format: int32
        refreshTokenLifetime:
          type: integer
          format: int32
        idTokenLifetime:
          type: integer
          format: int32
        idTokenFilterClaimsBasedOnAccessToken:
          type: boolean
        accessTokenLifetime:
          type: integer
          format: int32
        cleanServiceInterval:
          type: integer
          format: int32
        cleanServiceBatchChunkSize:
          type: integer
          format: int32
        keyRegenerationEnabled:
          type: boolean
        keyRegenerationInterval:
          type: integer
          format: int32
        defaultSignatureAlgorithm:
          type: string
        jansOpenIdConnectVersion:
          type: string
        jansId:
          type: string
        dynamicRegistrationExpirationTime:
          type: integer
          format: int32
        dynamicRegistrationPersistClientAuthorizations:
          type: boolean
        trustedClientEnabled:
          type: boolean
        skipAuthorizationForOpenIdScopeAndPairwiseId:
          type: boolean
        dynamicRegistrationScopesParamEnabled:
          type: boolean
        dynamicRegistrationPasswordGrantTypeEnabled:
          type: boolean
        dynamicRegistrationAllowedPasswordGrantScopes:
          type: array
          items:
            type: string
        dynamicRegistrationCustomObjectClass:
          type: string
        personCustomObjectClassList:
          type: array
          items:
            type: string
        persistIdToken:
          type: boolean
        persistRefreshToken:
          type: boolean
        allowPostLogoutRedirectWithoutValidation:
          type: boolean
        invalidateSessionCookiesAfterAuthorizationFlow:
          type: boolean
        returnClientSecretOnRead:
          type: boolean
        rotateClientRegistrationAccessTokenOnUsage:
          type: boolean
        rejectJwtWithNoneAlg:
          type: boolean
        expirationNotificatorEnabled:
          type: boolean
        useNestedJwtDuringEncryption:
          type: boolean
        expirationNotificatorMapSizeLimit:
          type: integer
          format: int32
        expirationNotificatorIntervalInSeconds:
          type: integer
          format: int32
        redirectUrisRegexEnabled:
          type: boolean
        useHighestLevelScriptIfAcrScriptNotFound:
          type: boolean
        authenticationFiltersEnabled:
          type: boolean
        clientAuthenticationFiltersEnabled:
          type: boolean
        clientRegDefaultToCodeFlowWithRefresh:
          type: boolean
        grantTypesAndResponseTypesAutofixEnabled:
          type: boolean
        authenticationFilters:
          type: array
          items:
            $ref: '#/components/schemas/AuthenticationFilter'
        clientAuthenticationFilters:
          type: array
          items:
            $ref: '#/components/schemas/ClientAuthenticationFilter'
        corsConfigurationFilters:
          type: array
          items:
            $ref: '#/components/schemas/CorsConfigurationFilter'
        sessionIdUnusedLifetime:
          type: integer
          format: int32
        sessionIdUnauthenticatedUnusedLifetime:
          type: integer
          format: int32
        sessionIdPersistOnPromptNone:
          type: boolean
        sessionIdRequestParameterEnabled:
          type: boolean
        changeSessionIdOnAuthentication:
          type: boolean
        sessionIdPersistInCache:
          type: boolean
        includeSidInResponse:
          type: boolean
        disablePromptLogin:
          type: boolean
        disablePromptConsent:
          type: boolean
        sessionIdLifetime:
          type: integer
          format: int32
        serverSessionIdLifetime:
          type: integer
          format: int32
        activeSessionAuthorizationScope:
          type: string
        configurationUpdateInterval:
          type: integer
          format: int32
        enableClientGrantTypeUpdate:
          type: boolean
        dynamicGrantTypeDefault:
          uniqueItems: true
          type: array
          items:
            type: string
            enum:
            - none
            - authorization_code
            - implicit
            - password
            - client_credentials
            - refresh_token
            - urn:ietf:params:oauth:grant-type:uma-ticket
            - urn:ietf:params:oauth:grant-type:token-exchange
            - urn:openid:params:grant-type:ciba
            - urn:ietf:params:oauth:grant-type:device_code
        cssLocation:
          type: string
        jsLocation:
          type: string
        imgLocation:
          type: string
        metricReporterInterval:
          type: integer
          format: int32
        metricReporterKeepDataDays:
          type: integer
          format: int32
        pairwiseIdType:
          type: string
        pairwiseCalculationKey:
          type: string
        pairwiseCalculationSalt:
          type: string
        shareSubjectIdBetweenClientsWithSameSectorId:
          type: boolean
        webKeysStorage:
          type: string
          enum:
          - keystore
          - pkcs11
        dnName:
          type: string
        keyStoreFile:
          type: string
        keyStoreSecret:
          type: string
        keySelectionStrategy:
          type: string
          enum:
          - OLDER
          - NEWER
          - FIRST
        keyAlgsAllowedForGeneration:
          type: array
          items:
            type: string
        keySignWithSameKeyButDiffAlg:
          type: boolean
        staticKid:
          type: string
        staticDecryptionKid:
          type: string
        jansElevenTestModeToken:
          type: string
        jansElevenGenerateKeyEndpoint:
          type: string
        jansElevenSignEndpoint:
          type: string
        jansElevenVerifySignatureEndpoint:
          type: string
        jansElevenDeleteKeyEndpoint:
          type: string
        introspectionAccessTokenMustHaveUmaProtectionScope:
          type: boolean
        introspectionAccessTokenMustHaveIntrospectionScope:
          type: boolean
        introspectionSkipAuthorization:
          type: boolean
        endSessionWithAccessToken:
          type: boolean
        cookieDomain:
          type: string
        enabledOAuthAuditLogging:
          type: boolean
        jmsBrokerURISet:
          uniqueItems: true
          type: array
          items:
            type: string
        jmsUserName:
          type: string
        jmsPassword:
          type: string
        externalUriWhiteList:
          type: array
          items:
            type: string
        clientWhiteList:
          type: array
          items:
            type: string
        clientBlackList:
          type: array
          items:
            type: string
        legacyIdTokenClaims:
          type: boolean
        customHeadersWithAuthorizationResponse:
          type: boolean
        frontChannelLogoutSessionSupported:
          type: boolean
        loggingLevel:
          type: string
        loggingLayout:
          type: string
        updateUserLastLogonTime:
          type: boolean
        updateClientAccessTime:
          type: boolean
        logClientIdOnClientAuthentication:
          type: boolean
        logClientNameOnClientAuthentication:
          type: boolean
        disableJdkLogger:
          type: boolean
        authorizationRequestCustomAllowedParameters:
          uniqueItems: true
          type: array
          items:
            $ref: '#/components/schemas/AuthorizationRequestCustomParameter'
        openidScopeBackwardCompatibility:
          type: boolean
        disableU2fEndpoint:
          type: boolean
        rotateDeviceSecret:
          type: boolean
        returnDeviceSecretFromAuthzEndpoint:
          type: boolean
        dcrSignatureValidationEnabled:
          type: boolean
        dcrSignatureValidationSharedSecret:
          type: string
        dcrSignatureValidationSoftwareStatementJwksURIClaim:
          type: string
        dcrSignatureValidationSoftwareStatementJwksClaim:
          type: string
        dcrSignatureValidationJwks:
          type: string
        dcrSignatureValidationJwksUri:
          type: string
        dcrAuthorizationWithClientCredentials:
          type: boolean
        dcrAuthorizationWithMTLS:
          type: boolean
        dcrIssuers:
          type: array
          items:
            type: string
        useLocalCache:
          type: boolean
        fapiCompatibility:
          type: boolean
        forceIdTokenHintPrecense:
          type: boolean
        rejectEndSessionIfIdTokenExpired:
          type: boolean
        allowEndSessionWithUnmatchedSid:
          type: boolean
        forceOfflineAccessScopeToEnableRefreshToken:
          type: boolean
        errorReasonEnabled:
          type: boolean
        removeRefreshTokensForClientOnLogout:
          type: boolean
        skipRefreshTokenDuringRefreshing:
          type: boolean
        refreshTokenExtendLifetimeOnRotation:
          type: boolean
        allowBlankValuesInDiscoveryResponse:
          type: boolean
        checkUserPresenceOnRefreshToken:
          type: boolean
        consentGatheringScriptBackwardCompatibility:
          type: boolean
        introspectionScriptBackwardCompatibility:
          type: boolean
        introspectionResponseScopesBackwardCompatibility:
          type: boolean
        softwareStatementValidationType:
          type: string
        softwareStatementValidationClaimName:
          type: string
        authenticationProtectionConfiguration:
          $ref: '#/components/schemas/AuthenticationProtectionConfiguration'
        errorHandlingMethod:
          type: string
          enum:
          - internal
          - remote
        disableAuthnForMaxAgeZero:
          type: boolean
        keepAuthenticatorAttributesOnAcrChange:
          type: boolean
        deviceAuthzRequestExpiresIn:
          type: integer
          format: int32
        deviceAuthzTokenPollInterval:
          type: integer
          format: int32
        deviceAuthzResponseTypeToProcessAuthz:
          type: string
        deviceAuthzAcr:
          type: string
        backchannelClientId:
          type: string
        backchannelRedirectUri:
          type: string
        backchannelAuthenticationEndpoint:
          type: string
        backchannelDeviceRegistrationEndpoint:
          type: string
        backchannelTokenDeliveryModesSupported:
          type: array
          items:
            type: string
        backchannelAuthenticationRequestSigningAlgValuesSupported:
          type: array
          items:
            type: string
        backchannelUserCodeParameterSupported:
          type: boolean
        backchannelBindingMessagePattern:
          type: string
        backchannelAuthenticationResponseExpiresIn:
          type: integer
          format: int32
        backchannelAuthenticationResponseInterval:
          type: integer
          format: int32
        backchannelLoginHintClaims:
          type: array
          items:
            type: string
        cibaEndUserNotificationConfig:
          $ref: '#/components/schemas/CIBAEndUserNotificationConfig'
        backchannelRequestsProcessorJobIntervalSec:
          type: integer
          format: int32
        backchannelRequestsProcessorJobChunkSize:
          type: integer
          format: int32
        cibaGrantLifeExtraTimeSec:
          type: integer
          format: int32
        cibaMaxExpirationTimeAllowedSec:
          type: integer
          format: int32
        dpopSigningAlgValuesSupported:
          type: array
          items:
            type: string
        dpopTimeframe:
          type: integer
          format: int32
        dpopJtiCacheTime:
          type: integer
          format: int32
        allowIdTokenWithoutImplicitGrantType:
          type: boolean
        discoveryCacheLifetimeInMinutes:
          type: integer
          format: int32
        discoveryAllowedKeys:
          type: array
          items:
            type: string
        discoveryDenyKeys:
          type: array
          items:
            type: string
        featureFlags:
          type: array
          items:
            type: string
        httpLoggingEnabled:
          type: boolean
        httpLoggingExcludePaths:
          uniqueItems: true
          type: array
          items:
            type: string
        externalLoggerConfiguration:
          type: string
        agamaConfiguration:
          $ref: '#/components/schemas/EngineConfig'
        dcrSsaValidationConfigs:
          type: array
          items:
            $ref: '#/components/schemas/SsaValidationConfig'
        ssaConfiguration:
          $ref: '#/components/schemas/SsaConfiguration'
        blockWebviewAuthorizationEnabled:
          type: boolean
        dateFormatterPatterns:
          type: object
          additionalProperties:
            type: string
        httpLoggingResponseBodyContent:
          type: boolean
        fapi:
          type: boolean
        allResponseTypesSupported:
          uniqueItems: true
          type: array
          items:
            type: string
            enum:
            - code
            - token
            - id_token
    AuthenticationFilter:
      required:
      - baseDn
      - filter
      type: object
      properties:
        filter:
          type: string
        bind:
          type: boolean
        bindPasswordAttribute:
          type: string
          xml:
            name: bind-password-attribute
        baseDn:
          type: string
          xml:
            name: base-dn
    AuthenticationProtectionConfiguration:
      type: object
      properties:
        attemptExpiration:
          type: integer
          format: int32
        maximumAllowedAttemptsWithoutDelay:
          type: integer
          format: int32
        delayTime:
          type: integer
          format: int32
        bruteForceProtectionEnabled:
          type: boolean
    AuthorizationRequestCustomParameter:
      type: object
      properties:
        paramName:
          type: string
        returnInResponse:
          type: boolean
    CIBAEndUserNotificationConfig:
      type: object
      properties:
        apiKey:
          type: string
        authDomain:
          type: string
        databaseURL:
          type: string
        projectId:
          type: string
        storageBucket:
          type: string
        messagingSenderId:
          type: string
        appId:
          type: string
        notificationUrl:
          type: string
        notificationKey:
          type: string
        publicVapidKey:
          type: string
    ClientAuthenticationFilter:
      required:
      - baseDn
      - filter
      type: object
      properties:
        filter:
          type: string
        bind:
          type: boolean
        bindPasswordAttribute:
          type: string
          xml:
            name: bind-password-attribute
        baseDn:
          type: string
          xml:
            name: base-dn
    CorsConfigurationFilter:
      type: object
      properties:
        filterName:
          type: string
        corsEnabled:
          type: boolean
        corsAllowedOrigins:
          type: string
        corsAllowedMethods:
          type: string
        corsAllowedHeaders:
          type: string
        corsExposedHeaders:
          type: string
        corsSupportCredentials:
          type: boolean
        corsLoggingEnabled:
          type: boolean
        corsPreflightMaxAge:
          type: integer
          format: int32
        corsRequestDecorate:
          type: boolean
    EngineConfig:
      type: object
      properties:
        enabled:
          type: boolean
        rootDir:
          type: string
        templatesPath:
          type: string
        scriptsPath:
          type: string
        serializerType:
          type: string
          enum:
          - KRYO
          - FST
        maxItemsLoggedInCollections:
          type: integer
          format: int32
        disableTCHV:
          type: boolean
        pageMismatchErrorPage:
          type: string
        interruptionErrorPage:
          type: string
        crashErrorPage:
          type: string
        finishedFlowPage:
          type: string
        bridgeScriptPage:
          type: string
        defaultResponseHeaders:
          type: object
          additionalProperties:
            type: string
    JsonNode:
      type: object
    SsaConfiguration:
      type: object
      properties:
        ssaEndpoint:
          type: string
        ssaCustomAttributes:
          type: array
          items:
            type: string
        ssaSigningAlg:
          type: string
        ssaExpirationInDays:
          type: integer
          format: int32
    SsaValidationConfig:
      type: object
      properties:
        id:
          type: string
        type:
          type: string
          enum:
          - NONE
          - SSA
          - DCR
        displayName:
          type: string
        description:
          type: string
        scopes:
          type: array
          items:
            type: string
        allowedClaims:
          type: array
          items:
            type: string
        jwks:
          type: string
        jwksUri:
          type: string
        issuers:
          type: array
          items:
            type: string
        configurationEndpoint:
          type: string
        configurationEndpointClaim:
          type: string
        sharedSecret:
          type: string
    PersistenceConfiguration:
      type: object
      properties:
        persistenceType:
          type: string
    CacheConfiguration:
      type: object
      properties:
        cacheProviderType:
          type: string
          enum:
          - IN_MEMORY
          - MEMCACHED
          - REDIS
          - NATIVE_PERSISTENCE
        memcachedConfiguration:
          $ref: '#/components/schemas/MemcachedConfiguration'
        inMemoryConfiguration:
          $ref: '#/components/schemas/InMemoryConfiguration'
        redisConfiguration:
          $ref: '#/components/schemas/RedisConfiguration'
        nativePersistenceConfiguration:
          $ref: '#/components/schemas/NativePersistenceConfiguration'
    InMemoryConfiguration:
      type: object
      properties:
        defaultPutExpiration:
          type: integer
          format: int32
    MemcachedConfiguration:
      type: object
      properties:
        servers:
          type: string
        maxOperationQueueLength:
          type: integer
          format: int32
        bufferSize:
          type: integer
          format: int32
        defaultPutExpiration:
          type: integer
          format: int32
        connectionFactoryType:
          type: string
          enum:
          - DEFAULT
          - BINARY
    NativePersistenceConfiguration:
      type: object
      properties:
        defaultPutExpiration:
          type: integer
          format: int32
        defaultCleanupBatchSize:
          type: integer
          format: int32
        deleteExpiredOnGetRequest:
          type: boolean
        disableAttemptUpdateBeforeInsert:
          type: boolean
    RedisConfiguration:
      type: object
      properties:
        redisProviderType:
          type: string
          enum:
          - STANDALONE
          - CLUSTER
          - SHARDED
          - SENTINEL
        servers:
          type: string
        defaultPutExpiration:
          type: integer
          format: int32
        sentinelMasterGroupName:
          type: string
        password:
          type: string
        useSSL:
          type: boolean
        sslTrustStoreFilePath:
          type: string
        sslTrustStorePassword:
          type: string
        sslKeyStoreFilePath:
          type: string
        sslKeyStorePassword:
          type: string
        maxIdleConnections:
          type: integer
          format: int32
        maxTotalConnections:
          type: integer
          format: int32
        connectionTimeout:
          type: integer
          format: int32
        soTimeout:
          type: integer
          format: int32
        maxRetryAttempts:
          type: integer
          format: int32
    ClientAuth:
      type: object
      properties:
        clientAuths:
          type: object
          additionalProperties:
            uniqueItems: true
            type: array
            items:
              $ref: '#/components/schemas/Scope'
    Scope:
      type: object
      properties:
        dn:
          type: string
        expirationDate:
          type: string
          format: date-time
        deletable:
          type: boolean
        inum:
          type: string
        displayName:
          type: string
        id:
          type: string
        iconUrl:
          type: string
        description:
          type: string
        scopeType:
          type: string
          enum:
          - openid
          - dynamic
          - uma
          - spontaneous
          - oauth
        claims:
          type: array
          items:
            type: string
        defaultScope:
          type: boolean
        groupClaims:
          type: boolean
        dynamicScopeScripts:
          type: array
          items:
            type: string
        umaAuthorizationPolicies:
          type: array
          items:
            type: string
        attributes:
          $ref: '#/components/schemas/ScopeAttributes'
        creatorId:
          type: string
        creatorType:
          type: string
          enum:
          - none
          - client
          - user
          - auto
        creationDate:
          type: string
          format: date-time
        creatorAttributes:
          type: object
          additionalProperties:
            type: string
        umaType:
          type: boolean
        baseDn:
          type: string
    ScopeAttributes:
      type: object
      properties:
        spontaneousClientScopes:
          type: array
          items:
            type: string
        showInConfigurationEndpoint:
          type: boolean
    Client:
      type: object
      properties:
        dn:
          type: string
        expirationDate:
          type: string
          format: date-time
        deletable:
          type: boolean
        clientSecret:
          type: string
        frontChannelLogoutUri:
          type: string
        frontChannelLogoutSessionRequired:
          type: boolean
        registrationAccessToken:
          type: string
        clientIdIssuedAt:
          type: string
          format: date-time
        clientSecretExpiresAt:
          type: string
          format: date-time
        redirectUris:
          type: array
          items:
            type: string
        claimRedirectUris:
          type: array
          items:
            type: string
        responseTypes:
          type: array
          items:
            type: string
            enum:
            - code
            - token
            - id_token
        grantTypes:
          type: array
          items:
            type: string
            enum:
            - none
            - authorization_code
            - implicit
            - password
            - client_credentials
            - refresh_token
            - urn:ietf:params:oauth:grant-type:uma-ticket
            - urn:ietf:params:oauth:grant-type:token-exchange
            - urn:openid:params:grant-type:ciba
            - urn:ietf:params:oauth:grant-type:device_code
        applicationType:
          type: string
          enum:
          - native
          - web
        contacts:
          type: array
          items:
            type: string
        idTokenTokenBindingCnf:
          type: string
        clientName:
          type: string
        logoUri:
          type: string
        clientUri:
          type: string
        policyUri:
          type: string
        tosUri:
          type: string
        clientNameLocalized:
          $ref: '#/components/schemas/LocalizedString'
        logoUriLocalized:
          $ref: '#/components/schemas/LocalizedString'
        clientUriLocalized:
          $ref: '#/components/schemas/LocalizedString'
        policyUriLocalized:
          $ref: '#/components/schemas/LocalizedString'
        tosUriLocalized:
          $ref: '#/components/schemas/LocalizedString'
        jwksUri:
          type: string
        jwks:
          type: string
        sectorIdentifierUri:
          type: string
        subjectType:
          type: string
          enum:
          - pairwise
          - public
        idTokenSignedResponseAlg:
          type: string
        idTokenEncryptedResponseAlg:
          type: string
        idTokenEncryptedResponseEnc:
          type: string
        userInfoSignedResponseAlg:
          type: string
        userInfoEncryptedResponseAlg:
          type: string
        userInfoEncryptedResponseEnc:
          type: string
        requestObjectSigningAlg:
          type: string
        requestObjectEncryptionAlg:
          type: string
        requestObjectEncryptionEnc:
          type: string
        tokenEndpointAuthMethod:
          type: string
        tokenEndpointAuthSigningAlg:
          type: string
        defaultMaxAge:
          type: integer
          format: int32
        defaultAcrValues:
          type: array
          items:
            type: string
        initiateLoginUri:
          type: string
        postLogoutRedirectUris:
          type: array
          items:
            type: string
        requestUris:
          type: array
          items:
            type: string
        scopes:
          type: array
          items:
            type: string
        claims:
          type: array
          items:
            type: string
        trustedClient:
          type: boolean
        lastAccessTime:
          type: string
          format: date-time
        lastLogonTime:
          type: string
          format: date-time
        persistClientAuthorizations:
          type: boolean
        includeClaimsInIdToken:
          type: boolean
        refreshTokenLifetime:
          type: integer
          format: int32
        accessTokenLifetime:
          type: integer
          format: int32
        customAttributes:
          type: array
          items:
            $ref: '#/components/schemas/CustomObjectAttribute'
        customObjectClasses:
          type: array
          items:
            type: string
        rptAsJwt:
          type: boolean
        accessTokenAsJwt:
          type: boolean
        accessTokenSigningAlg:
          type: string
        disabled:
          type: boolean
        authorizedOrigins:
          type: array
          items:
            type: string
        softwareId:
          type: string
        softwareVersion:
          type: string
        softwareStatement:
          type: string
        attributes:
          $ref: '#/components/schemas/ClientAttributes'
        backchannelTokenDeliveryMode:
          type: string
          enum:
          - poll
          - ping
          - push
        backchannelClientNotificationEndpoint:
          type: string
        backchannelAuthenticationRequestSigningAlg:
          type: string
          enum:
          - RS256
          - RS384
          - RS512
          - ES256
          - ES384
          - ES512
          - PS256
          - PS384
          - PS512
        backchannelUserCodeParameter:
          type: boolean
        description:
          type: string
        organization:
          type: string
        groups:
          type: array
          items:
            type: string
        ttl:
          type: integer
          format: int32
        displayName:
          type: string
<<<<<<< HEAD
        allAuthenticationMethods:
          uniqueItems: true
          type: array
          items:
            type: string
            enum:
            - client_secret_basic
            - client_secret_post
            - client_secret_jwt
            - private_key_jwt
            - access_token
            - tls_client_auth
            - self_signed_tls_client_auth
            - none
=======
>>>>>>> 65197440
        authenticationMethod:
          type: string
          enum:
          - client_secret_basic
          - client_secret_post
          - client_secret_jwt
          - private_key_jwt
          - access_token
          - tls_client_auth
          - self_signed_tls_client_auth
          - none
        baseDn:
          type: string
        inum:
          type: string
    ClientAttributes:
      type: object
      properties:
        tlsClientAuthSubjectDn:
          type: string
        runIntrospectionScriptBeforeJwtCreation:
          type: boolean
        keepClientAuthorizationAfterExpiration:
          type: boolean
        allowSpontaneousScopes:
          type: boolean
        spontaneousScopes:
          type: array
          items:
            type: string
        spontaneousScopeScriptDns:
          type: array
          items:
            type: string
        updateTokenScriptDns:
          type: array
          items:
            type: string
        backchannelLogoutUri:
          type: array
          items:
            type: string
        backchannelLogoutSessionRequired:
          type: boolean
        additionalAudience:
          type: array
          items:
            type: string
        postAuthnScripts:
          type: array
          items:
            type: string
        consentGatheringScripts:
          type: array
          items:
            type: string
        introspectionScripts:
          type: array
          items:
            type: string
        rptClaimsScripts:
          type: array
          items:
            type: string
        ropcScripts:
          type: array
          items:
            type: string
        parLifetime:
          type: integer
          format: int32
        requirePar:
          type: boolean
        jansAuthSignedRespAlg:
          type: string
        jansAuthEncRespAlg:
          type: string
        jansAuthEncRespEnc:
          type: string
        jansSubAttr:
          type: string
        redirectUrisRegex:
          type: string
        jansAuthorizedAcr:
          type: array
          items:
            type: string
        jansDefaultPromptLogin:
          type: boolean
        idTokenLifetime:
          type: integer
          format: int32
        allowOfflineAccessWithoutConsent:
          type: boolean
        minimumAcrLevel:
          type: integer
          format: int32
        minimumAcrLevelAutoresolve:
          type: boolean
        additionalTokenEndpointAuthMethods:
          type: array
          items:
            type: string
        minimumAcrPriorityList:
          type: array
          items:
            type: string
    CustomObjectAttribute:
      type: object
      properties:
        name:
          type: string
        multiValued:
          type: boolean
        values:
          type: array
          items:
            type: object
        value:
          type: object
        displayValue:
          type: string
    LocalizedString:
      type: object
      properties:
        values:
          type: object
          additionalProperties:
            type: string
    AgamaConfiguration:
      type: object
      properties:
        mandatoryAttributes:
          type: array
          items:
            type: string
        optionalAttributes:
          type: array
          items:
            type: string
    ApiAppConfiguration:
      type: object
      properties:
        configOauthEnabled:
          type: boolean
        apiApprovedIssuer:
          type: array
          items:
            type: string
        apiProtectionType:
          type: string
        apiClientId:
          type: string
        apiClientPassword:
          type: string
        endpointInjectionEnabled:
          type: boolean
        authIssuerUrl:
          type: string
        authOpenidConfigurationUrl:
          type: string
        authOpenidIntrospectionUrl:
          type: string
        authOpenidTokenUrl:
          type: string
        authOpenidRevokeUrl:
          type: string
        smallryeHealthRootPath:
          type: string
        exclusiveAuthScopes:
          type: array
          items:
            type: string
        corsConfigurationFilters:
          type: array
          items:
            $ref: '#/components/schemas/CorsConfigurationFilter'
        loggingLevel:
          type: string
        loggingLayout:
          type: string
        externalLoggerConfiguration:
          type: string
        disableJdkLogger:
          type: boolean
        maxCount:
          type: integer
          format: int32
        userExclusionAttributes:
          type: array
          items:
            type: string
        userMandatoryAttributes:
          type: array
          items:
            type: string
        agamaConfiguration:
          $ref: '#/components/schemas/AgamaConfiguration'
        auditLogConf:
          $ref: '#/components/schemas/AuditLogConf'
        dataFormatConversionConf:
          $ref: '#/components/schemas/DataFormatConversionConf'
        plugins:
          type: array
          items:
            $ref: '#/components/schemas/PluginConf'
    AuditLogConf:
      type: object
      properties:
        enabled:
          type: boolean
        ignoreHttpMethod:
          type: array
          items:
            type: string
        headerAttributes:
          type: array
          items:
            type: string
    DataFormatConversionConf:
      type: object
      properties:
        enabled:
          type: boolean
        ignoreHttpMethod:
          type: array
          items:
            type: string
    PluginConf:
      type: object
      properties:
        name:
          type: string
        description:
          type: string
        className:
          type: string
    SmtpConfiguration:
      type: object
      properties:
        valid:
          type: boolean
        host:
          type: string
        port:
          type: integer
          format: int32
        connect_protection:
          type: string
          enum:
          - None
          - StartTls
          - SslTls
        trust_host:
          type: boolean
        from_name:
          type: string
        from_email_address:
          type: string
        requires_authentication:
          type: boolean
        smtp_authentication_account_username:
          type: string
        smtp_authentication_account_password:
          type: string
        key_store:
          type: string
        key_store_password:
          type: string
        key_store_alias:
          type: string
        signing_algorithm:
          type: string
    SmtpTest:
      type: object
      properties:
        sign:
          type: boolean
        subject:
          type: string
        message:
          type: string
    CustomScript:
      type: object
      properties:
        dn:
          type: string
        inum:
          type: string
        name:
          maxLength: 60
          minLength: 2
          pattern: "^[a-zA-Z0-9_\\-\\:\\/\\.]+$"
          type: string
        aliases:
          type: array
          items:
            type: string
        description:
          type: string
        script:
          type: string
        scriptType:
          type: string
          enum:
          - person_authentication
          - introspection
          - resource_owner_password_credentials
          - application_session
          - cache_refresh
          - client_registration
          - id_generator
          - uma_rpt_policy
          - uma_rpt_claims
          - uma_claims_gathering
          - consent_gathering
          - dynamic_scope
          - spontaneous_scope
          - end_session
          - post_authn
          - scim
          - ciba_end_user_notification
          - revoke_token
          - persistence_extension
          - idp
          - discovery
          - update_token
          - config_api_auth
          - modify_ssa_response
          - fido2_interception
        programmingLanguage:
          type: string
          enum:
          - python
          - java
        moduleProperties:
          type: array
          items:
            $ref: '#/components/schemas/SimpleCustomProperty'
        configurationProperties:
          type: array
          items:
            $ref: '#/components/schemas/SimpleExtendedCustomProperty'
        level:
          type: integer
          format: int32
        revision:
          type: integer
          format: int64
        enabled:
          type: boolean
        scriptError:
          $ref: '#/components/schemas/ScriptError'
        modified:
          type: boolean
        internal:
          type: boolean
        locationPath:
          type: string
        locationType:
          type: string
          enum:
          - ldap
          - db
          - file
        baseDn:
          type: string
    ScriptError:
      type: object
      properties:
        raisedAt:
          type: string
          format: date-time
        stackTrace:
          type: string
    SimpleCustomProperty:
      type: object
      properties:
        value1:
          type: string
        value2:
          type: string
        description:
          type: string
    SimpleExtendedCustomProperty:
      type: object
      properties:
        value1:
          type: string
        value2:
          type: string
        hide:
          type: boolean
        description:
          type: string
    JSONWebKey:
      type: object
      properties:
        name:
          type: string
        descr:
          type: string
        kid:
          type: string
        kty:
          type: string
          enum:
          - EC
          - RSA
          - OKP
          - oct
        use:
          type: string
          enum:
          - sig
          - enc
        alg:
          type: string
          enum:
          - RS256
          - RS384
          - RS512
          - ES256
          - ES256K
          - ES384
          - ES512
          - PS256
          - PS384
          - PS512
          - EdDSA
          - RSA1_5
          - RSA-OAEP
          - RSA-OAEP-256
          - ECDH-ES
          - ECDH-ES+A128KW
          - ECDH-ES+A192KW
          - ECDH-ES+A256KW
          - A128KW
          - A192KW
          - A256KW
          - A128GCMKW
          - A192GCMKW
          - A256GCMKW
          - PBES2-HS256+A128KW
          - PBES2-HS384+A192KW
          - PBES2-HS512+A256KW
          - dir
        exp:
          type: integer
          format: int64
        crv:
          type: string
          enum:
          - P-256
          - P-256K
          - P-384
          - P-521
          - Ed25519
          - Ed448
        x5c:
          type: array
          items:
            type: string
        "n":
          type: string
        e:
          type: string
        x:
          type: string
        "y":
          type: string
        key_ops_type:
          type: array
          items:
            type: string
            enum:
            - "KeyOps{value='connect'} CONNECT"
            - "KeyOps{value='ssa'} SSA"
            - "KeyOps{value='all'} ALL"
    WebKeysConfiguration:
      type: object
      properties:
        keys:
          type: array
          items:
            $ref: '#/components/schemas/JSONWebKey'
    GluuLdapConfiguration:
      type: object
      properties:
        configId:
          type: string
        bindDN:
          type: string
        bindPassword:
          type: string
        servers:
          type: array
          items:
            type: string
        maxConnections:
          type: integer
          format: int32
        useSSL:
          type: boolean
        baseDNs:
          type: array
          items:
            type: string
        primaryKey:
          type: string
        localPrimaryKey:
          type: string
        useAnonymousBind:
          type: boolean
        enabled:
          type: boolean
        version:
          type: integer
          format: int32
        level:
          type: integer
          format: int32
    Logging:
      type: object
      properties:
        loggingLevel:
          type: string
        loggingLayout:
          type: string
        httpLoggingEnabled:
          type: boolean
        disableJdkLogger:
          type: boolean
        enabledOAuthAuditLogging:
          type: boolean
        externalLoggerConfiguration:
          type: string
        httpLoggingExcludePaths:
          uniqueItems: true
          type: array
          items:
            type: string
    GluuOrganization:
      required:
      - description
      - displayName
      type: object
      properties:
        dn:
          type: string
        displayName:
          maxLength: 60
          minLength: 0
          type: string
        description:
          maxLength: 60
          minLength: 0
          type: string
        member:
          type: string
        countryName:
          type: string
        organization:
          type: string
        status:
          type: string
          enum:
          - active
          - inactive
          - expired
          - register
        managerGroup:
          type: string
        themeColor:
          type: string
        shortName:
          type: string
        customMessages:
          type: array
          items:
            type: string
        title:
          type: string
        jsLogoPath:
          type: string
        jsFaviconPath:
          type: string
        baseDn:
          type: string
    CustomScope:
      type: object
      properties:
        dn:
          type: string
        expirationDate:
          type: string
          format: date-time
        deletable:
          type: boolean
        inum:
          type: string
        displayName:
          type: string
        id:
          type: string
        iconUrl:
          type: string
        description:
          type: string
        scopeType:
          type: string
          enum:
          - openid
          - dynamic
          - uma
          - spontaneous
          - oauth
        claims:
          type: array
          items:
            type: string
        defaultScope:
          type: boolean
        groupClaims:
          type: boolean
        dynamicScopeScripts:
          type: array
          items:
            type: string
        umaAuthorizationPolicies:
          type: array
          items:
            type: string
        attributes:
          $ref: '#/components/schemas/ScopeAttributes'
        creatorId:
          type: string
        creatorType:
          type: string
          enum:
          - none
          - client
          - user
          - auto
        creationDate:
          type: string
          format: date-time
        creatorAttributes:
          type: object
          additionalProperties:
            type: string
        clients:
          type: array
          items:
            $ref: '#/components/schemas/Client'
        umaType:
          type: boolean
        baseDn:
          type: string
    SessionId:
      type: object
      properties:
        dn:
          type: string
        id:
          type: string
        outsideSid:
          type: string
        lastUsedAt:
          type: string
          format: date-time
        userDn:
          type: string
        authenticationTime:
          type: string
          format: date-time
        state:
          type: string
          enum:
          - unauthenticated
          - authenticated
        sessionState:
          type: string
        permissionGranted:
          type: boolean
        permissionGrantedMap:
          $ref: '#/components/schemas/SessionIdAccessMap'
        sessionAttributes:
          type: object
          additionalProperties:
            type: string
        deviceSecrets:
          type: array
          items:
            type: string
        expirationDate:
          type: string
          format: date-time
        deletable:
          type: boolean
        creationDate:
          type: string
          format: date-time
        persisted:
          type: boolean
        user:
          $ref: '#/components/schemas/User'
        ttl:
          type: integer
          format: int32
        opbrowserState:
          type: string
    SessionIdAccessMap:
      type: object
      properties:
        permissionGranted:
          type: object
          additionalProperties:
            type: boolean
          xml:
            name: map
    User:
      type: object
      properties:
        dn:
          type: string
        userId:
          type: string
        updatedAt:
          type: string
          format: date-time
        createdAt:
          type: string
          format: date-time
        oxAuthPersistentJwt:
          type: array
          items:
            type: string
        customAttributes:
          type: array
          items:
            $ref: '#/components/schemas/CustomObjectAttribute'
        customObjectClasses:
          type: array
          items:
            type: string
        status:
          type: string
        baseDn:
          type: string
    UmaResource:
      required:
      - name
      type: object
      properties:
        dn:
          type: string
        inum:
          type: string
        id:
          type: string
        name:
          type: string
        iconUri:
          type: string
        scopes:
          type: array
          items:
            type: string
        scopeExpression:
          type: string
        clients:
          type: array
          items:
            type: string
        resources:
          type: array
          items:
            type: string
        creator:
          type: string
        description:
          type: string
        type:
          type: string
        creationDate:
          type: string
          format: date-time
        expirationDate:
          type: string
          format: date-time
        deletable:
          type: boolean
        ttl:
          type: integer
          format: int32
  securitySchemes:
    oauth2:
      type: oauth2
      flows:
        clientCredentials:
          tokenUrl: "https://{op-hostname}/.../token"
          scopes:
            https://jans.io/oauth/jans-auth-server/config/properties.readonly: View
              Auth Server properties related information
            https://jans.io/oauth/jans-auth-server/config/properties.write: Manage
              Auth Server properties related information
            https://jans.io/oauth/config/attributes.readonly: View attribute related
              information
            https://jans.io/oauth/config/attributes.write: Manage attribute related
              information
            https://jans.io/oauth/config/attributes.delete: Delete attribute related
              information
            https://jans.io/oauth/config/acrs.readonly: View ACRS related information
            https://jans.io/oauth/config/acrs.write: Manage ACRS related information
            https://jans.io/oauth/config/database/ldap.readonly: View LDAP database
              related information
            https://jans.io/oauth/config/database/ldap.write: Manage LDAP database
              related information
            https://jans.io/oauth/config/database/ldap.delete: Delete LDAP database
              related information
            https://jans.io/oauth/config/scripts.readonly: View cache scripts information
            https://jans.io/oauth/config/scripts.write: Manage scripts related information
            https://jans.io/oauth/config/scripts.delete: Delete scripts related information
            https://jans.io/oauth/config/cache.readonly: View cache related information
            https://jans.io/oauth/config/cache.write: Manage cache related information
            https://jans.io/oauth/config/smtp.readonly: View SMTP related information
            https://jans.io/oauth/config/smtp.write: Manage SMTP related information
            https://jans.io/oauth/config/smtp.delete: Delete SMTP related information
            https://jans.io/oauth/config/logging.readonly: View logging related information
            https://jans.io/oauth/config/logging.write: Manage logging related information
            https://jans.io/oauth/config/jwks.readonly: View JWKS related information
            https://jans.io/oauth/config/jwks.write: Manage JWKS related information
            https://jans.io/oauth/config/jwks.delete: Delete JWKS related information
            https://jans.io/oauth/config/openid/clients.readonly: View clients related
              information
            https://jans.io/oauth/config/openid/clients.write: Manage clients related
              information
            https://jans.io/oauth/config/openid/clients.delete: Delete clients related
              information
            https://jans.io/oauth/config/scopes.readonly: View scope related information
            https://jans.io/oauth/config/scopes.write: Manage scope related information
            https://jans.io/oauth/config/scopes.delete: Delete scope related information
            https://jans.io/oauth/config/uma/resources.readonly: View UMA Resource
              related information
            https://jans.io/oauth/config/uma/resources.write: Manage UMA Resource
              related information
            https://jans.io/oauth/config/uma/resources.delete: Delete UMA Resource
              related information
            https://jans.io/oauth/config/stats.readonly: View server with basic statistic
            https://jans.io/oauth/config/organization.readonly: View organization
              configuration information
            https://jans.io/oauth/config/organization.write: Manage organization configuration
              information
            https://jans.io/oauth/config/agama.readonly: View Agama Flow related information
            https://jans.io/oauth/config/agama.write: Manage Agama Flow related information
            https://jans.io/oauth/config/agama.delete: Delete Agama Flow related information
            https://jans.io/oauth/jans-auth-server/session.readonly: View Session
              related information
            https://jans.io/oauth/jans-auth-server/session.delete: Delete Session
              information
            https://jans.io/oauth/config/read-all: Admin read scope
            https://jans.io/oauth/config/write-all: Admin write scope
            https://jans.io/oauth/config/delete-all: Admin delete scope
            https://jans.io/oauth/config/openid-read: View OpenID functionality
            https://jans.io/oauth/config/openid/openid-write: Manage OpenID functionality
            https://jans.io/oauth/config/openid/openid-delete: Delete OpenID functionality
            https://jans.io/oauth/config/uma-read: View UMA functionality
            https://jans.io/oauth/config/uma-write: Manage UMA functionality
            https://jans.io/oauth/config/uma-delete: Delete UMA functionality
            https://jans.io/oauth/config/plugin.readonly: View Plugin information
            https://jans.io/oauth/config/properties.readonly: View Config-API related
              configuration properties
            https://jans.io/oauth/config/properties.write: Manage Config-API related
              configuration properties
            https://jans.io/oauth/client/authorizations.readonly: View ClientAuthorizations
            https://jans.io/oauth/client/authorizations.delete: Revoke ClientAuthorizations<|MERGE_RESOLUTION|>--- conflicted
+++ resolved
@@ -7857,26 +7857,17 @@
           $ref: '#/components/schemas/AttributeValidation'
         tooltip:
           type: string
-        whitePagesCanView:
+        adminCanAccess:
           type: boolean
         adminCanView:
           type: boolean
-<<<<<<< HEAD
+        userCanAccess:
+          type: boolean
+        userCanView:
+          type: boolean
+        adminCanEdit:
+          type: boolean
         userCanEdit:
-          type: boolean
-=======
->>>>>>> 65197440
-        userCanAccess:
-          type: boolean
-        adminCanEdit:
-          type: boolean
-<<<<<<< HEAD
-        userCanView:
-=======
-        adminCanEdit:
->>>>>>> 65197440
-          type: boolean
-        adminCanAccess:
           type: boolean
         whitePagesCanView:
           type: boolean
@@ -9229,23 +9220,6 @@
           format: int32
         displayName:
           type: string
-<<<<<<< HEAD
-        allAuthenticationMethods:
-          uniqueItems: true
-          type: array
-          items:
-            type: string
-            enum:
-            - client_secret_basic
-            - client_secret_post
-            - client_secret_jwt
-            - private_key_jwt
-            - access_token
-            - tls_client_auth
-            - self_signed_tls_client_auth
-            - none
-=======
->>>>>>> 65197440
         authenticationMethod:
           type: string
           enum:

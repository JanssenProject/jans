--- conflicted
+++ resolved
@@ -8311,35 +8311,22 @@
           $ref: '#/components/schemas/AttributeValidation'
         tooltip:
           type: string
-<<<<<<< HEAD
-=======
         selected:
           type: boolean
         whitePagesCanView:
           type: boolean
->>>>>>> dfbf29e6
         userCanEdit:
           type: boolean
         adminCanEdit:
           type: boolean
         adminCanView:
           type: boolean
-<<<<<<< HEAD
-=======
         userCanView:
           type: boolean
->>>>>>> dfbf29e6
         adminCanAccess:
           type: boolean
         userCanAccess:
           type: boolean
-<<<<<<< HEAD
-        selected:
-          type: boolean
-        whitePagesCanView:
-          type: boolean
-=======
->>>>>>> dfbf29e6
         baseDn:
           type: string
     PatchRequest:
@@ -9163,6 +9150,8 @@
           type: boolean
         lockMessageConfig:
           $ref: '#/components/schemas/LockMessageConfig'
+        fapi:
+          type: boolean
         allResponseTypesSupported:
           uniqueItems: true
           type: array
@@ -9172,8 +9161,6 @@
             - code
             - token
             - id_token
-        fapi:
-          type: boolean
     AuthenticationFilter:
       required:
       - baseDn
@@ -10730,10 +10717,10 @@
         ttl:
           type: integer
           format: int32
+        persisted:
+          type: boolean
         opbrowserState:
           type: string
-        persisted:
-          type: boolean
     SessionIdAccessMap:
       type: object
       properties:

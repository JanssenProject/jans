--- conflicted
+++ resolved
@@ -7178,25 +7178,15 @@
           $ref: '#/components/schemas/AttributeValidation'
         tooltip:
           type: string
-<<<<<<< HEAD
+        whitePagesCanView:
+          type: boolean
+        adminCanAccess:
+          type: boolean
+        adminCanView:
+          type: boolean
+        userCanAccess:
+          type: boolean
         adminCanEdit:
-          type: boolean
-        userCanEdit:
-=======
-        whitePagesCanView:
->>>>>>> 2e659ed0
-          type: boolean
-        adminCanAccess:
-          type: boolean
-        adminCanView:
-          type: boolean
-<<<<<<< HEAD
-        userCanView:
-=======
-        userCanAccess:
->>>>>>> 2e659ed0
-          type: boolean
-        userCanAccess:
           type: boolean
         userCanView:
           type: boolean
@@ -8344,11 +8334,6 @@
           $ref: '#/components/schemas/EngineConfig'
         ssaConfiguration:
           $ref: '#/components/schemas/SsaConfiguration'
-<<<<<<< HEAD
-        fapi:
-          type: boolean
-=======
->>>>>>> 2e659ed0
         enabledFeatureFlags:
           uniqueItems: true
           type: array
@@ -8385,11 +8370,8 @@
             - code
             - token
             - id_token
-<<<<<<< HEAD
-=======
         fapi:
           type: boolean
->>>>>>> 2e659ed0
     AuthenticationFilter:
       required:
       - baseDn

openapi: 3.0.1
info:
  title: Jans Config API
  contact:
    name: Gluu Support
    url: https://support.gluu.org
    email: xxx@gluu.org
  license:
    name: Apache 2.0
    url: https://github.com/JanssenProject/jans/blob/main/LICENSE
  version: 1.0.0
servers:
- url: https://jans.io/
  description: The Jans server
  variables: {}
tags:
- name: Attribute
- name: Default Authentication Method
- name: Cache Configuration – Memcached
- name: Cache Configuration – Redis
- name: Cache Configuration – in-Memory
- name: Cache Configuration – Native-Persistence
- name: Configuration – Properties
- name: Fido2 - Configuration
- name: Configuration – SMTP
- name: Configuration – Logging
- name: Configuration – JWK - JSON Web Key (JWK)
- name: Custom Scripts
- name: Database - LDAP configuration
- name: Database - Couchbase configuration
- name: OAuth - OpenID Connect - Clients
- name: OAuth - UMA Resources
- name: OAuth - Scopes
- name: Configuration – Agama Flow
- name: Statistics - User
- name: Health - Check
- name: Server Stats
- name: Auth - Session Management
- name: Organization Configuration
- name: Auth Server Health - Check
paths:
  /api/v1/health:
    get:
      tags:
      - Health - Check
      summary: Returns application health status
      description: Returns application health status
      operationId: get-config-health
      responses:
        "200":
          description: Ok
          content:
            application/json:
              schema:
                type: array
                items:
                  $ref: '#/components/schemas/HealthStatus'
        "500":
          description: InternalServerError
  /api/v1/health/live:
    get:
      tags:
      - Health - Check
      summary: Returns application liveness status
      description: Returns application liveness status
      operationId: get-config-health-live
      responses:
        "200":
          description: Ok
          content:
            application/json:
              schema:
                $ref: '#/components/schemas/Status'
        "500":
          description: InternalServerError
  /api/v1/health/ready:
    get:
      tags:
      - Health - Check
      summary: Returns application readiness status
      description: Returns application readiness status
      operationId: get-config-health-ready
      responses:
        "200":
          description: Ok
          content:
            application/json:
              schema:
                $ref: '#/components/schemas/Status'
        "500":
          description: InternalServerError
  /api/v1/health/server-stat:
    get:
      tags:
      - Health - Check
      summary: Returns application server status
      description: Returns application server status
      operationId: get-server-stat
      responses:
        "200":
          description: Ok
          content:
            application/json:
              schema:
                $ref: '#/components/schemas/StatsData'
        "500":
          description: InternalServerError
  /api/v1/acrs:
    get:
      tags:
      - Default Authentication Method
      summary: Gets default authentication method.
      description: Gets default authentication method.
      operationId: get-acrs
      responses:
        "200":
          description: Ok
          content:
            application/json:
              schema:
                $ref: '#/components/schemas/AuthenticationMethod'
        "401":
          description: Unauthorized
        "500":
          description: InternalServerError
      security:
      - oauth2:
        - https://jans.io/oauth/config/acrs.readonly
    put:
      tags:
      - Default Authentication Method
      summary: Updates default authentication method.
      description: Updates default authentication method.
      operationId: put-acrs
      requestBody:
        description: String representing patch-document.
        content:
          application/json:
            schema:
              $ref: '#/components/schemas/AuthenticationMethod'
            examples:
              Request json example:
                description: Request json example
                value:
                  defaultAcr: simple_password_auth
      responses:
        "200":
          description: Ok
          content:
            application/json:
              schema:
                $ref: '#/components/schemas/AuthenticationMethod'
        "400":
          description: Bad Request
        "401":
          description: Unauthorized
        "500":
          description: InternalServerError
      security:
      - oauth2:
        - https://jans.io/oauth/config/acrs.write
  /api/v1/agama:
    get:
      tags:
      - Configuration – Agama Flow
      summary: Fetches all agama flow.
      description: Fetches all agama flow.
      operationId: get-agama-flows
      parameters:
      - name: pattern
        in: query
        schema:
          type: string
          default: ""
      - name: limit
        in: query
        schema:
          type: integer
          format: int32
          default: 50
      - name: startIndex
        in: query
        schema:
          type: integer
          format: int32
          default: 1
      - name: sortBy
        in: query
        schema:
          type: string
          default: agFlowQname
      - name: sortOrder
        in: query
        schema:
          type: string
          default: ascending
      - name: includeSource
        in: query
        schema:
          type: boolean
          default: false
      responses:
        "200":
          description: Agama Flows
          content:
            application/json:
              schema:
                $ref: '#/components/schemas/PagedResult'
        "401":
          description: Unauthorized
        "500":
          description: InternalServerError
      security:
      - oauth2:
        - https://jans.io/oauth/config/agama.readonly
    post:
      tags:
      - Configuration – Agama Flow
      summary: Create a new agama flow
      description: Create a new agama flow
      operationId: post-agama-flow
      requestBody:
        description: Agama Flow
        content:
          application/json:
            schema:
              $ref: '#/components/schemas/Flow'
            examples:
              Request json example:
                description: Request json example
                value:
                  source: "Flow test\n\tBasepath \"hello\"\n\nin = { name: \"John\"\
                    \ }\nRRF \"index.ftlh\" in\n\nLog \"Done!\"\nFinish \"john_doe\""
                  qname: test
      responses:
        "201":
          description: Created
          content:
            application/json:
              schema:
                $ref: '#/components/schemas/Flow'
        "401":
          description: Unauthorized
        "500":
          description: InternalServerError
      security:
      - oauth2:
        - https://jans.io/oauth/config/agama.write
  /api/v1/agama/{qname}:
    get:
      tags:
      - Configuration – Agama Flow
      summary: Gets an agama flow based on Qname.
      description: Gets an agama flow based on Qname.
      operationId: get-agama-flow
      parameters:
      - name: qname
        in: path
        required: true
        schema:
          type: string
      - name: includeSource
        in: query
        schema:
          type: boolean
          default: false
      responses:
        "200":
          description: Agama Flow
          content:
            application/json:
              schema:
                $ref: '#/components/schemas/Flow'
        "401":
          description: Unauthorized
        "500":
          description: InternalServerError
      security:
      - oauth2:
        - https://jans.io/oauth/config/agama.readonly
    post:
      tags:
      - Configuration – Agama Flow
      summary: Create a new agama flow from source
      description: Create a new agama flow from source.
      operationId: post-agama-flow-from-source
      parameters:
      - name: qname
        in: path
        required: true
        schema:
          type: string
      requestBody:
        description: Agama Flow
        content:
          text/plain:
            schema:
              type: string
      responses:
        "201":
          description: Created
          content:
            application/json:
              schema:
                $ref: '#/components/schemas/Flow'
        "400":
          description: Bad Request
        "401":
          description: Unauthorized
        "500":
          description: InternalServerError
      security:
      - oauth2:
        - https://jans.io/oauth/config/agama.write
    delete:
      tags:
      - Configuration – Agama Flow
      summary: Deletes an agama flow based on Qname
      description: Deletes an agama flow based on Qname
      operationId: delete-agama-flow
      parameters:
      - name: qname
        in: path
        required: true
        schema:
          type: string
      responses:
        "204":
          description: No Content
        "401":
          description: Unauthorized
        "404":
          description: Not Found
        "500":
          description: InternalServerError
      security:
      - oauth2:
        - https://jans.io/oauth/config/agama.delete
    patch:
      tags:
      - Configuration – Agama Flow
      summary: Partially modify a Agama Flow
      description: Partially modify a Agama Flow
      operationId: patch-agama-flow
      parameters:
      - name: qname
        in: path
        required: true
        schema:
          type: string
      requestBody:
        description: JsonPatch object
        content:
          application/json-patch+json:
            schema:
              type: array
              items:
                $ref: '#/components/schemas/JsonPatch'
      responses:
        "200":
          description: Patched Agama Flow
          content:
            application/json:
              schema:
                $ref: '#/components/schemas/Flow'
        "401":
          description: Unauthorized
        "404":
          description: Not Found
        "500":
          description: InternalServerError
      security:
      - oauth2:
        - https://jans.io/oauth/config/agama.write
  /api/v1/agama/source/{qname}:
    put:
      tags:
      - Configuration – Agama Flow
      summary: Update agama flow from source file
      description: Update agama flow from source file.
      operationId: put-agama-flow-from-source
      parameters:
      - name: qname
        in: path
        required: true
        schema:
          type: string
      requestBody:
        description: String representing patch-document.
        content:
          text/plain:
            schema:
              type: string
      responses:
        "200":
          description: Ok
          content:
            application/json:
              schema:
                $ref: '#/components/schemas/Flow'
        "401":
          description: Unauthorized
        "404":
          description: Not Found
        "500":
          description: InternalServerError
      security:
      - oauth2:
        - https://jans.io/oauth/config/agama.write
  /api/v1/attributes:
    get:
      tags:
      - Attribute
      summary: Gets a list of Gluu attributes.
      description: Gets a list of Gluu attributes.
      operationId: get-attributes
      parameters:
      - name: limit
        in: query
        schema:
          type: integer
          format: int32
          default: 50
      - name: pattern
        in: query
        schema:
          type: string
          default: ""
      - name: status
        in: query
        schema:
          type: string
          default: all
      - name: startIndex
        in: query
        schema:
          type: integer
          format: int32
          default: 1
      - name: sortBy
        in: query
        schema:
          type: string
          default: inum
      - name: sortOrder
        in: query
        schema:
          type: string
          default: ascending
      responses:
        "200":
          description: Ok
          content:
            application/json:
              schema:
                $ref: '#/components/schemas/PagedResult'
        "401":
          description: Unauthorized
        "500":
          description: InternalServerError
      security:
      - oauth2: []
    put:
      tags:
      - Attribute
      summary: Updates an existing attribute
      description: Updates an existing attribute
      operationId: put-attributes
      requestBody:
        description: GluuAttribute object
        content:
          application/json:
            schema:
              $ref: '#/components/schemas/GluuAttribute'
      responses:
        "200":
          description: Ok
          content:
            application/json:
              schema:
                $ref: '#/components/schemas/GluuAttribute'
        "401":
          description: Unauthorized
        "500":
          description: InternalServerError
      security:
      - oauth2:
        - https://jans.io/oauth/config/attributes.write
    post:
      tags:
      - Attribute
      summary: Adds a new attribute
      description: Adds a new attribute
      operationId: post-attributes
      requestBody:
        description: GluuAttribute object
        content:
          application/json:
            schema:
              $ref: '#/components/schemas/GluuAttribute'
      responses:
        "201":
          description: Created
          content:
            application/json:
              schema:
                $ref: '#/components/schemas/GluuAttribute'
        "401":
          description: Unauthorized
        "500":
          description: InternalServerError
      security:
      - oauth2:
        - https://jans.io/oauth/config/attributes.write
  /api/v1/attributes/{inum}:
    get:
      tags:
      - Attribute
      summary: Gets an attribute based on inum
      description: Gets an attribute based on inum
      operationId: get-attributes-by-inum
      parameters:
      - name: inum
        in: path
        required: true
        schema:
          type: string
      responses:
        "200":
          description: Ok
          content:
            application/json:
              schema:
                $ref: '#/components/schemas/GluuAttribute'
        "401":
          description: Unauthorized
        "500":
          description: InternalServerError
      security:
      - oauth2:
        - https://jans.io/oauth/config/attributes.readonly
    delete:
      tags:
      - Attribute
      summary: Deletes an attribute based on inum
      description: Deletes an attribute based on inum
      operationId: delete-attributes-by-inum
      parameters:
      - name: inum
        in: path
        required: true
        schema:
          type: string
      responses:
        "204":
          description: No Content
        "401":
          description: Unauthorized
        "404":
          description: Not Found
        "500":
          description: InternalServerError
      security:
      - oauth2:
        - https://jans.io/oauth/config/attributes.delete
    patch:
      tags:
      - Attribute
      summary: Partially modify a GluuAttribute
      description: Partially modify a GluuAttribute
      operationId: patch-attributes-by-inum
      parameters:
      - name: inum
        in: path
        required: true
        schema:
          type: string
      requestBody:
        description: String representing patch-document.
        content:
          application/json-patch+json:
            schema:
              type: array
              items:
                $ref: '#/components/schemas/PatchRequest'
      responses:
        "200":
          description: Updated GluuAttribute
          content:
            application/json:
              schema:
                $ref: '#/components/schemas/GluuAttribute'
        "401":
          description: Unauthorized
        "404":
          description: Not Found
        "500":
          description: InternalServerError
      security:
      - oauth2:
        - https://jans.io/oauth/config/attributes.write
  /api/v1/config/cache:
    get:
      tags:
      - Cache Configuration
      summary: Returns cache configuration.
      description: Returns cache configuration.
      operationId: get-config-cache
      responses:
        "200":
          description: Cache configuration details
          content:
            application/json:
              schema:
                $ref: '#/components/schemas/CacheConfiguration'
        "401":
          description: Unauthorized
        "500":
          description: InternalServerError
      security:
      - oauth2:
        - https://jans.io/oauth/config/cache.readonly
    patch:
      tags:
      - Cache Configuration
      summary: Patch cache configuration.
      description: Patch cache configuration
      operationId: patch-config-cache
      requestBody:
        description: String representing patch-document.
        content:
          application/json-patch+json:
            schema:
              type: array
              items:
                $ref: '#/components/schemas/JsonPatch'
            example: "[{op:replace, path: memcachedConfiguration, value: response.memcachedConfiguration\
              \ }]"
      responses:
        "200":
          description: Cache configuration details
          content:
            application/json:
              schema:
                $ref: '#/components/schemas/CacheConfiguration'
        "401":
          description: Unauthorized
        "500":
          description: InternalServerError
      security:
      - oauth2:
        - https://jans.io/oauth/config/cache.write
  /api/v1/config/cache/in-memory:
    get:
      tags:
      - Cache Configuration – in-Memory
      summary: Returns in-Memory cache configuration.
      description: Returns in-Memory cache configuration.
      operationId: get-config-cache-in-memory
      responses:
        "200":
          description: In-Memory configuration details
          content:
            application/json:
              schema:
                $ref: '#/components/schemas/InMemoryConfiguration'
        "401":
          description: Unauthorized
        "500":
          description: InternalServerError
      security:
      - oauth2:
        - https://jans.io/oauth/config/cache.readonly
    put:
      tags:
      - Cache Configuration – in-Memory
      summary: Updates in-Memory cache configuration.
      description: Updates in-Memory cache configuration
      operationId: put-config-cache-in-memory
      requestBody:
        description: inMemoryConfiguration object
        content:
          application/json:
            schema:
              $ref: '#/components/schemas/InMemoryConfiguration'
      responses:
        "200":
          description: In-Memory cache configuration details
          content:
            application/json:
              schema:
                $ref: '#/components/schemas/InMemoryConfiguration'
        "401":
          description: Unauthorized
        "500":
          description: InternalServerError
      security:
      - oauth2:
        - https://jans.io/oauth/config/cache.write
    patch:
      tags:
      - Cache Configuration – in-Memory
      summary: Patch In-Memory cache configuration.
      description: Patch In-Memory cache configuration
      operationId: patch-config-cache-in-memory
      requestBody:
        description: String representing patch-document.
        content:
          application/json-patch+json:
            schema:
              type: array
              items:
                $ref: '#/components/schemas/JsonPatch'
      responses:
        "200":
          description: In-Memory cache configuration details
          content:
            application/json:
              schema:
                $ref: '#/components/schemas/InMemoryConfiguration'
        "401":
          description: Unauthorized
        "500":
          description: InternalServerError
      security:
      - oauth2:
        - https://jans.io/oauth/config/cache.write
  /api/v1/config/cache/memcached:
    get:
      tags:
      - Cache Configuration – Memcached
      summary: Returns memcached cache configuration.
      description: Returns memcached cache configuration.
      operationId: get-config-cache-memcached
      responses:
        "200":
          description: Memcached configuration details
          content:
            application/json:
              schema:
                $ref: '#/components/schemas/MemcachedConfiguration'
        "401":
          description: Unauthorized
        "500":
          description: InternalServerError
      security:
      - oauth2:
        - https://jans.io/oauth/config/cache.readonly
    put:
      tags:
      - Cache Configuration – Memcached
      summary: Updates memcached cache configuration.
      description: Updates memcached cache configuration
      operationId: put-config-cache-memcached
      requestBody:
        description: Memcached Configuration object
        content:
          application/json:
            schema:
              $ref: '#/components/schemas/MemcachedConfiguration'
      responses:
        "200":
          description: Native persistence cache configuration details
          content:
            application/json:
              schema:
                $ref: '#/components/schemas/MemcachedConfiguration'
        "401":
          description: Unauthorized
        "404":
          description: Not Found
        "500":
          description: InternalServerError
      security:
      - oauth2:
        - https://jans.io/oauth/config/cache.write
    patch:
      tags:
      - Cache Configuration – Memcached
      summary: Patch memcached cache configuration.
      description: Patch memcached cache configuration
      operationId: patch-config-cache-memcached
      requestBody:
        description: String representing patch-document.
        content:
          application/json-patch+json:
            schema:
              type: array
              items:
                $ref: '#/components/schemas/JsonPatch'
      responses:
        "200":
          description: Memcached cache configuration details
          content:
            application/json:
              schema:
                $ref: '#/components/schemas/MemcachedConfiguration'
        "401":
          description: Unauthorized
        "500":
          description: InternalServerError
      security:
      - oauth2:
        - https://jans.io/oauth/config/cache.write
  /api/v1/config/cache/native-persistence:
    get:
      tags:
      - Cache Configuration – Native-Persistence
      summary: Returns native persistence cache configuration.
      description: Returns native persistence cache configuration.
      operationId: get-config-cache-native-persistence
      responses:
        "200":
          description: Native persistence configuration details
          content:
            application/json:
              schema:
                $ref: '#/components/schemas/NativePersistenceConfiguration'
        "401":
          description: Unauthorized
        "500":
          description: InternalServerError
      security:
      - oauth2:
        - https://jans.io/oauth/config/cache.readonly
    put:
      tags:
      - Cache Configuration – Native-Persistence
      summary: Updates native persistence cache configuration.
      description: Updates native persistence cache configuration
      operationId: put-config-cache-native-persistence
      requestBody:
        description: NativePersistenceConfiguration object
        content:
          application/json:
            schema:
              $ref: '#/components/schemas/NativePersistenceConfiguration'
      responses:
        "200":
          description: Native persistence cache configuration details
          content:
            application/json:
              schema:
                $ref: '#/components/schemas/NativePersistenceConfiguration'
        "401":
          description: Unauthorized
        "500":
          description: InternalServerError
      security:
      - oauth2:
        - https://jans.io/oauth/config/cache.write
    patch:
      tags:
      - Cache Configuration – Native-Persistence
      summary: Patch native persistence cache configuration.
      description: Patch native persistence cache configuration
      operationId: patch-config-cache-native-persistence
      requestBody:
        description: String representing patch-document.
        content:
          application/json-patch+json:
            schema:
              type: array
              items:
                $ref: '#/components/schemas/JsonPatch'
      responses:
        "200":
          description: Native persistence cache configuration details
          content:
            application/json:
              schema:
                $ref: '#/components/schemas/NativePersistenceConfiguration'
        "401":
          description: Unauthorized
        "500":
          description: InternalServerError
      security:
      - oauth2:
        - https://jans.io/oauth/config/cache.write
  /api/v1/config/cache/redis:
    get:
      tags:
      - Cache Configuration – Redis
      summary: Returns Redis cache configuration.
      description: Returns Redis cache configuration
      operationId: get-config-cache-redis
      responses:
        "200":
          description: Redis cache configuration details
          content:
            application/json:
              schema:
                $ref: '#/components/schemas/RedisConfiguration'
        "401":
          description: Unauthorized
        "500":
          description: InternalServerError
      security:
      - oauth2:
        - https://jans.io/oauth/config/cache.readonly
    put:
      tags:
      - Cache Configuration – Redis
      summary: Updates Redis cache configuration.
      description: Updates Redis cache configuration
      operationId: put-config-cache-redis
      requestBody:
        description: RedisConfiguration object
        content:
          application/json:
            schema:
              $ref: '#/components/schemas/RedisConfiguration'
      responses:
        "200":
          description: Redis cache configuration details
          content:
            application/json:
              schema:
                $ref: '#/components/schemas/RedisConfiguration'
        "401":
          description: Unauthorized
        "500":
          description: InternalServerError
      security:
      - oauth2:
        - https://jans.io/oauth/config/cache.write
    patch:
      tags:
      - Cache Configuration – Redis
      summary: Patch Redis cache configuration.
      description: Patch Redis cache configuration
      operationId: patch-config-cache-redis
      requestBody:
        description: String representing patch-document.
        content:
          application/json-patch+json:
            schema:
              type: array
              items:
                $ref: '#/components/schemas/JsonPatch'
      responses:
        "200":
          description: Redis cache configuration details
          content:
            application/json:
              schema:
                $ref: '#/components/schemas/RedisConfiguration'
        "401":
          description: Unauthorized
        "500":
          description: InternalServerError
      security:
      - oauth2:
        - https://jans.io/oauth/config/cache.write
  /api/v1/openid/clients:
    get:
      tags:
      - OAuth - OpenID Connect - Clients
      summary: Gets list of OpenID Connect clients
      description: Gets list of OpenID Connect clients
      operationId: get-oauth-openid-clients
      parameters:
      - name: limit
        in: query
        schema:
          type: integer
          format: int32
          default: 50
      - name: pattern
        in: query
        schema:
          type: string
          default: ""
      - name: startIndex
        in: query
        schema:
          type: integer
          format: int32
          default: 1
      - name: sortBy
        in: query
        schema:
          type: string
      - name: sortOrder
        in: query
        schema:
          type: string
      responses:
        "200":
          description: Ok
          content:
            application/json:
              schema:
                $ref: '#/components/schemas/PagedResult'
        "401":
          description: Unauthorized
        "500":
          description: InternalServerError
      security:
      - oauth2:
        - https://jans.io/oauth/config/openid/clients.readonly
    put:
      tags:
      - OAuth - OpenID Connect - Clients
      summary: Update OpenId Connect client
      description: Update OpenId Connect client
      operationId: put-oauth-openid-client
      requestBody:
        description: OpenID Connect Client object
        content:
          application/json:
            schema:
              $ref: '#/components/schemas/Client'
      responses:
        "200":
          description: Ok
          content:
            application/json:
              schema:
                $ref: '#/components/schemas/Client'
        "401":
          description: Unauthorized
        "404":
          description: Not Found
        "500":
          description: InternalServerError
      security:
      - oauth2:
        - https://jans.io/oauth/config/openid/clients.write
    post:
      tags:
      - OAuth - OpenID Connect - Clients
      summary: Create new OpenId Connect client
      description: Create new OpenId Connect client
      operationId: post-oauth-openid-client
      requestBody:
        description: OpenID Connect Client object
        content:
          application/json:
            schema:
              $ref: '#/components/schemas/Client'
      responses:
        "201":
          description: Created
          content:
            application/json:
              schema:
                $ref: '#/components/schemas/Client'
        "401":
          description: Unauthorized
        "500":
          description: InternalServerError
      security:
      - oauth2:
        - https://jans.io/oauth/config/openid/clients.write
  /api/v1/openid/clients/{inum}:
    get:
      tags:
      - OAuth - OpenID Connect - Clients
      summary: Get OpenId Connect Client by Inum
      description: Get OpenId Connect Client by Inum
      operationId: get-oauth-openid-clients-by-inum
      parameters:
      - name: inum
        in: path
        required: true
        schema:
          type: string
      responses:
        "200":
          description: Ok
          content:
            application/json:
              schema:
                $ref: '#/components/schemas/Client'
        "401":
          description: Unauthorized
        "500":
          description: InternalServerError
      security:
      - oauth2:
        - https://jans.io/oauth/config/openid/clients.readonly
    delete:
      tags:
      - OAuth - OpenID Connect - Clients
      summary: Delete OpenId Connect client
      description: Delete OpenId Connect client
      operationId: delete-oauth-openid-client-by-inum
      parameters:
      - name: inum
        in: path
        required: true
        schema:
          type: string
      responses:
        "204":
          description: No Content
        "401":
          description: Unauthorized
        "404":
          description: Not Found
        "500":
          description: InternalServerError
      security:
      - oauth2:
        - https://jans.io/oauth/config/openid/clients.delete
    patch:
      tags:
      - OAuth - OpenID Connect - Clients
      summary: Patch OpenId Connect client
      description: Patch OpenId Connect client
      operationId: patch-oauth-openid-client-by-inum
      parameters:
      - name: inum
        in: path
        required: true
        schema:
          type: string
      requestBody:
        description: String representing patch-document.
        content:
          application/json-patch+json:
            schema:
              type: array
              items:
                $ref: '#/components/schemas/JsonPatch'
            example: "[ {op:replace, path: backchannel_authentication_request_signing_alg,\
              \ value: false } ]"
      responses:
        "200":
          description: Ok
          content:
            application/json:
              schema:
                $ref: '#/components/schemas/Client'
        "401":
          description: Unauthorized
        "404":
          description: Not Found
        "500":
          description: InternalServerError
      security:
      - oauth2:
        - https://jans.io/oauth/config/openid/clients.write
  /api/v1/jans-auth-server/config:
    get:
      tags:
      - Configuration – Properties
      summary: Gets all Jans authorization server configuration properties.
      description: Gets all Jans authorization server configuration properties.
      operationId: get-properties
      responses:
        "200":
          description: Ok
          content:
            application/json:
              schema:
                $ref: '#/components/schemas/AppConfiguration'
        "401":
          description: Unauthorized
        "500":
          description: InternalServerError
      security:
      - oauth2:
        - https://jans.io/oauth/jans-auth-server/config/properties.readonly
    patch:
      tags:
      - Configuration – Properties
      summary: Partially modifies Jans authorization server Application configuration
        properties.
      description: Partially modifies Jans authorization server AppConfiguration properties.
      operationId: patch-properties
      requestBody:
        description: String representing patch-document.
        content:
          application/json-patch+json:
            schema:
              type: array
              items:
                $ref: '#/components/schemas/JsonPatch'
      responses:
        "200":
          description: Ok
          content:
            application/json:
              schema:
                $ref: '#/components/schemas/AppConfiguration'
        "401":
          description: Unauthorized
        "500":
          description: InternalServerError
      security:
      - oauth2:
        - https://jans.io/oauth/jans-auth-server/config/properties.write
  /api/v1/jans-auth-server/config/persistence:
    get:
      tags:
      - Configuration – Properties
      summary: Returns persistence type configured for Jans authorization server.
      description: Returns persistence type configured for Jans authorization server.
      operationId: get-properties-persistence
      responses:
        "200":
          description: Jans Authorization Server persistence type
          content:
            application/json:
              schema:
                $ref: '#/components/schemas/PersistenceConfiguration'
        "401":
          description: Unauthorized
        "500":
          description: InternalServerError
      security:
      - oauth2:
        - https://jans.io/oauth/jans-auth-server/config/properties.readonly
  /api/v1/config/smtp:
    get:
      tags:
      - Configuration – SMTP
      summary: Returns SMTP server configuration
      description: Returns SMTP server configuration
      operationId: get-config-smtp
      responses:
        "200":
          description: Ok
          content:
            application/json:
              schema:
                $ref: '#/components/schemas/SmtpConfiguration'
        "401":
          description: Unauthorized
        "500":
          description: InternalServerError
      security:
      - oauth2:
        - https://jans.io/oauth/config/smtp.readonly
    put:
      tags:
      - Configuration – SMTP
      summary: Updates SMTP server configuration
      description: Updates SMTP server configuration
      operationId: put-config-smtp
      requestBody:
        description: SmtpConfiguration object
        content:
          application/json:
            schema:
              $ref: '#/components/schemas/SmtpConfiguration'
      responses:
        "200":
          description: Ok
          content:
            application/json:
              schema:
                $ref: '#/components/schemas/SmtpConfiguration'
        "401":
          description: Unauthorized
        "404":
          description: Not Found
        "500":
          description: InternalServerError
      security:
      - oauth2:
        - https://jans.io/oauth/config/smtp.write
    post:
      tags:
      - Configuration – SMTP
      summary: Adds SMTP server configuration
      description: Adds SMTP server configuration
      operationId: post-config-smtp
      requestBody:
        description: SmtpConfiguration object
        content:
          application/json:
            schema:
              $ref: '#/components/schemas/SmtpConfiguration'
      responses:
        "201":
          description: Created
          content:
            application/json:
              schema:
                $ref: '#/components/schemas/SmtpConfiguration'
        "401":
          description: Unauthorized
        "500":
          description: InternalServerError
      security:
      - oauth2:
        - https://jans.io/oauth/config/smtp.write
    delete:
      tags:
      - Configuration – SMTP
      summary: Deletes SMTP server configuration
      description: Deletes SMTP server configuration
      operationId: delete-config-smtp
      responses:
        "204":
          description: No Content
        "401":
          description: Unauthorized
        "500":
          description: InternalServerError
      security:
      - oauth2:
        - https://jans.io/oauth/config/smtp.delete
  /api/v1/config/smtp/test:
    post:
      tags:
      - Configuration – SMTP
      summary: Test SMTP server configuration
      description: Test SMTP server configuration
      operationId: test-config-smtp
      responses:
        "200":
          description: Ok
          content:
            application/json:
              schema:
                type: boolean
                description: boolean value true if successful
        "401":
          description: Unauthorized
        "500":
          description: InternalServerError
      security:
      - oauth2:
        - https://jans.io/oauth/config/smtp.readonly
  /api/v1/config/scripts:
    get:
      tags:
      - Custom Scripts
      summary: Fetch custom script by name
      description: Gets a list of custom scripts
      operationId: get-config-scripts
      parameters:
      - name: limit
        in: query
        schema:
          type: integer
          format: int32
          default: 50
      - name: pattern
        in: query
        schema:
          type: string
          default: ""
      - name: startIndex
        in: query
        schema:
          type: integer
          format: int32
          default: 1
      - name: sortBy
        in: query
        schema:
          type: string
          default: inum
      - name: sortOrder
        in: query
        schema:
          type: string
          default: ascending
      responses:
        "200":
          description: Ok
          content:
            application/json:
              schema:
                $ref: '#/components/schemas/PagedResult'
        "401":
          description: Unauthorized
        "500":
          description: InternalServerError
      security:
      - oauth2:
        - https://jans.io/oauth/config/scripts.readonly
    put:
      tags:
      - Custom Scripts
      summary: Updates a custom script
      description: Updates a custom script
      operationId: put-config-scripts
      requestBody:
        description: CustomScript object
        content:
          application/json:
            schema:
              $ref: '#/components/schemas/CustomScript'
      responses:
        "200":
          description: Ok
          content:
            application/json:
              schema:
                $ref: '#/components/schemas/CustomScript'
        "401":
          description: Unauthorized
        "404":
          description: Not Found
        "500":
          description: InternalServerError
      security:
      - oauth2:
        - https://jans.io/oauth/config/scripts.write
    post:
      tags:
      - Custom Scripts
      summary: Adds a new custom script
      description: Adds a new custom script
      operationId: post-config-scripts
      requestBody:
        description: CustomScript object
        content:
          application/json:
            schema:
              $ref: '#/components/schemas/CustomScript'
      responses:
        "201":
          description: Created
          content:
            application/json:
              schema:
                $ref: '#/components/schemas/CustomScript'
        "401":
          description: Unauthorized
        "500":
          description: InternalServerError
      security:
      - oauth2:
        - https://jans.io/oauth/config/scripts.write
  /api/v1/config/scripts/{inum}:
    delete:
      tags:
      - Custom Scripts
      summary: Deletes a custom script
      description: Deletes a custom script
      operationId: delete-config-scripts-by-inum
      parameters:
      - name: inum
        in: path
        required: true
        schema:
          type: string
      responses:
        "204":
          description: No Content
        "401":
          description: Unauthorized
        "404":
          description: Not Found
        "500":
          description: InternalServerError
      security:
      - oauth2:
        - https://jans.io/oauth/config/scripts.delete
    patch:
      tags:
      - Custom Scripts
      summary: Patches a custom script
      description: Patches a custom script
      operationId: patch-config-scripts-by-inum
      parameters:
      - name: inum
        in: path
        required: true
        schema:
          type: string
      requestBody:
        description: JsonPatch object
        content:
          application/json-patch+json:
            schema:
              type: array
              items:
                $ref: '#/components/schemas/JsonPatch'
      responses:
        "200":
          description: Ok
          content:
            application/json:
              schema:
                $ref: '#/components/schemas/CustomScript'
        "401":
          description: Unauthorized
        "404":
          description: Not Found
        "500":
          description: InternalServerError
      security:
      - oauth2:
        - https://jans.io/oauth/config/scripts.write
  /api/v1/config/scripts/inum/{inum}:
    get:
      tags:
      - Custom Scripts
      summary: Gets a script by Inum
      description: Gets a script by Inum
      operationId: get-config-scripts-by-inum
      parameters:
      - name: inum
        in: path
        required: true
        schema:
          type: string
      responses:
        "200":
          description: Ok
          content:
            application/json:
              schema:
                $ref: '#/components/schemas/CustomScript'
        "401":
          description: Unauthorized
        "404":
          description: Not Found
        "500":
          description: InternalServerError
      security:
      - oauth2:
        - https://jans.io/oauth/config/scripts.readonly
  /api/v1/config/scripts/name/{name}:
    get:
      tags:
      - Custom Scripts
      summary: Fetch custom script by name
      description: Fetch custom script by name
      operationId: get-custom-script-by-name
      parameters:
      - name: name
        in: path
        required: true
        schema:
          type: string
      responses:
        "200":
          description: CustomScript
          content:
            application/json:
              schema:
                $ref: '#/components/schemas/CustomScript'
        "401":
          description: Unauthorized
        "404":
          description: Not Found
        "500":
          description: InternalServerError
      security:
      - oauth2:
        - https://jans.io/oauth/config/scripts.readonly
  /api/v1/config/scripts/type/{type}:
    get:
      tags:
      - Custom Scripts
      summary: Gets list of scripts by type
      description: Gets list of scripts by type
      operationId: get-config-scripts-by-type
      parameters:
      - name: type
        in: path
        required: true
        schema:
          type: string
      - name: limit
        in: query
        schema:
          type: integer
          format: int32
          default: 50
      - name: pattern
        in: query
        schema:
          type: string
          default: ""
      - name: startIndex
        in: query
        schema:
          type: integer
          format: int32
          default: 1
      - name: sortBy
        in: query
        schema:
          type: string
          default: inum
      - name: sortOrder
        in: query
        schema:
          type: string
          default: ascending
      responses:
        "200":
          description: Ok
          content:
            application/json:
              schema:
                $ref: '#/components/schemas/PagedResult'
        "401":
          description: Unauthorized
        "404":
          description: Not Found
        "500":
          description: InternalServerError
      security:
      - oauth2:
        - https://jans.io/oauth/config/scripts.readonly
  /api/v1/jans-auth-server/health:
    get:
      tags:
      - Auth Server Health - Check
      summary: Returns auth server health status
      description: Returns auth server health status
      operationId: get-auth-server-health
      responses:
        "200":
          description: Ok
          content:
            application/json:
              schema:
                $ref: '#/components/schemas/JsonNode'
        "500":
          description: InternalServerError
  /api/v1/config/jwks/{kid}:
    get:
      tags:
      - Configuration – JWK - JSON Web Key (JWK)
      summary: Get a JSON Web Key based on kid
      description: Get a JSON Web Key based on kid
      operationId: get-jwk-by-kid
      parameters:
      - name: kid
        in: path
        required: true
        schema:
          type: string
      responses:
        "200":
          description: Ok
          content:
            application/json:
              schema:
                $ref: '#/components/schemas/JSONWebKey'
        "401":
          description: Unauthorized
        "500":
          description: InternalServerError
      security:
      - oauth2:
        - https://jans.io/oauth/config/jwks.readonly
    delete:
      tags:
      - Configuration – JWK - JSON Web Key (JWK)
      summary: Delete a JSON Web Key based on kid
      description: Delete a JSON Web Key based on kid
      operationId: delete-config-jwk-kid
      parameters:
      - name: kid
        in: path
        required: true
        schema:
          type: string
      responses:
        "204":
          description: No Content
        "401":
          description: Unauthorized
        "406":
          description: Not Acceptable
        "500":
          description: InternalServerError
      security:
      - oauth2:
        - https://jans.io/oauth/config/jwks.delete
    patch:
      tags:
      - Configuration – JWK - JSON Web Key (JWK)
      summary: Patch a specific JSON Web Key based on kid
      description: Patch a specific JSON Web Key based on kid
      operationId: patch-config-jwk-kid
      parameters:
      - name: kid
        in: path
        required: true
        schema:
          type: string
      requestBody:
        description: JsonPatch object
        content:
          application/json-patch+json:
            schema:
              type: array
              items:
                $ref: '#/components/schemas/JsonPatch'
            example:
            - op: add
              path: /kty
              value: RSA
      responses:
        "200":
          description: Ok
          content:
            application/json:
              schema:
                $ref: '#/components/schemas/JSONWebKey'
        "401":
          description: Unauthorized
        "404":
          description: Not Found
        "500":
          description: InternalServerError
      security:
      - oauth2:
        - https://jans.io/oauth/config/jwks.write
  /api/v1/config/jwks:
    get:
      tags:
      - Configuration – JWK - JSON Web Key (JWK)
      summary: Gets list of JSON Web Key (JWK) used by server
      description: Gets list of JSON Web Key (JWK) used by server
      operationId: get-config-jwks
      responses:
        "200":
          description: Ok
          content:
            application/json:
              schema:
                $ref: '#/components/schemas/WebKeysConfiguration'
        "401":
          description: Unauthorized
        "500":
          description: InternalServerError
      security:
      - oauth2:
        - https://jans.io/oauth/config/jwks.readonly
    put:
      tags:
      - Configuration – JWK - JSON Web Key (JWK)
      summary: Replaces JSON Web Keys
      description: Replaces JSON Web Keys
      operationId: put-config-jwks
      requestBody:
        content:
          application/json:
            schema:
              $ref: '#/components/schemas/WebKeysConfiguration'
      responses:
        "200":
          description: Ok
          content:
            application/json:
              schema:
                $ref: '#/components/schemas/WebKeysConfiguration'
        "401":
          description: Unauthorized
        "500":
          description: InternalServerError
      security:
      - oauth2:
        - https://jans.io/oauth/config/jwks.write
    patch:
      tags:
      - Configuration – JWK - JSON Web Key (JWK)
      summary: Patches JSON Web Keys
      description: Patches JSON Web Keys
      operationId: patch-config-jwks
      requestBody:
        description: JsonPatch object
        content:
          application/json-patch+json:
            schema:
              type: array
              items:
                $ref: '#/components/schemas/JsonPatch'
            example:
            - op: add
              path: /keys/1
              value:
                kty: RSA
                e: AQAB
                use: sig
                crv: ""
                kid: dd570bfb-276a-44aa-a97d-667b57587108_sig_rs256
                x5c:
                - MIIDBDCC...
                exp: 1599751946863
                alg: RS256
                "n": zj1NE..
      responses:
        "200":
          description: Ok
          content:
            application/json:
              schema:
                $ref: '#/components/schemas/WebKeysConfiguration'
        "401":
          description: Unauthorized
        "500":
          description: InternalServerError
      security:
      - oauth2:
        - https://jans.io/oauth/config/jwks.write
  /api/v1/config/jwks/key:
    post:
      tags:
      - Configuration – JWK - JSON Web Key (JWK)
      summary: Configuration – JWK - JSON Web Key (JWK)
      description: Configuration – JWK - JSON Web Key (JWK)
      operationId: post-config-jwks-key
      requestBody:
        description: JSONWebKey object
        content:
          application/json:
            schema:
              $ref: '#/components/schemas/JSONWebKey'
      responses:
        "201":
          description: Created
          content:
            application/json:
              schema:
                $ref: '#/components/schemas/JSONWebKey'
        "401":
          description: Unauthorized
        "406":
          description: Not Acceptable
        "500":
          description: InternalServerError
      security:
      - oauth2:
        - https://jans.io/oauth/config/jwks.write
  /api/v1/config/database/ldap:
    get:
      tags:
      - Database - LDAP configuration
      summary: Gets list of existing LDAP configurations.
      description: Gets list of existing LDAP configurations.
      operationId: get-config-database-ldap
      responses:
        "200":
          description: Ok
          content:
            application/json:
              schema:
                type: array
                items:
                  $ref: '#/components/schemas/GluuLdapConfiguration'
        "401":
          description: Unauthorized
        "500":
          description: InternalServerError
      security:
      - oauth2:
        - https://jans.io/oauth/config/database/ldap.readonly
    put:
      tags:
      - Database - LDAP configuration
      summary: Updates LDAP configuration
      description: Updates LDAP configuration
      operationId: put-config-database-ldap
      requestBody:
        description: GluuLdapConfiguration object
        content:
          application/json:
            schema:
              $ref: '#/components/schemas/GluuLdapConfiguration'
      responses:
        "200":
          description: Ok
          content:
            application/json:
              schema:
                $ref: '#/components/schemas/GluuLdapConfiguration'
        "401":
          description: Unauthorized
        "404":
          description: Not Found
        "500":
          description: InternalServerError
      security:
      - oauth2:
        - https://jans.io/oauth/config/database/ldap.write
    post:
      tags:
      - Database - LDAP configuration
      summary: Adds a new LDAP configuration
      description: Adds a new LDAP configuration
      operationId: post-config-database-ldap
      requestBody:
        description: GluuLdapConfiguration object
        content:
          application/json:
            schema:
              $ref: '#/components/schemas/GluuLdapConfiguration'
      responses:
        "201":
          description: Created
          content:
            application/json:
              schema:
                $ref: '#/components/schemas/GluuLdapConfiguration'
        "401":
          description: Unauthorized
        "406":
          description: Not Acceptable
        "500":
          description: InternalServerError
      security:
      - oauth2:
        - https://jans.io/oauth/config/database/ldap.write
  /api/v1/config/database/ldap/{name}:
    get:
      tags:
      - Database - LDAP configuration
      summary: Gets an LDAP configuration by name.
      description: Gets an LDAP configuration by name.
      operationId: get-config-database-ldap-by-name
      parameters:
      - name: name
        in: path
        required: true
        schema:
          type: string
      responses:
        "200":
          description: Ok
          content:
            application/json:
              schema:
                $ref: '#/components/schemas/GluuLdapConfiguration'
        "401":
          description: Unauthorized
        "500":
          description: InternalServerError
      security:
      - oauth2:
        - https://jans.io/oauth/config/database/ldap.readonly
    delete:
      tags:
      - Database - LDAP configuration
      summary: Deletes an LDAP configuration
      description: Deletes an LDAP configuration
      operationId: delete-config-database-ldap-by-name
      parameters:
      - name: name
        in: path
        required: true
        schema:
          type: string
      responses:
        "204":
          description: No Content
          content:
            application/json:
              schema:
                $ref: '#/components/schemas/GluuLdapConfiguration'
        "401":
          description: Unauthorized
        "404":
          description: Not Found
        "500":
          description: InternalServerError
      security:
      - oauth2:
        - https://jans.io/oauth/config/database/ldap.delete
    patch:
      tags:
      - Database - LDAP configuration
      summary: Patches a LDAP configuration by name
      description: Patches a LDAP configuration by name
      operationId: patch-config-database-ldap-by-name
      parameters:
      - name: name
        in: path
        required: true
        schema:
          type: string
      requestBody:
        description: JsonPatch object
        content:
          application/json-patch+json:
            schema:
              type: array
              items:
                $ref: '#/components/schemas/JsonPatch'
            example:
            - op: replace
              path: /maxConnections
              value: "8"
      responses:
        "200":
          description: Ok
          content:
            application/json:
              schema:
                $ref: '#/components/schemas/GluuLdapConfiguration'
        "401":
          description: Unauthorized
        "404":
          description: Not Found
        "500":
          description: InternalServerError
      security:
      - oauth2:
        - https://jans.io/oauth/config/database/ldap.write
  /api/v1/config/database/ldap/test:
    post:
      tags:
      - Database - LDAP configuration
      summary: Tests an LDAP configuration
      description: Tests an LDAP configuration
      operationId: post-config-database-ldap-test
      requestBody:
        description: GluuLdapConfiguration object
        content:
          application/json:
            schema:
              $ref: '#/components/schemas/GluuLdapConfiguration'
      responses:
        "200":
          description: Ok
          content:
            application/json:
              schema:
                type: boolean
                description: boolean value true if successful
        "401":
          description: Unauthorized
        "500":
          description: InternalServerError
      security:
      - oauth2:
        - https://jans.io/oauth/config/database/ldap.readonly
  /api/v1/logging:
    get:
      tags:
      - Configuration – Logging
      summary: Returns Jans Authorization Server logging settings
      description: Returns Jans Authorization Server logging settings
      operationId: get-config-logging
      responses:
        "200":
          description: Ok
          content:
            application/json:
              schema:
                $ref: '#/components/schemas/Logging'
        "401":
          description: Unauthorized
        "500":
          description: InternalServerError
      security:
      - oauth2:
        - https://jans.io/oauth/config/logging.readonly
    put:
      tags:
      - Configuration – Logging
      summary: Updates Jans Authorization Server logging settings
      description: Updates Jans Authorization Server logging settings
      operationId: put-config-logging
      requestBody:
        description: Logging object
        content:
          application/json:
            schema:
              $ref: '#/components/schemas/Logging'
      responses:
        "200":
          description: Ok
          content:
            application/json:
              schema:
                $ref: '#/components/schemas/Logging'
        "401":
          description: Unauthorized
        "500":
          description: InternalServerError
      security:
      - oauth2:
        - https://jans.io/oauth/config/logging.write
  /api/v1/org:
    get:
      tags:
      - Organization Configuration
      summary: Retrieves organization configuration
      description: Retrieves organization configuration
      operationId: get-organization-config
      responses:
        "200":
          description: Ok
          content:
            application/json:
              schema:
                $ref: '#/components/schemas/GluuOrganization'
        "401":
          description: Unauthorized
        "500":
          description: InternalServerError
      security:
      - oauth2:
        - https://jans.io/oauth/config/organization.readonly
    patch:
      tags:
      - Organization Configuration
      summary: Patch organization configuration
      description: Patch organization configuration
      operationId: patch-organization-config
      requestBody:
        description: String representing JsonPatch request.
        content:
          application/json-patch+json:
            schema:
              type: array
              items:
                $ref: '#/components/schemas/JsonPatch'
            example:
            - op: add
              path: /jsFaviconPath
              value: /opt/jans/jetty/jans-auth/custom/static/
      responses:
        "200":
          description: Ok
          content:
            application/json:
              schema:
                $ref: '#/components/schemas/GluuOrganization'
        "401":
          description: Unauthorized
        "500":
          description: InternalServerError
      security:
      - oauth2:
        - https://jans.io/oauth/config/organization.write
  /api/v1/scopes:
    get:
      tags:
      - OAuth - Scopes
      summary: Gets list of Scopes
      description: Gets list of Scopes
      operationId: get-oauth-scopes
      parameters:
      - name: type
        in: query
        schema:
          type: string
          default: ""
      - name: limit
        in: query
        schema:
          type: integer
          format: int32
          default: 50
      - name: pattern
        in: query
        schema:
          type: string
          default: ""
      - name: startIndex
        in: query
        schema:
          type: integer
          format: int32
          default: 1
      - name: sortBy
        in: query
        schema:
          type: string
      - name: sortOrder
        in: query
        schema:
          type: string
      - name: withAssociatedClients
        in: query
        schema:
          type: boolean
          default: false
      responses:
        "200":
          description: Ok
          content:
            application/json:
              schema:
                $ref: '#/components/schemas/PagedResult'
        "401":
          description: Unauthorized
        "500":
          description: InternalServerError
      security:
      - oauth2:
        - https://jans.io/oauth/config/scopes.readonly
    put:
      tags:
      - OAuth - Scopes
      summary: Update Scope
      description: Update Scope
      operationId: put-oauth-scopes
      requestBody:
        description: Scope object
        content:
          application/json:
            schema:
              $ref: '#/components/schemas/Scope'
      responses:
        "200":
          description: Ok
          content:
            application/json:
              schema:
                $ref: '#/components/schemas/Scope'
        "401":
          description: Unauthorized
        "404":
          description: Not Found
        "500":
          description: InternalServerError
      security:
      - oauth2:
        - https://jans.io/oauth/config/scopes.write
    post:
      tags:
      - OAuth - Scopes
      summary: Create Scope
      description: Create Scope
      operationId: post-oauth-scopes
      requestBody:
        description: Scope object
        content:
          application/json:
            schema:
              $ref: '#/components/schemas/Scope'
      responses:
        "201":
          description: Created
          content:
            application/json:
              schema:
                $ref: '#/components/schemas/Scope'
        "401":
          description: Unauthorized
        "500":
          description: InternalServerError
      security:
      - oauth2:
        - https://jans.io/oauth/config/scopes.write
  /api/v1/scopes/{inum}:
    get:
      tags:
      - OAuth - Scopes
      summary: Get Scope by Inum
      description: Get Scope by Inum
      operationId: get-oauth-scopes-by-inum
      parameters:
      - name: inum
        in: path
        required: true
        schema:
          type: string
      - name: withAssociatedClients
        in: query
        schema:
          type: boolean
          default: false
      responses:
        "200":
          description: Ok
          content:
            application/json:
              schema:
                $ref: '#/components/schemas/CustomScope'
        "401":
          description: Unauthorized
        "404":
          description: Not Found
        "500":
          description: InternalServerError
      security:
      - oauth2:
        - https://jans.io/oauth/config/scopes.readonly
    delete:
      tags:
      - OAuth - Scopes
      summary: Delete Scope
      description: Delete Scope
      operationId: delete-oauth-scopes-by-inum
      parameters:
      - name: inum
        in: path
        required: true
        schema:
          type: string
      responses:
        "204":
          description: No Content
        "401":
          description: Unauthorized
        "404":
          description: Not Found
        "500":
          description: InternalServerError
      security:
      - oauth2:
        - https://jans.io/oauth/config/scopes.delete
    patch:
      tags:
      - OAuth - Scopes
      summary: Patch Scope
      description: Patch Scope
      operationId: patch-oauth-scopes-by-id
      parameters:
      - name: inum
        in: path
        required: true
        schema:
          type: string
      requestBody:
        description: String representing patch-document.
        content:
          application/json-patch+json:
            schema:
              type: array
              items:
                $ref: '#/components/schemas/JsonPatch'
            example: "[ {op:replace, path: clients, value: [\"client_1\",\"client_2\"\
              ] },{op:add, path: clients/2, value: \"client_3\" } ]"
      responses:
        "200":
          description: Ok
          content:
            application/json:
              schema:
                $ref: '#/components/schemas/Scope'
        "401":
          description: Unauthorized
        "404":
          description: Not Found
        "500":
          description: InternalServerError
      security:
      - oauth2:
        - https://jans.io/oauth/config/scopes.write
  /api/v1/scopes/creator/{creatorId}:
    get:
      tags:
      - OAuth - Scopes
      summary: Get Scope by creatorId
      description: Get Scope by creatorId
      operationId: get-scope-by-creator
      parameters:
      - name: creatorId
        in: path
        required: true
        schema:
          type: string
      responses:
        "200":
          description: Ok
          content:
            application/json:
              schema:
                type: array
                items:
                  $ref: '#/components/schemas/CustomScope'
        "401":
          description: Unauthorized
        "500":
          description: InternalServerError
      security:
      - oauth2:
        - https://jans.io/oauth/config/scopes.readonly
  /api/v1/scopes/type/{type}:
    get:
      tags:
      - OAuth - Scopes
      summary: Get Scope by type
      description: Get Scope by type
      operationId: get-scope-by-type
      parameters:
      - name: type
        in: path
        required: true
        schema:
          type: string
      responses:
        "200":
          description: Ok
          content:
            application/json:
              schema:
                type: array
                items:
                  $ref: '#/components/schemas/CustomScope'
        "401":
          description: Unauthorized
        "404":
          description: Not Found
        "500":
          description: InternalServerError
      security:
      - oauth2:
        - https://jans.io/oauth/config/scopes.readonly
  /api/v1/jans-auth-server/session:
    get:
      tags:
      - Auth - Session Management
      summary: Returns current session
      description: Returns current session
      operationId: get-sessions
      responses:
        "200":
          description: Ok
          content:
            application/json:
              schema:
                type: array
                items:
                  $ref: '#/components/schemas/SessionId'
        "401":
          description: Unauthorized
        "500":
          description: InternalServerError
      security:
      - oauth2:
        - https://jans.io/oauth/jans-auth-server/session.readonly
        - revoke_session
  /api/v1/jans-auth-server/session/{userDn}:
    post:
      tags:
      - Auth - Session Management
      summary: Revoke all sessions by userDn
      description: Revoke all sessions by userDn
      operationId: revoke-user-session
      parameters:
      - name: userDn
        in: path
        required: true
        schema:
          type: string
      responses:
        "200":
          description: Ok
        "401":
          description: Unauthorized
        "404":
          description: Not Found
        "500":
          description: InternalServerError
      security:
      - oauth2:
        - https://jans.io/oauth/jans-auth-server/session.delete
        - revoke_session
  /api/v1/stat:
    get:
      tags:
      - Statistics - User
      summary: Provides server with basic statistic
      description: Provides server with basic statistic
      operationId: get-stat
      parameters:
      - name: Authorization
        in: header
        schema:
          type: string
      - name: month
        in: query
        schema:
          type: string
      - name: start_month
        in: query
        schema:
          type: string
      - name: end_month
        in: query
        schema:
          type: string
      - name: format
        in: query
        schema:
          type: string
      responses:
        "200":
          description: Stats
          content:
            application/json:
              schema:
                type: array
                items:
                  $ref: '#/components/schemas/JsonNode'
        "401":
          description: Unauthorized
        "500":
          description: InternalServerError
      security:
      - oauth2:
        - https://jans.io/oauth/config/stats.readonly
        - jans_stat
  /api/v1/uma/resources:
    get:
      tags:
      - OAuth - UMA Resources
      summary: Gets list of UMA resources
      description: Gets list of UMA resources
      operationId: get-oauth-uma-resources
      parameters:
      - name: limit
        in: query
        schema:
          type: integer
          format: int32
          default: 50
      - name: pattern
        in: query
        schema:
          type: string
          default: ""
      - name: startIndex
        in: query
        schema:
          type: integer
          format: int32
          default: 1
      - name: sortBy
        in: query
        schema:
          type: string
      - name: sortOrder
        in: query
        schema:
          type: string
      responses:
        "200":
          description: Ok
          content:
            application/json:
              schema:
                $ref: '#/components/schemas/PagedResult'
        "401":
          description: Unauthorized
        "500":
          description: InternalServerError
      security:
      - oauth2:
        - https://jans.io/oauth/config/uma/resources.readonly
    put:
      tags:
      - OAuth - UMA Resources
      summary: Updates an UMA resource
      description: Updates an UMA resource
      operationId: put-oauth-uma-resources
      requestBody:
        description: UmaResource object
        content:
          application/json:
            schema:
              $ref: '#/components/schemas/UmaResource'
      responses:
        "200":
          description: UmaResource
          content:
            application/json:
              schema:
                $ref: '#/components/schemas/UmaResource'
        "401":
          description: Unauthorized
        "404":
          description: Not Found
        "500":
          description: InternalServerError
      security:
      - oauth2:
        - https://jans.io/oauth/config/uma/resources.write
    post:
      tags:
      - OAuth - UMA Resources
      summary: Creates an UMA resource
      description: Creates an UMA resource
      operationId: post-oauth-uma-resources
      requestBody:
        description: UmaResource object
        content:
          application/json:
            schema:
              $ref: '#/components/schemas/UmaResource'
      responses:
        "201":
          description: Created
          content:
            application/json:
              schema:
                $ref: '#/components/schemas/UmaResource'
        "401":
          description: Unauthorized
        "500":
          description: InternalServerError
      security:
      - oauth2:
        - https://jans.io/oauth/config/uma/resources.write
  /api/v1/uma/resources/{id}:
    get:
      tags:
      - OAuth - UMA Resources
      summary: Gets an UMA resource by ID
      description: Gets an UMA resource by ID
      operationId: get-oauth-uma-resources-by-id
      parameters:
      - name: id
        in: path
        required: true
        schema:
          type: string
      responses:
        "200":
          description: Ok
          content:
            application/json:
              schema:
                $ref: '#/components/schemas/UmaResource'
        "401":
          description: Unauthorized
        "404":
          description: Not Found
        "500":
          description: InternalServerError
      security:
      - oauth2:
        - https://jans.io/oauth/config/uma/resources.readonly
    delete:
      tags:
      - OAuth - UMA Resources
      summary: Deletes an UMA resource
      description: Deletes an UMA resource
      operationId: delete-oauth-uma-resources-by-id
      parameters:
      - name: id
        in: path
        required: true
        schema:
          type: string
      responses:
        "204":
          description: No Content
        "401":
          description: Unauthorized
        "404":
          description: Not Found
        "500":
          description: InternalServerError
      security:
      - oauth2:
        - https://jans.io/oauth/config/uma/resources.delete
    patch:
      tags:
      - OAuth - UMA Resources
      summary: Patch UMA resource
      description: Patch UMA resource
      operationId: patch-oauth-uma-resources-by-id
      parameters:
      - name: id
        in: path
        required: true
        schema:
          type: string
      requestBody:
        description: String representing patch-document.
        content:
          application/json-patch+json:
            schema:
              type: array
              items:
                $ref: '#/components/schemas/JsonPatch'
            example: "[ {op:replace, path: clients, value: [\"client_1\",\"client_2\"\
              ] },{op:add, path: clients/2, value: \"client_3\" } ]"
      responses:
        "200":
          description: Ok
          content:
            application/json:
              schema:
                $ref: '#/components/schemas/UmaResource'
        "401":
          description: Unauthorized
        "404":
          description: Not Found
        "500":
          description: InternalServerError
      security:
      - oauth2:
        - https://jans.io/oauth/config/uma/resources.write
  /api/v1/uma/resources/clientId/{clientId}:
    get:
      tags:
      - OAuth - UMA Resources
      summary: Fetch uma resources by client id
      description: Fetch uma resources by client id
      operationId: get-oauth-uma-resources-by-clientid
      parameters:
      - name: clientId
        in: path
        required: true
        schema:
          type: string
      responses:
        "200":
          description: Ok
          content:
            application/json:
              schema:
                type: array
                items:
                  $ref: '#/components/schemas/UmaResource'
        "401":
          description: Unauthorized
        "500":
          description: InternalServerError
      security:
      - oauth2:
        - https://jans.io/oauth/config/uma/resources.readonly
components:
  schemas:
    HealthStatus:
      type: object
      properties:
        status:
          type: string
        checks:
          type: array
          items:
            $ref: '#/components/schemas/Status'
    Status:
      type: object
      properties:
        name:
          type: string
        status:
          type: string
        error:
          type: string
    FacterData:
      type: object
      properties:
        memoryfree:
          type: string
        swapfree:
          type: string
        hostname:
          type: string
        ipaddress:
          type: string
        uptime:
          type: string
        free_disk_space:
          type: string
        load_average:
          type: string
    StatsData:
      type: object
      properties:
        dbType:
          type: string
        lastUpdate:
          type: string
          format: date-time
        facterData:
          $ref: '#/components/schemas/FacterData'
    AuthenticationMethod:
      type: object
      properties:
        defaultAcr:
          type: string
    Flow:
      type: object
      properties:
        dn:
          type: string
        qname:
          type: string
        transHash:
          type: string
        revision:
          type: integer
          format: int32
        enabled:
          type: boolean
        metadata:
          $ref: '#/components/schemas/FlowMetadata'
        source:
          type: string
        transpiled:
          type: string
        codeError:
          type: string
        baseDn:
          type: string
    FlowMetadata:
      type: object
      properties:
        funcName:
          type: string
        inputs:
          type: array
          items:
            type: string
        timeout:
          type: integer
          format: int32
        displayName:
          type: string
        author:
          type: string
        timestamp:
          type: integer
          format: int64
        description:
          type: string
        properties:
          type: object
          additionalProperties:
            type: object
    PagedResult:
      type: object
      properties:
        start:
          type: integer
          format: int32
        totalEntriesCount:
          type: integer
          format: int32
        entriesCount:
          type: integer
          format: int32
        entries:
          type: array
          items:
            type: object
    JsonPatch:
      type: object
    AttributeValidation:
      type: object
      properties:
        minLength:
          type: integer
          format: int32
        maxLength:
          type: integer
          format: int32
        regexp:
          type: string
    GluuAttribute:
      required:
      - dataType
      - description
      - displayName
      - editType
      - name
      - viewType
      type: object
      properties:
        dn:
          type: string
        selected:
          type: boolean
        inum:
          type: string
        sourceAttribute:
          type: string
        nameIdType:
          type: string
        name:
          maxLength: 30
          minLength: 1
          pattern: "^[a-zA-Z0-9_]+$"
          type: string
        displayName:
          maxLength: 60
          minLength: 0
          type: string
        description:
          maxLength: 4000
          minLength: 0
          type: string
        origin:
          type: string
        dataType:
          type: string
          enum:
          - string
          - numeric
          - boolean
          - binary
          - certificate
          - generalizedTime
          - json
        editType:
          type: array
          items:
            type: string
            enum:
            - admin
            - owner
            - manager
            - user
            - whitePages
        viewType:
          type: array
          items:
            type: string
            enum:
            - admin
            - owner
            - manager
            - user
            - whitePages
        usageType:
          type: array
          items:
            type: string
            enum:
            - openid
        claimName:
          type: string
        seeAlso:
          type: string
        status:
          type: string
          enum:
          - active
          - inactive
          - expired
          - register
        saml1Uri:
          type: string
        saml2Uri:
          type: string
        urn:
          type: string
        scimCustomAttr:
          type: boolean
        oxMultiValuedAttribute:
          type: boolean
        jansHideOnDiscovery:
          type: boolean
        custom:
          type: boolean
        requred:
          type: boolean
        attributeValidation:
          $ref: '#/components/schemas/AttributeValidation'
        tooltip:
          type: string
        whitePagesCanView:
          type: boolean
<<<<<<< HEAD
        adminCanEdit:
=======
        adminCanView:
          type: boolean
        adminCanAccess:
          type: boolean
        userCanEdit:
>>>>>>> 02d6266d
          type: boolean
        userCanAccess:
          type: boolean
<<<<<<< HEAD
        userCanView:
          type: boolean
        adminCanAccess:
=======
        adminCanEdit:
>>>>>>> 02d6266d
          type: boolean
        adminCanView:
          type: boolean
        userCanEdit:
          type: boolean
        baseDn:
          type: string
    PatchRequest:
      type: object
      properties:
        op:
          type: string
        path:
          type: string
        value:
          type: string
    CacheConfiguration:
      type: object
      properties:
        cacheProviderType:
          type: string
          enum:
          - IN_MEMORY
          - MEMCACHED
          - REDIS
          - NATIVE_PERSISTENCE
        memcachedConfiguration:
          $ref: '#/components/schemas/MemcachedConfiguration'
        inMemoryConfiguration:
          $ref: '#/components/schemas/InMemoryConfiguration'
        redisConfiguration:
          $ref: '#/components/schemas/RedisConfiguration'
        nativePersistenceConfiguration:
          $ref: '#/components/schemas/NativePersistenceConfiguration'
    InMemoryConfiguration:
      type: object
      properties:
        defaultPutExpiration:
          type: integer
          format: int32
    MemcachedConfiguration:
      type: object
      properties:
        servers:
          type: string
        maxOperationQueueLength:
          type: integer
          format: int32
        bufferSize:
          type: integer
          format: int32
        defaultPutExpiration:
          type: integer
          format: int32
        connectionFactoryType:
          type: string
          enum:
          - DEFAULT
          - BINARY
    NativePersistenceConfiguration:
      type: object
      properties:
        defaultPutExpiration:
          type: integer
          format: int32
        defaultCleanupBatchSize:
          type: integer
          format: int32
        deleteExpiredOnGetRequest:
          type: boolean
        disableAttemptUpdateBeforeInsert:
          type: boolean
    RedisConfiguration:
      type: object
      properties:
        redisProviderType:
          type: string
          enum:
          - STANDALONE
          - CLUSTER
          - SHARDED
          - SENTINEL
        servers:
          type: string
        defaultPutExpiration:
          type: integer
          format: int32
        sentinelMasterGroupName:
          type: string
        password:
          type: string
        useSSL:
          type: boolean
        sslTrustStoreFilePath:
          type: string
        sslTrustStorePassword:
          type: string
        sslKeyStoreFilePath:
          type: string
        sslKeyStorePassword:
          type: string
        maxIdleConnections:
          type: integer
          format: int32
        maxTotalConnections:
          type: integer
          format: int32
        connectionTimeout:
          type: integer
          format: int32
        soTimeout:
          type: integer
          format: int32
        maxRetryAttempts:
          type: integer
          format: int32
    Client:
      type: object
      properties:
        dn:
          type: string
        expirationDate:
          type: string
          format: date-time
        deletable:
          type: boolean
        clientSecret:
          type: string
        frontChannelLogoutUri:
          type: string
        frontChannelLogoutSessionRequired:
          type: boolean
        registrationAccessToken:
          type: string
        clientIdIssuedAt:
          type: string
          format: date-time
        clientSecretExpiresAt:
          type: string
          format: date-time
        redirectUris:
          type: array
          items:
            type: string
        claimRedirectUris:
          type: array
          items:
            type: string
        responseTypes:
          type: array
          items:
            type: string
            enum:
            - code
            - token
            - id_token
        grantTypes:
          type: array
          items:
            type: string
            enum:
            - none
            - authorization_code
            - implicit
            - password
            - client_credentials
            - refresh_token
            - urn:ietf:params:oauth:grant-type:uma-ticket
            - urn:openid:params:grant-type:ciba
            - urn:ietf:params:oauth:grant-type:device_code
        applicationType:
          type: string
          enum:
          - native
          - web
        contacts:
          type: array
          items:
            type: string
        idTokenTokenBindingCnf:
          type: string
        clientName:
          $ref: '#/components/schemas/LocalizedString'
        logoUri:
          $ref: '#/components/schemas/LocalizedString'
        clientUri:
          $ref: '#/components/schemas/LocalizedString'
        policyUri:
          $ref: '#/components/schemas/LocalizedString'
        tosUri:
          $ref: '#/components/schemas/LocalizedString'
        jwksUri:
          type: string
        jwks:
          type: string
        sectorIdentifierUri:
          type: string
        subjectType:
          type: string
          enum:
          - pairwise
          - public
        idTokenSignedResponseAlg:
          type: string
        idTokenEncryptedResponseAlg:
          type: string
        idTokenEncryptedResponseEnc:
          type: string
        userInfoSignedResponseAlg:
          type: string
        userInfoEncryptedResponseAlg:
          type: string
        userInfoEncryptedResponseEnc:
          type: string
        requestObjectSigningAlg:
          type: string
        requestObjectEncryptionAlg:
          type: string
        requestObjectEncryptionEnc:
          type: string
        tokenEndpointAuthMethod:
          type: string
        tokenEndpointAuthSigningAlg:
          type: string
        defaultMaxAge:
          type: integer
          format: int32
        defaultAcrValues:
          type: array
          items:
            type: string
        initiateLoginUri:
          type: string
        postLogoutRedirectUris:
          type: array
          items:
            type: string
        requestUris:
          type: array
          items:
            type: string
        scopes:
          type: array
          items:
            type: string
        claims:
          type: array
          items:
            type: string
        trustedClient:
          type: boolean
        lastAccessTime:
          type: string
          format: date-time
        lastLogonTime:
          type: string
          format: date-time
        persistClientAuthorizations:
          type: boolean
        includeClaimsInIdToken:
          type: boolean
        refreshTokenLifetime:
          type: integer
          format: int32
        accessTokenLifetime:
          type: integer
          format: int32
        customAttributes:
          type: array
          items:
            $ref: '#/components/schemas/CustomObjectAttribute'
        customObjectClasses:
          type: array
          items:
            type: string
        rptAsJwt:
          type: boolean
        accessTokenAsJwt:
          type: boolean
        accessTokenSigningAlg:
          type: string
        disabled:
          type: boolean
        authorizedOrigins:
          type: array
          items:
            type: string
        softwareId:
          type: string
        softwareVersion:
          type: string
        softwareStatement:
          type: string
        attributes:
          $ref: '#/components/schemas/ClientAttributes'
        backchannelTokenDeliveryMode:
          type: string
          enum:
          - poll
          - ping
          - push
        backchannelClientNotificationEndpoint:
          type: string
        backchannelAuthenticationRequestSigningAlg:
          type: string
          enum:
          - RS256
          - RS384
          - RS512
          - ES256
          - ES384
          - ES512
          - PS256
          - PS384
          - PS512
        backchannelUserCodeParameter:
          type: boolean
        description:
          type: string
        organization:
          type: string
        groups:
          type: array
          items:
            type: string
        ttl:
          type: integer
          format: int32
        displayName:
          type: string
        tokenBindingSupported:
          type: boolean
        authenticationMethod:
          type: string
          enum:
          - client_secret_basic
          - client_secret_post
          - client_secret_jwt
          - private_key_jwt
          - access_token
          - tls_client_auth
          - self_signed_tls_client_auth
          - none
        baseDn:
          type: string
        inum:
          type: string
    ClientAttributes:
      type: object
      properties:
        tlsClientAuthSubjectDn:
          type: string
        runIntrospectionScriptBeforeJwtCreation:
          type: boolean
        keepClientAuthorizationAfterExpiration:
          type: boolean
        allowSpontaneousScopes:
          type: boolean
        spontaneousScopes:
          type: array
          items:
            type: string
        spontaneousScopeScriptDns:
          type: array
          items:
            type: string
        updateTokenScriptDns:
          type: array
          items:
            type: string
        backchannelLogoutUri:
          type: array
          items:
            type: string
        backchannelLogoutSessionRequired:
          type: boolean
        additionalAudience:
          type: array
          items:
            type: string
        postAuthnScripts:
          type: array
          items:
            type: string
        consentGatheringScripts:
          type: array
          items:
            type: string
        introspectionScripts:
          type: array
          items:
            type: string
        rptClaimsScripts:
          type: array
          items:
            type: string
        ropcScripts:
          type: array
          items:
            type: string
        parLifetime:
          type: integer
          format: int32
        requirePar:
          type: boolean
        jansAuthSignedRespAlg:
          type: string
        jansAuthEncRespAlg:
          type: string
        jansAuthEncRespEnc:
          type: string
        jansSubAttr:
          type: string
        redirectUrisRegex:
          type: string
        jansAuthorizedAcr:
          type: array
          items:
            type: string
        jansDefaultPromptLogin:
          type: boolean
    CustomObjectAttribute:
      type: object
      properties:
        name:
          type: string
        multiValued:
          type: boolean
        values:
          type: array
          items:
            type: object
        value:
          type: object
        displayValue:
          type: string
    LocalizedString:
      type: object
      properties:
        values:
          type: object
          additionalProperties:
            type: string
        value:
          type: string
        languageTags:
          uniqueItems: true
          type: array
          items:
            type: string
    AppConfiguration:
      type: object
      properties:
        issuer:
          type: string
        baseEndpoint:
          type: string
        authorizationEndpoint:
          type: string
        tokenEndpoint:
          type: string
        tokenRevocationEndpoint:
          type: string
        userInfoEndpoint:
          type: string
        clientInfoEndpoint:
          type: string
        checkSessionIFrame:
          type: string
        endSessionEndpoint:
          type: string
        jwksUri:
          type: string
        registrationEndpoint:
          type: string
        openIdDiscoveryEndpoint:
          type: string
        openIdConfigurationEndpoint:
          type: string
        idGenerationEndpoint:
          type: string
        introspectionEndpoint:
          type: string
        parEndpoint:
          type: string
        requirePar:
          type: boolean
        deviceAuthzEndpoint:
          type: string
        mtlsAuthorizationEndpoint:
          type: string
        mtlsTokenEndpoint:
          type: string
        mtlsTokenRevocationEndpoint:
          type: string
        mtlsUserInfoEndpoint:
          type: string
        mtlsClientInfoEndpoint:
          type: string
        mtlsCheckSessionIFrame:
          type: string
        mtlsEndSessionEndpoint:
          type: string
        mtlsJwksUri:
          type: string
        mtlsRegistrationEndpoint:
          type: string
        mtlsIdGenerationEndpoint:
          type: string
        mtlsIntrospectionEndpoint:
          type: string
        mtlsParEndpoint:
          type: string
        mtlsDeviceAuthzEndpoint:
          type: string
        sessionAsJwt:
          type: boolean
        requireRequestObjectEncryption:
          type: boolean
        requirePkce:
          type: boolean
        allowAllValueForRevokeEndpoint:
          type: boolean
        sectorIdentifierCacheLifetimeInMinutes:
          type: integer
          format: int32
        umaConfigurationEndpoint:
          type: string
        umaRptAsJwt:
          type: boolean
        umaRptLifetime:
          type: integer
          format: int32
        umaTicketLifetime:
          type: integer
          format: int32
        umaPctLifetime:
          type: integer
          format: int32
        umaResourceLifetime:
          type: integer
          format: int32
        umaAddScopesAutomatically:
          type: boolean
        umaValidateClaimToken:
          type: boolean
        umaGrantAccessIfNoPolicies:
          type: boolean
        umaRestrictResourceToAssociatedClient:
          type: boolean
        statTimerIntervalInSeconds:
          type: integer
          format: int32
        statAuthorizationScope:
          type: string
        allowSpontaneousScopes:
          type: boolean
        spontaneousScopeLifetime:
          type: integer
          format: int32
        openidSubAttribute:
          type: string
        publicSubjectIdentifierPerClientEnabled:
          type: boolean
        subjectIdentifiersPerClientSupported:
          type: array
          items:
            type: string
        responseTypesSupported:
          uniqueItems: true
          type: array
          items:
            uniqueItems: true
            type: array
            items:
              type: string
              enum:
              - code
              - token
              - id_token
        responseModesSupported:
          uniqueItems: true
          type: array
          items:
            type: string
            enum:
            - query
            - fragment
            - form_post
            - query.jwt
            - fragment.jwt
            - form_post.jwt
            - jwt
        grantTypesSupported:
          uniqueItems: true
          type: array
          items:
            type: string
            enum:
            - none
            - authorization_code
            - implicit
            - password
            - client_credentials
            - refresh_token
            - urn:ietf:params:oauth:grant-type:uma-ticket
            - urn:openid:params:grant-type:ciba
            - urn:ietf:params:oauth:grant-type:device_code
        subjectTypesSupported:
          type: array
          items:
            type: string
        defaultSubjectType:
          type: string
        authorizationSigningAlgValuesSupported:
          type: array
          items:
            type: string
        authorizationEncryptionAlgValuesSupported:
          type: array
          items:
            type: string
        authorizationEncryptionEncValuesSupported:
          type: array
          items:
            type: string
        userInfoSigningAlgValuesSupported:
          type: array
          items:
            type: string
        userInfoEncryptionAlgValuesSupported:
          type: array
          items:
            type: string
        userInfoEncryptionEncValuesSupported:
          type: array
          items:
            type: string
        idTokenSigningAlgValuesSupported:
          type: array
          items:
            type: string
        idTokenEncryptionAlgValuesSupported:
          type: array
          items:
            type: string
        idTokenEncryptionEncValuesSupported:
          type: array
          items:
            type: string
        accessTokenSigningAlgValuesSupported:
          type: array
          items:
            type: string
        forceSignedRequestObject:
          type: boolean
        requestObjectSigningAlgValuesSupported:
          type: array
          items:
            type: string
        requestObjectEncryptionAlgValuesSupported:
          type: array
          items:
            type: string
        requestObjectEncryptionEncValuesSupported:
          type: array
          items:
            type: string
        tokenEndpointAuthMethodsSupported:
          type: array
          items:
            type: string
        tokenEndpointAuthSigningAlgValuesSupported:
          type: array
          items:
            type: string
        dynamicRegistrationCustomAttributes:
          type: array
          items:
            type: string
        displayValuesSupported:
          type: array
          items:
            type: string
        claimTypesSupported:
          type: array
          items:
            type: string
        jwksAlgorithmsSupported:
          type: array
          items:
            type: string
        serviceDocumentation:
          type: string
        claimsLocalesSupported:
          type: array
          items:
            type: string
        idTokenTokenBindingCnfValuesSupported:
          type: array
          items:
            type: string
        uiLocalesSupported:
          type: array
          items:
            type: string
        claimsParameterSupported:
          type: boolean
        requestParameterSupported:
          type: boolean
        requestUriParameterSupported:
          type: boolean
        requestUriHashVerificationEnabled:
          type: boolean
        requireRequestUriRegistration:
          type: boolean
        requestUriBlockList:
          type: array
          items:
            type: string
        opPolicyUri:
          type: string
        opTosUri:
          type: string
        authorizationCodeLifetime:
          type: integer
          format: int32
        refreshTokenLifetime:
          type: integer
          format: int32
        idTokenLifetime:
          type: integer
          format: int32
        idTokenFilterClaimsBasedOnAccessToken:
          type: boolean
        accessTokenLifetime:
          type: integer
          format: int32
        cleanServiceInterval:
          type: integer
          format: int32
        cleanServiceBatchChunkSize:
          type: integer
          format: int32
        keyRegenerationEnabled:
          type: boolean
        keyRegenerationInterval:
          type: integer
          format: int32
        defaultSignatureAlgorithm:
          type: string
        oxOpenIdConnectVersion:
          type: string
        oxId:
          type: string
        dynamicRegistrationExpirationTime:
          type: integer
          format: int32
        dynamicRegistrationPersistClientAuthorizations:
          type: boolean
        trustedClientEnabled:
          type: boolean
        skipAuthorizationForOpenIdScopeAndPairwiseId:
          type: boolean
        dynamicRegistrationScopesParamEnabled:
          type: boolean
        dynamicRegistrationPasswordGrantTypeEnabled:
          type: boolean
        dynamicRegistrationAllowedPasswordGrantScopes:
          type: array
          items:
            type: string
        dynamicRegistrationCustomObjectClass:
          type: string
        personCustomObjectClassList:
          type: array
          items:
            type: string
        persistIdTokenInLdap:
          type: boolean
        persistRefreshTokenInLdap:
          type: boolean
        allowPostLogoutRedirectWithoutValidation:
          type: boolean
        invalidateSessionCookiesAfterAuthorizationFlow:
          type: boolean
        returnClientSecretOnRead:
          type: boolean
        rejectJwtWithNoneAlg:
          type: boolean
        expirationNotificatorEnabled:
          type: boolean
        useNestedJwtDuringEncryption:
          type: boolean
        expirationNotificatorMapSizeLimit:
          type: integer
          format: int32
        expirationNotificatorIntervalInSeconds:
          type: integer
          format: int32
        redirectUrisRegexEnabled:
          type: boolean
        useHighestLevelScriptIfAcrScriptNotFound:
          type: boolean
        authenticationFiltersEnabled:
          type: boolean
        clientAuthenticationFiltersEnabled:
          type: boolean
        clientRegDefaultToCodeFlowWithRefresh:
          type: boolean
        grantTypesAndResponseTypesAutofixEnabled:
          type: boolean
        authenticationFilters:
          type: array
          items:
            $ref: '#/components/schemas/AuthenticationFilter'
        clientAuthenticationFilters:
          type: array
          items:
            $ref: '#/components/schemas/ClientAuthenticationFilter'
        corsConfigurationFilters:
          type: array
          items:
            $ref: '#/components/schemas/CorsConfigurationFilter'
        sessionIdUnusedLifetime:
          type: integer
          format: int32
        sessionIdUnauthenticatedUnusedLifetime:
          type: integer
          format: int32
        sessionIdPersistOnPromptNone:
          type: boolean
        sessionIdRequestParameterEnabled:
          type: boolean
        changeSessionIdOnAuthentication:
          type: boolean
        sessionIdPersistInCache:
          type: boolean
        includeSidInResponse:
          type: boolean
        sessionIdLifetime:
          type: integer
          format: int32
        serverSessionIdLifetime:
          type: integer
          format: int32
        activeSessionAuthorizationScope:
          type: string
        configurationUpdateInterval:
          type: integer
          format: int32
        enableClientGrantTypeUpdate:
          type: boolean
        dynamicGrantTypeDefault:
          uniqueItems: true
          type: array
          items:
            type: string
            enum:
            - none
            - authorization_code
            - implicit
            - password
            - client_credentials
            - refresh_token
            - urn:ietf:params:oauth:grant-type:uma-ticket
            - urn:openid:params:grant-type:ciba
            - urn:ietf:params:oauth:grant-type:device_code
        cssLocation:
          type: string
        jsLocation:
          type: string
        imgLocation:
          type: string
        metricReporterInterval:
          type: integer
          format: int32
        metricReporterKeepDataDays:
          type: integer
          format: int32
        pairwiseIdType:
          type: string
        pairwiseCalculationKey:
          type: string
        pairwiseCalculationSalt:
          type: string
        shareSubjectIdBetweenClientsWithSameSectorId:
          type: boolean
        webKeysStorage:
          type: string
          enum:
          - keystore
          - pkcs11
        dnName:
          type: string
        keyStoreFile:
          type: string
        keyStoreSecret:
          type: string
        keySelectionStrategy:
          type: string
          enum:
          - OLDER
          - NEWER
          - FIRST
        keyAlgsAllowedForGeneration:
          type: array
          items:
            type: string
        keySignWithSameKeyButDiffAlg:
          type: boolean
        staticKid:
          type: string
        staticDecryptionKid:
          type: string
        oxElevenTestModeToken:
          type: string
        oxElevenGenerateKeyEndpoint:
          type: string
        oxElevenSignEndpoint:
          type: string
        oxElevenVerifySignatureEndpoint:
          type: string
        oxElevenDeleteKeyEndpoint:
          type: string
        introspectionAccessTokenMustHaveUmaProtectionScope:
          type: boolean
        introspectionSkipAuthorization:
          type: boolean
        endSessionWithAccessToken:
          type: boolean
        cookieDomain:
          type: string
        enabledOAuthAuditLogging:
          type: boolean
        jmsBrokerURISet:
          uniqueItems: true
          type: array
          items:
            type: string
        jmsUserName:
          type: string
        jmsPassword:
          type: string
        clientWhiteList:
          type: array
          items:
            type: string
        clientBlackList:
          type: array
          items:
            type: string
        legacyIdTokenClaims:
          type: boolean
        customHeadersWithAuthorizationResponse:
          type: boolean
        frontChannelLogoutSessionSupported:
          type: boolean
        loggingLevel:
          type: string
        loggingLayout:
          type: string
        updateUserLastLogonTime:
          type: boolean
        updateClientAccessTime:
          type: boolean
        logClientIdOnClientAuthentication:
          type: boolean
        logClientNameOnClientAuthentication:
          type: boolean
        disableJdkLogger:
          type: boolean
        authorizationRequestCustomAllowedParameters:
          uniqueItems: true
          type: array
          items:
            $ref: '#/components/schemas/AuthorizationRequestCustomParameter'
        openidScopeBackwardCompatibility:
          type: boolean
        disableU2fEndpoint:
          type: boolean
        dcrSignatureValidationEnabled:
          type: boolean
        dcrSignatureValidationSharedSecret:
          type: string
        dcrSignatureValidationSoftwareStatementJwksURIClaim:
          type: string
        dcrSignatureValidationSoftwareStatementJwksClaim:
          type: string
        dcrSignatureValidationJwks:
          type: string
        dcrSignatureValidationJwksUri:
          type: string
        dcrAuthorizationWithClientCredentials:
          type: boolean
        dcrAuthorizationWithMTLS:
          type: boolean
        dcrIssuers:
          type: array
          items:
            type: string
        useLocalCache:
          type: boolean
        fapiCompatibility:
          type: boolean
        forceIdTokenHintPrecense:
          type: boolean
        rejectEndSessionIfIdTokenExpired:
          type: boolean
        allowEndSessionWithUnmatchedSid:
          type: boolean
        forceOfflineAccessScopeToEnableRefreshToken:
          type: boolean
        errorReasonEnabled:
          type: boolean
        removeRefreshTokensForClientOnLogout:
          type: boolean
        skipRefreshTokenDuringRefreshing:
          type: boolean
        refreshTokenExtendLifetimeOnRotation:
          type: boolean
        checkUserPresenceOnRefreshToken:
          type: boolean
        consentGatheringScriptBackwardCompatibility:
          type: boolean
        introspectionScriptBackwardCompatibility:
          type: boolean
        introspectionResponseScopesBackwardCompatibility:
          type: boolean
        softwareStatementValidationType:
          type: string
        softwareStatementValidationClaimName:
          type: string
        authenticationProtectionConfiguration:
          $ref: '#/components/schemas/AuthenticationProtectionConfiguration'
        errorHandlingMethod:
          type: string
          enum:
          - internal
          - remote
        disableAuthnForMaxAgeZero:
          type: boolean
        keepAuthenticatorAttributesOnAcrChange:
          type: boolean
        deviceAuthzRequestExpiresIn:
          type: integer
          format: int32
        deviceAuthzTokenPollInterval:
          type: integer
          format: int32
        deviceAuthzResponseTypeToProcessAuthz:
          type: string
        backchannelClientId:
          type: string
        backchannelRedirectUri:
          type: string
        backchannelAuthenticationEndpoint:
          type: string
        backchannelDeviceRegistrationEndpoint:
          type: string
        backchannelTokenDeliveryModesSupported:
          type: array
          items:
            type: string
        backchannelAuthenticationRequestSigningAlgValuesSupported:
          type: array
          items:
            type: string
        backchannelUserCodeParameterSupported:
          type: boolean
        backchannelBindingMessagePattern:
          type: string
        backchannelAuthenticationResponseExpiresIn:
          type: integer
          format: int32
        backchannelAuthenticationResponseInterval:
          type: integer
          format: int32
        backchannelLoginHintClaims:
          type: array
          items:
            type: string
        cibaEndUserNotificationConfig:
          $ref: '#/components/schemas/CIBAEndUserNotificationConfig'
        backchannelRequestsProcessorJobIntervalSec:
          type: integer
          format: int32
        backchannelRequestsProcessorJobChunkSize:
          type: integer
          format: int32
        cibaGrantLifeExtraTimeSec:
          type: integer
          format: int32
        cibaMaxExpirationTimeAllowedSec:
          type: integer
          format: int32
        dpopSigningAlgValuesSupported:
          type: array
          items:
            type: string
        dpopTimeframe:
          type: integer
          format: int32
        dpopJtiCacheTime:
          type: integer
          format: int32
        allowIdTokenWithoutImplicitGrantType:
          type: boolean
        discoveryCacheLifetimeInMinutes:
          type: integer
          format: int32
        discoveryAllowedKeys:
          type: array
          items:
            type: string
        discoveryDenyKeys:
          type: array
          items:
            type: string
        featureFlags:
          type: array
          items:
            type: string
        httpLoggingEnabled:
          type: boolean
        httpLoggingExcludePaths:
          uniqueItems: true
          type: array
          items:
            type: string
        externalLoggerConfiguration:
          type: string
        agamaConfiguration:
          $ref: '#/components/schemas/EngineConfig'
        ssaConfiguration:
          $ref: '#/components/schemas/SsaConfiguration'
<<<<<<< HEAD
=======
        fapi:
          type: boolean
>>>>>>> 02d6266d
        enabledFeatureFlags:
          uniqueItems: true
          type: array
          items:
            type: string
            enum:
            - UNKNOWN
            - HEALTH_CHECK
            - USERINFO
            - CLIENTINFO
            - ID_GENERATION
            - REGISTRATION
            - INTROSPECTION
            - REVOKE_TOKEN
            - REVOKE_SESSION
            - ACTIVE_SESSION
            - END_SESSION
            - STATUS_SESSION
            - JANS_CONFIGURATION
            - CIBA
            - UMA
            - U2F
            - DEVICE_AUTHZ
            - METRIC
            - STAT
            - PAR
            - SSA
        allResponseTypesSupported:
          uniqueItems: true
          type: array
          items:
            type: string
            enum:
            - code
            - token
            - id_token
<<<<<<< HEAD
        fapi:
          type: boolean
=======
>>>>>>> 02d6266d
    AuthenticationFilter:
      required:
      - baseDn
      - filter
      type: object
      properties:
        filter:
          type: string
        bind:
          type: boolean
        bindPasswordAttribute:
          type: string
          xml:
            name: bind-password-attribute
        baseDn:
          type: string
          xml:
            name: base-dn
    AuthenticationProtectionConfiguration:
      type: object
      properties:
        attemptExpiration:
          type: integer
          format: int32
        maximumAllowedAttemptsWithoutDelay:
          type: integer
          format: int32
        delayTime:
          type: integer
          format: int32
        bruteForceProtectionEnabled:
          type: boolean
    AuthorizationRequestCustomParameter:
      type: object
      properties:
        paramName:
          type: string
        returnInResponse:
          type: boolean
    CIBAEndUserNotificationConfig:
      type: object
      properties:
        apiKey:
          type: string
        authDomain:
          type: string
        databaseURL:
          type: string
        projectId:
          type: string
        storageBucket:
          type: string
        messagingSenderId:
          type: string
        appId:
          type: string
        notificationUrl:
          type: string
        notificationKey:
          type: string
        publicVapidKey:
          type: string
    ClientAuthenticationFilter:
      required:
      - baseDn
      - filter
      type: object
      properties:
        filter:
          type: string
        bind:
          type: boolean
        bindPasswordAttribute:
          type: string
          xml:
            name: bind-password-attribute
        baseDn:
          type: string
          xml:
            name: base-dn
    CorsConfigurationFilter:
      type: object
      properties:
        filterName:
          type: string
        corsEnabled:
          type: boolean
        corsAllowedOrigins:
          type: string
        corsAllowedMethods:
          type: string
        corsAllowedHeaders:
          type: string
        corsExposedHeaders:
          type: string
        corsSupportCredentials:
          type: boolean
        corsLoggingEnabled:
          type: boolean
        corsPreflightMaxAge:
          type: integer
          format: int32
        corsRequestDecorate:
          type: boolean
    EngineConfig:
      type: object
      properties:
        enabled:
          type: boolean
        rootDir:
          type: string
        templatesPath:
          type: string
        scriptsPath:
          type: string
        serializerType:
          type: string
          enum:
          - KRYO
          - FST
        maxItemsLoggedInCollections:
          type: integer
          format: int32
        disableTCHV:
          type: boolean
        pageMismatchErrorPage:
          type: string
        interruptionErrorPage:
          type: string
        crashErrorPage:
          type: string
        finishedFlowPage:
          type: string
        bridgeScriptPage:
          type: string
        defaultResponseHeaders:
          type: object
          additionalProperties:
            type: string
    SsaConfiguration:
      type: object
      properties:
        ssaEndpoint:
          type: string
        ssaCustomAttributes:
          type: array
          items:
            type: string
        ssaSigningAlg:
          type: string
        ssaExpirationInDays:
          type: integer
          format: int32
    PersistenceConfiguration:
      type: object
      properties:
        persistenceType:
          type: string
    SmtpConfiguration:
      type: object
      properties:
        valid:
          type: boolean
        host:
          type: string
        port:
          type: integer
          format: int32
        requires_ssl:
          type: boolean
        trust_host:
          type: boolean
        from_name:
          type: string
        from_email_address:
          type: string
        requires_authentication:
          type: boolean
        user_name:
          type: string
        password:
          type: string
    CustomScript:
      type: object
      properties:
        dn:
          type: string
        inum:
          type: string
        name:
          maxLength: 60
          minLength: 2
          pattern: "^[a-zA-Z0-9_\\-\\:\\/\\.]+$"
          type: string
        aliases:
          type: array
          items:
            type: string
        description:
          type: string
        script:
          type: string
        scriptType:
          type: string
          enum:
          - person_authentication
          - introspection
          - resource_owner_password_credentials
          - application_session
          - cache_refresh
          - client_registration
          - id_generator
          - uma_rpt_policy
          - uma_rpt_claims
          - uma_claims_gathering
          - consent_gathering
          - dynamic_scope
          - spontaneous_scope
          - end_session
          - post_authn
          - scim
          - ciba_end_user_notification
          - revoke_token
          - persistence_extension
          - idp
          - discovery
          - update_token
          - config_api_auth
          - modify_ssa_response
        programmingLanguage:
          type: string
          enum:
          - python
          - java
        moduleProperties:
          type: array
          items:
            $ref: '#/components/schemas/SimpleCustomProperty'
        configurationProperties:
          type: array
          items:
            $ref: '#/components/schemas/SimpleExtendedCustomProperty'
        level:
          type: integer
          format: int32
        revision:
          type: integer
          format: int64
        enabled:
          type: boolean
        scriptError:
          $ref: '#/components/schemas/ScriptError'
        modified:
          type: boolean
        internal:
          type: boolean
        locationPath:
          type: string
        locationType:
          type: string
          enum:
          - ldap
          - file
        baseDn:
          type: string
    ScriptError:
      type: object
      properties:
        raisedAt:
          type: string
          format: date-time
        stackTrace:
          type: string
    SimpleCustomProperty:
      type: object
      properties:
        value1:
          type: string
        value2:
          type: string
        description:
          type: string
    SimpleExtendedCustomProperty:
      type: object
      properties:
        value1:
          type: string
        value2:
          type: string
        hide:
          type: boolean
        description:
          type: string
    JsonNode:
      type: object
    JSONWebKey:
      type: object
      properties:
        name:
          type: string
        descr:
          type: string
        kid:
          type: string
        kty:
          type: string
          enum:
          - EC
          - RSA
          - OKP
          - oct
        use:
          type: string
          enum:
          - sig
          - enc
        alg:
          type: string
          enum:
          - RS256
          - RS384
          - RS512
          - ES256
          - ES256K
          - ES384
          - ES512
          - PS256
          - PS384
          - PS512
          - EdDSA
          - RSA1_5
          - RSA-OAEP
          - RSA-OAEP-256
          - ECDH-ES
          - ECDH-ES+A128KW
          - ECDH-ES+A192KW
          - ECDH-ES+A256KW
          - A128KW
          - A192KW
          - A256KW
          - A128GCMKW
          - A192GCMKW
          - A256GCMKW
          - PBES2-HS256+A128KW
          - PBES2-HS384+A192KW
          - PBES2-HS512+A256KW
          - dir
        exp:
          type: integer
          format: int64
        crv:
          type: string
          enum:
          - P-256
          - P-256K
          - P-384
          - P-521
          - Ed25519
          - Ed448
        x5c:
          type: array
          items:
            type: string
        "n":
          type: string
        e:
          type: string
        x:
          type: string
        "y":
          type: string
    WebKeysConfiguration:
      type: object
      properties:
        keys:
          type: array
          items:
            $ref: '#/components/schemas/JSONWebKey'
    GluuLdapConfiguration:
      type: object
      properties:
        configId:
          type: string
        bindDN:
          type: string
        bindPassword:
          type: string
        servers:
          type: array
          items:
            type: string
        maxConnections:
          type: integer
          format: int32
        useSSL:
          type: boolean
        baseDNs:
          type: array
          items:
            type: string
        primaryKey:
          type: string
        localPrimaryKey:
          type: string
        useAnonymousBind:
          type: boolean
        enabled:
          type: boolean
        version:
          type: integer
          format: int32
        level:
          type: integer
          format: int32
    Logging:
      type: object
      properties:
        loggingLevel:
          type: string
        loggingLayout:
          type: string
        httpLoggingEnabled:
          type: boolean
        disableJdkLogger:
          type: boolean
        enabledOAuthAuditLogging:
          type: boolean
        externalLoggerConfiguration:
          type: string
        httpLoggingExcludePaths:
          uniqueItems: true
          type: array
          items:
            type: string
    GluuOrganization:
      required:
      - description
      - displayName
      type: object
      properties:
        dn:
          type: string
        displayName:
          maxLength: 60
          minLength: 0
          type: string
        description:
          maxLength: 60
          minLength: 0
          type: string
        member:
          type: string
        countryName:
          type: string
        organization:
          type: string
        status:
          type: string
          enum:
          - active
          - inactive
          - expired
          - register
        managerGroup:
          type: string
        themeColor:
          type: string
        shortName:
          type: string
        customMessages:
          type: array
          items:
            type: string
        title:
          type: string
        jsLogoPath:
          type: string
        jsFaviconPath:
          type: string
        organizationTitle:
          type: string
        baseDn:
          type: string
    Scope:
      type: object
      properties:
        dn:
          type: string
        expirationDate:
          type: string
          format: date-time
        deletable:
          type: boolean
        inum:
          type: string
        displayName:
          type: string
        id:
          type: string
        iconUrl:
          type: string
        description:
          type: string
        scopeType:
          type: string
          enum:
          - openid
          - dynamic
          - uma
          - spontaneous
          - oauth
        claims:
          type: array
          items:
            type: string
        defaultScope:
          type: boolean
        groupClaims:
          type: boolean
        dynamicScopeScripts:
          type: array
          items:
            type: string
        umaAuthorizationPolicies:
          type: array
          items:
            type: string
        attributes:
          $ref: '#/components/schemas/ScopeAttributes'
        creatorId:
          type: string
        creatorType:
          type: string
          enum:
          - none
          - client
          - user
          - auto
        creationDate:
          type: string
          format: date-time
        creatorAttributes:
          type: object
          additionalProperties:
            type: string
        umaType:
          type: boolean
        baseDn:
          type: string
    ScopeAttributes:
      type: object
      properties:
        spontaneousClientScopes:
          type: array
          items:
            type: string
        showInConfigurationEndpoint:
          type: boolean
    CustomScope:
      type: object
      properties:
        dn:
          type: string
        expirationDate:
          type: string
          format: date-time
        deletable:
          type: boolean
        inum:
          type: string
        displayName:
          type: string
        id:
          type: string
        iconUrl:
          type: string
        description:
          type: string
        scopeType:
          type: string
          enum:
          - openid
          - dynamic
          - uma
          - spontaneous
          - oauth
        claims:
          type: array
          items:
            type: string
        defaultScope:
          type: boolean
        groupClaims:
          type: boolean
        dynamicScopeScripts:
          type: array
          items:
            type: string
        umaAuthorizationPolicies:
          type: array
          items:
            type: string
        attributes:
          $ref: '#/components/schemas/ScopeAttributes'
        creatorId:
          type: string
        creatorType:
          type: string
          enum:
          - none
          - client
          - user
          - auto
        creationDate:
          type: string
          format: date-time
        creatorAttributes:
          type: object
          additionalProperties:
            type: string
        clients:
          type: array
          items:
            $ref: '#/components/schemas/Client'
        umaType:
          type: boolean
        baseDn:
          type: string
    SessionId:
      type: object
      properties:
        dn:
          type: string
        id:
          type: string
        outsideSid:
          type: string
        lastUsedAt:
          type: string
          format: date-time
        userDn:
          type: string
        authenticationTime:
          type: string
          format: date-time
        state:
          type: string
          enum:
          - unauthenticated
          - authenticated
        sessionState:
          type: string
        permissionGranted:
          type: boolean
        isJwt:
          type: boolean
        jwt:
          type: string
        permissionGrantedMap:
          $ref: '#/components/schemas/SessionIdAccessMap'
        sessionAttributes:
          type: object
          additionalProperties:
            type: string
        expirationDate:
          type: string
          format: date-time
        deletable:
          type: boolean
        creationDate:
          type: string
          format: date-time
        persisted:
          type: boolean
        user:
          $ref: '#/components/schemas/User'
        ttl:
          type: integer
          format: int32
        opbrowserState:
          type: string
    SessionIdAccessMap:
      type: object
      properties:
        permissionGranted:
          type: object
          additionalProperties:
            type: boolean
          xml:
            name: map
    User:
      type: object
      properties:
        dn:
          type: string
        userId:
          type: string
        updatedAt:
          type: string
          format: date-time
        createdAt:
          type: string
          format: date-time
        oxAuthPersistentJwt:
          type: array
          items:
            type: string
        customAttributes:
          type: array
          items:
            $ref: '#/components/schemas/CustomObjectAttribute'
        customObjectClasses:
          type: array
          items:
            type: string
        status:
          type: string
        baseDn:
          type: string
    UmaResource:
      required:
      - name
      type: object
      properties:
        dn:
          type: string
        inum:
          type: string
        id:
          type: string
        name:
          type: string
        iconUri:
          type: string
        scopes:
          type: array
          items:
            type: string
        scopeExpression:
          type: string
        clients:
          type: array
          items:
            type: string
        resources:
          type: array
          items:
            type: string
        creator:
          type: string
        description:
          type: string
        type:
          type: string
        creationDate:
          type: string
          format: date-time
        expirationDate:
          type: string
          format: date-time
        deletable:
          type: boolean
        ttl:
          type: integer
          format: int32
  securitySchemes:
    oauth2:
      type: oauth2
      flows:
        clientCredentials:
          tokenUrl: "https://{op-hostname}/.../token"
          scopes:
            https://jans.io/oauth/jans-auth-server/config/properties.readonly: View
              Auth Server properties related information
            https://jans.io/oauth/jans-auth-server/config/properties.write: Manage
              Auth Server properties related information
            https://jans.io/oauth/config/attributes.readonly: View attribute related
              information
            https://jans.io/oauth/config/attributes.write: Manage attribute related
              information
            https://jans.io/oauth/config/attributes.delete: Delete attribute related
              information
            https://jans.io/oauth/config/acrs.readonly: View ACRS related information
            https://jans.io/oauth/config/acrs.write: Manage ACRS related information
            https://jans.io/oauth/config/database/ldap.readonly: View LDAP database
              related information
            https://jans.io/oauth/config/database/ldap.write: Manage LDAP database
              related information
            https://jans.io/oauth/config/database/ldap.delete: Delete LDAP database
              related information
            https://jans.io/oauth/config/database/couchbase.readonly: View Couchbase
              database information
            https://jans.io/oauth/config/database/couchbase.write: Manage Couchbase
              database related information
            https://jans.io/oauth/config/database/couchbase.delete: Delete Couchbase
              database related information
            https://jans.io/oauth/config/scripts.readonly: View cache scripts information
            https://jans.io/oauth/config/scripts.write: Manage scripts related information
            https://jans.io/oauth/config/scripts.delete: Delete scripts related information
            https://jans.io/oauth/config/cache.readonly: View cache related information
            https://jans.io/oauth/config/cache.write: Manage cache related information
            https://jans.io/oauth/config/smtp.readonly: View SMTP related information
            https://jans.io/oauth/config/smtp.write: Manage SMTP related information
            https://jans.io/oauth/config/smtp.delete: Delete SMTP related information
            https://jans.io/oauth/config/logging.readonly: View logging related information
            https://jans.io/oauth/config/logging.write: Manage logging related information
            https://jans.io/oauth/config/jwks.readonly: View JWKS related information
            https://jans.io/oauth/config/jwks.write: Manage JWKS related information
            https://jans.io/oauth/config/openid/clients.readonly: View clients related
              information
            https://jans.io/oauth/config/openid/clients.write: Manage clients related
              information
            https://jans.io/oauth/config/openid/clients.delete: Delete clients related
              information
            https://jans.io/oauth/config/scopes.readonly: View scope related information
            https://jans.io/oauth/config/scopes.write: Manage scope related information
            https://jans.io/oauth/config/scopes.delete: Delete scope related information
            https://jans.io/oauth/config/uma/resources.readonly: View UMA Resource
              related information
            https://jans.io/oauth/config/uma/resources.write: Manage UMA Resource
              related information
            https://jans.io/oauth/config/uma/resources.delete: Delete UMA Resource
              related information
            https://jans.io/oauth/config/database/sql.readonly: View SQL database
              related information
            https://jans.io/oauth/config/database/sql.write: Manage SQL database related
              information
            https://jans.io/oauth/config/database/sql.delete: Delete SQL database
              related information
            https://jans.io/oauth/config/stats.readonly: View server with basic statistic
            https://jans.io/oauth/config/organization.readonly: View organization
              configuration information
            https://jans.io/oauth/config/organization.write: Manage organization configuration
              information
            https://jans.io/oauth/config/user.readonly: View user related information
            https://jans.io/oauth/config/user.write: Manage user related information
            https://jans.io/oauth/config/user.delete: Delete user related information
            https://jans.io/oauth/config/agama.readonly: View Agama Flow related information
            https://jans.io/oauth/config/agama.write: Manage Agama Flow related information
            https://jans.io/oauth/config/agama.delete: Delete Agama Flow related information
            https://jans.io/oauth/jans-auth-server/session.readonly: View Session
              related information
            https://jans.io/oauth/jans-auth-server/session.delete: Delete Session
              information<|MERGE_RESOLUTION|>--- conflicted
+++ resolved
@@ -2947,29 +2947,17 @@
           type: string
         whitePagesCanView:
           type: boolean
-<<<<<<< HEAD
+        adminCanView:
+          type: boolean
+        adminCanAccess:
+          type: boolean
+        userCanEdit:
+          type: boolean
+        userCanView:
+          type: boolean
+        userCanAccess:
+          type: boolean
         adminCanEdit:
-=======
-        adminCanView:
-          type: boolean
-        adminCanAccess:
-          type: boolean
-        userCanEdit:
->>>>>>> 02d6266d
-          type: boolean
-        userCanAccess:
-          type: boolean
-<<<<<<< HEAD
-        userCanView:
-          type: boolean
-        adminCanAccess:
-=======
-        adminCanEdit:
->>>>>>> 02d6266d
-          type: boolean
-        adminCanView:
-          type: boolean
-        userCanEdit:
           type: boolean
         baseDn:
           type: string
@@ -4102,11 +4090,8 @@
           $ref: '#/components/schemas/EngineConfig'
         ssaConfiguration:
           $ref: '#/components/schemas/SsaConfiguration'
-<<<<<<< HEAD
-=======
         fapi:
           type: boolean
->>>>>>> 02d6266d
         enabledFeatureFlags:
           uniqueItems: true
           type: array
@@ -4143,11 +4128,6 @@
             - code
             - token
             - id_token
-<<<<<<< HEAD
-        fapi:
-          type: boolean
-=======
->>>>>>> 02d6266d
     AuthenticationFilter:
       required:
       - baseDn

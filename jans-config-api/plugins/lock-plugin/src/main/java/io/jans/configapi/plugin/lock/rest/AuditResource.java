/*
 * Janssen Project software is available under the MIT License (2008). See http://opensource.org/licenses/MIT for full text.
 *
 * Copyright (c) 2020, Janssen Project
 */

package io.jans.configapi.plugin.lock.rest;


import java.time.Instant;
import java.time.format.DateTimeParseException;
import java.util.Date;
import java.util.List;

import org.slf4j.Logger;

import io.jans.as.common.service.common.ApplicationFactory;
import io.jans.configapi.core.model.ApiError;
import io.jans.configapi.core.rest.BaseResource;
import io.jans.configapi.core.rest.ProtectedApi;
import io.jans.configapi.plugin.lock.model.stat.HealthEntry;
import io.jans.configapi.plugin.lock.model.stat.LogEntry;
import io.jans.configapi.plugin.lock.model.stat.TelemetryEntry;
import io.jans.configapi.plugin.lock.service.AuditService;
import io.jans.configapi.plugin.lock.util.Constants;
import io.jans.configapi.util.ApiConstants;
import io.jans.orm.PersistenceEntryManager;
import io.swagger.v3.oas.annotations.Operation;
import io.swagger.v3.oas.annotations.Parameter;
import io.swagger.v3.oas.annotations.media.ArraySchema;
import io.swagger.v3.oas.annotations.media.Content;
import io.swagger.v3.oas.annotations.media.Schema;
import io.swagger.v3.oas.annotations.responses.ApiResponse;
import io.swagger.v3.oas.annotations.responses.ApiResponses;
import io.swagger.v3.oas.annotations.security.SecurityRequirement;
import jakarta.inject.Inject;
import jakarta.inject.Named;
import jakarta.validation.Valid;
import jakarta.validation.constraints.NotNull;
import jakarta.ws.rs.Consumes;
import jakarta.ws.rs.DefaultValue;
import jakarta.ws.rs.GET;
import jakarta.ws.rs.POST;
import jakarta.ws.rs.Path;
import jakarta.ws.rs.PathParam;
import jakarta.ws.rs.Produces;
import jakarta.ws.rs.QueryParam;
import jakarta.ws.rs.core.MediaType;
import jakarta.ws.rs.core.Response;


@Path(Constants.AUDIT)
@Consumes(MediaType.APPLICATION_JSON)
@Produces(MediaType.APPLICATION_JSON)
public class AuditResource extends BaseResource {

    private static final String EVENT_START_DATE_ISO8601 = "eventStartDateIso8601";
    private static final String EVENT_END_DATE_ISO8601 = "eventEndDateIso8601";
    private static final String EVENT_START_DATE_PARSE_ERR = "Can't parse event start date !";
    private static final String EVENT_END_DATE_PARSE_ERR = "Can't parse event end date !";

<<<<<<< HEAD
    @Inject
    Logger logger;

    @Inject
    AuditService auditService;

    @Inject
    @Named(ApplicationFactory.PERSISTENCE_ENTRY_MANAGER_NAME)
    PersistenceEntryManager persistenceEntryManager;

    @Operation(summary = "Save health data", description = "Save health data", operationId = "save-health-data", tags = {
            "Lock - Audit" }, security = @SecurityRequirement(name = "oauth2", scopes = {
                    Constants.LOCK_HEALTH_WRITE_ACCESS }))
    @ApiResponses(value = { @ApiResponse(responseCode = "200", description = "Ok"),
            @ApiResponse(responseCode = "400", description = "Bad Request", content = @Content(mediaType = MediaType.APPLICATION_JSON, schema = @Schema(implementation = ApiError.class, description = "BadRequestException"))),
            @ApiResponse(responseCode = "401", description = "Unauthorized"),
            @ApiResponse(responseCode = "404", description = "Not Found", content = @Content(mediaType = MediaType.APPLICATION_JSON, schema = @Schema(implementation = ApiError.class, description = "NotFoundException"))),
            @ApiResponse(responseCode = "500", description = "InternalServerError", content = @Content(mediaType = MediaType.APPLICATION_JSON, schema = @Schema(implementation = ApiError.class, description = "InternalServerError"))), })
    @POST
    @ProtectedApi(scopes = { Constants.LOCK_HEALTH_WRITE_ACCESS }, groupScopes = {})
    @Path(Constants.HEALTH)
    public Response postHealthData(@Valid HealthEntry healthEntry) {
        logger.debug("Save Health Data - healthEntry:{}", healthEntry);
        auditService.addHealthEntry(healthEntry);
        return Response.status(Response.Status.OK).build();

    }

    @Operation(summary = "Rerquest health records for specific event range", description = "Rerquest health records for specific event range", operationId = "request-lock-health-records-event-range", tags = {
            "Lock - Audit" }, security = @SecurityRequirement(name = "oauth2", scopes = {
                    Constants.LOCK_HEALTH_READ_ACCESS }))
    @ApiResponses(value = {
            @ApiResponse(responseCode = "200", description = "Ok", content = @Content(mediaType = MediaType.APPLICATION_JSON, array = @ArraySchema(schema = @Schema(implementation = HealthEntry.class)))),
            @ApiResponse(responseCode = "400", description = "Wrong date range specified"),
            @ApiResponse(responseCode = "401", description = "Unauthorized"),
            @ApiResponse(responseCode = "500", description = "InternalServerError") })
    @GET
    @Path(Constants.HEALTH + ApiConstants.EVENT_RANGE_PATH)
    @ProtectedApi(scopes = { Constants.LOCK_HEALTH_READ_ACCESS })
    public Response getHealthEntrysByRange(
            @Parameter(description = "Event start date in ISO8601 format") @PathParam("eventStartDate") @NotNull String eventStartDateIso8601,
            @Parameter(description = "Event end date in ISO8601 format") @PathParam("eventEndDate") @NotNull String eventEndDateIso8601,
            @Parameter(description = "Search size - max size of the results to return") @DefaultValue(ApiConstants.DEFAULT_LIST_SIZE) @QueryParam(value = ApiConstants.LIMIT) int limit) {
        logger.debug("Get Health entries by by event range");
=======

	@Inject
	Logger logger;

	@Inject
	AuditService auditService;

	@Inject
	@Named(ApplicationFactory.PERSISTENCE_ENTRY_MANAGER_NAME)
	PersistenceEntryManager persistenceEntryManager;

	@Operation(summary = "Save health data", description = "Save health data", operationId = "save-health-data", tags = {
			"Lock - Audit" }, security = @SecurityRequirement(name = "oauth2", scopes = {
					Constants.LOCK_HEALTH_WRITE_ACCESS }))
	@ApiResponses(value = { @ApiResponse(responseCode = "200", description = "Ok"),
			@ApiResponse(responseCode = "400", description = "Bad Request", content = @Content(mediaType = MediaType.APPLICATION_JSON, schema = @Schema(implementation = ApiError.class, description = "BadRequestException"))),
			@ApiResponse(responseCode = "401", description = "Unauthorized"),
			@ApiResponse(responseCode = "404", description = "Not Found", content = @Content(mediaType = MediaType.APPLICATION_JSON, schema = @Schema(implementation = ApiError.class, description = "NotFoundException"))),
			@ApiResponse(responseCode = "500", description = "InternalServerError", content = @Content(mediaType = MediaType.APPLICATION_JSON, schema = @Schema(implementation = ApiError.class, description = "InternalServerError"))), })
	@POST
	@ProtectedApi(scopes = { Constants.LOCK_HEALTH_WRITE_ACCESS })
	@Path(Constants.HEALTH)
	public Response postHealthData(@Valid HealthEntry healthEntry) {
		logger.debug("Save Health Data - healthEntry:{}", healthEntry);

		auditService.addHealthEntry(healthEntry);

		return Response.status(Response.Status.OK).build();
	}

	@Operation(summary = "Bulk save health data", description = "Bulk save health data", operationId = "bulk-save-health-data", tags = {
			"Lock - Audit" }, security = @SecurityRequirement(name = "oauth2", scopes = {
					Constants.LOCK_HEALTH_WRITE_ACCESS }))
	@ApiResponses(value = { @ApiResponse(responseCode = "200", description = "Ok"),
			@ApiResponse(responseCode = "400", description = "Bad Request", content = @Content(mediaType = MediaType.APPLICATION_JSON, schema = @Schema(implementation = ApiError.class, description = "BadRequestException"))),
			@ApiResponse(responseCode = "401", description = "Unauthorized"),
			@ApiResponse(responseCode = "404", description = "Not Found", content = @Content(mediaType = MediaType.APPLICATION_JSON, schema = @Schema(implementation = ApiError.class, description = "NotFoundException"))),
			@ApiResponse(responseCode = "500", description = "InternalServerError", content = @Content(mediaType = MediaType.APPLICATION_JSON, schema = @Schema(implementation = ApiError.class, description = "InternalServerError"))), })
	@POST
	@ProtectedApi(scopes = { Constants.LOCK_HEALTH_WRITE_ACCESS })
	@Path(Constants.HEALTH + Constants.BULK)
	public Response postBulkHealthData(@Valid List<HealthEntry> healthEntries) {
		logger.debug("Bulk save Health Data - healthEntries:{}", healthEntries);

		for (HealthEntry healthEntry: healthEntries) {
			auditService.addHealthEntry(healthEntry);
		}

		return Response.status(Response.Status.OK).build();
	}

	@Operation(summary = "Rerquest health records for specific event range", description = "Rerquest health records for specific event range", operationId = "request-lock-health-records-event-range", tags = {
			"Lock - Audit" }, security = @SecurityRequirement(name = "oauth2", scopes = {
					Constants.LOCK_HEALTH_READ_ACCESS }))
	@ApiResponses(value = {
			@ApiResponse(responseCode = "200", description = "Ok", content = @Content(mediaType = MediaType.APPLICATION_JSON, array = @ArraySchema(schema = @Schema(implementation = HealthEntry.class)))),
			@ApiResponse(responseCode = "400", description = "Wrong date range specified"),
			@ApiResponse(responseCode = "401", description = "Unauthorized"),
			@ApiResponse(responseCode = "500", description = "InternalServerError") })
	@GET
	@ProtectedApi(scopes = { Constants.LOCK_HEALTH_READ_ACCESS })
	@Path(Constants.HEALTH + Constants.SEARCH)
	public Response getHealthEntrysByRange(
			@Parameter(description = "Search size - max size of the results to return") @DefaultValue(ApiConstants.DEFAULT_LIST_SIZE) @QueryParam(ApiConstants.LIMIT) int limit,
			@Parameter(description = "Event start date in ISO8601 format") @QueryParam("eventStartDate") @NotNull String eventStartDateIso8601,
			@Parameter(description = "Event end date in ISO8601 format") @QueryParam("eventEndDate") @NotNull String eventEndDateIso8601) {
		logger.debug("Get Health entries by by event range");
>>>>>>> 96117116

        checkNotNull(eventStartDateIso8601, EVENT_START_DATE_ISO8601);
        checkNotNull(eventEndDateIso8601, EVENT_END_DATE_ISO8601);

<<<<<<< HEAD
        Date eventStartDate = persistenceEntryManager.decodeTime(auditService.getDnForHealthEntry(null),
                eventStartDateIso8601);
        checkResourceNotNull(eventStartDate, EVENT_START_DATE_PARSE_ERR);

        Date eventEndDate = persistenceEntryManager.decodeTime(auditService.getDnForHealthEntry(null),
                eventEndDateIso8601);
        checkResourceNotNull(eventEndDate, EVENT_END_DATE_PARSE_ERR);

        List<HealthEntry> entries = auditService.getHealthEntrysByRange(eventStartDate, eventEndDate, limit);
        return Response.ok(entries).build();
    }

    @Operation(summary = "Save log data", description = "Save log data", operationId = "save-log-data", tags = {
            "Lock - Audit" }, security = @SecurityRequirement(name = "oauth2", scopes = {
                    Constants.LOCK_LOG_WRITE_ACCESS }))
    @ApiResponses(value = { @ApiResponse(responseCode = "200", description = "Ok"),
            @ApiResponse(responseCode = "400", description = "Bad Request", content = @Content(mediaType = MediaType.APPLICATION_JSON, schema = @Schema(implementation = ApiError.class, description = "BadRequestException"))),
            @ApiResponse(responseCode = "401", description = "Unauthorized"),
            @ApiResponse(responseCode = "404", description = "Not Found", content = @Content(mediaType = MediaType.APPLICATION_JSON, schema = @Schema(implementation = ApiError.class, description = "NotFoundException"))),
            @ApiResponse(responseCode = "500", description = "InternalServerError", content = @Content(mediaType = MediaType.APPLICATION_JSON, schema = @Schema(implementation = ApiError.class, description = "InternalServerError"))), })
    @POST
    @ProtectedApi(scopes = { Constants.LOCK_LOG_WRITE_ACCESS }, groupScopes = {})
    @Path(Constants.LOG)
    public Response postLogData(@Valid LogEntry logEntry) {
        logger.debug("Save - logEntry:{}", logEntry);
        auditService.addLogData(logEntry);
        return Response.status(Response.Status.OK).build();

    }

    @Operation(summary = "Rerquest log records for specific event range", description = "Rerquest log records for specific event range", operationId = "request-lock-log-records-event-range", tags = {
            "Lock - Log" }, security = @SecurityRequirement(name = "oauth2", scopes = {
                    Constants.LOCK_LOG_READ_ACCESS }))
    @ApiResponses(value = {
            @ApiResponse(responseCode = "200", description = "Ok", content = @Content(mediaType = MediaType.APPLICATION_JSON, array = @ArraySchema(schema = @Schema(implementation = LogEntry.class)))),
            @ApiResponse(responseCode = "400", description = "Wrong date range specified"),
            @ApiResponse(responseCode = "401", description = "Unauthorized"),
            @ApiResponse(responseCode = "500", description = "InternalServerError") })
    @GET
    @Path(Constants.LOG + ApiConstants.EVENT_RANGE_PATH)
    @ProtectedApi(scopes = { Constants.LOCK_LOG_READ_ACCESS })
    public Response getLogEntrysByRange(
            @Parameter(description = "Event start date in ISO8601 format") @PathParam("eventStartDate") @NotNull String eventStartDateIso8601,
            @Parameter(description = "Event end date in ISO8601 format") @PathParam("eventEndDate") @NotNull String eventEndDateIso8601,
            @Parameter(description = "Search size - max size of the results to return") @DefaultValue(ApiConstants.DEFAULT_LIST_SIZE) @QueryParam(value = ApiConstants.LIMIT) int limit) {
        logger.debug("Get Log entries by by event range");
=======
		Date eventStartDate = decodeTime(eventStartDateIso8601);
		checkResourceNotNull(eventStartDate, EVENT_START_DATE_PARSE_ERR);

		Date eventEndDate = decodeTime(eventEndDateIso8601);
		checkResourceNotNull(eventStartDate, EVENT_END_DATE_PARSE_ERR);

		List<HealthEntry> entries = auditService.getHealthEntrysByRange(eventStartDate, eventEndDate, limit);

		return Response.ok(entries).build();
	}

	@Operation(summary = "Save log data", description = "Save log data", operationId = "save-log-data", tags = {
			"Lock - Audit" }, security = @SecurityRequirement(name = "oauth2", scopes = {
					Constants.LOCK_LOG_WRITE_ACCESS }))
	@ApiResponses(value = { @ApiResponse(responseCode = "200", description = "Ok"),
			@ApiResponse(responseCode = "400", description = "Bad Request", content = @Content(mediaType = MediaType.APPLICATION_JSON, schema = @Schema(implementation = ApiError.class, description = "BadRequestException"))),
			@ApiResponse(responseCode = "401", description = "Unauthorized"),
			@ApiResponse(responseCode = "404", description = "Not Found", content = @Content(mediaType = MediaType.APPLICATION_JSON, schema = @Schema(implementation = ApiError.class, description = "NotFoundException"))),
			@ApiResponse(responseCode = "500", description = "InternalServerError", content = @Content(mediaType = MediaType.APPLICATION_JSON, schema = @Schema(implementation = ApiError.class, description = "InternalServerError"))), })
	@POST
	@ProtectedApi(scopes = { Constants.LOCK_LOG_WRITE_ACCESS })
	@Path(Constants.LOG)
	public Response postLogData(@Valid LogEntry logEntry) {
		logger.debug("Save Log Data - logEntry:{}", logEntry);

		auditService.addLogData(logEntry);

		return Response.status(Response.Status.OK).build();
	}

	@Operation(summary = "Bulk save log data", description = "Bulk save log data", operationId = "bulk-save-log-data", tags = {
			"Lock - Audit" }, security = @SecurityRequirement(name = "oauth2", scopes = {
					Constants.LOCK_LOG_WRITE_ACCESS }))
	@ApiResponses(value = { @ApiResponse(responseCode = "200", description = "Ok"),
			@ApiResponse(responseCode = "400", description = "Bad Request", content = @Content(mediaType = MediaType.APPLICATION_JSON, schema = @Schema(implementation = ApiError.class, description = "BadRequestException"))),
			@ApiResponse(responseCode = "401", description = "Unauthorized"),
			@ApiResponse(responseCode = "404", description = "Not Found", content = @Content(mediaType = MediaType.APPLICATION_JSON, schema = @Schema(implementation = ApiError.class, description = "NotFoundException"))),
			@ApiResponse(responseCode = "500", description = "InternalServerError", content = @Content(mediaType = MediaType.APPLICATION_JSON, schema = @Schema(implementation = ApiError.class, description = "InternalServerError"))), })
	@POST
	@ProtectedApi(scopes = { Constants.LOCK_LOG_WRITE_ACCESS })
	@Path(Constants.LOG + Constants.BULK)
	public Response postBulkLogData(@Valid List<LogEntry> logEntries) {
		logger.debug("Bulk save Log Data - logEntries:{}", logEntries);

		for (LogEntry LogEntry : logEntries) {
			auditService.addLogData(LogEntry);
		}

		return Response.status(Response.Status.OK).build();
	}

	@Operation(summary = "Rerquest log records for specific event range", description = "Rerquest log records for specific event range", operationId = "request-lock-log-records-event-range", tags = {
			"Lock - Log" }, security = @SecurityRequirement(name = "oauth2", scopes = {
					Constants.LOCK_LOG_READ_ACCESS }))
	@ApiResponses(value = {
			@ApiResponse(responseCode = "200", description = "Ok", content = @Content(mediaType = MediaType.APPLICATION_JSON, array = @ArraySchema(schema = @Schema(implementation = LogEntry.class)))),
			@ApiResponse(responseCode = "400", description = "Wrong date range specified"),
			@ApiResponse(responseCode = "401", description = "Unauthorized"),
			@ApiResponse(responseCode = "500", description = "InternalServerError") })
	@GET
	@ProtectedApi(scopes = { Constants.LOCK_LOG_READ_ACCESS })
	@Path(Constants.LOG + Constants.SEARCH)
	public Response getLogEntrysByRange(
			@Parameter(description = "Search size - max size of the results to return") @DefaultValue(ApiConstants.DEFAULT_LIST_SIZE) @QueryParam(ApiConstants.LIMIT) int limit,
			@Parameter(description = "Event start date in ISO8601 format") @QueryParam("eventStartDate") @NotNull String eventStartDateIso8601,
			@Parameter(description = "Event end date in ISO8601 format") @QueryParam("eventEndDate") @NotNull String eventEndDateIso8601) {
		logger.debug("Get Log entries by by event range");
>>>>>>> 96117116

        checkNotNull(eventStartDateIso8601, EVENT_START_DATE_ISO8601);
        checkNotNull(eventEndDateIso8601, EVENT_END_DATE_ISO8601);

<<<<<<< HEAD
        Date eventStartDate = persistenceEntryManager.decodeTime(auditService.getDnForLogEntry(null),
                eventStartDateIso8601);
        checkResourceNotNull(eventStartDate, EVENT_START_DATE_PARSE_ERR);

        Date eventEndDate = persistenceEntryManager.decodeTime(auditService.getDnForLogEntry(null),
                eventEndDateIso8601);
        checkResourceNotNull(eventEndDate, EVENT_END_DATE_PARSE_ERR);

        List<LogEntry> entries = auditService.getLogEntrysByRange(eventStartDate, eventEndDate, limit);
        return Response.ok(entries).build();
    }

    @Operation(summary = "Save telemetry data", description = "Save telemetry data", operationId = "save-telemetry-data", tags = {
            "Lock - Audit" }, security = @SecurityRequirement(name = "oauth2", scopes = {
                    Constants.LOCK_TELEMETRY_WRITE_ACCESS }))
    @ApiResponses(value = { @ApiResponse(responseCode = "200", description = "Ok"),
            @ApiResponse(responseCode = "400", description = "Bad Request", content = @Content(mediaType = MediaType.APPLICATION_JSON, schema = @Schema(implementation = ApiError.class, description = "BadRequestException"))),
            @ApiResponse(responseCode = "401", description = "Unauthorized"),
            @ApiResponse(responseCode = "404", description = "Not Found", content = @Content(mediaType = MediaType.APPLICATION_JSON, schema = @Schema(implementation = ApiError.class, description = "NotFoundException"))),
            @ApiResponse(responseCode = "500", description = "InternalServerError", content = @Content(mediaType = MediaType.APPLICATION_JSON, schema = @Schema(implementation = ApiError.class, description = "InternalServerError"))), })
    @POST
    @ProtectedApi(scopes = { Constants.LOCK_TELEMETRY_WRITE_ACCESS }, groupScopes = {})
    @Path(Constants.TELEMETRY)
    public Response postTelemetryData(@Valid TelemetryEntry telemetryEntry) {
        logger.debug("Save telemetryEntry():{}", telemetryEntry);
        auditService.addTelemetryData(telemetryEntry);
        return Response.status(Response.Status.OK).build();
    }

    @Operation(summary = "Request telemetry records for specific event range", description = "Rerquest telemetry records for specific event range", operationId = "request-lock-telemetry-records-event-range", tags = {
            "Lock - Audit" }, security = @SecurityRequirement(name = "oauth2", scopes = {
                    Constants.LOCK_TELEMETRY_READ_ACCESS }))
    @ApiResponses(value = {
            @ApiResponse(responseCode = "200", description = "Ok", content = @Content(mediaType = MediaType.APPLICATION_JSON, array = @ArraySchema(schema = @Schema(implementation = TelemetryEntry.class)))),
            @ApiResponse(responseCode = "400", description = "Wrong date range specified"),
            @ApiResponse(responseCode = "401", description = "Unauthorized"),
            @ApiResponse(responseCode = "500", description = "InternalServerError") })
    @GET
    @Path(Constants.TELEMETRY + ApiConstants.EVENT_RANGE_PATH)
    @ProtectedApi(scopes = { Constants.LOCK_TELEMETRY_READ_ACCESS })
    public Response getTelemetryEntrysByRange(
            @Parameter(description = "Event start date in ISO8601 format") @PathParam("eventStartDate") @NotNull String eventStartDateIso8601,
            @Parameter(description = "Event end date in ISO8601 format") @PathParam("eventEndDate") @NotNull String eventEndDateIso8601,
            @Parameter(description = "Search size - max size of the results to return") @DefaultValue(ApiConstants.DEFAULT_LIST_SIZE) @QueryParam(value = ApiConstants.LIMIT) int limit) {
        logger.debug("Get Telemetry entries by by event range");
=======
		Date eventStartDate = decodeTime(eventStartDateIso8601);
		checkResourceNotNull(eventStartDate, EVENT_START_DATE_PARSE_ERR);

		Date eventEndDate = decodeTime(eventEndDateIso8601);
		checkResourceNotNull(eventStartDate, EVENT_END_DATE_PARSE_ERR);

		List<LogEntry> entries = auditService.getLogEntrysByRange(eventStartDate, eventEndDate, limit);

		return Response.ok(entries).build();
	}

	@Operation(summary = "Save telemetry data", description = "Save telemetry data", operationId = "save-telemetry-data", tags = {
			"Lock - Audit" }, security = @SecurityRequirement(name = "oauth2", scopes = {
					Constants.LOCK_TELEMETRY_WRITE_ACCESS }))
	@ApiResponses(value = { @ApiResponse(responseCode = "200", description = "Ok"),
			@ApiResponse(responseCode = "400", description = "Bad Request", content = @Content(mediaType = MediaType.APPLICATION_JSON, schema = @Schema(implementation = ApiError.class, description = "BadRequestException"))),
			@ApiResponse(responseCode = "401", description = "Unauthorized"),
			@ApiResponse(responseCode = "404", description = "Not Found", content = @Content(mediaType = MediaType.APPLICATION_JSON, schema = @Schema(implementation = ApiError.class, description = "NotFoundException"))),
			@ApiResponse(responseCode = "500", description = "InternalServerError", content = @Content(mediaType = MediaType.APPLICATION_JSON, schema = @Schema(implementation = ApiError.class, description = "InternalServerError"))), })
	@POST
	@ProtectedApi(scopes = { Constants.LOCK_TELEMETRY_WRITE_ACCESS })
	@Path(Constants.TELEMETRY)
	public Response postTelemetryData(@Valid TelemetryEntry telemetryEntry) {
		logger.debug("Save Telemetry Data - telemetryEntry:{}", telemetryEntry);

		auditService.addTelemetryData(telemetryEntry);

		return Response.status(Response.Status.OK).build();
	}

	@Operation(summary = "Bulk save telemetry data", description = "Bulk save telemetry data", operationId = "bulk-save-telemetry-data", tags = {
			"Lock - Audit" }, security = @SecurityRequirement(name = "oauth2", scopes = {
					Constants.LOCK_TELEMETRY_WRITE_ACCESS }))
	@ApiResponses(value = { @ApiResponse(responseCode = "200", description = "Ok"),
			@ApiResponse(responseCode = "400", description = "Bad Request", content = @Content(mediaType = MediaType.APPLICATION_JSON, schema = @Schema(implementation = ApiError.class, description = "BadRequestException"))),
			@ApiResponse(responseCode = "401", description = "Unauthorized"),
			@ApiResponse(responseCode = "404", description = "Not Found", content = @Content(mediaType = MediaType.APPLICATION_JSON, schema = @Schema(implementation = ApiError.class, description = "NotFoundException"))),
			@ApiResponse(responseCode = "500", description = "InternalServerError", content = @Content(mediaType = MediaType.APPLICATION_JSON, schema = @Schema(implementation = ApiError.class, description = "InternalServerError"))), })
	@POST
	@ProtectedApi(scopes = { Constants.LOCK_TELEMETRY_WRITE_ACCESS })
	@Path(Constants.TELEMETRY + Constants.BULK)
	public Response postBulkTelemetryData(@Valid List<TelemetryEntry> telemetryEntries) {
		logger.debug("Bulk save Telemetry Data - telemetryEntries:{}", telemetryEntries);

		for (TelemetryEntry telemetryEntry : telemetryEntries) {
			auditService.addTelemetryData(telemetryEntry);
		}

		return Response.status(Response.Status.OK).build();
	}

	@Operation(summary = "Request telemetry records for specific event range", description = "Rerquest telemetry records for specific event range", operationId = "request-lock-telemetry-records-event-range", tags = {
			"Lock - Audit" }, security = @SecurityRequirement(name = "oauth2", scopes = {
					Constants.LOCK_TELEMETRY_READ_ACCESS }))
	@ApiResponses(value = {
			@ApiResponse(responseCode = "200", description = "Ok", content = @Content(mediaType = MediaType.APPLICATION_JSON, array = @ArraySchema(schema = @Schema(implementation = TelemetryEntry.class)))),
			@ApiResponse(responseCode = "400", description = "Wrong date range specified"),
			@ApiResponse(responseCode = "401", description = "Unauthorized"),
			@ApiResponse(responseCode = "500", description = "InternalServerError") })
	@GET
	@ProtectedApi(scopes = { Constants.LOCK_TELEMETRY_READ_ACCESS })
	@Path(Constants.TELEMETRY + Constants.SEARCH)
	public Response getTelemetryEntrysByRange(
			@Parameter(description = "Search size - max size of the results to return") @DefaultValue(ApiConstants.DEFAULT_LIST_SIZE) @QueryParam(ApiConstants.LIMIT) int limit,
			@Parameter(description = "Event start date in ISO8601 format") @QueryParam("eventStartDate") @NotNull String eventStartDateIso8601,
			@Parameter(description = "Event end date in ISO8601 format") @QueryParam("eventEndDate") @NotNull String eventEndDateIso8601) {
		logger.debug("Get Telemetry entries by by event range");
>>>>>>> 96117116

        checkNotNull(eventStartDateIso8601, EVENT_START_DATE_ISO8601);
        checkNotNull(eventEndDateIso8601, EVENT_END_DATE_ISO8601);

		Date eventStartDate = decodeTime(eventStartDateIso8601);
		checkResourceNotNull(eventStartDate, EVENT_START_DATE_PARSE_ERR);

		Date eventEndDate = decodeTime(eventEndDateIso8601);
		checkResourceNotNull(eventStartDate, EVENT_END_DATE_PARSE_ERR);

		List<TelemetryEntry> entries = auditService.getTelemetryEntrysByRange(eventStartDate, eventEndDate, limit);

		return Response.ok(entries).build();
	}

	private Date decodeTime(String dateZ) {
		try {
			return new Date(Instant.parse(dateZ).toEpochMilli());
		} catch (DateTimeParseException ex) {
			logger.error("Failed to decode ISO-8601 date '{}'", dateZ, ex);

			return null;
		}
	}


}<|MERGE_RESOLUTION|>--- conflicted
+++ resolved
@@ -42,7 +42,6 @@
 import jakarta.ws.rs.GET;
 import jakarta.ws.rs.POST;
 import jakarta.ws.rs.Path;
-import jakarta.ws.rs.PathParam;
 import jakarta.ws.rs.Produces;
 import jakarta.ws.rs.QueryParam;
 import jakarta.ws.rs.core.MediaType;
@@ -59,52 +58,6 @@
     private static final String EVENT_START_DATE_PARSE_ERR = "Can't parse event start date !";
     private static final String EVENT_END_DATE_PARSE_ERR = "Can't parse event end date !";
 
-<<<<<<< HEAD
-    @Inject
-    Logger logger;
-
-    @Inject
-    AuditService auditService;
-
-    @Inject
-    @Named(ApplicationFactory.PERSISTENCE_ENTRY_MANAGER_NAME)
-    PersistenceEntryManager persistenceEntryManager;
-
-    @Operation(summary = "Save health data", description = "Save health data", operationId = "save-health-data", tags = {
-            "Lock - Audit" }, security = @SecurityRequirement(name = "oauth2", scopes = {
-                    Constants.LOCK_HEALTH_WRITE_ACCESS }))
-    @ApiResponses(value = { @ApiResponse(responseCode = "200", description = "Ok"),
-            @ApiResponse(responseCode = "400", description = "Bad Request", content = @Content(mediaType = MediaType.APPLICATION_JSON, schema = @Schema(implementation = ApiError.class, description = "BadRequestException"))),
-            @ApiResponse(responseCode = "401", description = "Unauthorized"),
-            @ApiResponse(responseCode = "404", description = "Not Found", content = @Content(mediaType = MediaType.APPLICATION_JSON, schema = @Schema(implementation = ApiError.class, description = "NotFoundException"))),
-            @ApiResponse(responseCode = "500", description = "InternalServerError", content = @Content(mediaType = MediaType.APPLICATION_JSON, schema = @Schema(implementation = ApiError.class, description = "InternalServerError"))), })
-    @POST
-    @ProtectedApi(scopes = { Constants.LOCK_HEALTH_WRITE_ACCESS }, groupScopes = {})
-    @Path(Constants.HEALTH)
-    public Response postHealthData(@Valid HealthEntry healthEntry) {
-        logger.debug("Save Health Data - healthEntry:{}", healthEntry);
-        auditService.addHealthEntry(healthEntry);
-        return Response.status(Response.Status.OK).build();
-
-    }
-
-    @Operation(summary = "Rerquest health records for specific event range", description = "Rerquest health records for specific event range", operationId = "request-lock-health-records-event-range", tags = {
-            "Lock - Audit" }, security = @SecurityRequirement(name = "oauth2", scopes = {
-                    Constants.LOCK_HEALTH_READ_ACCESS }))
-    @ApiResponses(value = {
-            @ApiResponse(responseCode = "200", description = "Ok", content = @Content(mediaType = MediaType.APPLICATION_JSON, array = @ArraySchema(schema = @Schema(implementation = HealthEntry.class)))),
-            @ApiResponse(responseCode = "400", description = "Wrong date range specified"),
-            @ApiResponse(responseCode = "401", description = "Unauthorized"),
-            @ApiResponse(responseCode = "500", description = "InternalServerError") })
-    @GET
-    @Path(Constants.HEALTH + ApiConstants.EVENT_RANGE_PATH)
-    @ProtectedApi(scopes = { Constants.LOCK_HEALTH_READ_ACCESS })
-    public Response getHealthEntrysByRange(
-            @Parameter(description = "Event start date in ISO8601 format") @PathParam("eventStartDate") @NotNull String eventStartDateIso8601,
-            @Parameter(description = "Event end date in ISO8601 format") @PathParam("eventEndDate") @NotNull String eventEndDateIso8601,
-            @Parameter(description = "Search size - max size of the results to return") @DefaultValue(ApiConstants.DEFAULT_LIST_SIZE) @QueryParam(value = ApiConstants.LIMIT) int limit) {
-        logger.debug("Get Health entries by by event range");
-=======
 
 	@Inject
 	Logger logger;
@@ -172,59 +125,10 @@
 			@Parameter(description = "Event start date in ISO8601 format") @QueryParam("eventStartDate") @NotNull String eventStartDateIso8601,
 			@Parameter(description = "Event end date in ISO8601 format") @QueryParam("eventEndDate") @NotNull String eventEndDateIso8601) {
 		logger.debug("Get Health entries by by event range");
->>>>>>> 96117116
 
         checkNotNull(eventStartDateIso8601, EVENT_START_DATE_ISO8601);
         checkNotNull(eventEndDateIso8601, EVENT_END_DATE_ISO8601);
 
-<<<<<<< HEAD
-        Date eventStartDate = persistenceEntryManager.decodeTime(auditService.getDnForHealthEntry(null),
-                eventStartDateIso8601);
-        checkResourceNotNull(eventStartDate, EVENT_START_DATE_PARSE_ERR);
-
-        Date eventEndDate = persistenceEntryManager.decodeTime(auditService.getDnForHealthEntry(null),
-                eventEndDateIso8601);
-        checkResourceNotNull(eventEndDate, EVENT_END_DATE_PARSE_ERR);
-
-        List<HealthEntry> entries = auditService.getHealthEntrysByRange(eventStartDate, eventEndDate, limit);
-        return Response.ok(entries).build();
-    }
-
-    @Operation(summary = "Save log data", description = "Save log data", operationId = "save-log-data", tags = {
-            "Lock - Audit" }, security = @SecurityRequirement(name = "oauth2", scopes = {
-                    Constants.LOCK_LOG_WRITE_ACCESS }))
-    @ApiResponses(value = { @ApiResponse(responseCode = "200", description = "Ok"),
-            @ApiResponse(responseCode = "400", description = "Bad Request", content = @Content(mediaType = MediaType.APPLICATION_JSON, schema = @Schema(implementation = ApiError.class, description = "BadRequestException"))),
-            @ApiResponse(responseCode = "401", description = "Unauthorized"),
-            @ApiResponse(responseCode = "404", description = "Not Found", content = @Content(mediaType = MediaType.APPLICATION_JSON, schema = @Schema(implementation = ApiError.class, description = "NotFoundException"))),
-            @ApiResponse(responseCode = "500", description = "InternalServerError", content = @Content(mediaType = MediaType.APPLICATION_JSON, schema = @Schema(implementation = ApiError.class, description = "InternalServerError"))), })
-    @POST
-    @ProtectedApi(scopes = { Constants.LOCK_LOG_WRITE_ACCESS }, groupScopes = {})
-    @Path(Constants.LOG)
-    public Response postLogData(@Valid LogEntry logEntry) {
-        logger.debug("Save - logEntry:{}", logEntry);
-        auditService.addLogData(logEntry);
-        return Response.status(Response.Status.OK).build();
-
-    }
-
-    @Operation(summary = "Rerquest log records for specific event range", description = "Rerquest log records for specific event range", operationId = "request-lock-log-records-event-range", tags = {
-            "Lock - Log" }, security = @SecurityRequirement(name = "oauth2", scopes = {
-                    Constants.LOCK_LOG_READ_ACCESS }))
-    @ApiResponses(value = {
-            @ApiResponse(responseCode = "200", description = "Ok", content = @Content(mediaType = MediaType.APPLICATION_JSON, array = @ArraySchema(schema = @Schema(implementation = LogEntry.class)))),
-            @ApiResponse(responseCode = "400", description = "Wrong date range specified"),
-            @ApiResponse(responseCode = "401", description = "Unauthorized"),
-            @ApiResponse(responseCode = "500", description = "InternalServerError") })
-    @GET
-    @Path(Constants.LOG + ApiConstants.EVENT_RANGE_PATH)
-    @ProtectedApi(scopes = { Constants.LOCK_LOG_READ_ACCESS })
-    public Response getLogEntrysByRange(
-            @Parameter(description = "Event start date in ISO8601 format") @PathParam("eventStartDate") @NotNull String eventStartDateIso8601,
-            @Parameter(description = "Event end date in ISO8601 format") @PathParam("eventEndDate") @NotNull String eventEndDateIso8601,
-            @Parameter(description = "Search size - max size of the results to return") @DefaultValue(ApiConstants.DEFAULT_LIST_SIZE) @QueryParam(value = ApiConstants.LIMIT) int limit) {
-        logger.debug("Get Log entries by by event range");
-=======
 		Date eventStartDate = decodeTime(eventStartDateIso8601);
 		checkResourceNotNull(eventStartDate, EVENT_START_DATE_PARSE_ERR);
 
@@ -292,58 +196,10 @@
 			@Parameter(description = "Event start date in ISO8601 format") @QueryParam("eventStartDate") @NotNull String eventStartDateIso8601,
 			@Parameter(description = "Event end date in ISO8601 format") @QueryParam("eventEndDate") @NotNull String eventEndDateIso8601) {
 		logger.debug("Get Log entries by by event range");
->>>>>>> 96117116
 
         checkNotNull(eventStartDateIso8601, EVENT_START_DATE_ISO8601);
         checkNotNull(eventEndDateIso8601, EVENT_END_DATE_ISO8601);
 
-<<<<<<< HEAD
-        Date eventStartDate = persistenceEntryManager.decodeTime(auditService.getDnForLogEntry(null),
-                eventStartDateIso8601);
-        checkResourceNotNull(eventStartDate, EVENT_START_DATE_PARSE_ERR);
-
-        Date eventEndDate = persistenceEntryManager.decodeTime(auditService.getDnForLogEntry(null),
-                eventEndDateIso8601);
-        checkResourceNotNull(eventEndDate, EVENT_END_DATE_PARSE_ERR);
-
-        List<LogEntry> entries = auditService.getLogEntrysByRange(eventStartDate, eventEndDate, limit);
-        return Response.ok(entries).build();
-    }
-
-    @Operation(summary = "Save telemetry data", description = "Save telemetry data", operationId = "save-telemetry-data", tags = {
-            "Lock - Audit" }, security = @SecurityRequirement(name = "oauth2", scopes = {
-                    Constants.LOCK_TELEMETRY_WRITE_ACCESS }))
-    @ApiResponses(value = { @ApiResponse(responseCode = "200", description = "Ok"),
-            @ApiResponse(responseCode = "400", description = "Bad Request", content = @Content(mediaType = MediaType.APPLICATION_JSON, schema = @Schema(implementation = ApiError.class, description = "BadRequestException"))),
-            @ApiResponse(responseCode = "401", description = "Unauthorized"),
-            @ApiResponse(responseCode = "404", description = "Not Found", content = @Content(mediaType = MediaType.APPLICATION_JSON, schema = @Schema(implementation = ApiError.class, description = "NotFoundException"))),
-            @ApiResponse(responseCode = "500", description = "InternalServerError", content = @Content(mediaType = MediaType.APPLICATION_JSON, schema = @Schema(implementation = ApiError.class, description = "InternalServerError"))), })
-    @POST
-    @ProtectedApi(scopes = { Constants.LOCK_TELEMETRY_WRITE_ACCESS }, groupScopes = {})
-    @Path(Constants.TELEMETRY)
-    public Response postTelemetryData(@Valid TelemetryEntry telemetryEntry) {
-        logger.debug("Save telemetryEntry():{}", telemetryEntry);
-        auditService.addTelemetryData(telemetryEntry);
-        return Response.status(Response.Status.OK).build();
-    }
-
-    @Operation(summary = "Request telemetry records for specific event range", description = "Rerquest telemetry records for specific event range", operationId = "request-lock-telemetry-records-event-range", tags = {
-            "Lock - Audit" }, security = @SecurityRequirement(name = "oauth2", scopes = {
-                    Constants.LOCK_TELEMETRY_READ_ACCESS }))
-    @ApiResponses(value = {
-            @ApiResponse(responseCode = "200", description = "Ok", content = @Content(mediaType = MediaType.APPLICATION_JSON, array = @ArraySchema(schema = @Schema(implementation = TelemetryEntry.class)))),
-            @ApiResponse(responseCode = "400", description = "Wrong date range specified"),
-            @ApiResponse(responseCode = "401", description = "Unauthorized"),
-            @ApiResponse(responseCode = "500", description = "InternalServerError") })
-    @GET
-    @Path(Constants.TELEMETRY + ApiConstants.EVENT_RANGE_PATH)
-    @ProtectedApi(scopes = { Constants.LOCK_TELEMETRY_READ_ACCESS })
-    public Response getTelemetryEntrysByRange(
-            @Parameter(description = "Event start date in ISO8601 format") @PathParam("eventStartDate") @NotNull String eventStartDateIso8601,
-            @Parameter(description = "Event end date in ISO8601 format") @PathParam("eventEndDate") @NotNull String eventEndDateIso8601,
-            @Parameter(description = "Search size - max size of the results to return") @DefaultValue(ApiConstants.DEFAULT_LIST_SIZE) @QueryParam(value = ApiConstants.LIMIT) int limit) {
-        logger.debug("Get Telemetry entries by by event range");
-=======
 		Date eventStartDate = decodeTime(eventStartDateIso8601);
 		checkResourceNotNull(eventStartDate, EVENT_START_DATE_PARSE_ERR);
 
@@ -411,7 +267,6 @@
 			@Parameter(description = "Event start date in ISO8601 format") @QueryParam("eventStartDate") @NotNull String eventStartDateIso8601,
 			@Parameter(description = "Event end date in ISO8601 format") @QueryParam("eventEndDate") @NotNull String eventEndDateIso8601) {
 		logger.debug("Get Telemetry entries by by event range");
->>>>>>> 96117116
 
         checkNotNull(eventStartDateIso8601, EVENT_START_DATE_ISO8601);
         checkNotNull(eventEndDateIso8601, EVENT_END_DATE_ISO8601);

--- conflicted
+++ resolved
@@ -4,7 +4,6 @@
 import io.jans.as.model.config.adminui.AdminRole;
 import io.jans.as.model.config.adminui.RolePermissionMapping;
 import io.jans.configapi.core.rest.ProtectedApi;
-
 import io.jans.ca.plugin.adminui.model.exception.ApplicationException;
 import io.jans.ca.plugin.adminui.service.user.UserManagementService;
 import io.jans.ca.plugin.adminui.utils.ErrorResponse;
@@ -138,7 +137,6 @@
     @Operation(summary = "Delete admin ui role", description = "Delete admin ui role", operationId = "delete-adminui-role", tags = {
             "Admin UI - Role" }, security = @SecurityRequirement(name = "oauth2", scopes = {
                     SCOPE_ROLE_WRITE }))
-    @RequestBody(description = "AdminRole object", content = @Content(mediaType = MediaType.APPLICATION_JSON, schema = @Schema(implementation = AdminRole.class)))
     @ApiResponses(value = {
             @ApiResponse(responseCode = "200", description = "Ok", content = @Content(mediaType = MediaType.APPLICATION_JSON, array = @ArraySchema(schema = @Schema(implementation = AdminRole.class, description = "List of AdminRole")))),
             @ApiResponse(responseCode = "400", description = "Bad Request"),
@@ -249,7 +247,6 @@
     @Operation(summary = "Delete admin ui permissions", description = "Delete admin ui permissions", operationId = "delete-adminui-permission", tags = {
             "Admin UI - Permission" }, security = @SecurityRequirement(name = "oauth2", scopes = {
                     SCOPE_PERMISSION_WRITE }))
-    @RequestBody(description = "AdminPermission object", content = @Content(mediaType = MediaType.APPLICATION_JSON, schema = @Schema(implementation = AdminPermission.class)))
     @ApiResponses(value = {
             @ApiResponse(responseCode = "200", description = "Ok", content = @Content(mediaType = MediaType.APPLICATION_JSON, array = @ArraySchema(schema = @Schema(implementation = AdminPermission.class, description = "List of AdminPermission")))),
             @ApiResponse(responseCode = "400", description = "Bad Request"),
@@ -317,8 +314,7 @@
     public Response addPermissionsToRole(@Valid @NotNull RolePermissionMapping rolePermissionMappingArg) {
         try {
             log.info("Adding role-permissions to Admin-UI.");
-            List<RolePermissionMapping> roleScopeMapping = userManagementService
-                    .addPermissionsToRole(rolePermissionMappingArg);
+            List<RolePermissionMapping> roleScopeMapping = userManagementService.addPermissionsToRole(rolePermissionMappingArg);
             log.info("Added role-permissions to Admin-UI..");
             return Response.ok(roleScopeMapping).build();
         } catch (ApplicationException e) {
@@ -346,8 +342,7 @@
     public Response mapPermissionsToRole(@Valid @NotNull RolePermissionMapping rolePermissionMappingArg) {
         try {
             log.info("Mapping permissions to Admin-UI role.");
-            List<RolePermissionMapping> roleScopeMapping = userManagementService
-                    .mapPermissionsToRole(rolePermissionMappingArg);
+            List<RolePermissionMapping> roleScopeMapping = userManagementService.mapPermissionsToRole(rolePermissionMappingArg);
             log.info("Mapped permissions to Admin-UI role..");
             return Response.ok(roleScopeMapping).build();
         } catch (ApplicationException e) {
@@ -362,7 +357,6 @@
     @Operation(summary = "Remove role-permissions mapping", description = "Remove role-permissions mapping", operationId = "remove-role-permissions-permission", tags = {
             "Admin UI - Role-Permissions Mapping" }, security = @SecurityRequirement(name = "oauth2", scopes = {
                     SCOPE_ROLE_PERMISSION_MAPPING_WRITE }))
-    @RequestBody(description = "RolePermissionMapping object", content = @Content(mediaType = MediaType.APPLICATION_JSON, schema = @Schema(implementation = RolePermissionMapping.class)))
     @ApiResponses(value = {
             @ApiResponse(responseCode = "200", description = "Ok", content = @Content(mediaType = MediaType.APPLICATION_JSON, array = @ArraySchema(schema = @Schema(implementation = RolePermissionMapping.class, description = "List of RolePermissionMapping")))),
             @ApiResponse(responseCode = "400", description = "Bad Request"),
@@ -375,12 +369,7 @@
     public Response removePermissionsFromRole(@PathParam(ROLE_CONST) @NotNull String role) {
         try {
             log.info("Removing permissions to Admin-UI role.");
-<<<<<<< HEAD
-            List<RolePermissionMapping> roleScopeMapping = userManagementService
-                    .removePermissionsFromRole(rolePermissionMappingArg);
-=======
             List<RolePermissionMapping> roleScopeMapping = userManagementService.removePermissionsFromRole(role);
->>>>>>> 1429a854
             log.info("Removed permissions to Admin-UI role..");
             return Response.ok(roleScopeMapping).build();
         } catch (ApplicationException e) {

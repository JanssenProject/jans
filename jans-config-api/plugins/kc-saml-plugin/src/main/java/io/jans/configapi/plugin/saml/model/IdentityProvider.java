--- conflicted
+++ resolved
@@ -136,13 +136,8 @@
     @Hidden
     @JsonObject
     @AttributeName(name = "jansSAMLidpConfDyn")
-<<<<<<< HEAD
-    Map<String, String> config = new HashMap<>();
-    
-=======
     private Map<String, String> config = new HashMap<>();
 
->>>>>>> 9cd78728
     public String getInum() {
         return inum;
     }

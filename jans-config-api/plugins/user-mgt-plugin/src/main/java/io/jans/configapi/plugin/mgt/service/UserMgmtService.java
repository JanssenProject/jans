--- conflicted
+++ resolved
@@ -258,18 +258,13 @@
         if (customAttributes == null || customAttributes.isEmpty()) {
             return user;
         }
-        // validate custom attribute validation
+        //validate custom attribute validation
         validateAttributes(customAttributes);
-<<<<<<< HEAD
-
-=======
         
         StringBuilder attributeAdded = new StringBuilder();
         StringBuilder attributeEdited = new StringBuilder();
         StringBuilder attributeDeleted = new StringBuilder();
-        
-        
->>>>>>> aab86768
+                
         for (CustomObjectAttribute attribute : customAttributes) {
             CustomObjectAttribute existingAttribute = userService.getCustomAttribute(user, attribute.getName());
             logger.debug("Existing CustomAttributes with existingAttribute:{} ", existingAttribute);
@@ -278,13 +273,8 @@
             if (existingAttribute == null) {
                 boolean result = userService.addUserAttribute(user, attribute.getName(), attribute.getValues(),
                         attribute.isMultiValued());
-<<<<<<< HEAD
-                logger.debug("Result of adding CustomAttributes attribute.getName():{} , result:{} ",
-                        attribute.getName(), result);
-=======
                 attributeAdded.append(attribute.getName());
                 logger.debug("Result of adding CustomAttributes attribute.getName():{} , result:{} ", attribute.getName(), result);
->>>>>>> aab86768
             }
             // remove attribute
             else if (attribute.getValue() == null || attribute.getValues() == null) {
@@ -298,6 +288,7 @@
                 attributeEdited.append(attribute.getName());
             }
         }
+        
         logger.info("Attribute added - {}",attributeAdded);
         logger.info("Attribute edited - {}",attributeEdited);
         logger.info("Attribute removed - {}",attributeDeleted);
@@ -547,19 +538,20 @@
         }
         return customAttributes;
     }
-
-    public List<JansAttribute> findAttributeByName(String name) {
+        
+   public List<JansAttribute> findAttributeByName(String name) {
         return persistenceEntryManager.findEntries(getDnForAttribute(null), JansAttribute.class,
                 Filter.createEqualityFilter(AttributeConstants.JANS_ATTR_NAME, name));
     }
-
+    
     public List<JansAttribute> getRequiredAttributes() {
         List<JansAttribute> jansAttributes = null;
         try {
-            Filter requiredFilter = Filter.createANDFilter(Filter.createEqualityFilter("jansRequired", true),
+            Filter requiredFilter = Filter.createANDFilter(
+                    Filter.createEqualityFilter("jansRequired", true),
                     Filter.createEqualityFilter(AttributeConstants.JANS_STATUS, "active"));
 
-            logger.info("requiredFilter:{}", requiredFilter);
+                    logger.info("requiredFilter:{}", requiredFilter);
             jansAttributes = persistenceEntryManager.findEntries(getDnForAttribute(null), JansAttribute.class,
                     requiredFilter);
             logger.info("Required JansAttribute jansAttributes:{}", jansAttributes);
@@ -569,14 +561,15 @@
         }
         return jansAttributes;
     }
-
+    
+    
     public List<String> getJansAttributeName(List<JansAttribute> jansAttributeList) {
         List<String> jansAttributeNameList = null;
 
         if (jansAttributeList == null || jansAttributeList.isEmpty()) {
             return jansAttributeNameList;
         }
-
+        
         jansAttributeNameList = new ArrayList<>();
 
         for (JansAttribute attribute : jansAttributeList) {
@@ -584,6 +577,7 @@
         }
         return jansAttributeNameList;
     }
+
 
     private String getDnForAttribute(String inum) {
         String attributesDn = staticConfiguration.getBaseDn().getAttributes();
@@ -627,7 +621,7 @@
     private String validateCustomAttributes(CustomObjectAttribute customObjectAttribute,
             AttributeValidation attributeValidation) {
         logger.info("Validate attributeValidation:{}", attributeValidation);
-
+        
         StringBuilder sb = new StringBuilder();
         if (customObjectAttribute == null || attributeValidation == null) {
             return sb.toString();
@@ -645,8 +639,8 @@
             String regexpValue = attributeValidation.getRegexp();
             logger.info(
                     "Validate attributeValue.length():{}, attributeValidation.getMinLength():{}, attributeValidation.getMaxLength():{}, attributeValidation.getRegexp():{}",
-                    attributeValue.length(), attributeValidation.getMinLength(), attributeValidation.getMaxLength(),
-                    attributeValidation.getRegexp());
+                    attributeValue.length(), attributeValidation.getMinLength(),
+                    attributeValidation.getMaxLength(), attributeValidation.getRegexp());
 
             // minvalue Validation
             if (minvalue != null && attributeValue.length() < minvalue) {

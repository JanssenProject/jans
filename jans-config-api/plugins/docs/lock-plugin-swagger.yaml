openapi: 3.0.1
info:
  title: Jans Config API - Lock
  contact:
    name: Gluu Support
    url: https://support.gluu.org
    email: support@gluu.org
  license:
    name: Apache 2.0
    url: https://github.com/JanssenProject/jans/blob/main/LICENSE
  version: 1.0.0
servers:
- url: https://jans.io/
  description: The Jans server
tags:
- name: Lock - Configuration
- name: Lock - Audit
- name: Lock - Statistics
paths:
  /lock/audit/health/search:
    get:
      tags:
      - Lock - Audit
      summary: Rerquest health records for specific event range
      description: Rerquest health records for specific event range
      operationId: request-lock-health-records-event-range
      parameters:
      - name: limit
        in: query
        description: Search size - max size of the results to return
        schema:
          type: integer
          format: int32
          default: 50
      - name: eventStartDate
        in: query
        description: Event start date in ISO8601 format
        required: true
        schema:
          type: string
      - name: eventEndDate
        in: query
        description: Event end date in ISO8601 format
        required: true
        schema:
          type: string
      responses:
        "200":
          description: Ok
          content:
            application/json:
              schema:
                type: array
                items:
                  $ref: "#/components/schemas/HealthEntry"
        "400":
          description: Wrong date range specified
        "401":
          description: Unauthorized
        "500":
          description: InternalServerError
      security:
      - oauth2:
        - https://jans.io/oauth/lock/health.readonly
  /lock/audit/log/search:
    get:
      tags:
      - Lock - Log
      summary: Rerquest log records for specific event range
      description: Rerquest log records for specific event range
      operationId: request-lock-log-records-event-range
      parameters:
      - name: limit
        in: query
        description: Search size - max size of the results to return
        schema:
          type: integer
          format: int32
          default: 50
      - name: eventStartDate
        in: query
        description: Event start date in ISO8601 format
        required: true
        schema:
          type: string
      - name: eventEndDate
        in: query
        description: Event end date in ISO8601 format
        required: true
        schema:
          type: string
      responses:
        "200":
          description: Ok
          content:
            application/json:
              schema:
                type: array
                items:
                  $ref: "#/components/schemas/LogEntry"
        "400":
          description: Wrong date range specified
        "401":
          description: Unauthorized
        "500":
          description: InternalServerError
      security:
      - oauth2:
        - https://jans.io/oauth/lock/log.readonly
  /lock/audit/telemetry/search:
    get:
      tags:
      - Lock - Audit
      summary: Request telemetry records for specific event range
      description: Rerquest telemetry records for specific event range
      operationId: request-lock-telemetry-records-event-range
      parameters:
      - name: limit
        in: query
        description: Search size - max size of the results to return
        schema:
          type: integer
          format: int32
          default: 50
      - name: eventStartDate
        in: query
        description: Event start date in ISO8601 format
        required: true
        schema:
          type: string
      - name: eventEndDate
        in: query
        description: Event end date in ISO8601 format
        required: true
        schema:
          type: string
      responses:
        "200":
          description: Ok
          content:
            application/json:
              schema:
                type: array
                items:
                  $ref: "#/components/schemas/TelemetryEntry"
        "400":
          description: Wrong date range specified
        "401":
          description: Unauthorized
        "500":
          description: InternalServerError
      security:
      - oauth2:
        - https://jans.io/oauth/lock/telemetry.readonly
  /lock/audit/health/bulk:
    post:
      tags:
      - Lock - Audit
      summary: Bulk save health data
      description: Bulk save health data
      operationId: bulk-save-health-data
      requestBody:
        content:
          application/json:
            schema:
              type: array
              items:
                $ref: "#/components/schemas/HealthEntry"
      responses:
        "200":
          description: Ok
        "400":
          description: Bad Request
          content:
            application/json:
              schema:
                $ref: "#/components/schemas/ApiError"
        "401":
          description: Unauthorized
        "404":
          description: Not Found
          content:
            application/json:
              schema:
                $ref: "#/components/schemas/ApiError"
        "500":
          description: InternalServerError
          content:
            application/json:
              schema:
                $ref: "#/components/schemas/ApiError"
      security:
      - oauth2:
        - https://jans.io/oauth/lock/health.write
  /lock/audit/log/bulk:
    post:
      tags:
      - Lock - Audit
      summary: Bulk save log data
      description: Bulk save log data
      operationId: bulk-save-log-data
      requestBody:
        content:
          application/json:
            schema:
              type: array
              items:
                $ref: "#/components/schemas/LogEntry"
      responses:
        "200":
          description: Ok
        "400":
          description: Bad Request
          content:
            application/json:
              schema:
                $ref: "#/components/schemas/ApiError"
        "401":
          description: Unauthorized
        "404":
          description: Not Found
          content:
            application/json:
              schema:
                $ref: "#/components/schemas/ApiError"
        "500":
          description: InternalServerError
          content:
            application/json:
              schema:
                $ref: "#/components/schemas/ApiError"
      security:
      - oauth2:
        - https://jans.io/oauth/lock/log.write
  /lock/audit/telemetry/bulk:
    post:
      tags:
      - Lock - Audit
      summary: Bulk save telemetry data
      description: Bulk save telemetry data
      operationId: bulk-save-telemetry-data
      requestBody:
        content:
          application/json:
            schema:
              type: array
              items:
                $ref: "#/components/schemas/TelemetryEntry"
      responses:
        "200":
          description: Ok
        "400":
          description: Bad Request
          content:
            application/json:
              schema:
                $ref: "#/components/schemas/ApiError"
        "401":
          description: Unauthorized
        "404":
          description: Not Found
          content:
            application/json:
              schema:
                $ref: "#/components/schemas/ApiError"
        "500":
          description: InternalServerError
          content:
            application/json:
              schema:
                $ref: "#/components/schemas/ApiError"
      security:
      - oauth2:
        - https://jans.io/oauth/lock/telemetry.write
  /lock/audit/health:
    post:
      tags:
      - Lock - Audit
      summary: Save health data
      description: Save health data
      operationId: save-health-data
      requestBody:
        content:
          application/json:
            schema:
              $ref: "#/components/schemas/HealthEntry"
      responses:
        "200":
          description: Ok
        "400":
          description: Bad Request
          content:
            application/json:
              schema:
                $ref: "#/components/schemas/ApiError"
        "401":
          description: Unauthorized
        "404":
          description: Not Found
          content:
            application/json:
              schema:
                $ref: "#/components/schemas/ApiError"
        "500":
          description: InternalServerError
          content:
            application/json:
              schema:
                $ref: "#/components/schemas/ApiError"
      security:
      - oauth2:
        - https://jans.io/oauth/lock/health.write
  /lock/audit/log:
    post:
      tags:
      - Lock - Audit
      summary: Save log data
      description: Save log data
      operationId: save-log-data
      requestBody:
        content:
          application/json:
            schema:
              $ref: "#/components/schemas/LogEntry"
      responses:
        "200":
          description: Ok
        "400":
          description: Bad Request
          content:
            application/json:
              schema:
                $ref: "#/components/schemas/ApiError"
        "401":
          description: Unauthorized
        "404":
          description: Not Found
          content:
            application/json:
              schema:
                $ref: "#/components/schemas/ApiError"
        "500":
          description: InternalServerError
          content:
            application/json:
              schema:
                $ref: "#/components/schemas/ApiError"
      security:
      - oauth2:
        - https://jans.io/oauth/lock/log.write
  /lock/audit/telemetry:
    post:
      tags:
      - Lock - Audit
      summary: Save telemetry data
      description: Save telemetry data
      operationId: save-telemetry-data
      requestBody:
        content:
          application/json:
            schema:
              $ref: "#/components/schemas/TelemetryEntry"
      responses:
        "200":
          description: Ok
        "400":
          description: Bad Request
          content:
            application/json:
              schema:
                $ref: "#/components/schemas/ApiError"
        "401":
          description: Unauthorized
        "404":
          description: Not Found
          content:
            application/json:
              schema:
                $ref: "#/components/schemas/ApiError"
        "500":
          description: InternalServerError
          content:
            application/json:
              schema:
                $ref: "#/components/schemas/ApiError"
      security:
      - oauth2:
        - https://jans.io/oauth/lock/telemetry.write
  /lock/lockConfig:
    get:
      tags:
      - Lock - Configuration
      summary: Gets Lock configuration properties
      description: Gets Lock configuration properties
      operationId: get-lock-properties
      responses:
        "200":
          description: Ok
          content:
            application/json:
              schema:
                $ref: "#/components/schemas/AppConfiguration"
        "401":
          description: Unauthorized
        "500":
          description: InternalServerError
      security:
      - oauth2:
        - https://jans.io/oauth/lock-config.readonly
    put:
      tags:
      - Lock - Configuration
      summary: Update Lock configuration properties
      description: Update Lock configuration properties
      operationId: put-lock-properties
      requestBody:
        description: GluuAttribute object
        content:
          application/json:
            schema:
              $ref: "#/components/schemas/AppConfiguration"
            examples:
              Request example:
                description: Request example
                value: ""
      responses:
        "200":
          description: Ok
          content:
            application/json:
              schema:
                $ref: "#/components/schemas/AppConfiguration"
        "401":
          description: Unauthorized
        "500":
          description: InternalServerError
      security:
      - oauth2:
        - https://jans.io/oauth/lock-config.write
    patch:
      tags:
      - Lock - Configuration
      summary: Partially modifies Lock configuration properties.
      description: Partially modifies Lock configuration properties.
      operationId: patch-lock-properties
      requestBody:
        description: String representing patch-document.
        content:
          application/json-patch+json:
            schema:
              type: array
              items:
                $ref: "#/components/schemas/JsonPatch"
            examples:
              Request json example:
                description: Request json example
                value: ""
      responses:
        "200":
          description: Ok
          content:
            application/json:
              schema:
                $ref: "#/components/schemas/AppConfiguration"
        "401":
          description: Unauthorized
        "500":
          description: InternalServerError
      security:
      - oauth2:
        - https://jans.io/oauth/lock-config.write
  /lock/lockStat:
    get:
      tags:
      - Statistics
      summary: Provides basic statistic
      description: Provides basic statistic
      operationId: get-lock-stat
      parameters:
      - name: Authorization
        in: header
        description: Authorization code
        schema:
          type: string
      - name: month
        in: query
        description: Month for which the stat report is to be fetched. The parameter
          is mandatory if start_month and end_month parameters are not present.
        schema:
          type: string
      - name: start-month
        in: query
        description: Start-Month for which the stat report is to be fetched
        schema:
          type: string
      - name: end-month
        in: query
        description: End-Month for which the stat report is to be fetched
        schema:
          type: string
      - name: format
        in: query
        description: Report format
        schema:
          type: string
      responses:
        "200":
          description: Stats
          content:
            application/json:
              schema:
                type: array
                items:
                  $ref: "#/components/schemas/JsonNode"
        "401":
          description: Unauthorized
        "500":
          description: InternalServerError
      security:
      - oauth2:
        - https://jans.io/oauth/lock/read-all
        - jans_stat
components:
  schemas:
    HealthEntry:
      type: object
      properties:
        dn:
          type: string
        creationDate:
          type: string
          format: date-time
        eventTime:
          type: string
          format: date-time
        service:
          type: string
        nodeName:
          type: string
        status:
          type: string
        engineStatus:
          type: string
        baseDn:
          type: string
        inum:
          type: string
    LogEntry:
      type: object
      properties:
        dn:
          type: string
        creationDate:
          type: string
          format: date-time
        eventTime:
          type: string
          format: date-time
        service:
          type: string
        nodeName:
          type: string
        eventType:
          type: string
        severetyLevel:
          type: string
        action:
          type: string
        decisionResult:
          type: string
        requestedResource:
          type: string
        princiaplId:
          type: string
        clientId:
          type: string
        contextInformation:
          type: object
          additionalProperties:
            type: string
        baseDn:
          type: string
        inum:
          type: string
    TelemetryEntry:
      type: object
      properties:
        dn:
          type: string
        creationDate:
          type: string
          format: date-time
        eventTime:
          type: string
          format: date-time
        service:
          type: string
        nodeName:
          type: string
        status:
          type: string
        lastPolicyLoadSize:
          type: integer
          format: int32
        policySuccessLoadCounter:
          type: integer
          format: int64
        policyFailedLoadCounter:
          type: integer
          format: int64
        lastPolicyEvaluationTimeNs:
          type: integer
          format: int32
        avgPolicyEvaluationTimeNs:
          type: integer
          format: int32
        evaluationRequestsCount:
          type: integer
          format: int64
        policyStats:
          type: object
          additionalProperties:
            type: string
        baseDn:
          type: string
        inum:
          type: string
        memoryUsage:
          type: string
    ApiError:
      type: object
      properties:
        code:
          type: string
        message:
          type: string
        description:
          type: string
    AppConfiguration:
      type: object
      properties:
        baseDN:
          type: string
          description: Entry Base distinguished name (DN) that identifies the starting
            point of a search
        baseEndpoint:
          type: string
          description: Lock base endpoint URL
        openIdIssuer:
          type: string
          description: OpenID issuer URL
        protectionMode:
          type: string
<<<<<<< HEAD
          description: OpenID issuer URL
          enum:
          - OAUTH
          - CEDARLING
=======
          description: Protection mode for the Lock server (OAuth or Cedarling)
          enum:
          - oauth
          - cedarling
        auditPersistenceMode:
          type: string
          description: Audit persistence mode
          enum:
          - internal
          - config-api
>>>>>>> 2440f1c2
        cedarlingConfiguration:
          $ref: "#/components/schemas/CedarlingConfiguration"
        statEnabled:
          type: boolean
          description: Active stat enabled
        statTimerIntervalInSeconds:
          type: integer
          description: Statistical data capture time interval
          format: int32
        tokenChannels:
          type: array
          description: List of token channel names
          items:
            type: string
            description: List of token channel names
        clientId:
          type: string
          description: Lock Client ID
        clientPassword:
          type: string
          description: Lock client password
        disableJdkLogger:
          type: boolean
          description: Choose whether to disable JDK loggers
        loggingLevel:
          type: string
          description: Specify the logging level of loggers
        loggingLayout:
          type: string
          description: Logging layout used for Jans Authorization Server loggers
        externalLoggerConfiguration:
          type: string
          description: The path to the external log4j2 logging configuration
        metricReporterInterval:
          type: integer
          description: The interval for metric reporter in seconds
          format: int32
        metricReporterKeepDataDays:
          type: integer
          description: The days to keep metric reported data
          format: int32
        metricReporterEnabled:
          type: boolean
          description: Enable metric reporter
        cleanServiceInterval:
          type: integer
          description: Time interval for the Clean Service in seconds
          format: int32
        messageConsumerType:
          type: string
          description: PubSub consumer service
        errorReasonEnabled:
          type: boolean
        cleanServiceBatchChunkSize:
          type: integer
          description: Each clean up iteration fetches chunk of expired data per base
            dn and removes it from storage
          format: int32
    CedarlingConfiguration:
      type: object
      properties:
        enabled:
          type: boolean
          description: Specify if Cedraling is enabled
        policySources:
          type: array
          description: List of Policy Sources
          items:
            $ref: "#/components/schemas/PolicySource"
        logType:
          type: string
          description: "Log type: off, memory, std_out"
          enum:
          - "OFF"
          - MEMORY
          - STD_OUT
        logLevel:
          type: string
          description: System Log Level
          enum:
          - FATAL
          - ERROR
          - WARN
          - INFO
          - DEBUG
          - TRACE
        externalPolicyStoreUri:
          type: string
          description: External policy store URI
      description: Cedarling configuration
    PolicySource:
      type: object
      properties:
        enabled:
          type: boolean
          description: Specify if policy source is enabled
        authorizationToken:
          type: string
          description: Authorization token to access URI
        policyStoreUri:
          type: string
          description: URI to policy store. Policy store can be either json/zip
      description: List of Policy Sources
    JsonPatch:
      type: object
    JsonNode:
      type: object
  securitySchemes:
    oauth2:
      type: oauth2
      flows:
        clientCredentials:
          tokenUrl: "https://{op-hostname}/.../token"
          scopes:
            https://jans.io/oauth/lock/read-all: View Lock related information
            https://jans.io/oauth/lock/write-all: View Lock related information
            https://jans.io/oauth/lock-config.readonly: View Lock configuration related
              information
            https://jans.io/oauth/lock-config.write: Manage Lock configuration related
              information
            https://jans.io/oauth/lock/audit.readonly: View Lock audit related information
            https://jans.io/oauth/lock/audit.write: View Lock audit related information
            https://jans.io/oauth/lock/health.readonly: View Lock health related information
            https://jans.io/oauth/lock/health.write: Manage Lock health related information
            https://jans.io/oauth/lock/log.readonly: View Lock log related information
            https://jans.io/oauth/lock/log.write: Manage Lock log health related information
            https://jans.io/oauth/lock/telemetry.readonly: View Lock telemetry related
              information
            https://jans.io/oauth/lock/telemetry.write: Manage Lock telemetry related
              information<|MERGE_RESOLUTION|>--- conflicted
+++ resolved
@@ -651,12 +651,6 @@
           description: OpenID issuer URL
         protectionMode:
           type: string
-<<<<<<< HEAD
-          description: OpenID issuer URL
-          enum:
-          - OAUTH
-          - CEDARLING
-=======
           description: Protection mode for the Lock server (OAuth or Cedarling)
           enum:
           - oauth
@@ -667,7 +661,6 @@
           enum:
           - internal
           - config-api
->>>>>>> 2440f1c2
         cedarlingConfiguration:
           $ref: "#/components/schemas/CedarlingConfiguration"
         statEnabled:

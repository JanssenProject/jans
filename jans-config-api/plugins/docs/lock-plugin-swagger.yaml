--- conflicted
+++ resolved
@@ -24,29 +24,25 @@
       description: Rerquest health records for specific event range
       operationId: request-lock-health-records-event-range
       parameters:
+      - name: limit
+        in: query
+        description: Search size - max size of the results to return
+        schema:
+          type: integer
+          format: int32
+          default: 50
       - name: eventStartDate
-        in: path
+        in: query
         description: Event start date in ISO8601 format
         required: true
         schema:
           type: string
       - name: eventEndDate
-<<<<<<< HEAD
-        in: path
-=======
-        in: query
->>>>>>> 96117116
+        in: query
         description: Event end date in ISO8601 format
         required: true
         schema:
           type: string
-      - name: limit
-        in: query
-        description: Search size - max size of the results to return
-        schema:
-          type: integer
-          format: int32
-          default: 50
       responses:
         "200":
           description: Ok
@@ -73,29 +69,25 @@
       description: Rerquest log records for specific event range
       operationId: request-lock-log-records-event-range
       parameters:
+      - name: limit
+        in: query
+        description: Search size - max size of the results to return
+        schema:
+          type: integer
+          format: int32
+          default: 50
       - name: eventStartDate
-        in: path
+        in: query
         description: Event start date in ISO8601 format
         required: true
         schema:
           type: string
       - name: eventEndDate
-<<<<<<< HEAD
-        in: path
-=======
-        in: query
->>>>>>> 96117116
+        in: query
         description: Event end date in ISO8601 format
         required: true
         schema:
           type: string
-      - name: limit
-        in: query
-        description: Search size - max size of the results to return
-        schema:
-          type: integer
-          format: int32
-          default: 50
       responses:
         "200":
           description: Ok
@@ -122,29 +114,25 @@
       description: Rerquest telemetry records for specific event range
       operationId: request-lock-telemetry-records-event-range
       parameters:
+      - name: limit
+        in: query
+        description: Search size - max size of the results to return
+        schema:
+          type: integer
+          format: int32
+          default: 50
       - name: eventStartDate
-        in: path
+        in: query
         description: Event start date in ISO8601 format
         required: true
         schema:
           type: string
       - name: eventEndDate
-<<<<<<< HEAD
-        in: path
-=======
-        in: query
->>>>>>> 96117116
+        in: query
         description: Event end date in ISO8601 format
         required: true
         schema:
           type: string
-      - name: limit
-        in: query
-        description: Search size - max size of the results to return
-        schema:
-          type: integer
-          format: int32
-          default: 50
       responses:
         "200":
           description: Ok

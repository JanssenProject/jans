/*
 * Janssen Project software is available under the MIT License (2008). See http://opensource.org/licenses/MIT for full text.
 *
 * Copyright (c) 2020, Janssen Project
 */

package io.jans.configapi.service.auth;

import java.util.ArrayList;
import java.util.List;
import java.util.Map;

import io.jans.as.common.service.common.ApplicationFactory;
import io.jans.as.common.util.AttributeConstants;
import io.jans.configapi.model.configuration.ApiAppConfiguration;
import io.jans.configapi.model.configuration.AssetDirMapping;
import io.jans.configapi.model.configuration.AssetMgtConfiguration;
import io.jans.configapi.util.ApiConstants;
import io.jans.configapi.util.AuthUtil;
import io.jans.model.SearchRequest;
import io.jans.orm.model.PagedResult;
import io.jans.orm.model.SortOrder;
import io.jans.orm.search.filter.Filter;
import io.jans.orm.PersistenceEntryManager;
import io.jans.service.document.store.model.Document;
import io.jans.service.document.store.provider.DBDocumentStoreProvider;
import io.jans.service.document.store.service.DBDocumentService;
<<<<<<< HEAD
=======
import io.jans.service.document.store.conf.DocumentStoreType;
import io.jans.service.document.store.service.Document;
>>>>>>> 2ece418e
import io.jans.util.exception.InvalidAttributeException;
import io.jans.util.exception.InvalidConfigurationException;
import io.jans.service.document.store.service.DocumentStoreService;

import java.io.ByteArrayInputStream;
import java.io.ByteArrayOutputStream;
import java.io.File;
import java.io.IOException;
import java.io.InputStream;
import java.nio.charset.StandardCharsets;
import java.util.Optional;

import jakarta.enterprise.context.ApplicationScoped;
import jakarta.inject.Inject;
import jakarta.inject.Named;
import jakarta.ws.rs.NotFoundException;
import jakarta.ws.rs.WebApplicationException;
import org.apache.commons.codec.binary.Base64InputStream;
import org.apache.commons.io.FilenameUtils;
import org.apache.commons.lang.StringUtils;
import org.slf4j.Logger;

@ApplicationScoped
public class AssetService {

    @Inject
    Logger log;

    @Inject
    @Named(ApplicationFactory.PERSISTENCE_ENTRY_MANAGER_NAME)
    PersistenceEntryManager persistenceEntryManager;

    @Inject
    AuthUtil authUtil;

    @Inject
    DBDocumentStoreProvider dBDocumentStoreProvider;

    @Inject
    DocumentStoreService documentStoreService;

    @Inject
    DBDocumentService dbDocumentService;

    @Inject
    private ApiAppConfiguration appConfiguration;

    public String getDnForAsset(String inum) throws Exception {
        return dbDocumentService.getDnForDocument(inum);
    }

    public PagedResult<Document> searchAsset(SearchRequest searchRequest, String status) throws Exception {
        log.info("Search asset with searchRequest:{}, status:{}", searchRequest, status);

        Filter activeFilter = null;
        if (ApiConstants.ACTIVE.equalsIgnoreCase(status)) {
            activeFilter = Filter.createEqualityFilter("jansEnabled", true);
        } else if (ApiConstants.INACTIVE.equalsIgnoreCase(status)) {
            activeFilter = Filter.createEqualityFilter("jansEnabled", false);
        }
        log.info("Search asset activeFilter:{}", activeFilter);

        Filter searchFilter = null;
        List<Filter> filters = new ArrayList<>();
        if (searchRequest.getFilterAssertionValue() != null && !searchRequest.getFilterAssertionValue().isEmpty()) {

            for (String assertionValue : searchRequest.getFilterAssertionValue()) {
                String[] targetArray = new String[] { assertionValue };
                Filter displayNameFilter = Filter.createSubstringFilter(AttributeConstants.DISPLAY_NAME, null,
                        targetArray, null);
                Filter descriptionFilter = Filter.createSubstringFilter(AttributeConstants.DESCRIPTION, null,
                        targetArray, null);
                Filter inumFilter = Filter.createSubstringFilter(AttributeConstants.INUM, null, targetArray, null);
                filters.add(Filter.createORFilter(displayNameFilter, descriptionFilter, inumFilter));
            }
            searchFilter = Filter.createORFilter(filters);
        }

        log.info("Asset pattern searchFilter:{}", searchFilter);
        List<Filter> fieldValueFilters = new ArrayList<>();
        if (searchRequest.getFieldValueMap() != null && !searchRequest.getFieldValueMap().isEmpty()) {
            for (Map.Entry<String, String> entry : searchRequest.getFieldValueMap().entrySet()) {
                Filter dataFilter = Filter.createEqualityFilter(entry.getKey(), entry.getValue());
                log.trace("asset dataFilter:{}", dataFilter);
                fieldValueFilters.add(Filter.createANDFilter(dataFilter));
            }
            searchFilter = Filter.createANDFilter(Filter.createORFilter(filters),
                    Filter.createANDFilter(fieldValueFilters));
        }

        log.debug("Asset pattern and field searchFilter:{}", searchFilter);

        if (activeFilter != null) {
            searchFilter = Filter.createANDFilter(searchFilter, activeFilter);
        }

        log.info("Asset final searchFilter:{}", searchFilter);

        return persistenceEntryManager.findPagedEntries(getDnForAsset(null), Document.class, searchFilter, null,
                searchRequest.getSortBy(), SortOrder.getByValue(searchRequest.getSortOrder()),
                searchRequest.getStartIndex(), searchRequest.getCount(), searchRequest.getMaxCount());

    }

    public Document getAssetByInum(String inum) throws Exception {
        log.info("Get asset by inum:{}", inum);
        Document asset = dbDocumentService.getDocumentByInum(inum);
        log.info("Asset by inum:{} is asset:{}", inum, asset);
        return asset;
    }

    public List<Document> getAssetByName(String name) throws Exception {
        log.info("Get asset by name:{}", name);
        Filter nameFilter = Filter.createEqualityFilter(AttributeConstants.DISPLAY_NAME, name);
        List<Document> documents = persistenceEntryManager.findEntries(getDnForAsset(null), Document.class, nameFilter);
        log.trace("Asset by name:{} are documents:{}", name, documents);
        return documents;
    }

    public PagedResult<Document> searchAssetByName(SearchRequest searchRequest) throws Exception {
        log.info("Search asset with searchRequest:{}", searchRequest);

        Filter nameFilter = Filter.createSubstringFilter(Filter.createLowercaseFilter(AttributeConstants.DISPLAY_NAME),
                null, new String[] { searchRequest.getFilter() }, null);

        log.debug("Asset Search nameFilter:{}", nameFilter);
        return persistenceEntryManager.findPagedEntries(getDnForAsset(null), Document.class, nameFilter, null,
                searchRequest.getSortBy(), SortOrder.getByValue(searchRequest.getSortOrder()),
                searchRequest.getStartIndex(), searchRequest.getCount(), searchRequest.getMaxCount());
    }

    public Document saveAsset(Document asset, InputStream documentStream, boolean isUpdate) throws Exception {
        log.info("Save asset - asset:{}, documentStream:{}, isUpdate:{}", asset, documentStream, isUpdate);

        if (asset == null) {
            throw new InvalidAttributeException("Asset object is null!!!");
        }

        // For update request, asset file is optional.
        if (!isUpdate && documentStream == null) {
            throw new InvalidAttributeException(" Document data stream object is null!!!");
        }

        // validation
        validateModules(asset);
        ByteArrayOutputStream bos = null;
        if (documentStream != null) {
            validateFileExtension(asset);

            bos = getByteArrayOutputStream(documentStream);
            log.trace("Asset ByteArrayOutputStream :{}", bos);

            // get asset
            try (InputStream is = new Base64InputStream(getInputStream(bos), true)) {
                asset = setAssetContent(asset, is);
            }
        }

        if (isUpdate && documentStream == null) {
            // update request without asset file, get the existing asset content from DB
            Document existingDoc = getAssetByInum(asset.getInum());
            if (existingDoc == null) {
                throw new InvalidAttributeException("Asset with inum '" + asset.getInum() + "' does not exist!!!");
            } else {
                asset.setDocument(existingDoc.getDocument());
            }
        }

        // update asset revision
        updateRevision(asset, isUpdate);

        // copy asset on jans-server
        if (documentStream != null && isAssetServerUploadEnabled()) {

            try (InputStream is = new Base64InputStream(getInputStream(bos), true)) {
                DocumentStoreType documentStoreProvider = this.getDocumentStoreType();
                log.info("Copy asset on server documentStoreProvider is:{}", documentStoreProvider);
                if (documentStoreProvider == DocumentStoreType.LOCAL) {
                    String result = copyAssetOnServer(asset, is);
                    log.info("Result of asset saved on server :{}", result);
                }
            }

        }

        // save asset in DB store
        String inum = asset.getInum();
        log.trace("inum of asset to be saved is:{}", inum);
        if (StringUtils.isBlank(inum)) {
            inum = dbDocumentService.generateInumForNewDocument();
            asset.setInum(inum);
            String dn = "inum=" + asset.getInum() + ",ou=document,o=jans";
            asset.setDn(dn);
            log.info("As inum is blank create new asset with inum:{}", inum);
            dbDocumentService.addDocument(asset);
        } else {
            log.info("Inum is not blank hence update existing asset with inum :{}", inum);
            dbDocumentService.updateDocument(asset);
        }

        // Get final asset
        asset = this.getAssetByInum(asset.getInum());

        log.info("\n * Asset successfully saved :{}", asset);
        return asset;
    }

    public String loadServiceAsset(String serviceName) throws Exception {
        log.info("Fetch and load asset for serviceName:{}", serviceName);

        StringBuilder sb = new StringBuilder();
        if (StringUtils.isBlank(serviceName)) {
            throw new InvalidAttributeException("Service name is null!!!");
        }
        Filter serviceNameFilter = Filter.createEqualityFilter("jansService", serviceName);
        List<Document> assets = persistenceEntryManager.findEntries(getDnForAsset(null), Document.class,
                serviceNameFilter);
        log.info(" serviceNameFilter:{}, assets:{}", serviceNameFilter, assets);
        if (assets == null || !assets.isEmpty()) {
            sb.append(" No asset found for service{" + serviceName + "}");
            log.info(" No asset found for service:{}", serviceName);
            return sb.toString();
        }

        // copy assets on server
        for (Document asset : assets) {
            InputStream in = this.readDocumentAsStream(asset.getDisplayName(), asset.getDocument());
            if (in == null) {
                sb.append("Asset file for service{" + serviceName + "} is blank");
            }

            // save on server
            String result = copyAssetOnServer(asset, in);
            log.info("Asset file:{} load result for serviceName:{} is:{}", asset.getDisplayName(), serviceName, result);
            sb.append("Asset file:{" + asset.getDisplayName() + "} load result for service:{" + serviceName + "} is:{"
                    + result + "}");

        }

        return sb.toString();
    }

    public boolean removeAsset(String inum) throws Exception {
        log.info("Remove asset - inum:{}", inum);

        Document asset = this.getAssetByInum(inum);
        log.info("asset{} identified by inum:{}", asset, inum);

        if (asset == null) {
            throw new NotFoundException("Cannot find asset identified by - " + inum);
        }

        // remove asset from DB store
        dbDocumentService.removeDocument(asset);
        log.info("Deleted asset identified by inum {}", inum);

        // remove asset from server
        boolean status = deleteAssetFromServer(asset);
        log.info("Status on deleting asset from server is:{}", status);
        if (!status) {
            log.error("Could not remove asset from server identified by inum:{}", inum);
            throw new WebApplicationException("Could not delete asset identified by inum - " + inum);
        }

        return status;
    }

    public List<String> getValidModuleName() {
        return this.appConfiguration.getAssetMgtConfiguration().getJansServiceModule();
    }

    public List<String> getValidFileExtension() {
        List<String> validFileExtension = new ArrayList<>();

        if (appConfiguration.getAssetMgtConfiguration().getAssetDirMapping() == null
                || appConfiguration.getAssetMgtConfiguration().getAssetDirMapping().isEmpty()) {
            return validFileExtension;
        }

        List<AssetDirMapping> assetDir = this.appConfiguration.getAssetMgtConfiguration().getAssetDirMapping();

        for (AssetDirMapping dir : assetDir) {
            validFileExtension.addAll(dir.getType());
        }

        log.info("validFileExtension:{}  - ", validFileExtension);

        return validFileExtension;
    }

    public InputStream readDocumentAsStream(Document asset) {
        log.info(" Asset to fetch file - asset:{}", asset);
        if (asset == null) {
            throw new InvalidAttributeException(" Asset object is null!!!");
        }
        return readDocumentAsStream(asset.getDisplayName(), asset.getDocument());

    }

    private Document setAssetContent(Document asset, InputStream documentStream) throws IOException {
        log.info(" Set asset content - asset:{}, documentStream:{}", asset, documentStream);
        if (asset == null) {
            throw new InvalidAttributeException(" Asset object is null!!!");
        }

        if (documentStream == null) {
            throw new InvalidAttributeException(" Asset data stream is null!!!");
        }

        String documentContent = new String(documentStream.readAllBytes(), StandardCharsets.UTF_8);
        asset.setDocument(documentContent);

        log.info("Successfully updated asset");
        return asset;
    }

    private Document updateRevision(Document asset, boolean isUpdate) {
        log.debug("Update asset revision - asset:{}, isUpdate:{}", asset, isUpdate);
        try {
            if (asset == null) {
                return asset;
            }

            int intRevision = asset.getRevision();
            log.debug(" Current asset intRevision is:{}", intRevision);
<<<<<<< HEAD
            asset.setRevision(++intRevision);
            log.info("Updated asset revision to asset.getJansRevision():{}", asset.getRevision());
=======
            if (isUpdate) {
                intRevision = intRevision + intRevision;
            }
            asset.setJansRevision(intRevision);
            log.info("Updated asset revision to asset.getJansRevision():{}", asset.getJansRevision());
>>>>>>> 2ece418e
        } catch (Exception ex) {
            log.error("Exception while updating asset revision is - ", ex);
            return asset;
        }
        return asset;
    }

    private String copyAssetOnServer(Document asset, InputStream stream) throws IOException {
        log.info("Copy asset on server - asset:{}, stream:{}", asset, stream);
        String result = null;

        if (asset == null) {
            throw new InvalidConfigurationException("Asset is null!");
        }

        if (stream == null) {
            throw new InvalidConfigurationException("Asset stream is null!");
        }

        List<String> serviceModules = asset.getService();
        String assetFileName = asset.getDisplayName();
        log.info("Copy assetFileName:{} for serviceModules:{}", asset, serviceModules);
        if (StringUtils.isBlank(assetFileName)) {
            throw new InvalidConfigurationException("Asset name is null!");
        }

        String assetDir = this.getAssetDir(assetFileName);
        log.info("For saving assetFileName:{} assetDir:{}", assetFileName, assetDir);

        // validate service directory
        validateServiceDirectory(assetFileName, assetDir, serviceModules);

        for (String serviceName : serviceModules) {
            result = copyAsset(assetFileName, assetDir, serviceName, stream);
        }
        return result;

    }

    private String copyAsset(String assetFileName, String assetDir, String serviceName, InputStream stream)
            throws IOException {
        String result = null;

        String serviceDirectory = this.getServiceDirectory(assetDir, serviceName);
        log.info("Save asset for - serviceName:{} in serviceDirectory:{}", serviceName, serviceDirectory);
        String filePath = serviceDirectory + File.separator + assetFileName;
        log.info("To save asset - documentStoreService:{}, filePath:{} ", documentStoreService, filePath);

        try (stream) {
            result = documentStoreService.saveDocumentStream(filePath, null, stream, List.of(assetFileName));
            log.info("Result of asset saved on server :{}", result);
        }

        return result;
    }

    private boolean deleteAssetFromServer(Document asset) {
        log.info("Delete asset - asset:{}", asset);
        boolean deleteStatus = false;
        if (asset == null) {
            return deleteStatus;
        }

        List<String> serviceModules = asset.getService();
        String assetFileName = asset.getDisplayName();

        log.info("Asset to be deleted for serviceModules:{}, assetFileName:{}", serviceModules, assetFileName);

        if (StringUtils.isBlank(assetFileName)) {
            throw new InvalidConfigurationException("Asset name is null!");
        }

        String assetDir = this.getAssetDir(assetFileName);
        log.info("For removing assetFileName:{} assetDir:{}", assetFileName, assetDir);

        for (String serviceName : serviceModules) {

            String serviceDirectory = this.getServiceDirectory(assetDir, serviceName);
            log.info("Delete asset from - assetDir:{}, serviceDirectory:{}", assetDir, serviceDirectory);

            if (StringUtils.isBlank(serviceDirectory)) {
                throw new InvalidConfigurationException("Service directory to save asset is null!");
            }
            String filePath = serviceDirectory + File.separator + assetFileName;
            try {
                log.info("To delete asset - documentStoreService:{}, filePath:{} ", documentStoreService, filePath);
                deleteStatus = documentStoreService.removeDocument(filePath);
                log.info("Asset deletion status:{}", deleteStatus);
            } catch (Exception ex) {
                log.error("Error while deleting asset:{} with fileName:{} from server is:{}", asset.getInum(),
                        assetFileName, ex);
            }

        }

        return deleteStatus;
    }

    private ByteArrayOutputStream getByteArrayOutputStream(InputStream input) throws IOException {
        return authUtil.getByteArrayOutputStream(input);
    }

    private InputStream getInputStream(ByteArrayOutputStream bos) {
        return authUtil.getInputStream(bos);
    }

    private boolean isAssetServerUploadEnabled() {
        return this.appConfiguration.getAssetMgtConfiguration().isAssetServerUploadEnabled();
    }

    private String getFileExtension(String fileName) {
        return FilenameUtils.getExtension(fileName);
    }

    private String getAssetDir(String assetFileName) {
        log.info("Get asset directory assetFileName:{}", assetFileName);
        StringBuilder sb = new StringBuilder();

        if (StringUtils.isBlank(assetFileName) || this.appConfiguration == null
                || this.appConfiguration.getAssetMgtConfiguration() == null) {
            return sb.toString();
        }

        AssetMgtConfiguration assetMgtConfiguration = this.appConfiguration.getAssetMgtConfiguration();

        if (assetMgtConfiguration == null || StringUtils.isBlank(assetMgtConfiguration.getAssetBaseDirectory())) {
            throw new InvalidConfigurationException("Config for asset management is not defined!");
        }

        sb.append(assetMgtConfiguration.getAssetBaseDirectory());
        String assetDir = getAssetDirectory(assetFileName);
        log.info("assetMgtConfiguration:{}, sb:{}, assetDir:{}", assetMgtConfiguration, sb, assetDir);

        if (StringUtils.isBlank(assetDir)) {
            throw new InvalidConfigurationException(
                    "Directory to upload asset [" + assetFileName + "] is not defined in config!");
        }

        if (StringUtils.isNotBlank(assetDir)) {
            sb.append(File.separator);
            sb.append(assetDir);
        }

        return sb.toString();
    }

    private String getServiceDirectory(String assetDir, String serviceName) {

        log.info("Get service directory assetDir:{}, serviceName:{}", assetDir, serviceName);

        String path = null;
        if (StringUtils.isBlank(assetDir) || StringUtils.isBlank(serviceName)) {
            return path;
        }
        path = String.format(assetDir, serviceName);
        log.info("Service directory assetDir:{}, serviceName:{}, path:{}", assetDir, serviceName, path);

        return path;

    }

    private String getAssetDirectory(String assetFileName) {
        log.info("Get asset Directory for assetFileName:{}", assetFileName);

        String directory = null;
        if (StringUtils.isBlank(assetFileName) || this.appConfiguration == null
                || this.appConfiguration.getAssetMgtConfiguration() == null) {
            return directory;
        }

        List<AssetDirMapping> dirMapping = this.appConfiguration.getAssetMgtConfiguration().getAssetDirMapping();
        log.info("Get asset Directory - dirMapping:{}", dirMapping);
        if (dirMapping == null || dirMapping.isEmpty()) {
            return directory;
        }
        String fileExtension = this.getFileExtension(assetFileName);
        log.info("Get asset Directory for fileExtension:{}", fileExtension);

        Optional<AssetDirMapping> assetDirMapping = dirMapping.stream().filter(e -> e.getType().contains(fileExtension))
                .findFirst();
        log.info("Get asset Directory - assetDirMapping.isPresent():{}", assetDirMapping.isPresent());

        if (assetDirMapping.isEmpty()) {
            return directory;
        }

        directory = assetDirMapping.get().getDirectory();
        return directory;
    }

    private boolean isFileExtensionValidationEnabled() {
        return this.appConfiguration.getAssetMgtConfiguration().isFileExtensionValidationEnabled();
    }

    private boolean isModuleNameValidationEnabled() {
        return this.appConfiguration.getAssetMgtConfiguration().isModuleNameValidationEnabled();
    }

    private void validateFileExtension(Document asset) {

        if (asset == null || appConfiguration.getAssetMgtConfiguration() == null
                || appConfiguration.getAssetMgtConfiguration().getAssetDirMapping() == null
                || appConfiguration.getAssetMgtConfiguration().getAssetDirMapping().isEmpty()
                || !isFileExtensionValidationEnabled()) {
            return;
        }

        String fileName = asset.getDisplayName();
        String fileExtension = this.getFileExtension(fileName);
        List<String> validFileExtensions = this.getValidFileExtension();
        log.info("Checking valid file extention - fileName:{}, fileExtension:{}, validFileExtensions:{}", fileName,
                fileExtension, validFileExtensions);

        if (StringUtils.isBlank(fileName) || StringUtils.isBlank(fileExtension)) {
            throw new InvalidConfigurationException("Valid file name not provided!");
        }

        if (validFileExtensions.isEmpty()) {
            return;
        }

        boolean isValidExtension = validFileExtensions.contains(fileExtension);

        if (!isValidExtension) {
            throw new InvalidConfigurationException("Valid file type are '{" + validFileExtensions + "}', '{"
                    + fileExtension + "}' name not supported!");
        }

    }

    private void validateModules(Document asset) {

        if (asset == null || asset.getService() == null || asset.getService().isEmpty()) {
            throw new InvalidConfigurationException("Service module to save asset is not provided in request!");
        }

        List<String> validModules = getValidModuleName();
        log.info("validModules:{} ", validModules);

        if (validModules == null || validModules.isEmpty() || !isModuleNameValidationEnabled()) {
            throw new InvalidConfigurationException("Service module not configured in system! ");
        }

        List<String> invalidModuleList = authUtil.findMissingElements(asset.getService(), validModules);
        log.info("invalidModuleList:{}", invalidModuleList);

        if (invalidModuleList != null && !invalidModuleList.isEmpty()) {
            throw new InvalidConfigurationException(
                    "Valid modules are '{" + validModules + "}', '{" + invalidModuleList + "}' not supported!");
        }

    }

    private void validateServiceDirectory(String assetFileName, String assetDir, List<String> serviceModules) {
        log.info("validate service directory details - assetFileName,:{}, assetDir:{}, serviceModules:{}", assetDir,
                assetFileName, serviceModules);
        StringBuilder invalidServiceDirList = new StringBuilder();
        StringBuilder missingMapping = new StringBuilder();
        StringBuilder errorMsg = new StringBuilder();
        for (String serviceName : serviceModules) {

            String serviceDirectory = this.getServiceDirectory(assetDir, serviceName);
            if (StringUtils.isBlank(serviceDirectory)) {
                missingMapping.append(serviceName);
            }

            // check if the asset directory exist
            boolean serviceDirectoryExist = isServiceDirectoryExist(serviceDirectory);
            if (!serviceDirectoryExist) {
                invalidServiceDirList.append(serviceName);
            }

        }

        log.debug("missingMapping:{}, invalidServiceDirList:{}", missingMapping, invalidServiceDirList);
        if (StringUtils.isNotBlank(missingMapping.toString())) {
            errorMsg.append("Cannot save asset as service directory mapping for [" + missingMapping + "] is null!");
        }

        if (StringUtils.isNotBlank(invalidServiceDirList.toString())) {
            errorMsg.append("Service directory to save asset [" + invalidServiceDirList + "] does not exist!");
        }

        log.info("errorMsg:{}", errorMsg);
        if (StringUtils.isNotBlank(errorMsg.toString())) {
            throw new InvalidConfigurationException(errorMsg.toString());
        }
    }

    private boolean isServiceDirectoryExist(String serviceDirectory) {
        File dir = new File(serviceDirectory);
        boolean serviceDirectoryExist = dir.exists();
        log.info("Check using File API serviceDirectory:{} - exist:{}", serviceDirectory, serviceDirectoryExist);
        return serviceDirectoryExist;
    }

    private InputStream readDocumentAsStream(String name, String assetContent) {
        log.debug("Asset name:{} assetContent: '{}'", name, assetContent);

        if (StringUtils.isBlank(assetContent)) {
            log.error("Asset file name '{}' is empty", name);
            return null;
        }

        return new ByteArrayInputStream(assetContent.getBytes());
    }

    private DocumentStoreType getDocumentStoreType() {
        return documentStoreService.getProviderType();
    }

}<|MERGE_RESOLUTION|>--- conflicted
+++ resolved
@@ -25,11 +25,8 @@
 import io.jans.service.document.store.model.Document;
 import io.jans.service.document.store.provider.DBDocumentStoreProvider;
 import io.jans.service.document.store.service.DBDocumentService;
-<<<<<<< HEAD
-=======
 import io.jans.service.document.store.conf.DocumentStoreType;
-import io.jans.service.document.store.service.Document;
->>>>>>> 2ece418e
+
 import io.jans.util.exception.InvalidAttributeException;
 import io.jans.util.exception.InvalidConfigurationException;
 import io.jans.service.document.store.service.DocumentStoreService;
@@ -355,16 +352,12 @@
 
             int intRevision = asset.getRevision();
             log.debug(" Current asset intRevision is:{}", intRevision);
-<<<<<<< HEAD
-            asset.setRevision(++intRevision);
-            log.info("Updated asset revision to asset.getJansRevision():{}", asset.getRevision());
-=======
+
             if (isUpdate) {
                 intRevision = intRevision + intRevision;
             }
-            asset.setJansRevision(intRevision);
-            log.info("Updated asset revision to asset.getJansRevision():{}", asset.getJansRevision());
->>>>>>> 2ece418e
+            asset.setRevision(intRevision);
+            log.info("Updated asset revision to asset.getJansRevision():{}", asset.getRevision());
         } catch (Exception ex) {
             log.error("Exception while updating asset revision is - ", ex);
             return asset;

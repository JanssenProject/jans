/*
 * Janssen Project software is available under the MIT License (2008). See http://opensource.org/licenses/MIT for full text.
 *
 * Copyright (c) 2020, Janssen Project
 */

package io.jans.configapi.rest.resource.auth;

import com.github.fge.jsonpatch.JsonPatch;
import com.github.fge.jsonpatch.JsonPatchException;
import static io.jans.as.model.util.Util.escapeLog;
import io.jans.as.common.model.registration.Client;
import io.jans.as.common.service.common.InumService;
import io.jans.as.persistence.model.Scope;
import io.jans.configapi.core.annotation.Ignore;
import io.jans.configapi.core.rest.ProtectedApi;
import io.jans.configapi.model.configuration.ApiAppConfiguration;
import io.jans.configapi.service.auth.ClientService;
import io.jans.configapi.service.auth.ConfigurationService;
import io.jans.configapi.service.auth.AttributeService;
import io.jans.configapi.service.auth.ScopeService;
import io.jans.configapi.util.ApiAccessConstants;
import io.jans.configapi.util.ApiConstants;
import io.jans.configapi.util.AttributeNames;
import io.jans.configapi.util.AuthUtil;
import io.jans.model.JansAttribute;
import io.jans.model.SearchRequest;
import io.jans.configapi.core.util.Jackson;
import io.jans.orm.PersistenceEntryManager;
import io.jans.orm.exception.EntryPersistenceException;
import io.jans.orm.model.PagedResult;
import io.jans.service.EncryptionService;
import io.jans.util.StringHelper;
import io.jans.util.security.StringEncrypter.EncryptionException;

import io.swagger.v3.oas.annotations.Operation;
import io.swagger.v3.oas.annotations.Parameter;
import io.swagger.v3.oas.annotations.parameters.RequestBody;
import io.swagger.v3.oas.annotations.media.ArraySchema;
import io.swagger.v3.oas.annotations.media.Content;
import io.swagger.v3.oas.annotations.media.ExampleObject;
import io.swagger.v3.oas.annotations.media.Schema;
import io.swagger.v3.oas.annotations.responses.ApiResponse;
import io.swagger.v3.oas.annotations.responses.ApiResponses;
import io.swagger.v3.oas.annotations.security.*;

import jakarta.enterprise.context.ApplicationScoped;
import jakarta.inject.Inject;
import jakarta.validation.Valid;
import jakarta.validation.constraints.NotNull;
import jakarta.ws.rs.*;
import jakarta.ws.rs.core.MediaType;
import jakarta.ws.rs.core.Response;
import java.io.IOException;
import java.util.ArrayList;
import java.util.Arrays;
import java.util.List;
import java.util.UUID;

import org.apache.commons.lang3.StringUtils;

/**
 * @author Mougang T.Gasmyr
 *
 */

@Path(ApiConstants.OPENID + ApiConstants.CLIENTS)
@Produces(MediaType.APPLICATION_JSON)
@Consumes(MediaType.APPLICATION_JSON)
@ApplicationScoped
public class ClientsResource extends ConfigBaseResource {

    private static final String OPENID_CONNECT_CLIENT = "openid connect client";
    private static final String CLIENT_SECRET = "clientSecret";

    @Inject
    private ApiAppConfiguration appConfiguration;

    @Inject
    ClientService clientService;

    @Inject
    ConfigurationService configurationService;

    @Inject
    private InumService inumService;

    @Inject
    EncryptionService encryptionService;

    @Inject
    AuthUtil authUtil;

    @Inject
    ScopeService scopeService;

    @Inject
    AttributeService attributeService;

    @Operation(summary = "Gets list of OpenID Connect clients", description = "Gets list of OpenID Connect clients", operationId = "get-oauth-openid-clients", tags = {
            "OAuth - OpenID Connect - Clients" }, security = {
                    @SecurityRequirement(name = "oauth2", scopes = { ApiAccessConstants.OPENID_CLIENTS_READ_ACCESS }),
                    @SecurityRequirement(name = "oauth2", scopes = { ApiAccessConstants.OPENID_CLIENTS_WRITE_ACCESS }),
                    @SecurityRequirement(name = "oauth2", scopes = { ApiAccessConstants.OPENID_READ_ACCESS }),
                    @SecurityRequirement(name = "oauth2", scopes = { ApiAccessConstants.OPENID_CLIENTS_ADMIN_ACCESS }),
                    @SecurityRequirement(name = "oauth2", scopes = { ApiAccessConstants.SUPER_ADMIN_READ_ACCESS }),
                    @SecurityRequirement(name = "oauth2", scopes = { ApiAccessConstants.SUPER_ADMIN_WRITE_ACCESS }) })
    @ApiResponses(value = {
            @ApiResponse(responseCode = "200", description = "Ok", content = @Content(mediaType = MediaType.APPLICATION_JSON, schema = @Schema(implementation = PagedResult.class), examples = @ExampleObject(name = "Response json example", value = "example/openid-clients/clients/openid-clients-get-all.json"))),
            @ApiResponse(responseCode = "401", description = "Unauthorized"),
            @ApiResponse(responseCode = "500", description = "InternalServerError") })
    @GET
    @ProtectedApi(scopes = { ApiAccessConstants.OPENID_CLIENTS_READ_ACCESS }, groupScopes = {
            ApiAccessConstants.OPENID_CLIENTS_WRITE_ACCESS, ApiAccessConstants.OPENID_READ_ACCESS }, superScopes = {
                    ApiAccessConstants.OPENID_CLIENTS_ADMIN_ACCESS, ApiAccessConstants.SUPER_ADMIN_READ_ACCESS,
                    ApiAccessConstants.SUPER_ADMIN_WRITE_ACCESS })
    public Response getOpenIdConnectClients(
            @Parameter(description = "Search size - max size of the results to return") @DefaultValue(ApiConstants.DEFAULT_LIST_SIZE) @QueryParam(value = ApiConstants.LIMIT) int limit,
            @Parameter(description = "Search pattern") @DefaultValue("") @QueryParam(value = ApiConstants.PATTERN) String pattern,
            @Parameter(description = "The 1-based index of the first query result") @DefaultValue(ApiConstants.DEFAULT_LIST_START_INDEX) @QueryParam(value = ApiConstants.START_INDEX) int startIndex,
            @Parameter(description = "Attribute whose value will be used to order the returned response") @DefaultValue(ApiConstants.INUM) @QueryParam(value = ApiConstants.SORT_BY) String sortBy,
            @Parameter(description = "Order in which the sortBy param is applied. Allowed values are \"ascending\" and \"descending\"") @DefaultValue(ApiConstants.ASCENDING) @QueryParam(value = ApiConstants.SORT_ORDER) String sortOrder,
            @Parameter(description = "Field and value pair for searching", examples = @ExampleObject(name = "Field value example", value = "applicationType=web,persistClientAuthorizations=true")) @DefaultValue("") @QueryParam(value = ApiConstants.FIELD_VALUE_PAIR) String fieldValuePair)
            throws EncryptionException {
        if (logger.isDebugEnabled()) {
            logger.debug(
                    "Client search param - limit:{}, pattern:{}, startIndex:{}, sortBy:{}, sortOrder:{}, fieldValuePair:{}",
                    escapeLog(limit), escapeLog(pattern), escapeLog(startIndex), escapeLog(sortBy),
                    escapeLog(sortOrder), escapeLog(fieldValuePair));
        }

        SearchRequest searchReq = createSearchRequest(clientService.getDnForClient(null), pattern, sortBy, sortOrder,
                startIndex, limit, null, null, this.getMaxCount(), fieldValuePair, Client.class);

        return Response.ok(this.doSearch(searchReq)).build();
    }

    @Operation(summary = "Get OpenId Connect Client by Inum", description = "Get OpenId Connect Client by Inum", operationId = "get-oauth-openid-clients-by-inum", tags = {
            "OAuth - OpenID Connect - Clients" }, security = {
                    @SecurityRequirement(name = "oauth2", scopes = { ApiAccessConstants.OPENID_CLIENTS_READ_ACCESS }),
                    @SecurityRequirement(name = "oauth2", scopes = { ApiAccessConstants.OPENID_CLIENTS_WRITE_ACCESS }),
                    @SecurityRequirement(name = "oauth2", scopes = { ApiAccessConstants.OPENID_CLIENTS_ADMIN_ACCESS }),
                    @SecurityRequirement(name = "oauth2", scopes = { ApiAccessConstants.SUPER_ADMIN_READ_ACCESS }),
                    @SecurityRequirement(name = "oauth2", scopes = { ApiAccessConstants.SUPER_ADMIN_WRITE_ACCESS }) })
    @ApiResponses(value = {
            @ApiResponse(responseCode = "200", description = "Ok", content = @Content(mediaType = MediaType.APPLICATION_JSON, schema = @Schema(implementation = Client.class), examples = @ExampleObject(name = "Response json example", value = "example/openid-clients/clients/openid-clients-get.json"))),
            @ApiResponse(responseCode = "401", description = "Unauthorized"),
            @ApiResponse(responseCode = "500", description = "InternalServerError") })
    @GET
    @ProtectedApi(scopes = { ApiAccessConstants.OPENID_CLIENTS_READ_ACCESS }, groupScopes = {
            ApiAccessConstants.OPENID_CLIENTS_WRITE_ACCESS }, superScopes = {
                    ApiAccessConstants.OPENID_CLIENTS_ADMIN_ACCESS, ApiAccessConstants.SUPER_ADMIN_READ_ACCESS,
                    ApiAccessConstants.SUPER_ADMIN_WRITE_ACCESS })
    @Path(ApiConstants.INUM_PATH)
    public Response getOpenIdClientByInum(
            @Parameter(description = "Client identifier") @PathParam(ApiConstants.INUM) @NotNull String inum)
            throws EncryptionException {
        if (logger.isDebugEnabled()) {
            logger.debug("Client search by inum:{}", escapeLog(inum));
        }
        Client client = clientService.getClientByInum(inum);
        checkResourceNotNull(client, OPENID_CONNECT_CLIENT);

        return Response.ok(applyResponsePolicy(client)).build();
    }

    @Operation(summary = "Create new OpenId Connect client", description = "Create new OpenId Connect client", operationId = "post-oauth-openid-client", tags = {
            "OAuth - OpenID Connect - Clients" }, security = {
                    @SecurityRequirement(name = "oauth2", scopes = { ApiAccessConstants.OPENID_CLIENTS_WRITE_ACCESS }),
                    @SecurityRequirement(name = "oauth2", scopes = { ApiAccessConstants.OPENID_WRITE_ACCESS }),
                    @SecurityRequirement(name = "oauth2", scopes = { ApiAccessConstants.OPENID_CLIENTS_ADMIN_ACCESS }),
                    @SecurityRequirement(name = "oauth2", scopes = { ApiAccessConstants.SUPER_ADMIN_WRITE_ACCESS }) })
    @RequestBody(description = "OpenID Connect Client object", content = @Content(mediaType = MediaType.APPLICATION_JSON, schema = @Schema(implementation = Client.class), examples = @ExampleObject(name = "Request json example", value = "example/openid-clients/clients/openid-clients-post.json")))
    @ApiResponses(value = {
            @ApiResponse(responseCode = "201", description = "Created", content = @Content(mediaType = MediaType.APPLICATION_JSON, schema = @Schema(implementation = Client.class), examples = @ExampleObject(name = "Response json example", value = "example/openid-clients/clients/openid-clients-get.json"))),
            @ApiResponse(responseCode = "400", description = "Bad Request"),
            @ApiResponse(responseCode = "401", description = "Unauthorized"),
            @ApiResponse(responseCode = "500", description = "InternalServerError") })
    @POST
    @ProtectedApi(scopes = { ApiAccessConstants.OPENID_CLIENTS_WRITE_ACCESS }, groupScopes = {
            ApiAccessConstants.OPENID_WRITE_ACCESS }, superScopes = { ApiAccessConstants.OPENID_CLIENTS_ADMIN_ACCESS,
                    ApiAccessConstants.SUPER_ADMIN_WRITE_ACCESS })
    public Response createOpenIdConnect(@Valid Client client) throws EncryptionException {
        if (logger.isDebugEnabled()) {
            logger.debug("Client to be added - client:{}, client.getAttributes():{}, client.getCustomAttributes():{}",
                    escapeLog(client), escapeLog(client.getAttributes()), escapeLog(client.getCustomAttributes()));
        }

        String inum = client.getClientId();
        if (inum == null || inum.isEmpty() || inum.isBlank()) {
            inum = inumService.generateClientInum();
            client.setClientId(inum);
        }
        checkNotNull(client.getRedirectUris(), AttributeNames.REDIRECT_URIS);

        // scope validation
        checkScopeFormat(client);

        // Claim validation
        String[] claims = client.getClaims();
        if (client.getClaims() != null && client.getClaims().length > 0) {
            validateClaim(client);
        }

        String clientSecret = client.getClientSecret();

        if (StringHelper.isEmpty(clientSecret)) {
            clientSecret = generatePassword();
        }

        client.setClientSecret(encryptionService.encrypt(clientSecret));
        client.setDn(clientService.getDnForClient(inum));
        client.setDeletable(client.getClientSecretExpiresAt() != null);
        ignoreCustomObjectClassesForNonLDAP(client);

        logger.trace(
                "Final Client details to be added - client:{}, client.getAttributes():{}, client.getCustomAttributes():{}",
                client, client.getAttributes(), client.getCustomAttributes());
        clientService.addClient(client);
        Client result = clientService.getClientByInum(inum);
        result.setClaims(claims);

        // Response handling
        applyResponsePolicy(result);
        logger.debug("Claim post creation - result.getClaims():{} ", result.getClaims());
        return Response.status(Response.Status.CREATED).entity(result).build();
    }

    @Operation(summary = "Update OpenId Connect client", description = "Update OpenId Connect client", operationId = "put-oauth-openid-client", tags = {
            "OAuth - OpenID Connect - Clients" }, security = {
                    @SecurityRequirement(name = "oauth2", scopes = { ApiAccessConstants.OPENID_CLIENTS_WRITE_ACCESS }),
                    @SecurityRequirement(name = "oauth2", scopes = { ApiAccessConstants.OPENID_WRITE_ACCESS }),
                    @SecurityRequirement(name = "oauth2", scopes = { ApiAccessConstants.OPENID_CLIENTS_ADMIN_ACCESS }),
                    @SecurityRequirement(name = "oauth2", scopes = { ApiAccessConstants.SUPER_ADMIN_WRITE_ACCESS }) })
    @RequestBody(description = "OpenID Connect Client object", content = @Content(mediaType = MediaType.APPLICATION_JSON, schema = @Schema(implementation = Client.class), examples = @ExampleObject(name = "Request json example", value = "example/openid-clients/clients/openid-clients-put.json")))
    @ApiResponses(value = {
            @ApiResponse(responseCode = "200", description = "Ok", content = @Content(mediaType = MediaType.APPLICATION_JSON, schema = @Schema(implementation = Client.class), examples = @ExampleObject(name = "Response json example", value = "example/openid-clients/clients/openid-clients-get.json"))),
            @ApiResponse(responseCode = "401", description = "Unauthorized"),
            @ApiResponse(responseCode = "404", description = "Not Found"),
            @ApiResponse(responseCode = "500", description = "InternalServerError") })
    @PUT
    @Ignore
    @ProtectedApi(scopes = { ApiAccessConstants.OPENID_CLIENTS_WRITE_ACCESS }, groupScopes = {
            ApiAccessConstants.OPENID_WRITE_ACCESS }, superScopes = { ApiAccessConstants.OPENID_CLIENTS_ADMIN_ACCESS,
                    ApiAccessConstants.SUPER_ADMIN_WRITE_ACCESS })
    public Response updateClient(@Valid Client client) throws EncryptionException {
        if (logger.isDebugEnabled()) {
            logger.debug("Client details to be updated - client:{}", escapeLog(client));
        }
        String inum = client.getClientId();
        checkNotNull(inum, AttributeNames.INUM);
        checkNotNull(client.getRedirectUris(), AttributeNames.REDIRECT_URIS);
        Client existingClient = clientService.getClientByInum(inum);
        checkResourceNotNull(existingClient, OPENID_CONNECT_CLIENT);

        // scope validation
        checkScopeFormat(client);

        // Claim validation
        String[] claims = client.getClaims();
        if (client.getClaims() != null && client.getClaims().length > 0) {
            validateClaim(client);
        }

        client.setClientId(existingClient.getClientId());
        client.setBaseDn(clientService.getDnForClient(inum));
        client.setDeletable(client.getExpirationDate() != null);
        if (client.getClientSecret() != null) {
            client.setClientSecret(encryptionService.encrypt(client.getClientSecret()));
        }
        ignoreCustomObjectClassesForNonLDAP(client);

        logger.debug("Final Client details to be updated - client:{}", client);
        clientService.updateClient(client);
        Client result = clientService.getClientByInum(existingClient.getClientId());
        result.setClaims(claims);

        // Response handling
        applyResponsePolicy(result);
        logger.debug("Claim post updation - result.getClaims():{} ", result.getClaims());
        return Response.ok(result).build();
    }

    @Operation(summary = "Patch OpenId Connect client", description = "Patch OpenId Connect client", operationId = "patch-oauth-openid-client-by-inum", tags = {
            "OAuth - OpenID Connect - Clients" }, security = {
                    @SecurityRequirement(name = "oauth2", scopes = { ApiAccessConstants.OPENID_CLIENTS_WRITE_ACCESS }),
                    @SecurityRequirement(name = "oauth2", scopes = { ApiAccessConstants.OPENID_WRITE_ACCESS }),
                    @SecurityRequirement(name = "oauth2", scopes = { ApiAccessConstants.OPENID_CLIENTS_ADMIN_ACCESS }),
                    @SecurityRequirement(name = "oauth2", scopes = { ApiAccessConstants.SUPER_ADMIN_WRITE_ACCESS }) })
    @RequestBody(description = "String representing patch-document.", content = @Content(mediaType = MediaType.APPLICATION_JSON_PATCH_JSON, array = @ArraySchema(schema = @Schema(implementation = JsonPatch.class)), examples = @ExampleObject(name = "Request json example", value = "example/openid-clients/clients/openid-clients-patch.json")))
    @ApiResponses(value = {
            @ApiResponse(responseCode = "200", description = "Ok", content = @Content(mediaType = MediaType.APPLICATION_JSON, schema = @Schema(implementation = Client.class), examples = @ExampleObject(name = "Response json example", value = "example/openid-clients/clients/openid-clients-get.json"))),
            @ApiResponse(responseCode = "401", description = "Unauthorized"),
            @ApiResponse(responseCode = "404", description = "Not Found"),
            @ApiResponse(responseCode = "500", description = "InternalServerError") })
    @PATCH
    @Consumes(MediaType.APPLICATION_JSON_PATCH_JSON)
    @ProtectedApi(scopes = { ApiAccessConstants.OPENID_CLIENTS_WRITE_ACCESS }, groupScopes = {
            ApiAccessConstants.OPENID_WRITE_ACCESS }, superScopes = { ApiAccessConstants.OPENID_CLIENTS_ADMIN_ACCESS,
                    ApiAccessConstants.SUPER_ADMIN_WRITE_ACCESS })
    @Path(ApiConstants.INUM_PATH)
    public Response patchClient(
            @Parameter(description = "Client identifier") @PathParam(ApiConstants.INUM) @NotNull String inum,
            @NotNull String jsonPatchString) throws EncryptionException, JsonPatchException, IOException {
        if (logger.isDebugEnabled()) {
            logger.debug("Client details to be patched - inum:{}, jsonPatchString:{}", escapeLog(inum),
                    escapeLog(jsonPatchString));
        }
        Client existingClient = clientService.getClientByInum(inum);
        checkResourceNotNull(existingClient, OPENID_CONNECT_CLIENT);

        existingClient = Jackson.applyPatch(jsonPatchString, existingClient);

        // ClientSecret encryption check
        boolean isClientSecretPresent = Jackson.isFieldPresent(jsonPatchString, CLIENT_SECRET);
        logger.debug(" isFieldPresent - CLIENT_SECRET - isClientSecretPresent:{}", isClientSecretPresent);

        if (isClientSecretPresent && StringUtils.isNotBlank(existingClient.getClientSecret())) {
            existingClient.setClientSecret(encryptionService.encrypt(existingClient.getClientSecret()));
        }

        clientService.updateClient(existingClient);

        applyResponsePolicy(existingClient);
        return Response.ok(existingClient).build();
    }

    @Operation(summary = "Delete OpenId Connect client", description = "Delete OpenId Connect client", operationId = "delete-oauth-openid-client-by-inum", tags = {
            "OAuth - OpenID Connect - Clients" }, security = {
                    @SecurityRequirement(name = "oauth2", scopes = { ApiAccessConstants.OPENID_CLIENTS_DELETE_ACCESS }),
                    @SecurityRequirement(name = "oauth2", scopes = { ApiAccessConstants.OPENID_DELETE_ACCESS }),
                    @SecurityRequirement(name = "oauth2", scopes = { ApiAccessConstants.OPENID_CLIENTS_ADMIN_ACCESS }),
                    @SecurityRequirement(name = "oauth2", scopes = { ApiAccessConstants.SUPER_ADMIN_DELETE_ACCESS }) })
    @ApiResponses(value = { @ApiResponse(responseCode = "204", description = "No Content"),
            @ApiResponse(responseCode = "401", description = "Unauthorized"),
            @ApiResponse(responseCode = "404", description = "Not Found"),
            @ApiResponse(responseCode = "500", description = "InternalServerError") })
    @DELETE
    @Path(ApiConstants.INUM_PATH)
    @ProtectedApi(scopes = { ApiAccessConstants.OPENID_CLIENTS_DELETE_ACCESS }, groupScopes = {
<<<<<<< HEAD
            ApiAccessConstants.OPENID_DELETE_ACCESS }, superScopes = { ApiAccessConstants.OPENID_CLIENTS_ADMIN_ACCESS,
                    ApiAccessConstants.SUPER_ADMIN_DELETE_ACCESS })
    public Response deleteClient(@Parameter(description = "Client identifier") @PathParam(ApiConstants.INUM) @NotNull String inum) {
=======
            ApiAccessConstants.OPENID_DELETE_ACCESS }, superScopes = { ApiAccessConstants.SUPER_ADMIN_DELETE_ACCESS })
    public Response deleteClient(
            @Parameter(description = "Client identifier") @PathParam(ApiConstants.INUM) @NotNull String inum) {
>>>>>>> 2738d91c
        if (logger.isDebugEnabled()) {
            logger.debug("Client to be deleted - inum:{} ", escapeLog(inum));
        }
        Client client = clientService.getClientByInum(inum);
        checkResourceNotNull(client, OPENID_CONNECT_CLIENT);
        clientService.removeClient(client);
        return Response.noContent().build();
    }

    private List<Client> applyResponsePolicy(List<Client> clients) {
        logger.debug("isReturnClientSecretInResponse():{}, isReturnEncryptedClientSecretInResponse():{}, clients:{}",
                isReturnClientSecretInResponse(), isReturnEncryptedClientSecretInResponse(), clients);
        if (clients == null || clients.isEmpty()) {
            return clients;
        }
        for (Client client : clients) {
            applyResponsePolicy(client);
        }

        return clients;
    }

    private Client applyResponsePolicy(Client client) {
        logger.debug(
                " ApplyResponsePolicy - isReturnClientSecretInResponse():{}, isReturnEncryptedClientSecretInResponse():{}, client:{}",
                isReturnClientSecretInResponse(), isReturnEncryptedClientSecretInResponse(), client);
        if (client == null) {
            return client;
        }

        if (isReturnClientSecretInResponse()) {
            if (!isReturnEncryptedClientSecretInResponse()) {
                getDecryptedClientSecret(client);
            }
        } else {
            client.setClientSecret(null);
        }

        return client;
    }

    private Client getDecryptedClientSecret(Client client) {
        if (client != null) {
            try {
                client.setClientSecret(encryptionService.decrypt(client.getClientSecret()));
            } catch (Exception ex) {
                logger.error(" Error while decrypting ClientSecret for '{}', exception is - ", client.getClientId(),
                        ex);
                client.setClientSecret(null);
            }
        }
        return client;
    }

    private String generatePassword() {
        return UUID.randomUUID().toString();
    }

    private PagedResult<Client> doSearch(SearchRequest searchReq) throws EncryptionException {
        if (logger.isDebugEnabled()) {
            logger.debug("Client search params - searchReq:{} ", escapeLog(searchReq));
        }

        PagedResult<Client> pagedResult = clientService.getClients(searchReq);
        if (logger.isTraceEnabled()) {
            logger.trace("PagedResult  - pagedResult:{}", pagedResult);
        }

        if (pagedResult != null) {
            logger.debug(
                    "Client fetched  - pagedResult.getTotalEntriesCount():{}, pagedResult.getEntriesCount():{}, pagedResult.getEntries():{}",
                    pagedResult.getTotalEntriesCount(), pagedResult.getEntriesCount(), pagedResult.getEntries());

            List<Client> clients = pagedResult.getEntries();
            applyResponsePolicy(clients);
            logger.debug("Clients fetched  - clients:{}", clients);
            pagedResult.setEntries(clients);
        }
        logger.debug("Clients pagedResult:{}", pagedResult);
        return pagedResult;

    }

    private Client ignoreCustomObjectClassesForNonLDAP(Client client) {
        String persistenceType = configurationService.getPersistenceType();
        logger.debug("persistenceType: {}", persistenceType);
        if (!PersistenceEntryManager.PERSITENCE_TYPES.ldap.name().equals(persistenceType)) {
            logger.debug(
                    "Setting CustomObjectClasses :{} to null as its used only for LDAP and current persistenceType is {} ",
                    client.getCustomObjectClasses(), persistenceType);
            client.setCustomObjectClasses(null);
        }
        return client;
    }

    private Client checkScopeFormat(Client client) {
        if (client == null) {
            return client;
        }

        // check scope
        logger.debug("Checking client.getScopes():{}", client.getScopes());
        if (client.getScopes() == null || client.getScopes().length == 0) {
            return client;
        }

        List<String> validScopes = new ArrayList<>();
        List<String> invalidScopes = new ArrayList<>();

        for (String scope : client.getScopes()) {
            logger.debug("Is scope:{} valid:{}", scope, authUtil.isValidDn(scope));
            List<Scope> scopes = new ArrayList<>();
            if (authUtil.isValidDn(scope)) {
                Scope scp = findScopeByDn(scope);
                if (scp != null) {
                    scopes.add(scp);
                }
            } else {
                scopes = scopeService.searchScopesById(scope);
            }
            logger.debug("Scopes from DB - {}'", scopes);
            if (!scopes.isEmpty()) {
                validScopes.add(scopes.get(0).getDn());
            } else {
                invalidScopes.add(scope);
            }
        }
        logger.debug("Scope validation result - validScopes:{}, invalidScopes:{} ", validScopes, invalidScopes);

        if (!invalidScopes.isEmpty()) {
            throwBadRequestException("Invalid scope in request -> " + invalidScopes.toString());
        }

        // reset scopes
        if (!validScopes.isEmpty()) {
            String[] scopeArr = validScopes.stream().toArray(String[]::new);
            client.setScopes(scopeArr);
        }
        return client;
    }

    private Scope findScopeByDn(String scopeDn) {
        try {
            return scopeService.getScopeByDn(scopeDn);
        } catch (EntryPersistenceException e) {
            return null;
        }
    }

    private Client validateClaim(Client client) {
        if (client == null) {
            return client;
        }

        // check claims
        logger.debug("client.getClaims():{}", client.getClaims());
        List<String> claims = client.getClaims() != null ? Arrays.asList(client.getClaims()) : null;
        logger.debug("Client claims:{}", claims);

        List<String> validClaims = new ArrayList<>();
        List<String> invalidClaims = new ArrayList<>();

        for (String claim : claims) {
            logger.debug("Is claim:{} valid-DN?:{}", claim, authUtil.isValidDn(claim));
            JansAttribute jansAttribute = null;
            if (authUtil.isValidDn(claim)) {
                jansAttribute = attributeService.getAttributeUsingDn(claim);
            } else {
                jansAttribute = attributeService.getAttributeUsingName(claim);
            }
            logger.debug("Attribute from DB - {}'", jansAttribute);
            if (jansAttribute != null) {
                validClaims.add(jansAttribute.getDn());
            } else {
                invalidClaims.add(claim);
            }
        }
        logger.debug("Claim validation result - validClaims:{}, invalidClaims:{} ", validClaims, invalidClaims);

        if (!invalidClaims.isEmpty()) {
            throwBadRequestException("Invalid claim in request -> " + invalidClaims.toString());
        }

        // reset Claims
        if (!validClaims.isEmpty()) {
            String[] scopeArr = validClaims.stream().toArray(String[]::new);
            client.setClaims(scopeArr);
        }

        return client;
    }

    private boolean isReturnEncryptedClientSecretInResponse() {
        logger.debug("appConfiguration.isReturnEncryptedClientSecretInResponse():{} ",
                appConfiguration.isReturnEncryptedClientSecretInResponse());
        return this.appConfiguration.isReturnEncryptedClientSecretInResponse();
    }

    private boolean isReturnClientSecretInResponse() {
        logger.debug("appConfiguration.isReturnClientSecretInResponse():{} ",
                appConfiguration.isReturnClientSecretInResponse());
        return this.appConfiguration.isReturnClientSecretInResponse();
    }

}<|MERGE_RESOLUTION|>--- conflicted
+++ resolved
@@ -98,6 +98,8 @@
     AttributeService attributeService;
 
     @Operation(summary = "Gets list of OpenID Connect clients", description = "Gets list of OpenID Connect clients", operationId = "get-oauth-openid-clients", tags = {
+            "OAuth - OpenID Connect - Clients" }, security = @SecurityRequirement(name = "oauth2", scopes = {
+                    ApiAccessConstants.OPENID_CLIENTS_READ_ACCESS }))
             "OAuth - OpenID Connect - Clients" }, security = {
                     @SecurityRequirement(name = "oauth2", scopes = { ApiAccessConstants.OPENID_CLIENTS_READ_ACCESS }),
                     @SecurityRequirement(name = "oauth2", scopes = { ApiAccessConstants.OPENID_CLIENTS_WRITE_ACCESS }),
@@ -111,6 +113,7 @@
             @ApiResponse(responseCode = "500", description = "InternalServerError") })
     @GET
     @ProtectedApi(scopes = { ApiAccessConstants.OPENID_CLIENTS_READ_ACCESS }, groupScopes = {
+            ApiAccessConstants.OPENID_READ_ACCESS }, superScopes = { ApiAccessConstants.SUPER_ADMIN_READ_ACCESS })
             ApiAccessConstants.OPENID_CLIENTS_WRITE_ACCESS, ApiAccessConstants.OPENID_READ_ACCESS }, superScopes = {
                     ApiAccessConstants.OPENID_CLIENTS_ADMIN_ACCESS, ApiAccessConstants.SUPER_ADMIN_READ_ACCESS,
                     ApiAccessConstants.SUPER_ADMIN_WRITE_ACCESS })
@@ -135,7 +138,9 @@
         return Response.ok(this.doSearch(searchReq)).build();
     }
 
-    @Operation(summary = "Get OpenId Connect Client by Inum", description = "Get OpenId Connect Client by Inum", operationId = "get-oauth-openid-clients-by-inum", tags = {
+@Operation(summary = "Get OpenId Connect Client by Inum", description = "Get OpenId Connect Client by Inum", operationId = "get-oauth-openid-clients-by-inum", tags = {
+            "OAuth - OpenID Connect - Clients" }, security = @SecurityRequirement(name = "oauth2", scopes = {
+                    ApiAccessConstants.OPENID_CLIENTS_READ_ACCESS }))
             "OAuth - OpenID Connect - Clients" }, security = {
                     @SecurityRequirement(name = "oauth2", scopes = { ApiAccessConstants.OPENID_CLIENTS_READ_ACCESS }),
                     @SecurityRequirement(name = "oauth2", scopes = { ApiAccessConstants.OPENID_CLIENTS_WRITE_ACCESS }),
@@ -148,6 +153,7 @@
             @ApiResponse(responseCode = "500", description = "InternalServerError") })
     @GET
     @ProtectedApi(scopes = { ApiAccessConstants.OPENID_CLIENTS_READ_ACCESS }, groupScopes = {
+            ApiAccessConstants.OPENID_READ_ACCESS }, superScopes = { ApiAccessConstants.SUPER_ADMIN_READ_ACCESS })
             ApiAccessConstants.OPENID_CLIENTS_WRITE_ACCESS }, superScopes = {
                     ApiAccessConstants.OPENID_CLIENTS_ADMIN_ACCESS, ApiAccessConstants.SUPER_ADMIN_READ_ACCESS,
                     ApiAccessConstants.SUPER_ADMIN_WRITE_ACCESS })
@@ -164,7 +170,9 @@
         return Response.ok(applyResponsePolicy(client)).build();
     }
 
-    @Operation(summary = "Create new OpenId Connect client", description = "Create new OpenId Connect client", operationId = "post-oauth-openid-client", tags = {
+@Operation(summary = "Create new OpenId Connect client", description = "Create new OpenId Connect client", operationId = "post-oauth-openid-client", tags = {
+            "OAuth - OpenID Connect - Clients" }, security = @SecurityRequirement(name = "oauth2", scopes = {
+                    ApiAccessConstants.OPENID_CLIENTS_WRITE_ACCESS }))
             "OAuth - OpenID Connect - Clients" }, security = {
                     @SecurityRequirement(name = "oauth2", scopes = { ApiAccessConstants.OPENID_CLIENTS_WRITE_ACCESS }),
                     @SecurityRequirement(name = "oauth2", scopes = { ApiAccessConstants.OPENID_WRITE_ACCESS }),
@@ -178,6 +186,7 @@
             @ApiResponse(responseCode = "500", description = "InternalServerError") })
     @POST
     @ProtectedApi(scopes = { ApiAccessConstants.OPENID_CLIENTS_WRITE_ACCESS }, groupScopes = {
+            ApiAccessConstants.OPENID_WRITE_ACCESS }, superScopes = { ApiAccessConstants.SUPER_ADMIN_WRITE_ACCESS })
             ApiAccessConstants.OPENID_WRITE_ACCESS }, superScopes = { ApiAccessConstants.OPENID_CLIENTS_ADMIN_ACCESS,
                     ApiAccessConstants.SUPER_ADMIN_WRITE_ACCESS })
     public Response createOpenIdConnect(@Valid Client client) throws EncryptionException {
@@ -227,6 +236,8 @@
     }
 
     @Operation(summary = "Update OpenId Connect client", description = "Update OpenId Connect client", operationId = "put-oauth-openid-client", tags = {
+            "OAuth - OpenID Connect - Clients" }, security = @SecurityRequirement(name = "oauth2", scopes = {
+                    ApiAccessConstants.OPENID_CLIENTS_WRITE_ACCESS }))
             "OAuth - OpenID Connect - Clients" }, security = {
                     @SecurityRequirement(name = "oauth2", scopes = { ApiAccessConstants.OPENID_CLIENTS_WRITE_ACCESS }),
                     @SecurityRequirement(name = "oauth2", scopes = { ApiAccessConstants.OPENID_WRITE_ACCESS }),
@@ -241,6 +252,7 @@
     @PUT
     @Ignore
     @ProtectedApi(scopes = { ApiAccessConstants.OPENID_CLIENTS_WRITE_ACCESS }, groupScopes = {
+            ApiAccessConstants.OPENID_WRITE_ACCESS }, superScopes = { ApiAccessConstants.SUPER_ADMIN_WRITE_ACCESS })
             ApiAccessConstants.OPENID_WRITE_ACCESS }, superScopes = { ApiAccessConstants.OPENID_CLIENTS_ADMIN_ACCESS,
                     ApiAccessConstants.SUPER_ADMIN_WRITE_ACCESS })
     public Response updateClient(@Valid Client client) throws EncryptionException {
@@ -281,7 +293,9 @@
         return Response.ok(result).build();
     }
 
-    @Operation(summary = "Patch OpenId Connect client", description = "Patch OpenId Connect client", operationId = "patch-oauth-openid-client-by-inum", tags = {
+      @Operation(summary = "Patch OpenId Connect client", description = "Patch OpenId Connect client", operationId = "patch-oauth-openid-client-by-inum", tags = {
+            "OAuth - OpenID Connect - Clients" }, security = @SecurityRequirement(name = "oauth2", scopes = {
+                    ApiAccessConstants.OPENID_CLIENTS_WRITE_ACCESS }))
             "OAuth - OpenID Connect - Clients" }, security = {
                     @SecurityRequirement(name = "oauth2", scopes = { ApiAccessConstants.OPENID_CLIENTS_WRITE_ACCESS }),
                     @SecurityRequirement(name = "oauth2", scopes = { ApiAccessConstants.OPENID_WRITE_ACCESS }),
@@ -296,6 +310,7 @@
     @PATCH
     @Consumes(MediaType.APPLICATION_JSON_PATCH_JSON)
     @ProtectedApi(scopes = { ApiAccessConstants.OPENID_CLIENTS_WRITE_ACCESS }, groupScopes = {
+            ApiAccessConstants.OPENID_WRITE_ACCESS }, superScopes = { ApiAccessConstants.SUPER_ADMIN_WRITE_ACCESS })
             ApiAccessConstants.OPENID_WRITE_ACCESS }, superScopes = { ApiAccessConstants.OPENID_CLIENTS_ADMIN_ACCESS,
                     ApiAccessConstants.SUPER_ADMIN_WRITE_ACCESS })
     @Path(ApiConstants.INUM_PATH)
@@ -325,7 +340,9 @@
         return Response.ok(existingClient).build();
     }
 
-    @Operation(summary = "Delete OpenId Connect client", description = "Delete OpenId Connect client", operationId = "delete-oauth-openid-client-by-inum", tags = {
+      @Operation(summary = "Delete OpenId Connect client", description = "Delete OpenId Connect client", operationId = "delete-oauth-openid-client-by-inum", tags = {
+            "OAuth - OpenID Connect - Clients" }, security = @SecurityRequirement(name = "oauth2", scopes = {
+                    ApiAccessConstants.OPENID_CLIENTS_DELETE_ACCESS }))
             "OAuth - OpenID Connect - Clients" }, security = {
                     @SecurityRequirement(name = "oauth2", scopes = { ApiAccessConstants.OPENID_CLIENTS_DELETE_ACCESS }),
                     @SecurityRequirement(name = "oauth2", scopes = { ApiAccessConstants.OPENID_DELETE_ACCESS }),
@@ -338,15 +355,11 @@
     @DELETE
     @Path(ApiConstants.INUM_PATH)
     @ProtectedApi(scopes = { ApiAccessConstants.OPENID_CLIENTS_DELETE_ACCESS }, groupScopes = {
-<<<<<<< HEAD
+            ApiAccessConstants.OPENID_DELETE_ACCESS }, superScopes = { ApiAccessConstants.SUPER_ADMIN_DELETE_ACCESS })
             ApiAccessConstants.OPENID_DELETE_ACCESS }, superScopes = { ApiAccessConstants.OPENID_CLIENTS_ADMIN_ACCESS,
                     ApiAccessConstants.SUPER_ADMIN_DELETE_ACCESS })
-    public Response deleteClient(@Parameter(description = "Client identifier") @PathParam(ApiConstants.INUM) @NotNull String inum) {
-=======
-            ApiAccessConstants.OPENID_DELETE_ACCESS }, superScopes = { ApiAccessConstants.SUPER_ADMIN_DELETE_ACCESS })
     public Response deleteClient(
             @Parameter(description = "Client identifier") @PathParam(ApiConstants.INUM) @NotNull String inum) {
->>>>>>> 2738d91c
         if (logger.isDebugEnabled()) {
             logger.debug("Client to be deleted - inum:{} ", escapeLog(inum));
         }

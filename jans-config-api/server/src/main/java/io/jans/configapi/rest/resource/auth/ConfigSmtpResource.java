--- conflicted
+++ resolved
@@ -13,6 +13,7 @@
 import io.jans.configapi.util.ApiAccessConstants;
 import io.jans.configapi.util.ApiConstants;
 import io.jans.model.SmtpConfiguration;
+import io.jans.model.SmtpTest;
 import io.jans.service.MailService;
 import io.jans.util.security.StringEncrypter.EncryptionException;
 
@@ -27,10 +28,15 @@
 
 import jakarta.inject.Inject;
 import jakarta.validation.Valid;
-import jakarta.ws.rs.*;
+import jakarta.ws.rs.Consumes;
+import jakarta.ws.rs.DELETE;
+import jakarta.ws.rs.GET;
+import jakarta.ws.rs.POST;
+import jakarta.ws.rs.PUT;
+import jakarta.ws.rs.Path;
+import jakarta.ws.rs.Produces;
 import jakarta.ws.rs.core.MediaType;
 import jakarta.ws.rs.core.Response;
-import java.util.Objects;
 
 import org.slf4j.Logger;
 
@@ -63,7 +69,6 @@
     @ApiResponses(value = {
             @ApiResponse(responseCode = "200", description = "Ok", content = @Content(mediaType = MediaType.APPLICATION_JSON, schema = @Schema(implementation = SmtpConfiguration.class), examples = @ExampleObject(name = "Response json example", value = "example/auth/smtp/smtp-get.json"))),
             @ApiResponse(responseCode = "401", description = "Unauthorized"),
-            @ApiResponse(responseCode = "404", description = "Not Found"),
             @ApiResponse(responseCode = "500", description = "InternalServerError") })
     @GET
     @ProtectedApi(scopes = { ApiAccessConstants.SMTP_READ_ACCESS }, groupScopes = {
@@ -71,13 +76,9 @@
     public Response getSmtpServerConfiguration() throws EncryptionException {
         SmtpConfiguration smtpConfiguration = configurationService.getConfiguration().getSmtpConfiguration();
         log.info(SMTP_CONFIGURATION + ":{} from DB", smtpConfiguration);
-        if (smtpConfiguration != null) {
-            decryptPassword(smtpConfiguration);
-            log.info(SMTP_CONFIGURATION + ":{} fetched", smtpConfiguration);
-            return Response.ok(smtpConfiguration).build();
-        } else {
-            return Response.ok(Response.Status.NOT_FOUND).build();
-        }
+        decryptPassword(smtpConfiguration);
+        log.info(SMTP_CONFIGURATION + ":{} fetched", smtpConfiguration);
+        return Response.ok(smtpConfiguration).build();
     }
 
     @Operation(summary = "Adds SMTP server configuration", description = "Adds SMTP server configuration", operationId = "post-config-smtp", tags = {
@@ -93,9 +94,9 @@
             ApiAccessConstants.SUPER_ADMIN_WRITE_ACCESS })
     public Response setupSmtpConfiguration(@Valid SmtpConfiguration smtpConfiguration) throws EncryptionException {
         log.debug(SMTP_CONFIGURATION + ":{}", smtpConfiguration);
-        checkResourceNotNull(smtpConfiguration, SMTP_CONFIGURATION);        
         encryptPassword(smtpConfiguration);
         GluuConfiguration configurationUpdate = configurationService.getConfiguration();
+        log.debug("configurationUpdate:{}", configurationUpdate);
         configurationUpdate.setSmtpConfiguration(smtpConfiguration);
         configurationService.updateConfiguration(configurationUpdate);
         smtpConfiguration = configurationService.getConfiguration().getSmtpConfiguration();
@@ -118,9 +119,9 @@
             ApiAccessConstants.SUPER_ADMIN_WRITE_ACCESS })
     public Response updateSmtpConfiguration(@Valid SmtpConfiguration smtpConfiguration) throws EncryptionException {
         log.debug(SMTP_CONFIGURATION + ":{}", smtpConfiguration);
-        checkResourceNotNull(smtpConfiguration, SMTP_CONFIGURATION);  
         encryptPassword(smtpConfiguration);
         GluuConfiguration configurationUpdate = configurationService.getConfiguration();
+        log.debug("configurationUpdate:{}", configurationUpdate);
         configurationUpdate.setSmtpConfiguration(smtpConfiguration);
         configurationService.updateConfiguration(configurationUpdate);
         smtpConfiguration = configurationService.getConfiguration().getSmtpConfiguration();
@@ -129,28 +130,21 @@
         return Response.ok(smtpConfiguration).build();
     }
 
-    @Operation(summary = "Test SMTP server configuration", description = "Test SMTP server configuration", operationId = "test-config-smtp", tags = {
-            "Configuration – SMTP" }, security = @SecurityRequirement(name = "oauth2", scopes = {
-                    ApiAccessConstants.SMTP_READ_ACCESS }))
+    @Operation(summary = "Signing Test SMTP server configuration", description = "Signing Test SMTP server configuration", operationId = "test-config-smtp", tags = {
+    "Configuration – SMTP" }, security = @SecurityRequirement(name = "oauth2", scopes = {
+            ApiAccessConstants.SMTP_WRITE_ACCESS }))
+    @RequestBody(description = "SmtpTest object", content = @Content(mediaType = MediaType.APPLICATION_JSON, schema = @Schema(implementation = SmtpTest.class), examples = @ExampleObject(name = "Request json example", value = "example/auth/smtp/smtp_test.json")))    
     @ApiResponses(value = {
             @ApiResponse(responseCode = "200", description = "Ok", content = @Content(mediaType = MediaType.APPLICATION_JSON, schema = @Schema(name = "status", type = "boolean", description = "boolean value true if successful"))),
             @ApiResponse(responseCode = "401", description = "Unauthorized"),
             @ApiResponse(responseCode = "500", description = "InternalServerError") })
     @POST
     @Path(ApiConstants.TEST)
-    @ProtectedApi(scopes = { ApiAccessConstants.SMTP_READ_ACCESS }, groupScopes = {
+    @ProtectedApi(scopes = { ApiAccessConstants.SMTP_WRITE_ACCESS }, groupScopes = {
             ApiAccessConstants.SMTP_WRITE_ACCESS }, superScopes = { ApiAccessConstants.SUPER_ADMIN_WRITE_ACCESS })
-    public Response testSmtpConfiguration() throws EncryptionException {
-
+    public Response testSmtpConfiguration(@Valid SmtpTest smtpTest) throws EncryptionException {
+        log.debug("smtpTest:{}", smtpTest);
         SmtpConfiguration smtpConfiguration = configurationService.getConfiguration().getSmtpConfiguration();
-<<<<<<< HEAD
-        log.debug("Testing smtpConfiguration:{}", smtpConfiguration);
-        smtpConfiguration.setPasswordDecrypted(encryptionService.decrypt(smtpConfiguration.getPassword()));
-        boolean status = mailService.sendMail(smtpConfiguration, smtpConfiguration.getFromEmailAddress(),
-                smtpConfiguration.getFromName(), smtpConfiguration.getFromEmailAddress(), null,
-                "SMTP Configuration verification", "Mail to test smtp configuration",
-                "Mail to test smtp configuration");
-=======
         log.debug(SMTP_CONFIGURATION + ":{}", smtpConfiguration);
         smtpConfiguration.setSmtpAuthenticationAccountPasswordDecrypted(encryptionService.decrypt(smtpConfiguration.getSmtpAuthenticationAccountPassword()));
         smtpConfiguration.setKeyStorePasswordDecrypted(encryptionService.decrypt(smtpConfiguration.getKeyStorePassword()));
@@ -167,7 +161,6 @@
                     smtpTest.getSubject(), smtpTest.getMessage(),
                     smtpTest.getMessage());
         }
->>>>>>> 2bbb95dc
         log.info("smtpConfiguration test status:{}", status);
         return Response.ok(status).build();
     }
@@ -197,13 +190,17 @@
             try {
                 encryptionService.decrypt(password);
             } catch (Exception ex) {
-<<<<<<< HEAD
-                log.error("Exception while decryption of smtpConfiguration password hence will encrypt it!!!", ex);
-                smtpConfiguration.setPassword(encryptionService.encrypt(password));
-=======
                 log.error("Exception while decryption of smtpConfiguration password hence will encrypt it!!!");
                 smtpConfiguration.setSmtpAuthenticationAccountPassword(encryptionService.encrypt(password));
->>>>>>> 2bbb95dc
+            }
+        }
+        password = smtpConfiguration.getKeyStorePassword();
+        if (password != null && !password.isEmpty()) {
+            try {
+                encryptionService.decrypt(password);
+            } catch (Exception ex) {
+                log.error("Exception while decryption of smtpConfiguration password hence will encrypt it!!!");
+                smtpConfiguration.setKeyStorePassword(encryptionService.encrypt(password));
             }
         }
         return smtpConfiguration;
@@ -215,12 +212,14 @@
             if (password != null && !password.isEmpty()) {
                 smtpConfiguration.setSmtpAuthenticationAccountPasswordDecrypted(encryptionService.decrypt(password));
             }
+            password = smtpConfiguration.getKeyStorePassword();
+            if (password != null && !password.isEmpty()) {
+                smtpConfiguration.setKeyStorePasswordDecrypted(encryptionService.decrypt(password));
+            }
         } else {
             smtpConfiguration = new SmtpConfiguration();
         }
         return smtpConfiguration;
     }
-    
-
 
 }
--- conflicted
+++ resolved
@@ -6,11 +6,8 @@
 
 package io.jans.configapi.rest.health;
 
-<<<<<<< HEAD
-=======
 import static io.jans.as.model.util.Util.escapeLog;
 
->>>>>>> 6e00e723
 import com.fasterxml.jackson.databind.JsonNode;
 
 import io.jans.configapi.core.model.HealthStatus;
@@ -26,10 +23,7 @@
 import io.swagger.v3.oas.annotations.Parameter;
 import io.swagger.v3.oas.annotations.media.ArraySchema;
 import io.swagger.v3.oas.annotations.media.Content;
-<<<<<<< HEAD
-=======
 import io.swagger.v3.oas.annotations.media.ExampleObject;
->>>>>>> 6e00e723
 import io.swagger.v3.oas.annotations.media.Schema;
 import io.swagger.v3.oas.annotations.responses.ApiResponse;
 import io.swagger.v3.oas.annotations.responses.ApiResponses;
@@ -41,10 +35,7 @@
 
 import org.slf4j.Logger;
 import java.util.ArrayList;
-<<<<<<< HEAD
-=======
 import java.util.Map;
->>>>>>> 6e00e723
 
 @Path(ApiConstants.HEALTH)
 @Consumes(MediaType.APPLICATION_JSON)
@@ -146,11 +137,7 @@
     @Operation(summary = "Returns application server status", description = "Returns application server status", operationId = "get-server-stat", tags = {
     "Health - Check" })
     @ApiResponses(value = {
-<<<<<<< HEAD
-    @ApiResponse(responseCode = "200", description = "Ok", content = @Content(mediaType = MediaType.APPLICATION_JSON, schema = @Schema(implementation = StatsData.class))),
-=======
     @ApiResponse(responseCode = "200", description = "Ok", content = @Content(mediaType = MediaType.APPLICATION_JSON, schema = @Schema(implementation = StatsData.class), examples = @ExampleObject(name = "Response json example", value = "example/health/server-stat.json"))),
->>>>>>> 6e00e723
     @ApiResponse(responseCode = "500", description = "InternalServerError") })
     @GET
     @Path(ApiConstants.SERVER_STAT)
@@ -177,9 +164,6 @@
         return Response.ok(statusCheckerTimer.getAppVersionData(artifact)).build();
     }
 
-<<<<<<< HEAD
-    
-=======
     @Operation(summary = "Fetch service status", description = "Fetch service status", operationId = "get-service-status", tags = {
             "Health - Check" })
     @ApiResponses(value = {
@@ -199,7 +183,6 @@
         return Response.ok(serviceStatus).build();
     }
 
->>>>>>> 6e00e723
     private void checkDatabaseConnection() {
         configurationService.findConf();
     }

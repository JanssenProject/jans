/*
 * Janssen Project software is available under the Apache License (2004). See http://www.apache.org/licenses/ for full text.
 *
 * Copyright (c) 2020, Janssen Project
 */

package io.jans.orm.sql.impl;

import java.sql.JDBCType;
import java.util.ArrayList;
import java.util.Arrays;
import java.util.Collection;
import java.util.Date;
import java.util.HashMap;
import java.util.List;
import java.util.Map;
import java.util.function.Function;

import org.apache.commons.text.StringEscapeUtils;
import org.slf4j.Logger;
import org.slf4j.LoggerFactory;

import com.fasterxml.jackson.databind.ObjectMapper;
import com.querydsl.core.types.Expression;
import com.querydsl.core.types.ExpressionUtils;
import com.querydsl.core.types.NullExpression;
import com.querydsl.core.types.Operation;
import com.querydsl.core.types.Ops;
import com.querydsl.core.types.Path;
import com.querydsl.core.types.Predicate;
import com.querydsl.core.types.dsl.Expressions;

import io.jans.orm.annotation.AttributeEnum;
import io.jans.orm.exception.operation.SearchException;
import io.jans.orm.ldap.impl.LdapFilterConverter;
import io.jans.orm.model.AttributeType;
import io.jans.orm.reflect.property.PropertyAnnotation;
import io.jans.orm.reflect.util.ReflectHelper;
import io.jans.orm.search.filter.Filter;
import io.jans.orm.search.filter.FilterType;
import io.jans.orm.sql.model.ConvertedExpression;
import io.jans.orm.sql.model.TableMapping;
import io.jans.orm.sql.operation.SqlOperationService;
import io.jans.orm.sql.operation.SupportedDbType;
import io.jans.orm.util.ArrayHelper;
import io.jans.orm.util.StringHelper;

/**
 * Filter to SQL query convert
 *
 * @author Yuriy Movchan Date: 12/16/2020
 */
public class SqlFilterConverter {

    private static final Logger LOG = LoggerFactory.getLogger(SqlFilterConverter.class);

    private static final LdapFilterConverter ldapFilterConverter = new LdapFilterConverter();
	private static final ObjectMapper JSON_OBJECT_MAPPER = new ObjectMapper();

	private SqlOperationService operationService;
	private SupportedDbType dbType;

	private Path<String> stringDocAlias = ExpressionUtils.path(String.class, "doc");
	private Path<Boolean> booleanDocAlias = ExpressionUtils.path(Boolean.class, "doc");
	private Path<Integer> integerDocAlias = ExpressionUtils.path(Integer.class, "doc");
	private Path<Long> longDocAlias = ExpressionUtils.path(Long.class, "doc");
	private Path<Date> dateDocAlias = ExpressionUtils.path(Date.class, "doc");
	private Path<Object> objectDocAlias = ExpressionUtils.path(Object.class, "doc");
	
	public static String[] SPECIAL_REGEX_CHARACTERS = new String[] { "\\", "/", ".", "*", "+", "?", "|", "(", ")", "[", "]", "{", "}" };
	
	private Map<String, JDBCType> jdbcEnumTypesMap;


    public SqlFilterConverter(SqlOperationService operationService) {
    	this.operationService = operationService;
    	this.dbType = operationService.getConnectionProvider().getDbType();
    	initJdbcEnumTypesMap();
	}

	private void initJdbcEnumTypesMap() {
		jdbcEnumTypesMap = new HashMap<>();
        for( JDBCType sqlType : JDBCType.class.getEnumConstants()) {
        	jdbcEnumTypesMap.put(StringHelper.toLowerCase(sqlType.name()) , sqlType);
        }
	}

	public ConvertedExpression convertToSqlFilter(TableMapping tableMapping, Filter genericFilter, Map<String, PropertyAnnotation> propertiesAnnotationsMap) throws SearchException {
    	return convertToSqlFilter(tableMapping, genericFilter, propertiesAnnotationsMap, false);
    }

	public ConvertedExpression convertToSqlFilter(TableMapping tableMapping, Filter genericFilter, Map<String, PropertyAnnotation> propertiesAnnotationsMap, boolean skipAlias) throws SearchException {
    	return convertToSqlFilter(tableMapping, genericFilter, propertiesAnnotationsMap, null, skipAlias);
    }

	public ConvertedExpression convertToSqlFilter(TableMapping tableMapping, Filter genericFilter, Map<String, PropertyAnnotation> propertiesAnnotationsMap, Function<? super Filter, Boolean> processor, boolean skipAlias) throws SearchException {
    	Map<String, Class<?>> jsonAttributes = new HashMap<>();
    	ConvertedExpression convertedExpression = convertToSqlFilterImpl(tableMapping, genericFilter, propertiesAnnotationsMap, jsonAttributes, processor, skipAlias);
    	
    	return convertedExpression;
    }

	private ConvertedExpression convertToSqlFilterImpl(TableMapping tableMapping, Filter genericFilter, Map<String, PropertyAnnotation> propertiesAnnotationsMap,
			Map<String, Class<?>> jsonAttributes, Function<? super Filter, Boolean> processor, boolean skipAlias) throws SearchException {
		if (genericFilter == null) {
			return null;
		}

		Filter currentGenericFilter = genericFilter;

        FilterType type = currentGenericFilter.getType();
        if (FilterType.RAW == type) {
        	LOG.warn("RAW Ldap filter to SQL convertion will be removed in new version!!!");
        	currentGenericFilter = ldapFilterConverter.convertRawLdapFilterToFilter(currentGenericFilter.getFilterString());
        	type = currentGenericFilter.getType();
        }

        if (processor != null) {
        	processor.apply(currentGenericFilter);
        }

        if ((FilterType.NOT == type) || (FilterType.AND == type) || (FilterType.OR == type)) {
            Filter[] genericFilters = currentGenericFilter.getFilters();
            Predicate[] expFilters = new Predicate[genericFilters.length];

            if (genericFilters != null) {
            	boolean canJoinOrFilters = FilterType.OR == type; // We can replace only multiple OR with IN
            	List<Filter> joinOrFilters = new ArrayList<Filter>();
            	String joinOrAttributeName = null;
                for (int i = 0; i < genericFilters.length; i++) {
                	Filter tmpFilter = genericFilters[i];
                    expFilters[i] = (Predicate) convertToSqlFilterImpl(tableMapping, tmpFilter, propertiesAnnotationsMap, jsonAttributes, processor, skipAlias).expression();

                    // Check if we can replace OR with IN
                	if (!canJoinOrFilters) {
                		continue;
                	}

                	if ((FilterType.EQUALITY != tmpFilter.getType()) || (tmpFilter.getFilters() != null)) {
                    	canJoinOrFilters = false;
                    	continue;
                    }

                	if (tmpFilter.getMultiValued() != null) {
                		canJoinOrFilters = false;
                    	continue;
                	}

                    Boolean isMultiValuedDetected = determineMultiValuedByType(resolveAttributeName(tableMapping, tmpFilter), propertiesAnnotationsMap);
                	if (!Boolean.FALSE.equals(isMultiValuedDetected)) {
                		if (!Boolean.FALSE.equals(currentGenericFilter.getMultiValued())) { 
	                		canJoinOrFilters = false;
	                    	continue;
                		}
                	}
                	
            		if (joinOrAttributeName == null) {
            			joinOrAttributeName = resolveAttributeName(tableMapping, tmpFilter);
            			joinOrFilters.add(tmpFilter);
            			continue;
            		}
            		if (!joinOrAttributeName.equals(resolveAttributeName(tableMapping, tmpFilter))) {
                		canJoinOrFilters = false;
                    	continue;
            		}
            		joinOrFilters.add(tmpFilter);
                }

                if (FilterType.NOT == type) {
                    return ConvertedExpression.build(ExpressionUtils.predicate(Ops.NOT, expFilters[0]), jsonAttributes);
                } else if (FilterType.AND == type) {
                    return ConvertedExpression.build(ExpressionUtils.allOf(expFilters), jsonAttributes);
                } else if (FilterType.OR == type) {
                    if (canJoinOrFilters) {
                    	List<Object> rightObjs = new ArrayList<>(joinOrFilters.size());
                    	Filter lastEqFilter = null;
                		for (Filter eqFilter : joinOrFilters) {
                			lastEqFilter = eqFilter;

                			Object assertionValue = eqFilter.getAssertionValue();
                			if (assertionValue instanceof AttributeEnum) {
                				assertionValue = ((AttributeEnum) assertionValue).getValue();
                			}
                			rightObjs.add(assertionValue);
            			}
                		
                		return ConvertedExpression.build(ExpressionUtils.in(buildTypedPath(tableMapping, lastEqFilter, propertiesAnnotationsMap, jsonAttributes, processor, skipAlias).expression(), rightObjs), jsonAttributes);
                	} else {
                        return ConvertedExpression.build(ExpressionUtils.anyOf(expFilters), jsonAttributes);
                	}
            	}
            }
        }

        boolean multiValued = isMultiValue(tableMapping, currentGenericFilter, propertiesAnnotationsMap);
    	TypedPath typedPathColumn = buildTypedPath(tableMapping, currentGenericFilter, propertiesAnnotationsMap, jsonAttributes, processor, skipAlias);
    	String pathAttributeName = resolvePathAttributeName(typedPathColumn, currentGenericFilter);
    	Expression columnExpression = typedPathColumn.expression();

    	if (FilterType.EQUALITY == type) {
    		if (multiValued) {
    			if (SupportedDbType.POSTGRESQL == this.dbType) {
    				if (StringHelper.isEmpty(pathAttributeName)) {
            			Operation<Boolean> operation = ExpressionUtils.predicate(SqlOps.PGSQL_JSON_CONTAINS, columnExpression,
            					buildTypedArrayExpression(tableMapping, currentGenericFilter));

                		return ConvertedExpression.build(operation, jsonAttributes);
    				} else {
    	            	return buildPostgreSqlMultivaluedComparisionExpression(tableMapping, jsonAttributes,
    							currentGenericFilter, typedPathColumn);
    				}
    			} else {
	    			Operation<Boolean> operation = ExpressionUtils.predicate(SqlOps.JSON_CONTAINS, columnExpression,
	    					buildTypedArrayExpression(tableMapping, currentGenericFilter), Expressions.constant("$.v"));
	
	        		return ConvertedExpression.build(operation, jsonAttributes);
    			}
            }
    		Expression typedExpression = buildTypedExpression(tableMapping, currentGenericFilter);
    		if (typedExpression instanceof NullExpression) {
    			return ConvertedExpression.build(ExpressionUtils.isNull(columnExpression), jsonAttributes);
    		}
        	return ConvertedExpression.build(ExpressionUtils.eq(columnExpression, typedExpression), jsonAttributes);
        }

        if (FilterType.LESS_OR_EQUAL == type) {
            if (multiValued) {
    			if (SupportedDbType.POSTGRESQL == this.dbType) {
	            	return buildPostgreSqlMultivaluedComparisionExpression(tableMapping, jsonAttributes,
							currentGenericFilter, typedPathColumn);
    			} else {
	            	if (currentGenericFilter.getMultiValuedCount() > 1) {
	                	Collection<Predicate> expressions = new ArrayList<>(currentGenericFilter.getMultiValuedCount());
	            		for (int i = 0; i < currentGenericFilter.getMultiValuedCount(); i++) {
	                		Operation<Boolean> operation = ExpressionUtils.predicate(SqlOps.JSON_EXTRACT,
	                				columnExpression, Expressions.constant("$.v[" + i + "]"));
	                		Predicate predicate = Expressions.asComparable(operation).loe(buildTypedExpression(tableMapping, currentGenericFilter));
	
	                		expressions.add(predicate);
	            		}
	
	            		Expression expression = ExpressionUtils.anyOf(expressions);
	
	            		return ConvertedExpression.build(expression, jsonAttributes);
	            	}
	
	            	Operation<Boolean> operation = ExpressionUtils.predicate(SqlOps.JSON_EXTRACT,
	        				columnExpression, Expressions.constant("$.v[0]"));
	        		Expression expression = Expressions.asComparable(operation).loe(buildTypedExpression(tableMapping, currentGenericFilter));
	
	            	return ConvertedExpression.build(expression, jsonAttributes);
    			}
            } else {
            	return ConvertedExpression.build(Expressions.asComparable(columnExpression).loe(buildTypedExpression(tableMapping, currentGenericFilter)), jsonAttributes);
            }
        }

        if (FilterType.GREATER_OR_EQUAL == type) {
            if (multiValued) {
    			if (SupportedDbType.POSTGRESQL == this.dbType) {
	            	return buildPostgreSqlMultivaluedComparisionExpression(tableMapping, jsonAttributes,
							currentGenericFilter, typedPathColumn);
    			} else {
	            	if (currentGenericFilter.getMultiValuedCount() > 1) {
	                	Collection<Predicate> expressions = new ArrayList<>(currentGenericFilter.getMultiValuedCount());
	            		for (int i = 0; i < currentGenericFilter.getMultiValuedCount(); i++) {
	                		Operation<Boolean> operation = ExpressionUtils.predicate(SqlOps.JSON_EXTRACT,
	                				columnExpression, Expressions.constant("$.v[" + i + "]"));
	                		Predicate predicate = Expressions.asComparable(operation).goe(buildTypedExpression(tableMapping, currentGenericFilter));
	
	                		expressions.add(predicate);
	            		}
	            		Expression expression = ExpressionUtils.anyOf(expressions);
	
	            		return ConvertedExpression.build(expression, jsonAttributes);
	            	}
	
	            	Operation<Boolean> operation = ExpressionUtils.predicate(SqlOps.JSON_EXTRACT,
	        				columnExpression, Expressions.constant("$.v[0]"));
	        		Expression expression = Expressions.asComparable(operation).goe(buildTypedExpression(tableMapping, currentGenericFilter));
	
	            	return ConvertedExpression.build(expression, jsonAttributes);
    			}
            } else {
            	return ConvertedExpression.build(Expressions.asComparable(columnExpression).goe(buildTypedExpression(tableMapping, currentGenericFilter)), jsonAttributes);
            }
        }

        if (FilterType.PRESENCE == type) {
        	Expression expression;
            if (multiValued) {
    			if (SupportedDbType.POSTGRESQL == this.dbType) {
    				Operation<Boolean> operation = ExpressionUtils.predicate(SqlOps.PGSQL_JSON_NOT_EMPTY_ARRAY, 
    						columnExpression);
    				return ConvertedExpression.build(operation, jsonAttributes);
    			} else {
	            	if (currentGenericFilter.getMultiValuedCount() > 1) {
	                	Collection<Predicate> expressions = new ArrayList<>(currentGenericFilter.getMultiValuedCount());
	            		for (int i = 0; i < currentGenericFilter.getMultiValuedCount(); i++) {
	            			Predicate predicate = ExpressionUtils.isNotNull(ExpressionUtils.predicate(SqlOps.JSON_EXTRACT,
	                				columnExpression, Expressions.constant("$.v[" + i + "]")));
	            			expressions.add(predicate);
	            		}
	            		Predicate predicate = ExpressionUtils.anyOf(expressions);
	
	            		return ConvertedExpression.build(predicate, jsonAttributes);
	            	}
	
	            	expression = ExpressionUtils.predicate(SqlOps.JSON_EXTRACT,
	        				columnExpression, Expressions.constant("$.v[0]"));
    			}
            } else {
            	expression = columnExpression;
            }

            return ConvertedExpression.build(ExpressionUtils.isNotNull(expression), jsonAttributes);
        }

        if (FilterType.APPROXIMATE_MATCH == type) {
            throw new SearchException("Convertion from APPROXIMATE_MATCH LDAP filter to SQL filter is not implemented");
        }

        if (FilterType.SUBSTRING == type) {
        	String matchChar = multiValued && (SupportedDbType.POSTGRESQL == this.dbType) ? ".*" : "%";
        	StringBuilder like = new StringBuilder();
            if (currentGenericFilter.getSubInitial() != null) {
                like.append(currentGenericFilter.getSubInitial());
            }
            like.append(matchChar);

            String[] subAny = currentGenericFilter.getSubAny();
            if ((subAny != null) && (subAny.length > 0)) {
                for (String any : subAny) {
        			if (SupportedDbType.POSTGRESQL == this.dbType) {
        				if (multiValued) {
        					like.append(escapeRegex(any));
        				} else {
        					like.append(any);
        				}
        			} else {
        				like.append(any);
        			}
                    like.append(matchChar);
                }
            }

            if (currentGenericFilter.getSubFinal() != null) {
                like.append(currentGenericFilter.getSubFinal());
            }

            Expression expression;
            if (multiValued) {
    			if (SupportedDbType.POSTGRESQL == this.dbType) {
    				String likeString = "\"" + StringEscapeUtils.escapeJava(like.toString()) + "\"";
	            	return buildPostgreSqlMultivaluedComparisionExpression(tableMapping, jsonAttributes,
							currentGenericFilter, typedPathColumn, Expressions.constant("like_regex"),
							likeString);
    			} else {
	            	if (currentGenericFilter.getMultiValuedCount() > 1) {
	                	Collection<Predicate> expressions = new ArrayList<>(currentGenericFilter.getMultiValuedCount());
	            		for (int i = 0; i < currentGenericFilter.getMultiValuedCount(); i++) {
	                		Operation<Boolean> operation = ExpressionUtils.predicate(SqlOps.JSON_EXTRACT,
	                				columnExpression, Expressions.constant("$.v[" + i + "]"));
	                		Predicate predicate = Expressions.booleanOperation(Ops.LIKE, operation, Expressions.constant(like.toString()));
	
	                		expressions.add(predicate);
	            		}
	            		Predicate predicate = ExpressionUtils.anyOf(expressions);
	
	            		return ConvertedExpression.build(predicate, jsonAttributes);
	            	}
	
	            	expression = ExpressionUtils.predicate(SqlOps.JSON_EXTRACT,
	        				columnExpression, Expressions.constant("$.v[0]"));
    			}
            } else {
            	expression = columnExpression;
            }

            return ConvertedExpression.build(Expressions.booleanOperation(Ops.LIKE, expression, Expressions.constant(like.toString())), jsonAttributes);
        }

        if (FilterType.LOWERCASE == type) {
        	return ConvertedExpression.build(ExpressionUtils.toLower(columnExpression), jsonAttributes);
        }

        throw new SearchException(String.format("Unknown filter type '%s'", type));
	}

	private ConvertedExpression buildPostgreSqlMultivaluedComparisionExpression(TableMapping tableMapping,
			Map<String, Class<?>> jsonAttributes, Filter currentGenericFilter,
			TypedPath columnExpression) throws SearchException {
		Object typedArrayExpressionValue = prepareTypedArrayExpressionValue(tableMapping, currentGenericFilter);
		Expression operationExpression;
		if (FilterType.EQUALITY == currentGenericFilter.getType()) {
			operationExpression = Expressions.constant("==");			
		} else {
			operationExpression = Expressions.constant(currentGenericFilter.getType().getSign());			
		}

		return buildPostgreSqlMultivaluedComparisionExpression(tableMapping, jsonAttributes, currentGenericFilter, columnExpression,
				operationExpression, typedArrayExpressionValue);
	}

	private ConvertedExpression buildPostgreSqlMultivaluedComparisionExpression(TableMapping tableMapping,
			Map<String, Class<?>> jsonAttributes, Filter currentGenericFilter, TypedPath columnExpression, Expression operationExpession, Object expressionValue) {
		Expression<?> typedArrayExpression;
		if (expressionValue == null) {
			typedArrayExpression = Expressions.nullExpression();
		} else {
			if (expressionValue instanceof Boolean) {
				typedArrayExpression = Expressions.asString(((Boolean) expressionValue).toString());
			} else if (expressionValue instanceof String) {
				typedArrayExpression = Expressions.asString("\"" + (String) expressionValue + "\"");
			} else {
				typedArrayExpression = Expressions.constant(expressionValue);
			}
		}
		
		String pathAttributeName = resolvePathAttributeName(columnExpression, currentGenericFilter);
		
		Operation<Boolean> operation = null;
		if (StringHelper.isEmpty(pathAttributeName)) {
			operation = ExpressionUtils.predicate(SqlOps.PGSQL_JSON_PATH_QUERY_EXISTS,
					columnExpression.expression, operationExpession,
					typedArrayExpression);
		} else {
			operation = ExpressionUtils.predicate(SqlOps.PGSQL_JSON_PATH_MAP_QUERY_EXISTS,
					columnExpression.expression, Expressions.constant(pathAttributeName), operationExpession,
					typedArrayExpression);
		}
		return ConvertedExpression.build(operation, jsonAttributes);
	}

	protected Boolean isMultiValue(TableMapping tableMapping, Filter filter, Map<String, PropertyAnnotation> propertiesAnnotationsMap) throws SearchException {
		String attributeName = resolveAttributeName(tableMapping, filter);
		AttributeType attributeType = null;
		if (StringHelper.isNotEmpty(attributeName)) {
			attributeType = resolveAttributeType(tableMapping, filter);
			if (attributeType == null) {
				if (tableMapping != null) {
					throw new SearchException(String.format(String.format("Failed to find attribute type for '%s'", attributeName)));
				}
			}
		}
		
		if ((attributeType == null) && (filter.getMultiValued() != null)) {
			return filter.getMultiValued();
		}

		Boolean isMultiValuedDetected = determineMultiValuedByType(attributeName, propertiesAnnotationsMap);
		if ((Boolean.TRUE.equals(filter.getMultiValued()) || Boolean.TRUE.equals(isMultiValuedDetected))) {
			if ((attributeType != null) && Boolean.TRUE.equals(attributeType.getMultiValued())) {
				return true;
			}
		}

		return false;
	}

	private AttributeType resolveAttributeType(TableMapping tableMapping, Filter filter) throws SearchException {
		if ((tableMapping == null) || (filter == null)) {
			return null;
		}

		String attributeName = filter.getAttributeName();
		if (attributeName == null) {
			return null;
		}

		String attributeNameLower = attributeName.toLowerCase();
		AttributeType attributeType = tableMapping.getColumTypes().get(attributeNameLower);
		if (attributeType == null) {
			int idx = attributeNameLower.indexOf(".");
			if (idx != -1) {
				attributeNameLower = attributeNameLower.substring(0, idx).toLowerCase();
				attributeType = tableMapping.getColumTypes().get(attributeNameLower);
				if (attributeType != null) {
					return attributeType;
				}
			}
	        throw new SearchException(String.format("Unknown column name '%s' in table/child table '%s'", attributeName, tableMapping.getTableName()));
		}

		return attributeType;
	}

	private String resolveAttributeName(TableMapping tableMapping, Filter filter) throws SearchException {
		if ((tableMapping == null) || (filter == null)) {
<<<<<<< HEAD
			return filter.getAttributeName();
=======
			return null;
>>>>>>> d8d355eb
		}

		String attributeName = filter.getAttributeName();
		if (attributeName == null) {
			return null;
		}

		String attributeNameLower = attributeName.toLowerCase();

		AttributeType attributeType = tableMapping.getColumTypes().get(attributeNameLower);
		if (attributeType == null) {
			int idx = attributeName.indexOf(".");
			if (idx != -1) {
				attributeName = attributeName.substring(0, idx);
				return attributeName;
			}
	        throw new SearchException(String.format("Unknown column name '%s' in table/child table '%s'", attributeName, tableMapping.getTableName()));
		}

		return attributeName;
	}

	private String resolvePathAttributeName(TypedPath typedPathColumn, Filter filter) {
		String fullAttributeName = filter.getAttributeName();
		
		if (StringHelper.isEmpty(fullAttributeName)) {
			return null;
		}

		String attributeName = typedPathColumn.attribute();
		int jsonPathIdx = fullAttributeName.indexOf(attributeName, 0);
		if ((jsonPathIdx > -1) && (attributeName.length() + jsonPathIdx < fullAttributeName.length())) {
			return fullAttributeName.substring(attributeName.length() + jsonPathIdx + 1);
		}
		
		return null;
	}

	private String toInternalAttribute(TableMapping tableMapping, Filter filter) throws SearchException {
		String tableName = tableMapping == null ? null : tableMapping.getTableName();

		String attributeName = resolveAttributeName(tableMapping, filter);

		if (StringHelper.isEmpty(attributeName)) {
			// Try to find inside sub-filter
			for (Filter subFilter : filter.getFilters()) {
				attributeName = resolveAttributeName(tableMapping, subFilter);
				if (StringHelper.isNotEmpty(attributeName)) {
					break;
				}
			}
		}

		return toInternalAttribute(tableName, attributeName);
	}

	private String toInternalAttribute(String tableName, String attributeName) {
		if ((operationService == null) || (tableName == null)) {
			return attributeName;
		}

		return operationService.toInternalAttribute(tableName, attributeName);
	}

	private Expression buildTypedExpression(TableMapping tableMapping, Filter filter) throws SearchException {
		Object expressionValue = prepareTypedExpressionValue(tableMapping, filter);
		Expression<?> expression = expressionValue == null ? Expressions.nullExpression() : Expressions.constant(expressionValue); 
		return expression;
	}

	private Expression buildTypedArrayExpression(TableMapping tableMapping, Filter filter) throws SearchException {
		Object assertionValue = prepareTypedArrayExpressionValue(tableMapping, filter);

		String assertionValueJson = convertValueToJson(Arrays.asList(assertionValue));

		return Expressions.constant(assertionValueJson);
	}

	private Object prepareTypedArrayExpressionValue(TableMapping tableMapping, Filter filter) throws SearchException {
		Object assertionValue = prepareTypedExpressionValue(tableMapping, filter);

		if (assertionValue instanceof Date) {
	        assertionValue = operationService.encodeTime((Date) assertionValue);
		}

		return assertionValue;
	}

	private Object prepareTypedExpressionValue(TableMapping tableMapping, Filter filter) throws SearchException {
		AttributeType attributeType = null;
		String attributeName = resolveAttributeName(tableMapping, filter);
		if (StringHelper.isNotEmpty(attributeName)) {
			attributeType = resolveAttributeType(tableMapping, filter);
			if (attributeType == null) {
				if (tableMapping != null) {
					throw new SearchException(String.format(String.format("Failed to find attribute type for '%s'", attributeName)));
				}
			}
		}

		Object assertionValue = filter.getAssertionValue();
		if (assertionValue instanceof AttributeEnum) {
			assertionValue = ((AttributeEnum) assertionValue).getValue();
		} else if (assertionValue instanceof String) {
			if ((attributeType != null) && SqlOperationService.TIMESTAMP.equals(attributeType.getType())) {
				Date dateValue = operationService.decodeTime((String) assertionValue, true);
				if (dateValue != null) {
					assertionValue = dateValue;
				}
			}

			if (attributeType != null) {
				String columnType = attributeType.getType();

				java.sql.JDBCType jdbcType = null;
				// Fix for PostgreSQL 
				if (StringHelper.equalsIgnoreCase(columnType, "bool")) { 
					jdbcType = java.sql.JDBCType.BOOLEAN;
				} else {
					String lowerCaseColumnType = StringHelper.toLowerCase(columnType);
					if (jdbcEnumTypesMap.containsKey(lowerCaseColumnType)) {
						jdbcType = jdbcEnumTypesMap.get(lowerCaseColumnType);
					} else {
						LOG.trace("Failed to determine JDBC type '{}' ", attributeType.getType());
						// Do nothing. Type is not defined in enum
					}
				}

				if (jdbcType == java.sql.JDBCType.SMALLINT) {
					boolean res = StringHelper.equalsIgnoreCase((String) assertionValue, "true") || StringHelper.equalsIgnoreCase((String) assertionValue, "1");
					assertionValue = res ? 1 : 0;
				} else if (jdbcType == java.sql.JDBCType.BOOLEAN) {
					boolean res = StringHelper.equalsIgnoreCase((String) assertionValue, "true") || StringHelper.equalsIgnoreCase((String) assertionValue, "1");
					assertionValue = res;
				}
			}
		}

		return assertionValue;
	}

	private TypedPath buildTypedPath(TableMapping tableMapping, Filter genericFilter, Map<String, PropertyAnnotation> propertiesAnnotationsMap,
			Map<String, Class<?>> jsonAttributes, Function<? super Filter, Boolean> processor, boolean skipAlias) throws SearchException {
    	boolean hasSubFilters = ArrayHelper.isNotEmpty(genericFilter.getFilters());

		if (hasSubFilters) {
			Expression expression = convertToSqlFilterImpl(tableMapping, genericFilter.getFilters()[0], propertiesAnnotationsMap, jsonAttributes, processor, skipAlias).expression();
			
			return new TypedPath(null, expression);
		}
		
		String internalAttribute = toInternalAttribute(tableMapping, genericFilter);
		
		Expression expression = buildTypedPath(tableMapping, genericFilter, internalAttribute, skipAlias);
		
		return new TypedPath(internalAttribute, expression);
	}

	private Expression buildTypedPath(TableMapping tableMapping, Filter filter, String attributeName, boolean skipAlias) throws SearchException {

		AttributeType attributeType = resolveAttributeType(tableMapping, filter);
		if (attributeType == null) {
			if (tableMapping != null) {
				throw new SearchException(String.format(String.format("Failed to find attribute type for '%s'", attributeName)));
			}
		}

		if ((attributeType != null) && SqlOperationService.TIMESTAMP.equals(attributeType.getType())) {
   	    	if (skipAlias) {
   	    		return Expressions.dateTimePath(Date.class, attributeName);
   	    	} else {
   	    		return Expressions.dateTimePath(Date.class, dateDocAlias, attributeName);
   	    	}
		}
   	    if (filter.getAssertionValue() instanceof String) {
   	    	if (skipAlias) {
   	    		return Expressions.stringPath(attributeName);
   	    	} else {
   	    		return Expressions.stringPath(stringDocAlias, attributeName);
   	    	}
   	    } else if (filter.getAssertionValue() instanceof Boolean) {
   	    	if (skipAlias) {
   	   	    	return Expressions.booleanPath(attributeName);
   	    	} else {
   	   	    	return Expressions.booleanPath(booleanDocAlias, attributeName);
   	    	}
		} else if (filter.getAssertionValue() instanceof Integer) {
   	    	if (skipAlias) {
   	   	    	return Expressions.stringPath(attributeName);
   	    	} else {
   	   	    	return Expressions.stringPath(integerDocAlias, attributeName);
   	    	}
		} else if (filter.getAssertionValue() instanceof Long) {
   	    	if (skipAlias) {
   	   	    	return Expressions.stringPath(attributeName);
   	    	} else {
   	   	    	return Expressions.stringPath(longDocAlias, attributeName);
   	    	}
		}

    	if (skipAlias) {
    	    return Expressions.stringPath(attributeName);
    	} else {
    	    return Expressions.stringPath(objectDocAlias, attributeName);
    	}
	}

	private Boolean determineMultiValuedByType(String attributeName, Map<String, PropertyAnnotation> propertiesAnnotationsMap) {
		if ((attributeName == null) || (propertiesAnnotationsMap == null)) {
			return null;
		}

		if (StringHelper.equalsIgnoreCase(attributeName, SqlEntryManager.OBJECT_CLASS)) {
			return false;
		}

		PropertyAnnotation propertyAnnotation = propertiesAnnotationsMap.get(attributeName);
		if ((propertyAnnotation == null) || (propertyAnnotation.getParameterType() == null)) {
			return null;
		}

		Class<?> parameterType = propertyAnnotation.getParameterType();
		
		boolean isMultiValued = parameterType.equals(Object[].class) || parameterType.equals(String[].class) || ReflectHelper.assignableFrom(parameterType, List.class) || ReflectHelper.assignableFrom(parameterType, Map.class) || ReflectHelper.assignableFrom(parameterType, AttributeEnum[].class);
		
		return isMultiValued;
	}

	protected String convertValueToJson(Object propertyValue) throws SearchException {
		try {
			String value = JSON_OBJECT_MAPPER.writeValueAsString(propertyValue);

			return value;
		} catch (Exception ex) {
			LOG.error("Failed to convert '{}' to json value:", propertyValue, ex);
			throw new SearchException(String.format("Failed to convert '%s' to json value", propertyValue));
		}
	}

	private Object escapeRegex(String str) {
		String result = str;
		for (String ch : SPECIAL_REGEX_CHARACTERS) {
			result = result.replace(ch, "\\" + ch);
		}

		return result;
	}
	
	class TypedPath {

		private String attributeName;
		private Expression expression;

		public TypedPath(String attributeName, Expression expression) {
			this.attributeName = attributeName;
			this.expression = expression;
		}

		public String attribute() {
			return attributeName;
		}

		public Expression expression() {
			return expression;
		}

	}

}<|MERGE_RESOLUTION|>--- conflicted
+++ resolved
@@ -487,11 +487,7 @@
 
 	private String resolveAttributeName(TableMapping tableMapping, Filter filter) throws SearchException {
 		if ((tableMapping == null) || (filter == null)) {
-<<<<<<< HEAD
 			return filter.getAttributeName();
-=======
-			return null;
->>>>>>> d8d355eb
 		}
 
 		String attributeName = filter.getAttributeName();

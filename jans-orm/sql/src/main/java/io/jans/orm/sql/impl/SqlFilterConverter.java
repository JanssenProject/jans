--- conflicted
+++ resolved
@@ -396,21 +396,12 @@
 
 	private Expression<String> buildExpressionArrayPath(String pathAttributeName, int i) {
 		if (i == -1) {
-<<<<<<< HEAD
-			return Expressions.constant("$.v");
-		} else {
-			if (StringHelper.isEmpty(pathAttributeName)) {
-				return Expressions.constant(String.format("$.v[%d]", i));
-			} else {
-				return Expressions.constant(String.format("$.v[%d].%s", i, pathAttributeName));
-=======
 			return Expressions.constant("$");
 		} else {
 			if (StringHelper.isEmpty(pathAttributeName)) {
 				return Expressions.constant(String.format("$[%d]", i));
 			} else {
 				return Expressions.constant(String.format("$[%d].%s", i, pathAttributeName));
->>>>>>> 6e00e723
 			}
 		}
 	}

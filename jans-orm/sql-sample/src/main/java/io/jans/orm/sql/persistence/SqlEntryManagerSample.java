--- conflicted
+++ resolved
@@ -23,12 +23,9 @@
     private Properties getSampleConnectionProperties() {
         Properties connectionProperties = new Properties();
 
-<<<<<<< HEAD
-        connectionProperties.put("sql#db.schema.name", "jansdb");
-        connectionProperties.put("sql#connection.uri", "jdbc:mysql://localhost:3306/jansdb?profileSQL=true");
-=======
+
         boolean mysql = true;
-		if (mysql) {
+    		if (mysql) {
             connectionProperties.put("sql#db.schema.name", "jansdb");
             connectionProperties.put("sql#connection.uri", "jdbc:mysql://localhost:3306/jansdb?profileSQL=true");
             connectionProperties.put("sql#connection.driver-property.serverTimezone", "GMT+2");
@@ -42,7 +39,6 @@
         	connectionProperties.put("sql#auth.userName", "jans");
             connectionProperties.put("sql#auth.userPassword", "secret");
         }
->>>>>>> c1b199cf
 
         connectionProperties.put("sql#connection.driver-property.serverTimezone", "GMT+2");
         connectionProperties.put("sql#connection.pool.max-total", "300");

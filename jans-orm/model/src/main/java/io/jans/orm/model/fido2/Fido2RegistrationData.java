--- conflicted
+++ resolved
@@ -34,14 +34,6 @@
 
     private int signatureAlgorithm;
 
-<<<<<<< HEAD
-    private String applicationId;
-    //Credential backup eligibility and current backup state is conveyed by the backupStateFlag and backupEligibilityFlag flags in the authenticator data. See https://w3c.github.io/webauthn/#sctn-authenticator-data
-    private boolean backupStateFlag;
-
-    private boolean backupEligibilityFlag;
-
-=======
     private String rpId;
     //Credential backup eligibility and current backup state is conveyed by the backupStateFlag and backupEligibilityFlag flags in the authenticator data. See https://w3c.github.io/webauthn/#sctn-authenticator-data
     private boolean backupStateFlag;
@@ -53,7 +45,6 @@
 
 	private String authentictatorAttachment;
 	
->>>>>>> 6b34de0a
     public String getUsername() {
         return username;
     }
@@ -224,30 +215,8 @@
 		this.authentictatorAttachment = authentictatorAttachment;
 	}
 
-    public boolean getBackupStateFlag() {
-        return this.backupStateFlag;
-    }
-
-    public void setBackupStateFlag(boolean backupStateFlag) {
-        this.backupStateFlag = backupStateFlag;
-    }
-
-    public boolean getBackupEligibilityFlag() {
-        return this.backupEligibilityFlag;
-    }
-
-    public void setBackupEligibilityFlag(boolean backupEligibilityFlag) {
-        this.backupEligibilityFlag = backupEligibilityFlag;
-    }
 	@Override
 	public String toString() {
-<<<<<<< HEAD
-		return "Fido2RegistrationData [username=" + username + ", domain=" + domain + ", userId=" + userId + ", challenge=" + challenge
-				+ ", attestationRequest=" + attestationRequest + ", attestationResponse=" + attestationResponse
-				+ ", uncompressedECPoint=" + uncompressedECPoint + ", publicKeyId=" + publicKeyId + ", type=" + type + ", status=" + status
-				+ ", counter=" + counter + ", attestationType=" + attestationType + ", signatureAlgorithm=" + signatureAlgorithm
-				+ ", applicationId=" + applicationId + "]";
-=======
 		return "Fido2RegistrationData [username=" + username + ", origin=" + origin + ", userId=" + userId
 				+ ", challenge=" + challenge + ", attestationRequest=" + attestationRequest + ", attestationResponse="
 				+ attestationResponse + ", uncompressedECPoint=" + uncompressedECPoint + ", publicKeyId=" + publicKeyId
@@ -257,7 +226,6 @@
 				+ ", attestedCredentialDataFlag=" + attestedCredentialDataFlag + ", extensionDataFlag="
 				+ extensionDataFlag + ", userVerifiedFlag=" + userVerifiedFlag + ", userPresentFlag=" + userPresentFlag
 				+ ", authentictatorAttachment=" + authentictatorAttachment + "]";
->>>>>>> 6b34de0a
 	}
 
 	

[toolchain]
<<<<<<< HEAD
channel = "1.89.0"
=======
channel = "1.90.0"
>>>>>>> 7fa14180
<|MERGE_RESOLUTION|>--- conflicted
+++ resolved
@@ -1,6 +1,2 @@
 [toolchain]
-<<<<<<< HEAD
-channel = "1.89.0"
-=======
-channel = "1.90.0"
->>>>>>> 7fa14180
+channel = "1.90.0"
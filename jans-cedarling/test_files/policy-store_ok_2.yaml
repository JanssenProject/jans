# This software is available under the Apache-2.0 license.
# See https://www.apache.org/licenses/LICENSE-2.0.txt for full text.
#
# Copyright (c) 2024, Gluu, Inc.
cedar_version: v4.0.0
policy_stores:
  a1bf93115de86de760ee0bea1d529b521489e5a11747:
    cedar_version: v4.0.0
    name: "Jans"
    trusted_issuers:
      Jans123123:
        name: "Jans"
        description: "A Test IDP"
        openid_configuration_endpoint: "https://account.gluu.org/.well-known/openid-configuration"
        tokens_metadata:
          access_token:
            entity_type_name: "Jans::Access_token"
            workload_id: "client_id"
            principal_mapping:
              - "Jans::Workload"
          id_token:
            entity_type_name: "Jans::Id_token"
          userinfo_token:
            entity_type_name: "Jans::Userinfo_token"
            user_id: "sub"
            role_mapping: "role"
    policies:
      1:
        description: simple policy example for principal workload, permit when workload org_id same with resource
        creation_date: '2024-09-20T17:22:39.996050'
        policy_content:
          encoding: none
          content_type: cedar
          body: |-
            permit(
                principal is Jans::Workload,
                action in [Jans::Action::"Update",Jans::Action::"UpdateForWorkload",Jans::Action::"UpdateForWorkloadAndRole"],
                resource is Jans::Issue
            )when{
                principal.access_token.org_id == resource.org_id
            };
      2:
        description: simple policy example for principal user, permit if user country same with the issue
        creation_date: '2024-09-20T17:22:39.996050'
        policy_content:
          encoding: none
          content_type: cedar
          body: |-
            permit(
                principal is Jans::User,
                action in [Jans::Action::"Update",Jans::Action::"UpdateForUser",Jans::Action::"UpdateForUserAndRole"],
                resource is Jans::Issue
            )when{
                principal.country == resource.country
            };
      3:
        description: simple policy example for principal role, permit when Admin
        creation_date: '2024-09-20T17:22:39.996050'
        policy_content:
          encoding: none
          content_type: cedar
          body: |-
            permit(
                principal in Jans::Role::"Admin",
                action in [Jans::Action::"Update",Jans::Action::"UpdateForRole",Jans::Action::"UpdateForUserAndRole",Jans::Action::"UpdateForWorkloadAndRole"],
                resource is Jans::Issue
            );
      4:
        description: simple policy example for principal role, forbid for Guest
        creation_date: '2024-09-20T17:22:39.996050'
        policy_content:
          encoding: none
          content_type: cedar
          body: |-
            forbid(
                principal in Jans::Role::"Guest",
                action in [Jans::Action::"Update",Jans::Action::"UpdateForRole",Jans::Action::"UpdateForUserAndRole",Jans::Action::"UpdateForWorkloadAndRole"],
                resource is Jans::Issue
            );
      5:
        description: simple policy for principal TestPrincipal-s
        creation_date: '2025-03-18T17:22:39.996050'
        policy_content:
          encoding: none
          content_type: cedar
          body: |-
            permit(
                principal,
                action in [Jans::Action::"UpdateForTestPrincipals"],
                resource
            )when{
              principal.is_ok
            };
    schema:
      encoding: none
      content_type: cedar
      # we minimize amount of field in entites to simplify test cases
      body: |-
        namespace Jans {
        type Url = {"host": String, "path": String, "protocol": String};
        entity TrustedIssuer = {"issuer_entity_id": Url};
        entity Issue = {"country": String, "org_id": String};
        entity Role;
<<<<<<< HEAD
        entity User in [Role] = {"country": String};
        entity Workload = {"org_id": String};
        entity Access_token = {"aud": String,"iss": String, "jti": String, "client_id": String,"org_id": String};
        entity Userinfo_token  = {"iss": String, "jti": String, "client_id": String};
        entity TestPrincipal1  = {"is_ok": Bool};
        entity TestPrincipal2  = {"is_ok": Bool};
        entity TestPrincipal3  = {"is_ok": Bool};
=======
        entity User in [Role] = {
          sub: String,
          role?: Set<String>,
          country: String,
        };
        entity Workload = {
          iss: TrustedIssuer,
          aud?: String,
          client_id?: String,
          access_token: Access_token,
        };
        entity Access_token = {
          iss: TrustedIssuer,
          aud: String,
          jti: String,
          client_id: String,
          org_id: String,
        };
        entity Id_token = {
          iss: TrustedIssuer,
          sub: String,
          aud: String,
        };
        entity Userinfo_token  = {
          iss: TrustedIssuer,
          jti: String,
        };
>>>>>>> 48a95cc9
        entity Empty;
        type Context = {
          user: User,
          workload: Workload,
          access_token: Access_token,
          id_token: Id_token,
          userinfo_token: Userinfo_token,
        };
        type ContextWithoutWorkload = {
          user: User,
          access_token: Access_token,
          id_token: Id_token,
          userinfo_token: Userinfo_token,
        };
        type ContextWithoutUser = {
          workload: Workload,
          access_token: Access_token,
          id_token: Id_token,
          userinfo_token: Userinfo_token,
        };
        action "Update" appliesTo {
          principal: [Workload, User],
          resource: [Issue],
          context: Context
        };
        action "UpdateForWorkload" appliesTo {
          principal: [Workload, User],
          resource: [Issue],
          context: ContextWithoutUser
        };
        action "UpdateForUser" appliesTo {
          principal: [Workload, User],
          resource: [Issue],
          context: ContextWithoutWorkload
        };
        action "UpdateForRole" appliesTo {
          principal: [Role],
          resource: [Issue],
          context: Context
        };
        action "UpdateForUserAndRole" appliesTo {
          principal: [Workload, User],
          resource: [Issue],
          context: ContextWithoutWorkload
        };
        action "UpdateForWorkloadAndRole" appliesTo {
          principal: [Workload, User],
          resource: [Issue],
          context: Context
        };
        action "NoApplies" appliesTo {
          principal: [Empty],
          resource: [Issue],
          context: ContextWithoutWorkload
        };
        action "AlwaysDeny" appliesTo {
          principal:  [Workload, User],
          resource: [Issue],
          context: {}
        };
        action "UpdateForTestPrincipals" appliesTo {
          principal: [TestPrincipal1, TestPrincipal2, TestPrincipal3],
          resource: [Issue],
          context: {}
        };
        }<|MERGE_RESOLUTION|>--- conflicted
+++ resolved
@@ -101,15 +101,6 @@
         entity TrustedIssuer = {"issuer_entity_id": Url};
         entity Issue = {"country": String, "org_id": String};
         entity Role;
-<<<<<<< HEAD
-        entity User in [Role] = {"country": String};
-        entity Workload = {"org_id": String};
-        entity Access_token = {"aud": String,"iss": String, "jti": String, "client_id": String,"org_id": String};
-        entity Userinfo_token  = {"iss": String, "jti": String, "client_id": String};
-        entity TestPrincipal1  = {"is_ok": Bool};
-        entity TestPrincipal2  = {"is_ok": Bool};
-        entity TestPrincipal3  = {"is_ok": Bool};
-=======
         entity User in [Role] = {
           sub: String,
           role?: Set<String>,
@@ -137,7 +128,9 @@
           iss: TrustedIssuer,
           jti: String,
         };
->>>>>>> 48a95cc9
+        entity TestPrincipal1  = {"is_ok": Bool};
+        entity TestPrincipal2  = {"is_ok": Bool};
+        entity TestPrincipal3  = {"is_ok": Bool};
         entity Empty;
         type Context = {
           user: User,

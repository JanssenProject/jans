/*
 * This software is available under the Apache-2.0 license.
 * See https://www.apache.org/licenses/LICENSE-2.0.txt for full text.
 *
 * Copyright (c) 2024, Gluu, Inc.
 */

use cedarling::{
    BootstrapConfig, Cedarling, JwtConfig, LogConfig, LogTypeConfig, PolicyStoreConfig,
    PolicyStoreSource, Request, ResourceData,
};
use std::collections::HashMap;

<<<<<<< HEAD
static POLICY_STORE_RAW_YAML: &str =
    include_str!("../../test_files/policy-store_with_trusted_issuers_ok.yaml");
=======
// Load a JSON policy store file, containing policies and trusted issuers, at compile time.
// This file defines access control policies for different resources and actions.
static POLICY_STORE_RAW: &str =
    include_str!("../../test_files/policy-store_with_trusted_issuers_ok.json");
>>>>>>> f56c118a

fn main() -> Result<(), Box<dyn std::error::Error>> {
    // Configure JWT validation settings. Enable the JwtService to validate JWT tokens
    // using specific algorithms: `HS256` and `RS256`. Only tokens signed with these algorithms
    // will be accepted; others will be marked as invalid during validation.
    let jwt_config = JwtConfig::Enabled {
        signature_algorithms: vec!["HS256".to_string(), "RS256".to_string()],
    };

    // You must change this with your own tokens
    let access_token = "your_access_token_here".to_string();
    let id_token = "your_id_token_here".to_string();
    let userinfo_token = "your_userinfo_token_here".to_string();

    // Initialize the main Cedarling instance, responsible for policy-based authorization.
    // This setup includes basic application information, logging configuration, and
    // policy store configuration.
    let cedarling = Cedarling::new(BootstrapConfig {
        application_name: "test_app".to_string(),
        log_config: LogConfig {
            log_type: LogTypeConfig::StdOut,
        },
        policy_store_config: PolicyStoreConfig {
            source: PolicyStoreSource::Yaml(POLICY_STORE_RAW_YAML.to_string()),
        },
        jwt_config,
    })?;

    // Perform an authorization request to Cedarling.
    // This request checks if the provided tokens have sufficient permission to perform an action
    // on a specific resource. Each token (access, ID, and userinfo) is required for the
    // authorization process, alongside resource and action details.
    let result = cedarling.authorize(Request {
        access_token,
        id_token,
        userinfo_token,
        action: "Jans::Action::\"Update\"".to_string(),
        context: serde_json::json!({}),
        resource: ResourceData {
            id: "random_id".to_string(),
            resource_type: "Jans::Issue".to_string(),
            payload: HashMap::from_iter([(
                "org_id".to_string(),
                serde_json::Value::String("some_long_id".to_string()),
            )]),
        },
    });

    // Handle authorization result. If there's an error, print it.
    if let Err(ref e) = &result {
        eprintln!("Error while authorizing: {:?}\n\n", e)
    }

    Ok(())
}<|MERGE_RESOLUTION|>--- conflicted
+++ resolved
@@ -11,15 +11,8 @@
 };
 use std::collections::HashMap;
 
-<<<<<<< HEAD
 static POLICY_STORE_RAW_YAML: &str =
     include_str!("../../test_files/policy-store_with_trusted_issuers_ok.yaml");
-=======
-// Load a JSON policy store file, containing policies and trusted issuers, at compile time.
-// This file defines access control policies for different resources and actions.
-static POLICY_STORE_RAW: &str =
-    include_str!("../../test_files/policy-store_with_trusted_issuers_ok.json");
->>>>>>> f56c118a
 
 fn main() -> Result<(), Box<dyn std::error::Error>> {
     // Configure JWT validation settings. Enable the JwtService to validate JWT tokens

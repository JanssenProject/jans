--- conflicted
+++ resolved
@@ -62,12 +62,13 @@
     // This request checks if the provided tokens have sufficient permission to perform an action
     // on a specific resource. Each token (access, ID, and userinfo) is required for the
     // authorization process, alongside resource and action details.
-<<<<<<< HEAD
     let result = cedarling
         .authorize(Request {
-            access_token: Some(access_token),
-            id_token: Some(id_token),
-            userinfo_token: Some(userinfo_token),
+        tokens: Tokens {
+                access_token: Some(access_token),
+                id_token: Some(id_token),
+                userinfo_token: Some(userinfo_token),
+        },
             action: "Jans::Action::\"Update\"".to_string(),
             context: serde_json::json!({}),
             resource: ResourceData {
@@ -80,25 +81,6 @@
             },
         })
         .await;
-=======
-    let result = cedarling.authorize(Request {
-        tokens: Tokens {
-            access_token: Some(access_token),
-            id_token: Some(id_token),
-            userinfo_token: Some(userinfo_token),
-        },
-        action: "Jans::Action::\"Update\"".to_string(),
-        context: serde_json::json!({}),
-        resource: ResourceData {
-            id: "random_id".to_string(),
-            resource_type: "Jans::Issue".to_string(),
-            payload: HashMap::from_iter([(
-                "org_id".to_string(),
-                serde_json::Value::String("some_long_id".to_string()),
-            )]),
-        },
-    });
->>>>>>> 1951312d
 
     // Handle authorization result. If there's an error, print it.
     if let Err(ref e) = &result {

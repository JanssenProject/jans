--- conflicted
+++ resolved
@@ -113,12 +113,13 @@
     // }
     let userinfo_token = "eyJhbGciOiJIUzI1NiIsInR5cCI6IkpXVCJ9.eyJpc3MiOiJodHRwczovL2FkbWluLXVpLXRlc3QuZ2x1dS5vcmciLCJzdWIiOiJib0c4ZGZjNU1LVG4zN283Z3NkQ2V5cUw4THBXUXRnb080MW0xS1p3ZHEwIiwiY2xpZW50X2lkIjoiNWI0NDg3YzQtOGRiMS00MDlkLWE2NTMtZjkwN2I4MDk0MDM5IiwiYXVkIjoiNWI0NDg3YzQtOGRiMS00MDlkLWE2NTMtZjkwN2I4MDk0MDM5IiwidXNlcm5hbWUiOiJhZG1pbkBnbHV1Lm9yZyIsIm5hbWUiOiJEZWZhdWx0IEFkbWluIFVzZXIiLCJlbWFpbCI6ImFkbWluQGdsdXUub3JnIiwiY291bnRyeSI6IlVTIiwianRpIjoidXNyaW5mb190a25fanRpIn0.NoR53vPZFpfb4vFk85JH9RPx7CHsaJMZwrH3fnB-N60".to_string();
 
-<<<<<<< HEAD
     let result = cedarling
         .authorize(Request {
-            access_token: Some(access_token),
-            id_token: Some(id_token),
-            userinfo_token: Some(userinfo_token),
+        tokens: Tokens {
+                access_token: Some(access_token),
+                id_token: Some(id_token),
+                userinfo_token: Some(userinfo_token),
+        },
             action: "Jans::Action::\"Update\"".to_string(),
             context: serde_json::json!({}),
             resource: ResourceData {
@@ -137,31 +138,6 @@
             },
         })
         .await;
-=======
-    let result = cedarling.authorize(Request {
-        tokens: Tokens {
-            access_token: Some(access_token),
-            id_token: Some(id_token),
-            userinfo_token: Some(userinfo_token),
-        },
-        action: "Jans::Action::\"Update\"".to_string(),
-        context: serde_json::json!({}),
-        resource: ResourceData {
-            id: "random_id".to_string(),
-            resource_type: "Jans::Issue".to_string(),
-            payload: HashMap::from_iter([
-                (
-                    "org_id".to_string(),
-                    serde_json::Value::String("some_long_id".to_string()),
-                ),
-                (
-                    "country".to_string(),
-                    serde_json::Value::String("US".to_string()),
-                ),
-            ]),
-        },
-    });
->>>>>>> 1951312d
 
     match result {
         Ok(result) => {

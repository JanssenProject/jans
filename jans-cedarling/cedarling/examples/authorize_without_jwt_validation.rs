// This software is available under the Apache-2.0 license.
// See https://www.apache.org/licenses/LICENSE-2.0.txt for full text.
//
// Copyright (c) 2024, Gluu, Inc.

<<<<<<< HEAD
use cedarling::{
    AuthorizationConfig, BootstrapConfig, Cedarling, IdTokenTrustMode, JsonRule, JwtConfig,
    LogConfig, LogLevel, LogTypeConfig, PolicyStoreConfig, PolicyStoreSource, Request,
    EntityData, TokenValidationConfig,
};
=======
use cedarling::*;
>>>>>>> 48a95cc9
use std::collections::{HashMap, HashSet};

static POLICY_STORE_RAW: &str = include_str!("../../test_files/policy-store_ok.yaml");

#[tokio::main(flavor = "current_thread")]
async fn main() -> Result<(), Box<dyn std::error::Error>> {
    let cedarling = Cedarling::new(&BootstrapConfig {
        application_name: "test_app".to_string(),
        log_config: LogConfig {
            log_type: LogTypeConfig::StdOut,
            log_level: LogLevel::INFO,
        },
        policy_store_config: PolicyStoreConfig {
            source: PolicyStoreSource::Yaml(POLICY_STORE_RAW.to_string()),
        },
        jwt_config: JwtConfig {
            jwks: None,
            jwt_sig_validation: false,
            jwt_status_validation: false,
            signature_algorithms_supported: HashSet::new(),
        }
        .allow_all_algorithms(),
        authorization_config: AuthorizationConfig {
            use_user_principal: true,
            use_workload_principal: true,

            decision_log_default_jwt_id: "jti".to_string(),
            decision_log_user_claims: vec!["client_id".to_string(), "username".to_string()],
            decision_log_workload_claims: vec!["org_id".to_string()],
            id_token_trust_mode: IdTokenTrustMode::None,
            principal_bool_operator: JsonRule::new(serde_json::json!({
                "and" : [
                    {"===": [{"var": "Jans::Workload"}, "ALLOW"]},
                    {"===": [{"var": "Jans::User"}, "ALLOW"]}
                ]
            }))
            .unwrap(),
            ..Default::default()
        },
        entity_builder_config: EntityBuilderConfig::default().with_user().with_workload(),
    })
    .await?;

    // the following tokens are expired
    // access_token claims:
    // {
    //   "sub": "boG8dfc5MKTn37o7gsdCeyqL8LpWQtgoO41m1KZwdq0",
    //   "code": "bf1934f6-3905-420a-8299-6b2e3ffddd6e",
    //   "iss": "https://admin-ui-test.gluu.org",
    //   "token_type": "Bearer",
    //   "client_id": "5b4487c4-8db1-409d-a653-f907b8094039",
    //   "aud": "5b4487c4-8db1-409d-a653-f907b8094039",
    //   "acr": "basic",
    //   "x5t#S256": "",
    //   "scope": [
    //     "openid",
    //     "profile"
    //   ],
    //   "org_id": "some_long_id",
    //   "auth_time": 1724830746,
    //   "exp": 1724945978, -> Aug 29, 2024 23:39:38 GMT+0800
    //   "iat": 1724832259, -> Aug 28, 2024 16:0419 GMT+0800
    //   "jti": "access_tkn_jti",
    //   "username": "admin@gluu.org",
    //   "name": "Default Admin User",
    //   "status": {
    //     "status_list": {
    //       "idx": 201,
    //       "uri": "https://admin-ui-test.gluu.org/jans-auth/restv1/status_list"
    //     }
    //   }
    // }
    let access_token = "eyJhbGciOiJIUzI1NiIsInR5cCI6IkpXVCJ9.eyJzdWIiOiJib0c4ZGZjNU1LVG4zN283Z3NkQ2V5cUw4THBXUXRnb080MW0xS1p3ZHEwIiwiY29kZSI6ImJmMTkzNGY2LTM5MDUtNDIwYS04Mjk5LTZiMmUzZmZkZGQ2ZSIsImlzcyI6Imh0dHBzOi8vYWRtaW4tdWktdGVzdC5nbHV1Lm9yZyIsInRva2VuX3R5cGUiOiJCZWFyZXIiLCJjbGllbnRfaWQiOiI1YjQ0ODdjNC04ZGIxLTQwOWQtYTY1My1mOTA3YjgwOTQwMzkiLCJhdWQiOiI1YjQ0ODdjNC04ZGIxLTQwOWQtYTY1My1mOTA3YjgwOTQwMzkiLCJhY3IiOiJiYXNpYyIsIng1dCNTMjU2IjoiIiwic2NvcGUiOlsib3BlbmlkIiwicHJvZmlsZSJdLCJvcmdfaWQiOiJzb21lX2xvbmdfaWQiLCJhdXRoX3RpbWUiOjE3MjQ4MzA3NDYsImV4cCI6MTcyNDk0NTk3OCwiaWF0IjoxNzI0ODMyMjU5LCJqdGkiOiJhY2Nlc3NfdGtuX2p0aSIsIm5hbWUiOiJEZWZhdWx0IEFkbWluIFVzZXIiLCJzdGF0dXMiOnsic3RhdHVzX2xpc3QiOnsiaWR4IjoyMDEsInVyaSI6Imh0dHBzOi8vYWRtaW4tdWktdGVzdC5nbHV1Lm9yZy9qYW5zLWF1dGgvcmVzdHYxL3N0YXR1c19saXN0In19fQ.D6q28qP-rZ3LayPsVlvUzXCwHtl7g3VTntMQvG_f3mM".to_string();

    // id_token claims:
    // {
    //   "sub": "boG8dfc5MKTn37o7gsdCeyqL8LpWQtgoO41m1KZwdq0",
    //   "code": "bf1934f6-3905-420a-8299-6b2e3ffddd6e",
    //   "iss": "https://admin-ui-test.gluu.org",
    //   "token_type": "Bearer",
    //   "client_id": "5b4487c4-8db1-409d-a653-f907b8094039",
    //   "aud": "5b4487c4-8db1-409d-a653-f907b8094039",
    //   "acr": "basic",
    //   "amr": "pwd",
    //   "username": "admin@gluu.org",
    //   "country": "US",
    //   "x5t#S256": "",
    //   "scope": [
    //     "openid",
    //     "profile"
    //   ],
    //   "org_id": "some_long_id",
    //   "auth_time": 1724830746,
    //   "exp": 1724945978, -> Aug 29, 2024 23:39:38 GMT+0800
    //   "iat": 1724832259, -> Aug 28, 2024 16:0419 GMT+0800
    //   "jti": "id_tkn_jti",
    //   "name": "Default Admin User",
    //   "status": {
    //     "status_list": {
    //       "idx": 201,
    //       "uri": "https://admin-ui-test.gluu.org/jans-auth/restv1/status_list"
    //     }
    //   }
    // }
    let id_token = "eyJhbGciOiJIUzI1NiIsInR5cCI6IkpXVCJ9.eyJzdWIiOiJib0c4ZGZjNU1LVG4zN283Z3NkQ2V5cUw4THBXUXRnb080MW0xS1p3ZHEwIiwiY29kZSI6ImJmMTkzNGY2LTM5MDUtNDIwYS04Mjk5LTZiMmUzZmZkZGQ2ZSIsImlzcyI6Imh0dHBzOi8vYWRtaW4tdWktdGVzdC5nbHV1Lm9yZyIsInRva2VuX3R5cGUiOiJCZWFyZXIiLCJjbGllbnRfaWQiOiI1YjQ0ODdjNC04ZGIxLTQwOWQtYTY1My1mOTA3YjgwOTQwMzkiLCJhdWQiOiI1YjQ0ODdjNC04ZGIxLTQwOWQtYTY1My1mOTA3YjgwOTQwMzkiLCJhY3IiOiJiYXNpYyIsImFtciI6InB3ZCIsInVzZXJuYW1lIjoiYWRtaW5AZ2x1dS5vcmciLCJjb3VudHJ5IjoidXNhIiwieDV0I1MyNTYiOiIiLCJzY29wZSI6WyJvcGVuaWQiLCJwcm9maWxlIl0sIm9yZ19pZCI6InNvbWVfbG9uZ19pZCIsImF1dGhfdGltZSI6MTcyNDgzMDc0NiwiZXhwIjoxNzI0OTQ1OTc4LCJpYXQiOjE3MjQ4MzIyNTksImp0aSI6ImlkX3Rrbl9qdGkiLCJuYW1lIjoiRGVmYXVsdCBBZG1pbiBVc2VyIiwic3RhdHVzIjp7InN0YXR1c19saXN0Ijp7ImlkeCI6MjAxLCJ1cmkiOiJodHRwczovL2FkbWluLXVpLXRlc3QuZ2x1dS5vcmcvamFucy1hdXRoL3Jlc3R2MS9zdGF0dXNfbGlzdCJ9fX0.xVRNRN7RW3Y2n4bzW0k93zbe5Tn0htQS6JiVq9NP0NE".to_string();

    // userinfo_token claims:
    // {
    //   "iss": "https://admin-ui-test.gluu.org",
    //   "sub": "boG8dfc5MKTn37o7gsdCeyqL8LpWQtgoO41m1KZwdq0",
    //   "client_id": "5b4487c4-8db1-409d-a653-f907b8094039",
    //   "aud": "5b4487c4-8db1-409d-a653-f907b8094039",
    //   "ueyJhbGciOiJIUzI1NiIsInR5cCI6IkpXVCJ9.eyJpc3MiOiJodHRwczovL2FkbWluLXVpLXRlc3QuZ2x1dS5vcmciLCJzdWIiOiJib0c4ZGZjNU1LVG4zN283Z3NkQ2V5cUw4THBXUXRnb080MW0xS1p3ZHEwIiwiY2xpZW50X2lkIjoiNWI0NDg3YzQtOGRiMS00MDlkLWE2NTMtZjkwN2I4MDk0MDM5IiwiYXVkIjoiNWI0NDg3YzQtOGRiMS00MDlkLWE2NTMtZjkwN2I4MDk0MDM5IiwibmFtZSI6IkRlZmF1bHQgQWRtaW4gVXNlciIsImVtYWlsIjoiYWRtaW5AZ2x1dS5vcmciLCJjb3VudHJ5IjoiVVMiLCJqdGkiOiJ1c3JpbmZvX3Rrbl9qdGkifQ.sUrKttbzHktPYtSelizTJZJr_8mqkVBpStA5fjNJU9ksername": "admin@gluu.org",
    //   "name": "Default Admin User",
    //   "email": "admin@gluu.org",
    //   "country": "US",
    //   "jti": "usrinfo_tkn_jti"
    // }
    let userinfo_token = "eyJhbGciOiJIUzI1NiIsInR5cCI6IkpXVCJ9.eyJpc3MiOiJodHRwczovL2FkbWluLXVpLXRlc3QuZ2x1dS5vcmciLCJzdWIiOiJib0c4ZGZjNU1LVG4zN283Z3NkQ2V5cUw4THBXUXRnb080MW0xS1p3ZHEwIiwiY2xpZW50X2lkIjoiNWI0NDg3YzQtOGRiMS00MDlkLWE2NTMtZjkwN2I4MDk0MDM5IiwiYXVkIjoiNWI0NDg3YzQtOGRiMS00MDlkLWE2NTMtZjkwN2I4MDk0MDM5IiwidXNlcm5hbWUiOiJhZG1pbkBnbHV1Lm9yZyIsIm5hbWUiOiJEZWZhdWx0IEFkbWluIFVzZXIiLCJlbWFpbCI6ImFkbWluQGdsdXUub3JnIiwiY291bnRyeSI6IlVTIiwianRpIjoidXNyaW5mb190a25fanRpIn0.NoR53vPZFpfb4vFk85JH9RPx7CHsaJMZwrH3fnB-N60".to_string();

    let result = cedarling
        .authorize(Request {
            tokens: HashMap::from([
                ("access_token".to_string(), access_token.clone()),
                ("id_token".to_string(), id_token.clone()),
                ("userinfo_token".to_string(), userinfo_token.clone()),
                ("custom_token".to_string(), access_token.clone()),
            ]),
            action: "Jans::Action::\"Update\"".to_string(),
            context: serde_json::json!({}),
            resource: EntityData {
                id: "random_id".to_string(),
                resource_type: "Jans::Issue".to_string(),
                payload: HashMap::from_iter([
                    (
                        "org_id".to_string(),
                        serde_json::Value::String("some_long_id".to_string()),
                    ),
                    (
                        "country".to_string(),
                        serde_json::Value::String("US".to_string()),
                    ),
                ]),
            },
        })
        .await;

    match result {
        Ok(result) => {
            println!("\n\nis allowed: {}", result.decision);
        },
        Err(e) => eprintln!("Error while authorizing: {}\n {:?}\n\n", e, e),
    }

    Ok(())
}<|MERGE_RESOLUTION|>--- conflicted
+++ resolved
@@ -3,15 +3,7 @@
 //
 // Copyright (c) 2024, Gluu, Inc.
 
-<<<<<<< HEAD
-use cedarling::{
-    AuthorizationConfig, BootstrapConfig, Cedarling, IdTokenTrustMode, JsonRule, JwtConfig,
-    LogConfig, LogLevel, LogTypeConfig, PolicyStoreConfig, PolicyStoreSource, Request,
-    EntityData, TokenValidationConfig,
-};
-=======
 use cedarling::*;
->>>>>>> 48a95cc9
 use std::collections::{HashMap, HashSet};
 
 static POLICY_STORE_RAW: &str = include_str!("../../test_files/policy-store_ok.yaml");
@@ -144,7 +136,7 @@
             context: serde_json::json!({}),
             resource: EntityData {
                 id: "random_id".to_string(),
-                resource_type: "Jans::Issue".to_string(),
+                entity_type: "Jans::Issue".to_string(),
                 payload: HashMap::from_iter([
                     (
                         "org_id".to_string(),

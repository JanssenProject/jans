--- conflicted
+++ resolved
@@ -145,11 +145,7 @@
     pub role_mapping: Option<String>,
 }
 
-<<<<<<< HEAD
 #[derive(Debug, Copy, Clone, PartialEq, Eq)]
-=======
-#[derive(Debug, Copy, Clone, PartialEq)]
->>>>>>> 4f155cfe
 #[allow(dead_code)]
 pub enum TokenKind {
     /// Access token used for granting access to resources.

--- conflicted
+++ resolved
@@ -46,92 +46,9 @@
 pub(crate) use claim_mapping::ClaimMappings;
 pub use token_entity_metadata::TokenEntityMetadata;
 
-<<<<<<< HEAD
 // Re-export types used by init/policy_store.rs and external consumers
 pub use manager::{ConversionError, PolicyStoreManager};
 pub use metadata::PolicyStoreMetadata;
-
-/// Default maximum number of entities allowed
-const DEFAULT_MAX_ENTITIES: usize = 1000;
-/// Default maximum size of base64-encoded strings in bytes
-const DEFAULT_MAX_BASE64_SIZE: usize = 1024 * 1024;
-
-/// Configuration for limiting default entities to prevent DoS and memory exhaustion attacks
-#[derive(Debug, Clone)]
-pub struct DefaultEntitiesLimits {
-    /// Maximum number of default entities allowed
-    pub max_entities: usize,
-    /// Maximum size of base64-encoded strings in bytes
-    pub max_base64_size: usize,
-}
-
-impl Default for DefaultEntitiesLimits {
-    fn default() -> Self {
-        Self {
-            max_entities: DEFAULT_MAX_ENTITIES,
-            max_base64_size: DEFAULT_MAX_BASE64_SIZE,
-        }
-    }
-}
-
-/// Validates default entities against size and count limits
-fn validate_default_entities(
-    entities: &HashMap<String, serde_json::Value>,
-    limits: &DefaultEntitiesLimits,
-) -> Result<(), String> {
-    // Check entity count limit
-    if entities.len() > limits.max_entities {
-        return Err(format!(
-            "Maximum number of default entities ({}) exceeded, found {}",
-            limits.max_entities,
-            entities.len()
-        ));
-    }
-
-    // Check base64 size limit for each entity
-    for (entity_id, entity_data) in entities {
-        if let Some(entity_str) = entity_data.as_str()
-            && entity_str.len() > limits.max_base64_size
-        {
-            return Err(format!(
-                "Base64 string size ({}) for entity '{}' exceeds maximum allowed size ({})",
-                entity_str.len(),
-                entity_id,
-                limits.max_base64_size
-            ));
-        }
-    }
-
-    Ok(())
-}
-=======
-// Re-export for convenience
-pub use archive_handler::ArchiveVfs;
-pub use entity_parser::{EntityParser, ParsedEntity};
-pub use errors::{
-    ArchiveError, CedarEntityErrorType, CedarSchemaErrorType, ManifestErrorType, PolicyStoreError,
-    TokenError, TrustedIssuerErrorType, ValidationError,
-};
-pub use issuer_parser::{IssuerParser, ParsedIssuer};
-pub use loader::load_policy_store;
-pub use loader::{
-    DefaultPolicyStoreLoader, EntityFile, IssuerFile, LoadedPolicyStore, PolicyFile,
-    PolicyStoreLoader,
-};
-pub use manifest_validator::{
-    ManifestValidationError, ManifestValidationResult, ManifestValidator,
-};
-pub use metadata::{FileInfo, PolicyStoreInfo, PolicyStoreManifest, PolicyStoreMetadata};
-pub use policy_parser::{ParsedPolicy, ParsedTemplate, PolicyParser};
-pub use schema_parser::{ParsedSchema, SchemaParser};
-pub use source::{ArchiveSource, PolicyStoreFormat, PolicyStoreSource};
-pub use validator::MetadataValidator;
-pub use vfs_adapter::{MemoryVfs, VfsFileSystem};
-
-#[cfg(not(target_arch = "wasm32"))]
-pub use vfs_adapter::PhysicalVfs;
->>>>>>> b6a1ff4a
-
 /// This is the top-level struct in compliance with the Agama Lab Policy Designer format.
 #[derive(Debug, Clone, PartialEq)]
 pub struct AgamaPolicyStore {

--- conflicted
+++ resolved
@@ -55,21 +55,13 @@
     ///
     /// This field may contain issuers that are trusted to provide tokens, allowing for additional
     /// verification and security when handling JWTs.
-<<<<<<< HEAD
     pub trusted_issuers: Option<HashMap<String, TrustedIssuer>>,
-=======
-    #[allow(dead_code)]
-    pub trusted_issuers: Option<Vec<TrustedIssuer>>,
-
-    #[allow(dead_code)]
-    pub identity_source: Option<HashMap<String, IdentitySource>>,
 }
 
 impl PolicyStore {
     pub fn namespace(&self) -> &str {
         &self.name
     }
->>>>>>> bd35cb02
 }
 
 /// Represents a trusted issuer that can provide JWTs.

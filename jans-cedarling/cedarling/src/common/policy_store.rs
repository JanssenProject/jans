--- conflicted
+++ resolved
@@ -23,63 +23,6 @@
 pub(crate) use claim_mapping::ClaimMappings;
 pub use token_entity_metadata::TokenEntityMetadata;
 
-<<<<<<< HEAD
-=======
-/// Default maximum number of entities allowed
-const DEFAULT_MAX_ENTITIES: usize = 1000;
-/// Default maximum size of base64-encoded strings in bytes
-const DEFAULT_MAX_BASE64_SIZE: usize = 1024 * 1024;
-
-/// Configuration for limiting default entities to prevent DoS and memory exhaustion attacks
-#[derive(Debug, Clone)]
-pub struct DefaultEntitiesLimits {
-    /// Maximum number of default entities allowed
-    pub max_entities: usize,
-    /// Maximum size of base64-encoded strings in bytes
-    pub max_base64_size: usize,
-}
-
-impl Default for DefaultEntitiesLimits {
-    fn default() -> Self {
-        Self {
-            max_entities: DEFAULT_MAX_ENTITIES,
-            max_base64_size: DEFAULT_MAX_BASE64_SIZE,
-        }
-    }
-}
-
-/// Validates default entities against size and count limits
-fn validate_default_entities(
-    entities: &HashMap<String, serde_json::Value>,
-    limits: &DefaultEntitiesLimits,
-) -> Result<(), String> {
-    // Check entity count limit
-    if entities.len() > limits.max_entities {
-        return Err(format!(
-            "Maximum number of default entities ({}) exceeded, found {}",
-            limits.max_entities,
-            entities.len()
-        ));
-    }
-
-    // Check base64 size limit for each entity
-    for (entity_id, entity_data) in entities {
-        if let Some(entity_str) = entity_data.as_str()
-            && entity_str.len() > limits.max_base64_size
-        {
-            return Err(format!(
-                "Base64 string size ({}) for entity '{}' exceeds maximum allowed size ({})",
-                entity_str.len(),
-                entity_id,
-                limits.max_base64_size
-            ));
-        }
-    }
-
-    Ok(())
-}
-
->>>>>>> b7b0d02b
 /// This is the top-level struct in compliance with the Agama Lab Policy Designer format.
 #[derive(Debug, Clone, PartialEq)]
 pub struct AgamaPolicyStore {
@@ -180,7 +123,6 @@
         &mut self,
         max_entities: Option<usize>,
         max_base64_size: Option<usize>,
-<<<<<<< HEAD
     ) -> Result<(), DefaultEntitiesLimitsError> {
         let limits = DefaultEntitiesLimits {
             max_entities: max_entities.unwrap_or(DefaultEntitiesLimits::DEFAULT_MAX_ENTITIES),
@@ -188,18 +130,6 @@
                 .unwrap_or(DefaultEntitiesLimits::DEFAULT_MAX_BASE64_SIZE),
         };
         limits.validate_default_entities(self.default_entities.entities())
-=======
-    ) -> Result<(), String> {
-        if let Some(ref default_entities) = self.default_entities {
-            let limits = DefaultEntitiesLimits {
-                max_entities: max_entities.unwrap_or(DEFAULT_MAX_ENTITIES),
-                max_base64_size: max_base64_size.unwrap_or(DEFAULT_MAX_BASE64_SIZE),
-            };
-
-            validate_default_entities(default_entities, &limits)?;
-        }
-
-        Ok(())
     }
 
     pub(crate) fn validate_trusted_issuers(&self) -> Result<(), TrustedIssuersValidationError> {
@@ -221,7 +151,6 @@
         }
 
         Ok(())
->>>>>>> b7b0d02b
     }
 }
 
@@ -672,49 +601,4 @@
 
         Ok(store)
     }
-<<<<<<< HEAD
-=======
-}
-
-#[cfg(test)]
-mod tests {
-    use super::*;
-    use serde_json::json;
-
-    #[test]
-    fn test_validate_default_entities_limits() {
-        let limits = DefaultEntitiesLimits {
-            max_entities: 2,
-            max_base64_size: 100,
-        };
-
-        // Test valid entities
-        let valid_entities = HashMap::from([
-            ("entity1".to_string(), json!("dGVzdA==")),
-            ("entity2".to_string(), json!("dGVzdDI=")),
-        ]);
-        assert!(validate_default_entities(&valid_entities, &limits).is_ok());
-
-        // Test entity count limit
-        let too_many_entities = HashMap::from([
-            ("entity1".to_string(), json!("dGVzdA==")),
-            ("entity2".to_string(), json!("dGVzdDI=")),
-            ("entity3".to_string(), json!("dGVzdDM=")),
-        ]);
-        let result = validate_default_entities(&too_many_entities, &limits);
-        assert!(result.is_err());
-        assert!(
-            result
-                .unwrap_err()
-                .contains("Maximum number of default entities (2) exceeded")
-        );
-
-        // Test base64 size limit
-        let large_base64 = "dGVzdA==".repeat(20); // Much larger than 100 bytes
-        let large_entities = HashMap::from([("entity1".to_string(), json!(large_base64))]);
-        let result = validate_default_entities(&large_entities, &limits);
-        assert!(result.is_err());
-        assert!(result.unwrap_err().contains("Base64 string size"));
-    }
->>>>>>> b7b0d02b
 }
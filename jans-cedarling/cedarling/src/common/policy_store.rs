--- conflicted
+++ resolved
@@ -14,12 +14,6 @@
 use serde::{Deserialize, Deserializer};
 use std::{collections::HashMap, fmt};
 
-<<<<<<< HEAD
-/// The PolicySTore in Agama format, which has the extra top-level key
-#[derive(Debug, Clone, serde::Deserialize, PartialEq)]
-#[serde(transparent)]
-pub struct AgamaPolicyStore(HashMap<String,PolicyStore>);
-=======
 /// This is the top-level struct in compliance with the Agama Lab Policy Designer format.
 #[derive(Debug, Clone, serde::Deserialize, PartialEq)]
 pub struct AgamaPolicyStore {
@@ -28,9 +22,8 @@
     #[allow(dead_code)]
     pub cedar_version: Version,
 
-    pub policy_stores : HashMap<String,PolicyStore>,
-}
->>>>>>> 535520d8
+    pub policy_stores: HashMap<String, PolicyStore>,
+}
 
 /// Represents the store of policies used for JWT validation and policy evaluation in Cedarling.
 ///
@@ -65,7 +58,7 @@
     pub trusted_issuers: Option<Vec<TrustedIssuer>>,
 
     #[allow(dead_code)]
-    pub identity_source: Option<HashMap<String,IdentitySource>>,
+    pub identity_source: Option<HashMap<String, IdentitySource>>,
 }
 
 /// Represents a trusted issuer that can provide JWTs.
@@ -288,12 +281,13 @@
             // Check for "v" prefix
             let version = version.strip_prefix('v').unwrap_or(&version);
 
-            let version = Version::parse(version)
-                .map_err(|e| serde::de::Error::custom(format!("error parsing cedar version :{}", e)))?;
+            let version = Version::parse(version).map_err(|e| {
+                serde::de::Error::custom(format!("error parsing cedar version :{}", e))
+            })?;
 
             Ok(Some(version))
-        }
-        None => Ok(None)
+        },
+        None => Ok(None),
     }
 }
 
@@ -452,21 +446,7 @@
             cedar_policy::Policy::parse(Some(PolicyId::new(id)), decoded_body).map_err(|err| {
                 serde::de::Error::custom(format!("{}: {err}", ParsePolicySetMessage::HumanReadable))
             })?
-<<<<<<< HEAD
-        }, /* see comments for PolicyContentType
-           PolicyContentType::CedarJson => {
-               let body_value : serde_json::Value = serde_json::from_str(&decoded_body).map_err(|err| {
-                   serde::de::Error::custom(format!("{}: {err}", ParsePolicySetMessage::CreatePolicySet))
-               })?;
-
-               cedar_policy::Policy::from_json(Some(PolicyId::new(id)), body_value).map_err(|err| {
-                   serde::de::Error::custom(format!("{}: {err}", ParsePolicySetMessage::CreatePolicySet))
-               })?
-           },
-           */
-=======
-        }
->>>>>>> 535520d8
+        },
     };
 
     Ok(policy)

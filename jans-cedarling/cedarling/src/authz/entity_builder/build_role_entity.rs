--- conflicted
+++ resolved
@@ -32,7 +32,7 @@
     /// if no entities were created.
     pub fn try_build_role_entities(
         &self,
-        tokens: &HashMap<String, Token>,
+        tokens: &HashMap<String, Arc<Token>>,
     ) -> Result<Vec<Entity>, BuildRoleEntityError> {
         // Check if the entity is in the schema
         let entity_name = self.entity_names.role.to_string();
@@ -130,7 +130,7 @@
         .expect("should successfully create test schema")
     }
 
-    fn test_build_entity_from_str_claim(tokens: &HashMap<String, Token>) {
+    fn test_build_entity_from_str_claim(tokens: &HashMap<String, Arc<Token>>) {
         let schema = test_schema();
         let builder = EntityBuilder::new(schema, EntityNames::default(), false, false);
         let entity = builder
@@ -143,29 +143,13 @@
 
     #[test]
     fn can_build_using_userinfo_tkn_vec_claim() {
-<<<<<<< HEAD
-        let iss = Arc::new(TrustedIssuer::default());
-        let userinfo_token = Token::new_userinfo(
-            TokenClaims::new(HashMap::from([(
-                "role".to_string(),
-                json!(["admin", "user"]),
-            )])),
-            Some(iss.clone()),
-        );
-        let tokens = DecodedTokens {
-            access: None,
-            id: None,
-            userinfo: Some(userinfo_token.into()),
-        };
-=======
-        let iss = TrustedIssuer::default();
+        let iss = Arc::new(TrustedIssuer::default());
         let userinfo_token = Token::new(
             "userinfo_token",
             HashMap::from([("role".to_string(), json!(["admin", "user"]))]).into(),
-            Some(&iss),
-        );
-        let tokens = HashMap::from([("userinfo_token".to_string(), userinfo_token)]);
->>>>>>> ba5de5b3
+            Some(iss.clone()),
+        );
+        let tokens = HashMap::from([("userinfo_token".to_string(), userinfo_token.into())]);
         let schema = test_schema();
         let builder = EntityBuilder::new(schema, EntityNames::default(), false, false);
         let entity = builder
@@ -185,177 +169,90 @@
 
     #[test]
     fn can_build_using_userinfo_tkn_string_claim() {
-<<<<<<< HEAD
-        let iss = Arc::new(TrustedIssuer::default());
-        let userinfo_token = Token::new_userinfo(
-            TokenClaims::new(HashMap::from([("role".to_string(), json!("admin"))])),
-            Some(iss.clone()),
-        );
-        let tokens = DecodedTokens {
-            access: None,
-            id: None,
-            userinfo: Some(userinfo_token.into()),
-        };
-        test_build_entity_from_str_claim(tokens);
-=======
-        let iss = TrustedIssuer::default();
-        let userinfo_token = Token::new(
-            "userinfo_token",
-            HashMap::from([("role".to_string(), json!("admin"))]).into(),
-            Some(&iss),
-        );
-        let tokens = HashMap::from([("userinfo_token".to_string(), userinfo_token)]);
-        test_build_entity_from_str_claim(&tokens);
->>>>>>> ba5de5b3
+        let iss = Arc::new(TrustedIssuer::default());
+        let userinfo_token = Token::new(
+            "userinfo_token",
+            HashMap::from([("role".to_string(), json!("admin"))]).into(),
+            Some(iss),
+        );
+        let tokens = HashMap::from([("userinfo_token".to_string(), userinfo_token.into())]);
+        test_build_entity_from_str_claim(&tokens);
     }
 
     #[test]
     fn can_build_using_id_tkn() {
-<<<<<<< HEAD
-        let iss = Arc::new(TrustedIssuer::default());
-        let id_token = Token::new_id(
-            TokenClaims::new(HashMap::from([("role".to_string(), json!("admin"))])),
-            Some(iss.clone()),
-        );
-        let tokens = DecodedTokens {
-            access: None,
-            id: Some(id_token.into()),
-            userinfo: None,
-        };
-        test_build_entity_from_str_claim(tokens);
-=======
-        let iss = TrustedIssuer::default();
+        let iss = Arc::new(TrustedIssuer::default());
         let id_token = Token::new(
             "id_token",
             HashMap::from([("role".to_string(), json!("admin"))]).into(),
-            Some(&iss),
-        );
-        let tokens = HashMap::from([("id_token".to_string(), id_token)]);
-        test_build_entity_from_str_claim(&tokens);
->>>>>>> ba5de5b3
+            Some(iss.clone()),
+        );
+        let tokens = HashMap::from([("id_token".to_string(), id_token.into())]);
+        test_build_entity_from_str_claim(&tokens);
     }
 
     #[test]
     fn can_build_using_access_tkn() {
-<<<<<<< HEAD
-        let iss = Arc::new(TrustedIssuer::default());
-        let access_token = Token::new_access(
-            TokenClaims::new(HashMap::from([("role".to_string(), json!("admin"))])),
-            Some(iss.clone()),
-        );
-        let tokens = DecodedTokens {
-            access: Some(access_token.into()),
-            id: None,
-            userinfo: None,
-        };
-        test_build_entity_from_str_claim(tokens);
-=======
-        let iss = TrustedIssuer::default();
+        let iss = Arc::new(TrustedIssuer::default());
         let access_token = Token::new(
             "access_token",
             HashMap::from([("role".to_string(), json!("admin"))]).into(),
-            Some(&iss),
-        );
-        let tokens = HashMap::from([("access_token".to_string(), access_token)]);
-        test_build_entity_from_str_claim(&tokens);
->>>>>>> ba5de5b3
+            Some(iss.clone()),
+        );
+        let tokens = HashMap::from([("access_token".to_string(), access_token.into())]);
+        test_build_entity_from_str_claim(&tokens);
     }
 
     #[test]
     fn ignores_duplicate_roles() {
-<<<<<<< HEAD
-        let iss = Arc::new(TrustedIssuer::default());
-        let access_token = Token::new_access(
-            TokenClaims::new(HashMap::from([("role".to_string(), json!("admin"))])),
-            Some(iss.clone()),
-        );
-        let id_token = Token::new_id(
-            TokenClaims::new(HashMap::from([("role".to_string(), json!("admin"))])),
-            Some(iss.clone()),
-        );
-        let userinfo_token = Token::new_userinfo(
-            TokenClaims::new(HashMap::from([("role".to_string(), json!("admin"))])),
-            Some(iss.clone()),
-        );
-        let tokens = DecodedTokens {
-            access: Some(access_token.into()),
-            id: Some(id_token.into()),
-            userinfo: Some(userinfo_token.into()),
-        };
-        test_build_entity_from_str_claim(tokens);
-=======
-        let iss = TrustedIssuer::default();
+        let iss = Arc::new(TrustedIssuer::default());
         let access_token = Token::new(
             "access_token",
             HashMap::from([("role".to_string(), json!("admin"))]).into(),
-            Some(&iss),
+            Some(iss.clone()),
         );
         let id_token = Token::new(
             "id_token",
             HashMap::from([("role".to_string(), json!("admin"))]).into(),
-            Some(&iss),
-        );
-        let userinfo_token = Token::new(
-            "userinfo_token",
-            HashMap::from([("role".to_string(), json!("admin"))]).into(),
-            Some(&iss),
+            Some(iss.clone()),
+        );
+        let userinfo_token = Token::new(
+            "userinfo_token",
+            HashMap::from([("role".to_string(), json!("admin"))]).into(),
+            Some(iss.clone()),
         );
         let tokens = HashMap::from([
-            ("access_token".to_string(), access_token),
-            ("id_token".to_string(), id_token),
-            ("userinfo_token".to_string(), userinfo_token),
+            ("access_token".to_string(), access_token.into()),
+            ("id_token".to_string(), id_token.into()),
+            ("userinfo_token".to_string(), userinfo_token.into()),
         ]);
         test_build_entity_from_str_claim(&tokens);
->>>>>>> ba5de5b3
     }
 
     #[test]
     fn can_create_multiple_different_roles_from_different_tokens() {
         let iss = Arc::new(TrustedIssuer::default());
         let schema = test_schema();
-<<<<<<< HEAD
-        let access_token = Token::new_access(
-            TokenClaims::new(HashMap::from([("role".to_string(), json!("role1"))])),
-            Some(iss.clone()),
-        );
-        let id_token = Token::new_id(
-            TokenClaims::new(HashMap::from([("role".to_string(), json!("role2"))])),
-            Some(iss.clone()),
-        );
-        let userinfo_token = Token::new_userinfo(
-            TokenClaims::new(HashMap::from([(
-                "role".to_string(),
-                json!(["role3", "role4"]),
-            )])),
-            Some(iss.clone()),
-        );
-        let tokens = DecodedTokens {
-            access: Some(access_token.into()),
-            id: Some(id_token.into()),
-            userinfo: Some(userinfo_token.into()),
-        };
-=======
         let access_token = Token::new(
             "access_token",
             HashMap::from([("role".to_string(), json!("role1"))]).into(),
-            Some(&iss),
+            Some(iss.clone()),
         );
         let id_token = Token::new(
             "id_token",
             HashMap::from([("role".to_string(), json!("role2"))]).into(),
-            Some(&iss),
+            Some(iss.clone()),
         );
         let userinfo_token = Token::new(
             "userinfo_token",
             HashMap::from([("role".to_string(), json!(["role3", "role4"]))]).into(),
-            Some(&iss),
+            Some(iss.clone()),
         );
         let tokens = HashMap::from([
-            ("access_token".to_string(), access_token),
-            ("id_token".to_string(), id_token),
-            ("userinfo_token".to_string(), userinfo_token),
+            ("access_token".to_string(), access_token.into()),
+            ("id_token".to_string(), id_token.into()),
+            ("userinfo_token".to_string(), userinfo_token.into()),
         ]);
->>>>>>> ba5de5b3
         let builder = EntityBuilder::new(schema, EntityNames::default(), false, false);
         let entities = builder
             .try_build_role_entities(&tokens)

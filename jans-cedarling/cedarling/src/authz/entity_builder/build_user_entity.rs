// This software is available under the Apache-2.0 license.
// See https://www.apache.org/licenses/LICENSE-2.0.txt for full text.
// Copyright (c) 2024, Gluu, Inc.

use super::*;
use cedar_policy::Entity;
use std::collections::HashSet;

// TODO: make a bootstrap property to control which tokens to use
// to create this entity
const DEFAULT_USER_ENTITY_TKN_SRCS: [&str; 2] = ["userinfo_token", "id_token"];

impl EntityBuilder {
    pub fn build_user_entity(
        &self,
        tokens: &HashMap<String, Token>,
        parents: HashSet<EntityUid>,
        built_entities: &BuiltEntities,
    ) -> Result<Entity, BuildUserEntityError> {
        println!("building user entity");
        let entity_name = self.entity_names.user.as_ref();
        let mut errors = vec![];

        let token_refs = DEFAULT_USER_ENTITY_TKN_SRCS
            .iter()
            .flat_map(|x| tokens.get(*x));

        for token in token_refs {
            let user_id_claim = token.user_mapping();
            match build_entity(
                &self.schema,
                entity_name,
                token,
                user_id_claim,
                Vec::new(),
                parents.clone(),
                built_entities,
            ) {
                Ok(entity) => return Ok(entity),
                Err(err) => errors.push((token.name.clone(), err)),
            }
        }

        Err(BuildUserEntityError { errors })
    }
}

#[derive(Debug, thiserror::Error)]
pub struct BuildUserEntityError {
    pub errors: Vec<(String, BuildEntityError)>,
}

impl fmt::Display for BuildUserEntityError {
    fn fmt(&self, f: &mut fmt::Formatter<'_>) -> fmt::Result {
        if self.errors.is_empty() {
            writeln!(
                f,
                "failed to create User Entity since no tokens were provided"
            )?;
        } else {
            writeln!(
                f,
                "failed to create User Entity due to the following errors:"
            )?;
            for (token_kind, error) in &self.errors {
                writeln!(f, "- TokenKind {:?}: {}", token_kind, error)?;
            }
        }
        Ok(())
    }
}

#[cfg(test)]
mod test {
    use super::super::*;
    use crate::common::cedar_schema::cedar_json::CedarSchemaJson;
    use crate::common::policy_store::{ClaimMappings, TokenEntityMetadata, TrustedIssuer};
    use cedar_policy::EvalResult;
    use serde_json::json;
    use std::collections::HashMap;
    use std::sync::Arc;
    use test_utils::assert_eq;

    fn test_iss() -> Arc<TrustedIssuer> {
        let token_entity_metadata = TokenEntityMetadata {
            claim_mapping: serde_json::from_value::<ClaimMappings>(json!({
                "email": {
                    "parser": "regex",
                    "type": "Jans::Email",
                    "regex_expression" : "^(?P<UID>[^@]+)@(?P<DOMAIN>.+)$",
                    "UID": {"attr": "uid", "type":"String"},
                    "DOMAIN": {"attr": "domain", "type":"String"},
                },
            }))
            .unwrap(),
            ..Default::default()
        };
        TrustedIssuer {
            tokens_metadata: HashMap::from([
                ("id_token".to_string(), token_entity_metadata.clone()),
                ("userinfo_token".to_string(), token_entity_metadata),
            ]),
            ..Default::default()
        }
        .into()
    }

    fn test_schema() -> CedarSchemaJson {
        serde_json::from_value::<CedarSchemaJson>(json!({
            "Jans": {
                "commonTypes": {
                    "Email": {
                        "type": "Record",
                        "attributes": {
                            "uid": { "type": "String" },
                            "domain": { "type": "String" },
                        }
                    },
                    "Url": {
                        "type": "Record",
                        "attributes": {
                            "scheme": { "type": "String" },
                            "path": { "type": "String" },
                            "domain": { "type": "String" },
                        },
                    },
                },
                "entityTypes": {
                    "Role": {},
                    "User": {
                        "memberOf": ["Role"],
                        "shape": {
                            "type": "Record",
                            "attributes":  {
                                "email": { "type": "EntityOrCommon", "name": "Email" },
                                "sub": { "type": "String" },
                        },
                    }
                }
            }
        }}))
        .expect("should successfully create test schema")
    }

    fn test_successfully_building_user_entity(tokens: HashMap<String, Token<'_>>) {
        let schema = test_schema();
        let builder = EntityBuilder::new(schema, EntityNames::default(), false, true);
        let entity = builder
            .build_user_entity(&tokens, HashSet::new(), &BuiltEntities::default())
            .expect("expected to build user entity");

        assert_eq!(entity.uid().to_string(), "Jans::User::\"user-123\"");

        assert_eq!(
            entity.attr("sub").unwrap().unwrap(),
            EvalResult::String("user-123".to_string()),
        );

        let email = entity
            .attr("email")
            .expect("entity must have an `email` attribute")
            .unwrap();
        if let EvalResult::Record(ref record) = email {
            assert_eq!(record.len(), 2);
            assert_eq!(
                record.get("uid").unwrap(),
                &EvalResult::String("test".to_string())
            );
            assert_eq!(
                record.get("domain").unwrap(),
                &EvalResult::String("email.com".to_string())
            );
        } else {
            panic!(
                "expected the attribute `email` to be a record, got: {:?}",
                email
            );
        }
    }

    #[test]
    fn can_build_using_userinfo_tkn() {
        let iss = test_iss();
        let userinfo_token = Token::new(
            "userinfo_token",
            HashMap::from([
                ("email".to_string(), json!("test@email.com")),
                ("sub".to_string(), json!("user-123")),
                ("role".to_string(), json!(["admin", "user"])),
<<<<<<< HEAD
            ])),
            Some(iss.clone()),
        );
        let tokens = DecodedTokens {
            access: None,
            id: None,
            userinfo: Some(userinfo_token.into()),
        };
=======
            ])
            .into(),
            Some(&iss),
        );
        let tokens = HashMap::from([("userinfo_token".to_string(), userinfo_token)]);
>>>>>>> ba5de5b3
        test_successfully_building_user_entity(tokens);
    }

    #[test]
    fn can_build_using_id_tkn() {
        let iss = test_iss();
        let id_token = Token::new(
            "id_token",
            HashMap::from([
                ("email".to_string(), json!("test@email.com")),
                ("sub".to_string(), json!("user-123")),
                ("role".to_string(), json!(["admin", "user"])),
<<<<<<< HEAD
            ])),
            Some(iss.clone()),
        );
        let tokens = DecodedTokens {
            access: None,
            id: Some(id_token.into()),
            userinfo: None,
        };
=======
            ])
            .into(),
            Some(&iss),
        );
        let tokens = HashMap::from([("id_token".to_string(), id_token)]);
>>>>>>> ba5de5b3
        test_successfully_building_user_entity(tokens);
    }

    #[test]
    fn errors_when_token_has_missing_claim() {
        let iss = test_iss();
        let schema = test_schema();

<<<<<<< HEAD
        let id_token = Token::new_id(TokenClaims::new(HashMap::new()), Some(iss.clone()));
        let userinfo_token =
            Token::new_userinfo(TokenClaims::new(HashMap::new()), Some(iss.clone()));
        let tokens = DecodedTokens {
            access: None,
            id: Some(id_token.into()),
            userinfo: Some(userinfo_token.into()),
        };
=======
        let id_token = Token::new("id_token", HashMap::new().into(), Some(&iss));
        let userinfo_token = Token::new("userinfo_token", HashMap::new().into(), Some(&iss));
        let tokens = HashMap::from([
            ("id_token".to_string(), id_token),
            ("userinfo_token".to_string(), userinfo_token),
        ]);
>>>>>>> ba5de5b3

        let builder = EntityBuilder::new(schema, EntityNames::default(), false, true);
        let err = builder
            .build_user_entity(&tokens, HashSet::new(), &BuiltEntities::default())
            .expect_err("expected to error while building the user entity");

        assert_eq!(err.errors.len(), 2);
        for (i, expected_tkn) in ["userinfo_token", "id_token"].iter().enumerate() {
            assert!(
                matches!(
                    err.errors[i],
                    (ref tkn_name, BuildEntityError::MissingClaim(ref claim_name))
                        if tkn_name == expected_tkn &&
                            claim_name == "sub"
                ),
                "expected an error due to missing the `sub` claim, got: {:?}",
                err.errors[i]
            );
        }
    }

    #[test]
    fn errors_when_tokens_unavailable() {
        let schema = test_schema();

        let tokens = HashMap::new();

        let builder = EntityBuilder::new(schema, EntityNames::default(), false, true);
        let err = builder
            .build_user_entity(&tokens, HashSet::new(), &BuiltEntities::default())
            .expect_err("expected to error while building the user entity");

        assert_eq!(err.errors.len(), 0);
    }

    #[test]
    fn can_build_entity_with_roles() {
        let iss = test_iss();
        let userinfo_token = Token::new(
            "userinfo_token",
            HashMap::from([
                ("sub".to_string(), json!("user-123")),
                ("email".to_string(), json!("someone@email.com")),
                ("role".to_string(), json!(["role1", "role2", "role3"])),
<<<<<<< HEAD
            ])),
            Some(iss.clone()),
        );
        let tokens = DecodedTokens {
            access: None,
            id: None,
            userinfo: Some(userinfo_token.into()),
        };
=======
            ])
            .into(),
            Some(&iss),
        );
        let tokens = HashMap::from([("userinfo_token".to_string(), userinfo_token)]);
>>>>>>> ba5de5b3
        let schema = test_schema();
        let builder = EntityBuilder::new(schema, EntityNames::default(), false, true);
        let roles = HashSet::from([
            "Role::\"role1\"".parse().unwrap(),
            "Role::\"role2\"".parse().unwrap(),
            "Role::\"role3\"".parse().unwrap(),
        ]);

        let user_entity = builder
            .build_user_entity(&tokens, roles.clone(), &BuiltEntities::default())
            .expect("expected to build user entity");

        let (_, _, parents) = user_entity.into_inner();
        assert_eq!(parents, roles,);
    }
}<|MERGE_RESOLUTION|>--- conflicted
+++ resolved
@@ -13,7 +13,7 @@
 impl EntityBuilder {
     pub fn build_user_entity(
         &self,
-        tokens: &HashMap<String, Token>,
+        tokens: &HashMap<String, Arc<Token>>,
         parents: HashSet<EntityUid>,
         built_entities: &BuiltEntities,
     ) -> Result<Entity, BuildUserEntityError> {
@@ -142,7 +142,7 @@
         .expect("should successfully create test schema")
     }
 
-    fn test_successfully_building_user_entity(tokens: HashMap<String, Token<'_>>) {
+    fn test_successfully_building_user_entity(tokens: HashMap<String, Arc<Token>>) {
         let schema = test_schema();
         let builder = EntityBuilder::new(schema, EntityNames::default(), false, true);
         let entity = builder
@@ -187,22 +187,11 @@
                 ("email".to_string(), json!("test@email.com")),
                 ("sub".to_string(), json!("user-123")),
                 ("role".to_string(), json!(["admin", "user"])),
-<<<<<<< HEAD
-            ])),
-            Some(iss.clone()),
-        );
-        let tokens = DecodedTokens {
-            access: None,
-            id: None,
-            userinfo: Some(userinfo_token.into()),
-        };
-=======
             ])
             .into(),
-            Some(&iss),
-        );
-        let tokens = HashMap::from([("userinfo_token".to_string(), userinfo_token)]);
->>>>>>> ba5de5b3
+            Some(iss),
+        );
+        let tokens = HashMap::from([("userinfo_token".to_string(), userinfo_token.into())]);
         test_successfully_building_user_entity(tokens);
     }
 
@@ -215,22 +204,11 @@
                 ("email".to_string(), json!("test@email.com")),
                 ("sub".to_string(), json!("user-123")),
                 ("role".to_string(), json!(["admin", "user"])),
-<<<<<<< HEAD
-            ])),
-            Some(iss.clone()),
-        );
-        let tokens = DecodedTokens {
-            access: None,
-            id: Some(id_token.into()),
-            userinfo: None,
-        };
-=======
             ])
             .into(),
-            Some(&iss),
-        );
-        let tokens = HashMap::from([("id_token".to_string(), id_token)]);
->>>>>>> ba5de5b3
+            Some(iss),
+        );
+        let tokens = HashMap::from([("id_token".to_string(), id_token.into())]);
         test_successfully_building_user_entity(tokens);
     }
 
@@ -239,23 +217,12 @@
         let iss = test_iss();
         let schema = test_schema();
 
-<<<<<<< HEAD
-        let id_token = Token::new_id(TokenClaims::new(HashMap::new()), Some(iss.clone()));
-        let userinfo_token =
-            Token::new_userinfo(TokenClaims::new(HashMap::new()), Some(iss.clone()));
-        let tokens = DecodedTokens {
-            access: None,
-            id: Some(id_token.into()),
-            userinfo: Some(userinfo_token.into()),
-        };
-=======
-        let id_token = Token::new("id_token", HashMap::new().into(), Some(&iss));
-        let userinfo_token = Token::new("userinfo_token", HashMap::new().into(), Some(&iss));
+        let id_token = Token::new("id_token", HashMap::new().into(), Some(iss.clone()));
+        let userinfo_token = Token::new("userinfo_token", HashMap::new().into(), Some(iss));
         let tokens = HashMap::from([
-            ("id_token".to_string(), id_token),
-            ("userinfo_token".to_string(), userinfo_token),
+            ("id_token".to_string(), id_token.into()),
+            ("userinfo_token".to_string(), userinfo_token.into()),
         ]);
->>>>>>> ba5de5b3
 
         let builder = EntityBuilder::new(schema, EntityNames::default(), false, true);
         let err = builder
@@ -300,22 +267,11 @@
                 ("sub".to_string(), json!("user-123")),
                 ("email".to_string(), json!("someone@email.com")),
                 ("role".to_string(), json!(["role1", "role2", "role3"])),
-<<<<<<< HEAD
-            ])),
-            Some(iss.clone()),
-        );
-        let tokens = DecodedTokens {
-            access: None,
-            id: None,
-            userinfo: Some(userinfo_token.into()),
-        };
-=======
             ])
             .into(),
-            Some(&iss),
-        );
-        let tokens = HashMap::from([("userinfo_token".to_string(), userinfo_token)]);
->>>>>>> ba5de5b3
+            Some(iss),
+        );
+        let tokens = HashMap::from([("userinfo_token".to_string(), userinfo_token.into())]);
         let schema = test_schema();
         let builder = EntityBuilder::new(schema, EntityNames::default(), false, true);
         let roles = HashSet::from([

--- conflicted
+++ resolved
@@ -10,20 +10,12 @@
     str::FromStr,
 };
 
-<<<<<<< HEAD
-use crate::models::{
-    cedar_schema::{
-        cedar_json::{CedarSchemaRecord, CedarType},
-        CedarSchemaJson,
-    },
-    token_data::{GetTokenClaimValue, Payload, TokenPayload},
-=======
-use crate::authz::token_data::{GetTokenClaimValue, TokenPayload};
+use crate::authz::token_data::{GetTokenClaimValue, Payload, TokenPayload};
 use crate::common::cedar_schema::{
-    cedar_json::{CedarSchemaRecord, PrimitiveTypeKind},
+    cedar_json::{CedarSchemaRecord, CedarType},
     CedarSchemaJson,
->>>>>>> 79337e0d
 };
+
 use cedar_policy::{EntityId, EntityTypeName, EntityUid, RestrictedExpression};
 
 use super::trait_as_expression::AsExpression;

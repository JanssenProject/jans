/*
 * This software is available under the Apache-2.0 license.
 * See https://www.apache.org/licenses/LICENSE-2.0.txt for full text.
 *
 * Copyright (c) 2024, Gluu, Inc.
 */

//! Module for creating cedar-policy entities

mod create;
mod trait_as_expression;

#[cfg(test)]
mod test_create;

use std::collections::HashSet;

use crate::common::cedar_schema::CedarSchemaJson;

use crate::authz::token_data::{AccessTokenData, IdTokenData, UserInfoTokenData};
use crate::common::policy_store::{
    AccessTokenEntityMetadata, ClaimMappings, PolicyStore, TokenKind, TrustedIssuer,
};
use crate::jwt;
use cedar_policy::EntityUid;
pub use create::CedarPolicyCreateTypeError;
use create::EntityParsedTypeName;
use create::{build_entity_uid, create_entity, parse_namespace_and_typename, EntityMetadata};

use super::request::ResourceData;
use super::token_data::TokenPayload;

pub(crate) type ProcessTokensResult<'a> =
    jwt::ProcessTokensResult<'a, AccessTokenData, IdTokenData, UserInfoTokenData>;

/// Create workload entity
pub fn create_workload(
    entity_mapping: Option<&str>,
    policy_store: &PolicyStore,
    data: &AccessTokenData,
    meta: &AccessTokenEntityMetadata,
) -> Result<cedar_policy::Entity, CedarPolicyCreateTypeError> {
    let schema = &policy_store.schema.json;
    let namespace = policy_store.namespace();
    let claim_mapping = &meta.entity_metadata.claim_mapping;

<<<<<<< HEAD
impl AccessTokenEntities {
    /// Map all values to vector of cedar-policy entities
    pub fn into_iter(self) -> impl Iterator<Item = cedar_policy::Entity> {
        vec![self.workload_entity, self.access_token_entity].into_iter()
    }

    pub fn iter(&self) -> impl Iterator<Item = &cedar_policy::Entity> {
        vec![&self.workload_entity, &self.access_token_entity].into_iter()
    }
}
=======
    let workload_entity_meta = EntityMetadata::new(
        EntityParsedTypeName {
            typename: entity_mapping.unwrap_or("Workload"),
            namespace,
        },
        "client_id",
    );
>>>>>>> 1a7fff51

    workload_entity_meta.create_entity(schema, data, HashSet::new(), claim_mapping)
}

/// Create access_token entity
pub fn create_access_token(
    entity_mapping: Option<&str>,
    policy_store: &PolicyStore,
    data: &AccessTokenData,
    meta: &AccessTokenEntityMetadata,
) -> Result<cedar_policy::Entity, CedarPolicyCreateTypeError> {
    let schema = &policy_store.schema.json;
    let namespace = policy_store.namespace();
    let claim_mapping = &meta.entity_metadata.claim_mapping;

    let access_entity_meta = EntityMetadata::new(
        EntityParsedTypeName {
            typename: entity_mapping.unwrap_or("Access_token"),
            namespace,
        },
        meta.principal_identifier.as_deref().unwrap_or("jti"),
    );

    access_entity_meta.create_entity(schema, data, HashSet::new(), claim_mapping)
}

/// Create id_token entity
pub fn create_id_token_entity(
    entity_mapping: Option<&str>,
    policy_store: &PolicyStore,
    data: &IdTokenData,
    claim_mapping: &ClaimMappings,
) -> Result<cedar_policy::Entity, CedarPolicyCreateTypeError> {
    let schema = &policy_store.schema.json;
    let namespace = policy_store.namespace();

    EntityMetadata::new(
        EntityParsedTypeName {
            typename: entity_mapping.unwrap_or("id_token"),
            namespace,
        },
        "jti",
    )
    .create_entity(schema, data, HashSet::new(), claim_mapping)
}

/// Create user entity
pub fn create_user_entity(
    entity_mapping: Option<&str>,
    policy_store: &PolicyStore,
    tokens: &ProcessTokensResult,
    parents: HashSet<EntityUid>,
    trusted_issuer: &TrustedIssuer,
) -> Result<cedar_policy::Entity, CedarPolicyCreateTypeError> {
    let user_id_mapping = trusted_issuer.get_user_id_mapping().unwrap_or_default();

    let schema: &CedarSchemaJson = &policy_store.schema.json;
    let namespace = policy_store.namespace();

    // payload and claim mapping for getting user ID
    let (payload, claim_mapping): (&TokenPayload, &ClaimMappings) = match user_id_mapping.kind {
        TokenKind::Access => (
            &tokens.access_token,
            &trusted_issuer.access_tokens.entity_metadata.claim_mapping,
        ),
        TokenKind::Id => (&tokens.id_token, &trusted_issuer.id_tokens.claim_mapping),
        TokenKind::Userinfo => (
            &tokens.userinfo_token,
            &trusted_issuer.userinfo_tokens.claim_mapping,
        ),
        TokenKind::Transaction => return Err(CedarPolicyCreateTypeError::TransactionToken),
    };

    EntityMetadata::new(
        EntityParsedTypeName {
            typename: entity_mapping.unwrap_or("User"),
            namespace,
        },
        user_id_mapping.mapping_field,
    )
    .create_entity(schema, payload, parents, claim_mapping)
}

/// Create `Userinfo_token` entity
pub fn create_userinfo_token_entity(
    entity_mapping: Option<&str>,
    policy_store: &PolicyStore,
    data: &UserInfoTokenData,
    claim_mapping: &ClaimMappings,
) -> Result<cedar_policy::Entity, CedarPolicyCreateTypeError> {
    let schema = &policy_store.schema.json;
    let namespace = policy_store.namespace();

    EntityMetadata::new(
        EntityParsedTypeName {
            typename: entity_mapping.unwrap_or("Userinfo_token"),
            namespace,
        },
        "jti",
    )
    .create_entity(schema, data, HashSet::new(), claim_mapping)
}

/// Describe errors on creating resource entity
#[derive(thiserror::Error, Debug)]
pub enum ResourceEntityError {
    #[error("could not create resource entity: {0}")]
    Create(#[from] CedarPolicyCreateTypeError),
}

/// Create entity from [`ResourceData`]
pub fn create_resource_entity(
    resource: ResourceData,
    schema: &CedarSchemaJson,
) -> Result<cedar_policy::Entity, ResourceEntityError> {
    let entity_uid = resource.entity_uid().map_err(|err| {
        CedarPolicyCreateTypeError::EntityTypeName(resource.resource_type.clone(), err)
    })?;

    let (typename, namespace) = parse_namespace_and_typename(&resource.resource_type);

    Ok(create_entity(
        entity_uid,
        &EntityParsedTypeName::new(typename, namespace.as_str()),
        schema,
        &resource.payload.into(),
        HashSet::new(),
        // we no need mapping for resource because user put json structure and it should be correct
        &ClaimMappings::default(),
    )?)
}

/// Describe errors on creating role entity
#[derive(thiserror::Error, Debug)]
pub enum RoleEntityError {
    #[error("could not create Jans::Role entity from {token_kind} token: {error}")]
    Create {
        error: CedarPolicyCreateTypeError,
        token_kind: TokenKind,
    },
}

/// Create `Role` entity from based on `TrustedIssuer` or default value of `RoleMapping`
pub fn create_role_entities(
    policy_store: &PolicyStore,
    tokens: &ProcessTokensResult,
    trusted_issuer: &TrustedIssuer,
) -> Result<Vec<cedar_policy::Entity>, RoleEntityError> {
    // get role mapping or default value
    let role_mapping = trusted_issuer.get_role_mapping().unwrap_or_default();

    let parsed_typename = EntityParsedTypeName::new("Role", policy_store.namespace());
    let role_entity_type = parsed_typename.full_type_name();

    // map payload from token
    let token_data: &'_ TokenPayload = match role_mapping.kind {
        TokenKind::Access => &tokens.access_token,
        TokenKind::Id => &tokens.id_token,
        TokenKind::Userinfo => &tokens.userinfo_token,
        TokenKind::Transaction => {
            return Err(RoleEntityError::Create {
                error: CedarPolicyCreateTypeError::TransactionToken,
                token_kind: TokenKind::Transaction,
            })
        },
    };

    // we don't really need mapping for `role` but if user specify custom role with
    let token_mapping = match role_mapping.kind {
        TokenKind::Access => &trusted_issuer.access_tokens.entity_metadata.claim_mapping,
        TokenKind::Id => &trusted_issuer.id_tokens.claim_mapping,
        TokenKind::Userinfo => &trusted_issuer.userinfo_tokens.claim_mapping,
        TokenKind::Transaction => {
            return Err(RoleEntityError::Create {
                error: CedarPolicyCreateTypeError::TransactionToken,
                token_kind: TokenKind::Transaction,
            })
        },
    };

    // get payload of role id in JWT token data
    let Ok(payload) = token_data.get_payload(role_mapping.mapping_field) else {
        // if key not found we return empty vector
        return Ok(Vec::new());
    };

    // it can be 2 scenario when field is array or field is string
    let entity_uid_vec: Vec<EntityUid> = if let Ok(payload_str) = payload.as_str() {
        // case if it string
        let entity_uid =
            build_entity_uid(role_entity_type.as_str(), payload_str).map_err(|err| {
                RoleEntityError::Create {
                    error: err,
                    token_kind: role_mapping.kind,
                }
            })?;
        vec![entity_uid]
    } else {
        // case if it array of string
        match payload
            // get as array
            .as_array()
        {
            Ok(payload_vec) => {
                payload_vec
                    .iter()
                    .map(|payload_el| {
                        // get each element of array as `str`
                        payload_el.as_str().map_err(|err| RoleEntityError::Create {
                            error: err.into(),
                            token_kind: role_mapping.kind,
                        })
                        // build entity uid 
                        .and_then(|name| build_entity_uid(role_entity_type.as_str(), name)
                        .map_err(|err| RoleEntityError::Create {
                            error: err,
                            token_kind: role_mapping.kind,
                        }))
                    })
                    .collect::<Result<Vec<_>, _>>()?
            },
            Err(err) => {
                // Handle the case where the payload is neither a string nor an array
                return Err(RoleEntityError::Create {
                    error: err.into(),
                    token_kind: role_mapping.kind,
                });
            },
        }
    };

    let schema = &policy_store.schema.json;

    // create role entity for each entity uid
    entity_uid_vec
        .into_iter()
        .map(|entity_uid| {
            create_entity(
                entity_uid,
                &parsed_typename,
                schema,
                token_data,
                HashSet::new(),
                token_mapping,
            )
            .map_err(|err| RoleEntityError::Create {
                error: err,
                token_kind: role_mapping.kind,
            })
        })
        .collect::<Result<Vec<_>, _>>()
}<|MERGE_RESOLUTION|>--- conflicted
+++ resolved
@@ -44,18 +44,6 @@
     let namespace = policy_store.namespace();
     let claim_mapping = &meta.entity_metadata.claim_mapping;
 
-<<<<<<< HEAD
-impl AccessTokenEntities {
-    /// Map all values to vector of cedar-policy entities
-    pub fn into_iter(self) -> impl Iterator<Item = cedar_policy::Entity> {
-        vec![self.workload_entity, self.access_token_entity].into_iter()
-    }
-
-    pub fn iter(&self) -> impl Iterator<Item = &cedar_policy::Entity> {
-        vec![&self.workload_entity, &self.access_token_entity].into_iter()
-    }
-}
-=======
     let workload_entity_meta = EntityMetadata::new(
         EntityParsedTypeName {
             typename: entity_mapping.unwrap_or("Workload"),
@@ -63,7 +51,6 @@
         },
         "client_id",
     );
->>>>>>> 1a7fff51
 
     workload_entity_meta.create_entity(schema, data, HashSet::new(), claim_mapping)
 }

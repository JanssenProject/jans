--- conflicted
+++ resolved
@@ -18,21 +18,11 @@
 use super::request::ResourceData;
 use super::AuthorizeError;
 use crate::common::cedar_schema::CedarSchemaJson;
-<<<<<<< HEAD
 use crate::common::policy_store::{ClaimMappings, PolicyStore, TokenKind};
 use crate::jwt::Token;
 use crate::AuthorizationConfig;
-use cedar_policy::{Entity, EntityUid};
-=======
-
-use crate::authz::token_data::{AccessTokenData, IdTokenData, UserInfoTokenData};
-use crate::common::policy_store::{
-    AccessTokenEntityMetadata, ClaimMappings, PolicyStore, RoleMapping, TokenKind, TrustedIssuer,
-};
-use crate::jwt;
+use cedar_policy::Entity;
 use cedar_policy::EntityUid;
-pub use create::CedarPolicyCreateTypeError;
->>>>>>> 3cc7c5a3
 use create::EntityParsedTypeName;
 pub use create::CEDAR_POLICY_SEPARATOR;
 use create::{build_entity_uid, create_entity, parse_namespace_and_typename, EntityMetadata};
@@ -51,6 +41,18 @@
     pub access_token: Option<Token<'a>>,
     pub id_token: Option<Token<'a>>,
     pub userinfo_token: Option<Token<'a>>,
+}
+
+impl DecodedTokens<'_> {
+    pub fn iter(&self) -> impl Iterator<Item = &Token> {
+        [
+            self.access_token.as_ref(),
+            self.id_token.as_ref(),
+            self.userinfo_token.as_ref(),
+        ]
+        .into_iter()
+        .filter_map(|x| x)
+    }
 }
 
 pub fn create_token_entities(
@@ -175,54 +177,10 @@
     policy_store: &PolicyStore,
     tokens: &DecodedTokens,
 ) -> Result<Vec<cedar_policy::Entity>, RoleEntityError> {
-<<<<<<< HEAD
-    let mut token: Option<&Token> = None;
-
-    if let Some(tkn) = tokens.access_token.as_ref() {
-        let role_mapping = tkn.role_mapping();
-        if tkn.has_claim(role_mapping) {
-            token = Some(tkn);
-        }
-    }
-
-    if token.is_none() {
-        if let Some(tkn) = tokens.id_token.as_ref() {
-            let role_mapping = tkn.role_mapping();
-            if tkn.has_claim(role_mapping) {
-                token = Some(tkn);
-            }
-        }
-    }
-
-    if token.is_none() {
-        if let Some(tkn) = tokens.userinfo_token.as_ref() {
-            let role_mapping = tkn.role_mapping();
-            if tkn.has_claim(role_mapping) {
-                token = Some(tkn);
-            }
-        }
-    }
-
-    // (token_kind, token_data, role_mapping, token_mapping)
-    let token = match token {
-        Some(token) => token,
-        None => return Ok(Vec::new()),
-    };
-
-    let parsed_typename = EntityParsedTypeName::new("Role", policy_store.namespace());
-    let role_entity_type = parsed_typename.full_type_name();
-=======
     let mut role_entities = Vec::new();
 
-    // Iterate via role mappings for each token or default `RoleMapping` value
-    let role_mappings = trusted_issuer
-        .get_role_mapping()
-        .unwrap_or(vec![RoleMapping::default()]);
-
-    for role_mapping in role_mappings {
-        let mut entities =
-            extract_roles_from_tokens(policy_store, role_mapping, tokens, trusted_issuer)?;
-        // Moves all the elements to `role_entities`
+    for token in tokens.iter() {
+        let mut entities = extract_roles_from_token(policy_store, token)?;
         role_entities.append(&mut entities);
     }
 
@@ -230,41 +188,12 @@
 }
 
 /// Extract `Role` entites based on single `RoleMapping`
-fn extract_roles_from_tokens(
+fn extract_roles_from_token(
     policy_store: &PolicyStore,
-    role_mapping: RoleMapping,
-    tokens: &ProcessTokensResult,
-    trusted_issuer: &TrustedIssuer,
+    token: &Token,
 ) -> Result<Vec<cedar_policy::Entity>, RoleEntityError> {
     let parsed_typename = EntityParsedTypeName::new("Role", policy_store.namespace());
     let role_entity_type = parsed_typename.full_type_name();
-
-    // map payload from token
-    let token_data: &'_ TokenPayload = match role_mapping.kind {
-        TokenKind::Access => &tokens.access_token,
-        TokenKind::Id => &tokens.id_token,
-        TokenKind::Userinfo => &tokens.userinfo_token,
-        TokenKind::Transaction => {
-            return Err(RoleEntityError::Create {
-                error: CedarPolicyCreateTypeError::TransactionToken,
-                token_kind: TokenKind::Transaction,
-            });
-        },
-    };
-
-    // we don't really need mapping for `role` but if user specify custom role with
-    let token_mapping = match role_mapping.kind {
-        TokenKind::Access => &trusted_issuer.access_tokens.entity_metadata.claim_mapping,
-        TokenKind::Id => &trusted_issuer.id_tokens.claim_mapping,
-        TokenKind::Userinfo => &trusted_issuer.userinfo_tokens.claim_mapping,
-        TokenKind::Transaction => {
-            return Err(RoleEntityError::Create {
-                error: CedarPolicyCreateTypeError::TransactionToken,
-                token_kind: TokenKind::Transaction,
-            });
-        },
-    };
->>>>>>> 3cc7c5a3
 
     // get payload of role id in JWT token data
     let Some(payload) = token.get_claim(token.role_mapping()) else {

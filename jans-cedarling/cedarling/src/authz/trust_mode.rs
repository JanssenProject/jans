// This software is available under the Apache-2.0 license.
// See https://www.apache.org/licenses/LICENSE-2.0.txt for full text.
//
// Copyright (c) 2024, Gluu, Inc.

use std::collections::HashMap;

use crate::jwt::{Token, TokenClaimTypeError};

/// Enforces the trust mode setting set by the `CEDARLING_ID_TOKEN_TRUST_MODE`
/// bootstrap property.
///
/// # Trust Modes
///
/// There are currently two trust modes:
/// - None
/// - Strict
///
/// # Strict Mode
///
/// Strict mode requires the following:
/// - `id_token.aud` == `access_token.client_id`
/// - if a Userinfo token is present:
///     - `userinfo_token.aud` == `access_token.client_id`
///     - `userinfo_token.sub` == `id_token.sub`
pub fn validate_id_tkn_trust_mode(
    tokens: &HashMap<String, Token<'_>>,
) -> Result<(), IdTokenTrustModeError> {
    let access_tkn = tokens
        .get("access_token")
        .ok_or(IdTokenTrustModeError::MissingAccessToken)?;
    let id_tkn = tokens
        .get("id_token")
        .ok_or(IdTokenTrustModeError::MissingIdToken)?;

    let access_tkn_client_id = get_tkn_claim_as_str(access_tkn, "client_id")?;
    let id_tkn_aud = get_tkn_claim_as_str(id_tkn, "aud")?;

    if access_tkn_client_id != id_tkn_aud {
        return Err(IdTokenTrustModeError::AccessTokenClientIdMismatch);
    }

    let userinfo_tkn = match tokens.get("userinfo_token") {
        Some(token) => token,
        None => return Ok(()),
    };
    let userinfo_tkn_aud = get_tkn_claim_as_str(userinfo_tkn, "aud")?;

    if userinfo_tkn_aud != id_tkn_aud {
        return Err(IdTokenTrustModeError::SubMismatchIdTokenUserinfo);
    }
    if userinfo_tkn_aud != access_tkn_client_id {
        return Err(IdTokenTrustModeError::ClientIdUserinfoAudMismatch);
    }

    Ok(())
}

fn get_tkn_claim_as_str(
    token: &Token,
    claim_name: &str,
) -> Result<Box<str>, IdTokenTrustModeError> {
    token
        .get_claim(claim_name)
        .ok_or_else(|| {
            IdTokenTrustModeError::MissingRequiredClaim(claim_name.to_string(), token.name.clone())
        })
        .and_then(|claim| {
            claim
                .as_str()
                .map(|s| s.into())
                .map_err(|e| IdTokenTrustModeError::TokenClaimTypeError(token.name.clone(), e))
        })
}

#[derive(Debug, thiserror::Error)]
pub enum IdTokenTrustModeError {
    #[error("the access token's `client_id` does not match with the id token's `aud`")]
    AccessTokenClientIdMismatch,
    #[error("an access token is required when using strict mode")]
    MissingAccessToken,
    #[error("an id token is required when using strict mode")]
    MissingIdToken,
    #[error("the id token's `sub` does not match with the userinfo token's `sub`")]
    SubMismatchIdTokenUserinfo,
    #[error("the access token's `client_id` does not match with the userinfo token's `aud`")]
    ClientIdUserinfoAudMismatch,
    #[error("missing a required claim `{0}` from `{1}` token")]
    MissingRequiredClaim(String, String),
    #[error("invalid claim type in {0} token: {1}")]
    TokenClaimTypeError(String, TokenClaimTypeError),
}

#[cfg(test)]
mod test {
    use super::{IdTokenTrustModeError, validate_id_tkn_trust_mode};
    use crate::jwt::Token;
    use serde_json::json;
    use std::collections::HashMap;

    #[test]
    fn success_without_userinfo_tkn() {
        let access_token = Token::new(
            "access_token",
            serde_json::from_value(json!({"client_id": "some-id-123"}))
                .expect("valid token claims"),
            None,
        );
        let id_token = Token::new(
            "id_token",
            serde_json::from_value(json!({"aud": "some-id-123"})).expect("valid token claims"),
            None,
        );
<<<<<<< HEAD
        let tokens = DecodedTokens {
            access: Some(access_token.into()),
            id: Some(id_token.into()),
            userinfo: None,
        };
=======
        let tokens = HashMap::from([
            ("access_token".to_string(), access_token),
            ("id_token".to_string(), id_token),
        ]);
>>>>>>> ba5de5b3
        validate_id_tkn_trust_mode(&tokens).expect("should not error");
    }

    #[test]
    fn errors_when_missing_access_tkn() {
        let id_token = Token::new(
            "id_token",
            serde_json::from_value(json!({"aud": "some-id-123"})).expect("valid token claims"),
            None,
        );
<<<<<<< HEAD
        let tokens = DecodedTokens {
            access: None,
            id: Some(id_token.into()),
            userinfo: None,
        };
=======
        let tokens = HashMap::from([("id_token".to_string(), id_token)]);
>>>>>>> ba5de5b3
        let err = validate_id_tkn_trust_mode(&tokens).expect_err("should error");
        assert!(
            matches!(err, IdTokenTrustModeError::MissingAccessToken),
            "expected error due to missing access token, got: {:?}",
            err
        )
    }

    #[test]
    fn errors_when_access_tkn_missing_required_claim() {
        let access_token = Token::new(
            "access_token",
            serde_json::from_value(json!({})).expect("valid token claims"),
            None,
        );
        let id_token = Token::new(
            "id_token",
            serde_json::from_value(json!({"aud": "some-id-123"})).expect("valid token claims"),
            None,
        );
<<<<<<< HEAD
        let tokens = DecodedTokens {
            access: Some(access_token.into()),
            id: Some(id_token.into()),
            userinfo: None,
        };
=======
        let tokens = HashMap::from([
            ("access_token".to_string(), access_token),
            ("id_token".to_string(), id_token),
        ]);
>>>>>>> ba5de5b3
        let err = validate_id_tkn_trust_mode(&tokens).expect_err("should error");
        assert!(
            matches!(
                err,
                IdTokenTrustModeError::MissingRequiredClaim(ref claim_name, ref tkn_name)
                    if claim_name == "client_id" &&
                        tkn_name == "access_token"
            ),
            "expected error due to access token missing a required claim, got: {:?}",
            err
        )
    }

    #[test]
    fn errors_when_missing_id_tkn() {
        let access_token = Token::new(
            "id_token",
            serde_json::from_value(json!({"client_id": "some-id-123"}))
                .expect("valid token claims"),
            None,
        );
<<<<<<< HEAD
        let tokens = DecodedTokens {
            access: Some(access_token.into()),
            id: None,
            userinfo: None,
        };
=======
        let tokens = HashMap::from([("access_token".to_string(), access_token)]);
>>>>>>> ba5de5b3
        let err = validate_id_tkn_trust_mode(&tokens).expect_err("should error");
        assert!(
            matches!(err, IdTokenTrustModeError::MissingIdToken),
            "expected error due to missing id token, got: {:?}",
            err
        )
    }

    #[test]
    fn errors_when_id_tkn_missing_required_claim() {
        let access_token = Token::new(
            "access_token",
            serde_json::from_value(json!({"client_id": "some-id-123"}))
                .expect("valid token claims"),
            None,
        );
<<<<<<< HEAD
        let id_token = Token::new_id(TokenClaims::new(HashMap::new()), None);
        let tokens = DecodedTokens {
            access: Some(access_token.into()),
            id: Some(id_token.into()),
            userinfo: None,
        };
=======
        let id_token = Token::new(
            "id_token",
            serde_json::from_value(json!({"client_id": "some-id-123"}))
                .expect("valid token claims"),
            None,
        );
        let tokens = HashMap::from([
            ("access_token".to_string(), access_token),
            ("id_token".to_string(), id_token),
        ]);
>>>>>>> ba5de5b3
        let err = validate_id_tkn_trust_mode(&tokens).expect_err("should error");
        assert!(
            matches!(
                err,
                IdTokenTrustModeError::MissingRequiredClaim(ref claim_name, ref tkn_name)
                    if claim_name == "aud" &&
                        tkn_name == "id_token"
            ),
            "expected error due to id token missing a required claim, got: {:?}",
            err
        )
    }

    #[test]
    fn errors_when_access_tkn_client_id_id_tkn_aud_mismatch() {
        let access_token = Token::new(
            "access_token",
            serde_json::from_value(json!({"client_id": "some-id-123"}))
                .expect("valid token claims"),
            None,
        );
        let id_token = Token::new(
            "id_token",
            serde_json::from_value(json!({"aud": "another-id-123"})).expect("valid token claims"),
            None,
        );
<<<<<<< HEAD
        let tokens = DecodedTokens {
            access: Some(access_token.into()),
            id: Some(id_token.into()),
            userinfo: None,
        };
=======
        let tokens = HashMap::from([
            ("access_token".to_string(), access_token),
            ("id_token".to_string(), id_token),
        ]);
>>>>>>> ba5de5b3
        let err = validate_id_tkn_trust_mode(&tokens).expect_err("should error");
        assert!(
            matches!(err, IdTokenTrustModeError::AccessTokenClientIdMismatch),
            "expected error due to the access_token's `client_id` not matching with the id_token's `aud`, got: {:?}",
            err
        )
    }

    #[test]
    fn success_with_userinfo_tkn() {
        let access_token = Token::new(
            "access_token",
            serde_json::from_value(json!({"client_id": "some-id-123"}))
                .expect("valid token claims"),
            None,
        );
        let id_token = Token::new(
            "id_token",
            serde_json::from_value(json!({"aud": "some-id-123"})).expect("valid token claims"),
            None,
        );
        let userinfo_token = Token::new(
            "userinfo_token",
            serde_json::from_value(json!({"aud": "some-id-123"})).expect("valid token claims"),
            None,
        );
<<<<<<< HEAD
        let tokens = DecodedTokens {
            access: Some(access_token.into()),
            id: Some(id_token.into()),
            userinfo: Some(userinfo_token.into()),
        };
=======
        let tokens = HashMap::from([
            ("access_token".to_string(), access_token),
            ("id_token".to_string(), id_token),
            ("userinfo_token".to_string(), userinfo_token),
        ]);
>>>>>>> ba5de5b3
        validate_id_tkn_trust_mode(&tokens).expect("should not error");
    }

    #[test]
    fn errors_when_userinfo_tkn_missing_required_claim() {
        let access_token = Token::new(
            "access_token",
            serde_json::from_value(json!({"client_id": "some-id-123"}))
                .expect("valid token claims"),
            None,
        );
        let id_token = Token::new(
            "id_token",
            serde_json::from_value(json!({"aud": "some-id-123"})).expect("valid token claims"),
            None,
        );
        let userinfo_token = Token::new(
            "userinfo_token",
            serde_json::from_value(json!({})).expect("valid token claims"),
            None,
        );
<<<<<<< HEAD
        let userinfo_token = Token::new_userinfo(TokenClaims::new(HashMap::new()), None);
        let tokens = DecodedTokens {
            access: Some(access_token.into()),
            id: Some(id_token.into()),
            userinfo: Some(userinfo_token.into()),
        };
=======
        let tokens = HashMap::from([
            ("access_token".to_string(), access_token),
            ("id_token".to_string(), id_token),
            ("userinfo_token".to_string(), userinfo_token),
        ]);
>>>>>>> ba5de5b3
        let err = validate_id_tkn_trust_mode(&tokens).expect_err("should error");
        assert!(
            matches!(
                err,
                IdTokenTrustModeError::MissingRequiredClaim(ref claim_name, ref tkn_name)
                    if claim_name == "aud" &&
                        tkn_name == "userinfo_token"
            ),
            "expected error due to id token missing a required claim, got: {:?}",
            err
        )
    }

    #[test]
    fn errors_when_access_tkn_client_id_userinfo_tkn_aud_mismatch() {
        let access_token = Token::new(
            "access_token",
            serde_json::from_value(json!({"client_id": "some-id-123"}))
                .expect("valid token claims"),
            None,
        );
        let id_token = Token::new(
            "id_token",
            serde_json::from_value(json!({"aud": "some-id-123"})).expect("valid token claims"),
            None,
        );
        let userinfo_token = Token::new(
            "userinfo_token",
            serde_json::from_value(json!({"aud": "another-id-123"})).expect("valid token claims"),
            None,
        );
<<<<<<< HEAD
        let tokens = DecodedTokens {
            access: Some(access_token.into()),
            id: Some(id_token.into()),
            userinfo: Some(userinfo_token.into()),
        };
=======
        let tokens = HashMap::from([
            ("access_token".to_string(), access_token),
            ("id_token".to_string(), id_token),
            ("userinfo_token".to_string(), userinfo_token),
        ]);
>>>>>>> ba5de5b3
        let err = validate_id_tkn_trust_mode(&tokens).expect_err("should error");
        assert!(
            matches!(err, IdTokenTrustModeError::SubMismatchIdTokenUserinfo),
            "expected error due to the id_token's `aud` not matching with the userinfo_token's `aud`, got: {:?}",
            err
        )
    }
}<|MERGE_RESOLUTION|>--- conflicted
+++ resolved
@@ -4,6 +4,7 @@
 // Copyright (c) 2024, Gluu, Inc.
 
 use std::collections::HashMap;
+use std::sync::Arc;
 
 use crate::jwt::{Token, TokenClaimTypeError};
 
@@ -24,7 +25,7 @@
 ///     - `userinfo_token.aud` == `access_token.client_id`
 ///     - `userinfo_token.sub` == `id_token.sub`
 pub fn validate_id_tkn_trust_mode(
-    tokens: &HashMap<String, Token<'_>>,
+    tokens: &HashMap<String, Arc<Token>>,
 ) -> Result<(), IdTokenTrustModeError> {
     let access_tkn = tokens
         .get("access_token")
@@ -111,18 +112,10 @@
             serde_json::from_value(json!({"aud": "some-id-123"})).expect("valid token claims"),
             None,
         );
-<<<<<<< HEAD
-        let tokens = DecodedTokens {
-            access: Some(access_token.into()),
-            id: Some(id_token.into()),
-            userinfo: None,
-        };
-=======
-        let tokens = HashMap::from([
-            ("access_token".to_string(), access_token),
-            ("id_token".to_string(), id_token),
-        ]);
->>>>>>> ba5de5b3
+        let tokens = HashMap::from([
+            ("access_token".to_string(), access_token.into()),
+            ("id_token".to_string(), id_token.into()),
+        ]);
         validate_id_tkn_trust_mode(&tokens).expect("should not error");
     }
 
@@ -133,15 +126,7 @@
             serde_json::from_value(json!({"aud": "some-id-123"})).expect("valid token claims"),
             None,
         );
-<<<<<<< HEAD
-        let tokens = DecodedTokens {
-            access: None,
-            id: Some(id_token.into()),
-            userinfo: None,
-        };
-=======
-        let tokens = HashMap::from([("id_token".to_string(), id_token)]);
->>>>>>> ba5de5b3
+        let tokens = HashMap::from([("id_token".to_string(), id_token.into())]);
         let err = validate_id_tkn_trust_mode(&tokens).expect_err("should error");
         assert!(
             matches!(err, IdTokenTrustModeError::MissingAccessToken),
@@ -162,18 +147,10 @@
             serde_json::from_value(json!({"aud": "some-id-123"})).expect("valid token claims"),
             None,
         );
-<<<<<<< HEAD
-        let tokens = DecodedTokens {
-            access: Some(access_token.into()),
-            id: Some(id_token.into()),
-            userinfo: None,
-        };
-=======
-        let tokens = HashMap::from([
-            ("access_token".to_string(), access_token),
-            ("id_token".to_string(), id_token),
-        ]);
->>>>>>> ba5de5b3
+        let tokens = HashMap::from([
+            ("access_token".to_string(), access_token.into()),
+            ("id_token".to_string(), id_token.into()),
+        ]);
         let err = validate_id_tkn_trust_mode(&tokens).expect_err("should error");
         assert!(
             matches!(
@@ -195,15 +172,7 @@
                 .expect("valid token claims"),
             None,
         );
-<<<<<<< HEAD
-        let tokens = DecodedTokens {
-            access: Some(access_token.into()),
-            id: None,
-            userinfo: None,
-        };
-=======
-        let tokens = HashMap::from([("access_token".to_string(), access_token)]);
->>>>>>> ba5de5b3
+        let tokens = HashMap::from([("access_token".to_string(), access_token.into())]);
         let err = validate_id_tkn_trust_mode(&tokens).expect_err("should error");
         assert!(
             matches!(err, IdTokenTrustModeError::MissingIdToken),
@@ -220,25 +189,16 @@
                 .expect("valid token claims"),
             None,
         );
-<<<<<<< HEAD
-        let id_token = Token::new_id(TokenClaims::new(HashMap::new()), None);
-        let tokens = DecodedTokens {
-            access: Some(access_token.into()),
-            id: Some(id_token.into()),
-            userinfo: None,
-        };
-=======
-        let id_token = Token::new(
-            "id_token",
-            serde_json::from_value(json!({"client_id": "some-id-123"}))
-                .expect("valid token claims"),
-            None,
-        );
-        let tokens = HashMap::from([
-            ("access_token".to_string(), access_token),
-            ("id_token".to_string(), id_token),
-        ]);
->>>>>>> ba5de5b3
+        let id_token = Token::new(
+            "id_token",
+            serde_json::from_value(json!({"client_id": "some-id-123"}))
+                .expect("valid token claims"),
+            None,
+        );
+        let tokens = HashMap::from([
+            ("access_token".to_string(), access_token.into()),
+            ("id_token".to_string(), id_token.into()),
+        ]);
         let err = validate_id_tkn_trust_mode(&tokens).expect_err("should error");
         assert!(
             matches!(
@@ -265,18 +225,10 @@
             serde_json::from_value(json!({"aud": "another-id-123"})).expect("valid token claims"),
             None,
         );
-<<<<<<< HEAD
-        let tokens = DecodedTokens {
-            access: Some(access_token.into()),
-            id: Some(id_token.into()),
-            userinfo: None,
-        };
-=======
-        let tokens = HashMap::from([
-            ("access_token".to_string(), access_token),
-            ("id_token".to_string(), id_token),
-        ]);
->>>>>>> ba5de5b3
+        let tokens = HashMap::from([
+            ("access_token".to_string(), access_token.into()),
+            ("id_token".to_string(), id_token.into()),
+        ]);
         let err = validate_id_tkn_trust_mode(&tokens).expect_err("should error");
         assert!(
             matches!(err, IdTokenTrustModeError::AccessTokenClientIdMismatch),
@@ -303,19 +255,11 @@
             serde_json::from_value(json!({"aud": "some-id-123"})).expect("valid token claims"),
             None,
         );
-<<<<<<< HEAD
-        let tokens = DecodedTokens {
-            access: Some(access_token.into()),
-            id: Some(id_token.into()),
-            userinfo: Some(userinfo_token.into()),
-        };
-=======
-        let tokens = HashMap::from([
-            ("access_token".to_string(), access_token),
-            ("id_token".to_string(), id_token),
-            ("userinfo_token".to_string(), userinfo_token),
-        ]);
->>>>>>> ba5de5b3
+        let tokens = HashMap::from([
+            ("access_token".to_string(), access_token.into()),
+            ("id_token".to_string(), id_token.into()),
+            ("userinfo_token".to_string(), userinfo_token.into()),
+        ]);
         validate_id_tkn_trust_mode(&tokens).expect("should not error");
     }
 
@@ -337,20 +281,11 @@
             serde_json::from_value(json!({})).expect("valid token claims"),
             None,
         );
-<<<<<<< HEAD
-        let userinfo_token = Token::new_userinfo(TokenClaims::new(HashMap::new()), None);
-        let tokens = DecodedTokens {
-            access: Some(access_token.into()),
-            id: Some(id_token.into()),
-            userinfo: Some(userinfo_token.into()),
-        };
-=======
-        let tokens = HashMap::from([
-            ("access_token".to_string(), access_token),
-            ("id_token".to_string(), id_token),
-            ("userinfo_token".to_string(), userinfo_token),
-        ]);
->>>>>>> ba5de5b3
+        let tokens = HashMap::from([
+            ("access_token".to_string(), access_token.into()),
+            ("id_token".to_string(), id_token.into()),
+            ("userinfo_token".to_string(), userinfo_token.into()),
+        ]);
         let err = validate_id_tkn_trust_mode(&tokens).expect_err("should error");
         assert!(
             matches!(
@@ -382,19 +317,11 @@
             serde_json::from_value(json!({"aud": "another-id-123"})).expect("valid token claims"),
             None,
         );
-<<<<<<< HEAD
-        let tokens = DecodedTokens {
-            access: Some(access_token.into()),
-            id: Some(id_token.into()),
-            userinfo: Some(userinfo_token.into()),
-        };
-=======
-        let tokens = HashMap::from([
-            ("access_token".to_string(), access_token),
-            ("id_token".to_string(), id_token),
-            ("userinfo_token".to_string(), userinfo_token),
-        ]);
->>>>>>> ba5de5b3
+        let tokens = HashMap::from([
+            ("access_token".to_string(), access_token.into()),
+            ("id_token".to_string(), id_token.into()),
+            ("userinfo_token".to_string(), userinfo_token.into()),
+        ]);
         let err = validate_id_tkn_trust_mode(&tokens).expect_err("should error");
         assert!(
             matches!(err, IdTokenTrustModeError::SubMismatchIdTokenUserinfo),

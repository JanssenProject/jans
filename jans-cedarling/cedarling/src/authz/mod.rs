// This software is available under the Apache-2.0 license.
// See https://www.apache.org/licenses/LICENSE-2.0.txt for full text.
//
// Copyright (c) 2024, Gluu, Inc.

//! # Auth Engine
//! Part of Cedarling that main purpose is:
//! - evaluate if authorization is granted for *user*
//! - evaluate if authorization is granted for *client* / *workload *

use crate::authorization_config::IdTokenTrustMode;
use crate::bootstrap_config::AuthorizationConfig;
use crate::common::json_rules::ApplyRuleError;
use crate::common::policy_store::PolicyStoreWithID;
use crate::entity_builder::*;
use crate::jwt::{self, Token};
use crate::log::interface::LogWriter;
use crate::log::{
    AuthorizationLogInfo, BaseLogEntry, DecisionLogEntry, Diagnostics, DiagnosticsRefs, LogEntry,
    LogLevel, LogTokensInfo, LogType, Logger, UserAuthorizeInfo, WorkloadAuthorizeInfo, gen_uuid7,
};
use build_ctx::*;
use cedar_policy::{Entities, Entity, EntityUid};
use chrono::Utc;
use request::Request;
<<<<<<< HEAD
use smol_str::{SmolStr, ToSmolStr};
use std::collections::{HashMap, HashSet};
=======
use smol_str::ToSmolStr;
use std::collections::HashMap;
>>>>>>> d3ed51fd
use std::io::Cursor;
use std::str::FromStr;
use std::sync::Arc;
use trust_mode::*;

mod authorize_result;
mod build_ctx;
mod trust_mode;

pub(crate) mod request;

pub use authorize_result::AuthorizeResult;

/// Configuration to Authz to initialize service without errors
pub(crate) struct AuthzConfig {
    pub log_service: Logger,
    pub policy_store: PolicyStoreWithID,
    pub jwt_service: Arc<jwt::JwtService>,
    pub entity_builder: Arc<EntityBuilder>,
    pub authorization: AuthorizationConfig,
}

/// Authorization Service
/// The primary service of the Cedarling application responsible for evaluating authorization requests.
/// It leverages other services as needed to complete its evaluations.
pub struct Authz {
    config: AuthzConfig,
    authorizer: cedar_policy::Authorizer,
}

impl Authz {
    /// Create a new Authorization Service
    pub(crate) fn new(config: AuthzConfig) -> Result<Self, AuthzServiceInitError> {
        config.log_service.log_any(
            LogEntry::new_with_data(LogType::System, None)
                .set_cedar_version()
                .set_level(LogLevel::INFO)
                .set_message("Cedarling Authz initialized successfully".to_string()),
        );

        Ok(Self {
            config,
            authorizer: cedar_policy::Authorizer::new(),
        })
    }

    // decode JWT tokens to structs AccessTokenData, IdTokenData, UserInfoTokenData using jwt service
    pub(crate) async fn decode_tokens<'a>(
        &'a self,
        request: &'a Request,
    ) -> Result<HashMap<String, Token<'a>>, AuthorizeError> {
        let tokens = self
            .config
            .jwt_service
            .validate_tokens(&request.tokens)
            .await?;
        Ok(tokens)
    }

    /// Evaluate Authorization Request
    /// - evaluate if authorization is granted for *person*
    /// - evaluate if authorization is granted for *workload*
    pub async fn authorize(&self, request: Request) -> Result<AuthorizeResult, AuthorizeError> {
        let start_time = Utc::now();
        // We use uuid v7 because it is generated based on the time and sortable.
        // and we need sortable ids to use it in the sparkv database.
        // Sparkv store data in BTree. So we need have correct order of ids.
        //
        // Request ID should be passed to each log entry for tracing in logs and to get log entities from memory logger
        let request_id = gen_uuid7();

        let schema = &self.config.policy_store.schema;

        let tokens = self.decode_tokens(&request).await?;

        if let IdTokenTrustMode::Strict = self.config.authorization.id_token_trust_mode {
            validate_id_tkn_trust_mode(&tokens)?;
        }

        // Parse action UID.
        let action = cedar_policy::EntityUid::from_str(request.action.as_str())
            .map_err(AuthorizeError::Action)?;

        // Parse [`cedar_policy::Entity`]-s to [`AuthorizeEntitiesData`] that hold all entities (for usability).
        let entities_data = self
            .config
            .entity_builder
            .build_entities(&tokens, &request.resource)?;

        // Get entity UIDs what we will be used on authorize check
        let resource_uid = entities_data.resource.uid();

        let context = build_context(
            &self.config,
            request.context.clone(),
            &entities_data,
            &schema.schema,
            &action,
        )?;

        let workload_principal = entities_data.workload.as_ref().map(|e| e.uid()).to_owned();
        let person_principal = entities_data.user.as_ref().map(|e| e.uid()).to_owned();

        let workload_typename = workload_principal
            .as_ref()
            .map(|e| e.type_name().to_smolstr());
        let person_typename = person_principal
            .as_ref()
            .map(|e| e.type_name().to_smolstr());

        // Convert [`AuthorizeEntitiesData`] to  [`cedar_policy::Entities`] structure,
        // hold all entities that will be used on authorize check.
        let entities = entities_data.entities(Some(&schema.schema))?;

        let (workload_authz_result, workload_authz_info, workload_entity_claims) =
            if let Some(workload) = workload_principal {
                let principal = workload;

                let authz_result = self
                    .execute_authorize(ExecuteAuthorizeParameters {
                        entities: &entities,
                        principal: principal.clone(),
                        action: action.clone(),
                        resource: resource_uid.clone(),
                        context: context.clone(),
                    })
                    .map_err(AuthorizeError::WorkloadRequestValidation)?;

                let authz_info = WorkloadAuthorizeInfo {
                    principal: principal.to_string(),
                    diagnostics: Diagnostics::new(
                        authz_result.diagnostics(),
                        &self.config.policy_store.policies,
                    ),
                    decision: authz_result.decision().into(),
                };

                let workload_entity_claims = get_entity_claims(
                    self.config
                        .authorization
                        .decision_log_workload_claims
                        .as_slice(),
                    &entities,
                    principal,
                );

                (
                    Some(authz_result),
                    Some(authz_info),
                    Some(workload_entity_claims),
                )
            } else {
                (None, None, None)
            };

        // Check authorize where principal is `"Jans::User"` from cedar-policy schema.
        let (user_authz_result, user_authz_info, user_entity_claims) =
            if let Some(user) = person_principal {
                let principal = user;

                let authz_result = self
                    .execute_authorize(ExecuteAuthorizeParameters {
                        entities: &entities,
                        principal: principal.clone(),
                        action: action.clone(),
                        resource: resource_uid.clone(),
                        context: context.clone(),
                    })
                    .map_err(AuthorizeError::UserRequestValidation)?;

                let authz_info = UserAuthorizeInfo {
                    principal: principal.to_string(),
                    diagnostics: Diagnostics::new(
                        authz_result.diagnostics(),
                        &self.config.policy_store.policies,
                    ),
                    decision: authz_result.decision().into(),
                };

                let user_entity_claims = get_entity_claims(
                    self.config
                        .authorization
                        .decision_log_user_claims
                        .as_slice(),
                    &entities,
                    principal,
                );

                (
                    Some(authz_result),
                    Some(authz_info),
                    Some(user_entity_claims),
                )
            } else {
                (None, None, None)
            };

        let result = AuthorizeResult::new(
            &self.config.authorization.principal_bool_operator,
            workload_typename,
            person_typename,
            workload_authz_result,
            user_authz_result,
            request_id,
        )?;

        // measure time how long request executes
        let since_start = Utc::now().signed_duration_since(start_time);
        let decision_time_micro_sec = since_start.num_microseconds().unwrap_or({
            //overflow (exceeding 2^63 microseconds in either direction)
            i64::MAX
        });

        // FROM THIS POINT WE ONLY MAKE LOGS

        // getting entities as json
        let mut entities_raw_json = Vec::new();
        let cursor = Cursor::new(&mut entities_raw_json);

        entities.write_to_json(cursor)?;
        let entities_json: serde_json::Value = serde_json::from_slice(entities_raw_json.as_slice())
            .map_err(AuthorizeError::EntitiesToJson)?;

        let user_authz_diagnostic = user_authz_info
            .as_ref()
            .map(|auth_info| &auth_info.diagnostics);

        let workload_authz_diagnostic = workload_authz_info
            .as_ref()
            .map(|auth_info| &auth_info.diagnostics);

        let tokens_logging_info = LogTokensInfo::new(
            &tokens,
            self.config
                .authorization
                .decision_log_default_jwt_id
                .as_str(),
        );

        // Decision log
        // we log decision log before debug log, to avoid cloning diagnostic info
        self.config.log_service.as_ref().log_any(&DecisionLogEntry {
            base: BaseLogEntry::new(LogType::Decision, request_id),
            policystore_id: self.config.policy_store.id.as_str(),
            policystore_version: self.config.policy_store.get_store_version(),
            principal: DecisionLogEntry::principal(
                result.person.is_some(),
                result.workload.is_some(),
            ),
            user: user_entity_claims,
            workload: workload_entity_claims,
            lock_client_id: None,
            action: request.action.clone(),
            resource: resource_uid.to_string(),
            decision: result.decision.into(),
            tokens: tokens_logging_info,
            decision_time_micro_sec,
            diagnostics: DiagnosticsRefs::new(&[
                &user_authz_diagnostic,
                &workload_authz_diagnostic,
            ]),
        });

        // DEBUG LOG
        // Log all result information about both authorize checks.
        // Where principal is `"Jans::Workload"` and where principal is `"Jans::User"`.
        self.config.log_service.as_ref().log_any(
            LogEntry::new_with_data(LogType::System, Some(request_id))
                .set_level(LogLevel::DEBUG)
                .set_auth_info(AuthorizationLogInfo {
                    action: request.action.clone(),
                    context: request.context.clone(),
                    resource: resource_uid.to_string(),
                    entities: entities_json,
                    person_authorize_info: user_authz_info,
                    workload_authorize_info: workload_authz_info,
                    authorized: result.decision,
                })
                .set_message("Result of authorize.".to_string()),
        );

        Ok(result)
    }

    /// Execute cedar policy is_authorized method to check
    /// if allowed make request with given parameters
    fn execute_authorize(
        &self,
        parameters: ExecuteAuthorizeParameters,
    ) -> Result<cedar_policy::Response, cedar_policy::RequestValidationError> {
        let request_principal_workload = cedar_policy::Request::new(
            parameters.principal,
            parameters.action,
            parameters.resource,
            parameters.context,
            Some(&self.config.policy_store.schema.schema),
        )?;

        let response = self.authorizer.is_authorized(
            &request_principal_workload,
            self.config.policy_store.policies.get_set(),
            parameters.entities,
        );

        Ok(response)
    }

    #[cfg(test)]
    pub fn build_entities(
        &self,
        request: &Request,
        tokens: &HashMap<String, Token>,
    ) -> Result<AuthorizeEntitiesData, AuthorizeError> {
        Ok(self
            .config
            .entity_builder
            .build_entities(tokens, &request.resource)?)
    }
}

#[derive(Debug, thiserror::Error)]
pub enum AuthzServiceInitError {
    #[error(transparent)]
    InitEntityBuilder(#[from] InitEntityBuilderError),
}

/// Helper struct to hold named parameters for [`Authz::execute_authorize`] method.
struct ExecuteAuthorizeParameters<'a> {
    entities: &'a Entities,
    principal: EntityUid,
    action: EntityUid,
    resource: EntityUid,
    context: cedar_policy::Context,
}

/// Structure to hold entites created from tokens
pub struct AuthorizeEntitiesData {
    pub issuers: HashSet<Entity>,
    pub tokens: HashMap<String, Entity>,
    pub workload: Option<Entity>,
    pub user: Option<Entity>,
    pub roles: Vec<Entity>,
    pub resource: Entity,
}

impl AuthorizeEntitiesData {
    /// Create iterator to get all entities
    fn into_iter(self) -> impl Iterator<Item = Entity> {
        vec![self.resource]
            .into_iter()
            .chain(self.issuers)
            .chain(self.roles)
            .chain(self.tokens.into_values())
            .chain(vec![self.user, self.workload].into_iter().flatten())
    }

    /// Collect all entities to [`cedar_policy::Entities`]
    fn entities(
        self,
        schema: Option<&cedar_policy::Schema>,
    ) -> Result<cedar_policy::Entities, cedar_policy::entities_errors::EntitiesError> {
        Entities::from_entities(self.into_iter(), schema)
    }

    /// Returns the names and IDs of built entities for inclusion in the context.
    ///
    /// This includes:
    /// - **Token Entities**: e.g., `access_token`, `id_token`, etc.
    /// - **Principal Entities**: e.g., `Workload`, `User`, etc.
    /// - **Role Entities**
    ///
    /// Only entities that have been built will be included
    fn entities_for_context(&self) -> OldBuiltEntities {
        let token_entities = self.tokens.values().map(get_name_and_id);
        let principal_entities = [self.workload.as_ref(), self.user.as_ref()]
            .into_iter()
            .flatten()
            .map(get_name_and_id);
        let role_entities = self.roles.iter().map(get_name_and_id);

        HashMap::from_iter(
            token_entities
                .chain(principal_entities)
                .chain(role_entities),
        )
        .into()
    }
}

fn get_name_and_id(entity: &Entity) -> (SmolStr, SmolStr) {
    let name = entity.uid().type_name().to_smolstr();
    let id = entity.uid().id().escaped();
    (name, id)
}

/// Error type for Authorization Service
#[derive(thiserror::Error, Debug)]
pub enum AuthorizeError {
    /// Error encountered while processing JWT token data
    #[error(transparent)]
    ProcessTokens(#[from] jwt::JwtProcessingError),
    /// Error encountered while parsing Action to EntityUid
    #[error("could not parse action: {0}")]
    Action(cedar_policy::ParseErrors),
    /// Error encountered while validating context according to the schema
    #[error("could not create context: {0}")]
    CreateContext(#[from] cedar_policy::ContextJsonError),
    /// Error encountered while creating [`cedar_policy::Request`] for workload entity principal
    #[error("The request for `Workload` does not conform to the schema: {0}")]
    WorkloadRequestValidation(cedar_policy::RequestValidationError),
    /// Error encountered while creating [`cedar_policy::Request`] for user entity principal
    #[error("The request for `User` does not conform to the schema: {0}")]
    UserRequestValidation(cedar_policy::RequestValidationError),
    /// Error encountered while checking if the Entities adhere to the schema
    #[error("failed to validate Cedar entities: {0:?}")]
    ValidateEntities(#[from] cedar_policy::entities_errors::EntitiesError),
    /// Error encountered while parsing all entities to json for logging
    #[error("could convert entities to json: {0}")]
    EntitiesToJson(serde_json::Error),
    /// Error encountered while building the context for the request
    #[error("Failed to build context: {0}")]
    BuildContext(#[from] BuildContextError),
    /// Error encountered while building the context for the request
    #[error("error while running on strict id token trust mode: {0}")]
    IdTokenTrustMode(#[from] IdTokenTrustModeError),
    /// Error encountered while building Cedar Entities
    #[error(transparent)]
<<<<<<< HEAD
    BuildEntity(#[from] BuildEntityError),
=======
    BuildEntity(#[from] BuildCedarlingEntityError),
    /// Error encountered while executing the rule for principals
    #[error(transparent)]
    ExecuteRule(#[from] ApplyRuleError),
>>>>>>> d3ed51fd
}

#[derive(Debug, derive_more::Error, derive_more::Display)]
#[display("could not create request user entity principal for {uid}: {err}")]
pub struct CreateRequestRoleError {
    /// Error value
    err: cedar_policy::RequestValidationError,
    /// Role ID [`EntityUid`] value used for authorization request
    uid: EntityUid,
}

/// Get entity claims from list in config
// To get claims we convert entity to json, because no other way to get introspection
fn get_entity_claims(
    decision_log_claims: &[String],
    entities: &Entities,
    entity_uid: EntityUid,
) -> HashMap<String, serde_json::Value> {
    HashMap::from_iter(decision_log_claims.iter().filter_map(|claim_key| {
        entities
                .get(&entity_uid)
                // convert entity to json and result to option
                .and_then(|entity| entity.to_json_value().ok())
                // JSON structure of entity:
                // {
                //     "uid": {
                //         "type": "Jans::User",
                //         "id": "..."
                //     },
                //     "attrs": {
                //         ...
                //     },
                //     "parents": [
                //         {
                //             "type": "Jans::Role",
                //             "id": "SomeID"
                //         }
                //     ]
                // },
                .and_then(|json_value|
                    // get `attrs` attribute
                    json_value.get("attrs")
                    .map(|attrs_value|
                        // get claim key value
                        attrs_value.get(claim_key)
                        .map(|claim_value| claim_value.to_owned())
                    )
                )
                .flatten()
                // convert to (String, Value) tuple
                .map(|attr_json| (claim_key.clone(),attr_json.clone()))
    }))
}<|MERGE_RESOLUTION|>--- conflicted
+++ resolved
@@ -23,13 +23,8 @@
 use cedar_policy::{Entities, Entity, EntityUid};
 use chrono::Utc;
 use request::Request;
-<<<<<<< HEAD
 use smol_str::{SmolStr, ToSmolStr};
 use std::collections::{HashMap, HashSet};
-=======
-use smol_str::ToSmolStr;
-use std::collections::HashMap;
->>>>>>> d3ed51fd
 use std::io::Cursor;
 use std::str::FromStr;
 use std::sync::Arc;
@@ -457,14 +452,10 @@
     IdTokenTrustMode(#[from] IdTokenTrustModeError),
     /// Error encountered while building Cedar Entities
     #[error(transparent)]
-<<<<<<< HEAD
     BuildEntity(#[from] BuildEntityError),
-=======
-    BuildEntity(#[from] BuildCedarlingEntityError),
     /// Error encountered while executing the rule for principals
     #[error(transparent)]
     ExecuteRule(#[from] ApplyRuleError),
->>>>>>> d3ed51fd
 }
 
 #[derive(Debug, derive_more::Error, derive_more::Display)]

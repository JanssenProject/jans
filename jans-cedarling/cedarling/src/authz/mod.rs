--- conflicted
+++ resolved
@@ -35,12 +35,12 @@
 use cedar_policy::{ContextJsonError, Entities, Entity, EntityUid};
 use chrono::Utc;
 use entities::{
+    CEDAR_POLICY_SEPARATOR, CreateCedarEntityError, CreateUserEntityError,
+    CreateWorkloadEntityError, DecodedTokens, ResourceEntityError, RoleEntityError,
     create_resource_entity, create_role_entities, create_token_entities, create_user_entity,
-    create_workload_entity, CreateCedarEntityError, CreateUserEntityError,
-    CreateWorkloadEntityError, DecodedTokens, ResourceEntityError, RoleEntityError,
-    CEDAR_POLICY_SEPARATOR,
+    create_workload_entity,
 };
-use merge_json::{merge_json_values, MergeError};
+use merge_json::{MergeError, merge_json_values};
 use request::Request;
 use serde_json::Value;
 
@@ -87,28 +87,8 @@
         &'a self,
         request: &'a Request,
     ) -> Result<DecodedTokens<'a>, AuthorizeError> {
-<<<<<<< HEAD
-        let access_token = if let Some(tkn) = request.access_token.as_ref() {
+        let access_token = if let Some(tkn) = request.tokens.access_token.as_ref() {
             Some(
-=======
-        let access_token = request
-            .tokens
-            .access_token
-            .as_ref()
-            .map(|tkn| self.config.jwt_service.process_token(TokenStr::Access(tkn)))
-            .transpose()?;
-        let id_token = request
-            .tokens
-            .id_token
-            .as_ref()
-            .map(|tkn| self.config.jwt_service.process_token(TokenStr::Id(tkn)))
-            .transpose()?;
-        let userinfo_token = request
-            .tokens
-            .userinfo_token
-            .as_ref()
-            .map(|tkn| {
->>>>>>> 1951312d
                 self.config
                     .jwt_service
                     .process_token(TokenStr::Access(tkn.as_str()))
@@ -118,7 +98,7 @@
             None
         };
 
-        let id_token = if let Some(tkn) = request.id_token.as_ref() {
+        let id_token = if let Some(tkn) = request.tokens.id_token.as_ref() {
             Some(
                 self.config
                     .jwt_service
@@ -129,7 +109,7 @@
             None
         };
 
-        let userinfo_token = if let Some(tkn) = request.userinfo_token.as_ref() {
+        let userinfo_token = if let Some(tkn) = request.tokens.userinfo_token.as_ref() {
             Some(
                 self.config
                     .jwt_service

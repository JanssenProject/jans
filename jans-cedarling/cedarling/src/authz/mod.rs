--- conflicted
+++ resolved
@@ -8,15 +8,7 @@
 //! - evaluate if authorization is granted for *user*
 //! - evaluate if authorization is granted for *client* / *workload *
 
-<<<<<<< HEAD
-use std::collections::{HashMap, HashSet};
-use std::io::Cursor;
-use std::str::FromStr;
-use std::sync::Arc;
-
 use crate::authorization_config::IdTokenTrustMode;
-=======
->>>>>>> 51ce4dcf
 use crate::bootstrap_config::AuthorizationConfig;
 use crate::common::app_types;
 use crate::common::policy_store::PolicyStoreWithID;
@@ -36,37 +28,17 @@
 use std::io::Cursor;
 use std::str::FromStr;
 use std::sync::Arc;
-
-pub use authorize_result::AuthorizeResult;
+use trust_mode::*;
 
 mod authorize_result;
-<<<<<<< HEAD
-mod merge_json;
+mod build_ctx;
 mod trust_mode;
-=======
-mod build_ctx;
->>>>>>> 51ce4dcf
 
 pub(crate) mod entity_builder;
 pub(crate) mod request;
 
-<<<<<<< HEAD
 pub use authorize_result::AuthorizeResult;
-use cedar_policy::{ContextJsonError, Entities, Entity, EntityUid};
-use chrono::Utc;
-use entities::{
-    CEDAR_POLICY_SEPARATOR, CreateCedarEntityError, CreateUserEntityError,
-    CreateWorkloadEntityError, DecodedTokens, ResourceEntityError, RoleEntityError,
-    create_resource_entity, create_role_entities, create_token_entities, create_user_entity,
-    create_workload_entity,
-};
-use merge_json::{MergeError, merge_json_values};
-use request::Request;
-use serde_json::Value;
-use trust_mode::*;
-
-=======
->>>>>>> 51ce4dcf
+
 /// Configuration to Authz to initialize service without errors
 pub(crate) struct AuthzConfig {
     pub log_service: Logger,
@@ -524,30 +496,10 @@
     /// Error encountered while building the context for the request
     #[error("Failed to build context: {0}")]
     BuildContext(#[from] BuildContextError),
-<<<<<<< HEAD
     /// Error encountered while building the context for the request
     #[error("error while running on strict id token trust mode: {0}")]
     IdTokenTrustMode(#[from] IdTokenTrustModeError),
-}
-
-#[derive(Debug, thiserror::Error)]
-pub enum BuildContextError {
-    /// Error encountered while validating context according to the schema
-    #[error(transparent)]
-    Merge(#[from] MergeError),
-    /// Error encountered while deserializing the Context from JSON
-    #[error(transparent)]
-    DeserializeFromJson(#[from] ContextJsonError),
-    /// Error encountered while deserializing the Context from JSON
-    #[error("Failed to find the action `{0}` in the schema: {0}")]
-    FindActionSchema(String, FindActionError),
-    /// Error encountered while deserializing the Context from JSON
-    #[error("The action `{0}` was not found in the schema")]
-    MissingActionSchema(String),
-    /// Error encountered while deserializing the Context from JSON
-=======
     /// Error encountered while building Cedar Entities
->>>>>>> 51ce4dcf
     #[error(transparent)]
     BuildEntity(#[from] BuildCedarlingEntityError),
 }

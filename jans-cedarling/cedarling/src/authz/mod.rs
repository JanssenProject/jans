--- conflicted
+++ resolved
@@ -64,12 +64,8 @@
     /// Evaluate Authorization Request
     /// - evaluate if authorization is granted for *client*
     pub fn authorize(&self, request: Request) -> Result<AuthorizeResult, AuthorizeError> {
-<<<<<<< HEAD
         let (access_token, _id_token, _userinfo_token) = self
-=======
-        let (access_token, _id_token) = self
             .config
->>>>>>> 7a3ac9ab
             .jwt_service
             .decode_tokens::<TokenPayload, TokenPayload, TokenPayload>(
                 &request.access_token,

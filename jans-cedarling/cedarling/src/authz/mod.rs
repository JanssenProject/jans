--- conflicted
+++ resolved
@@ -30,17 +30,12 @@
 pub(crate) mod entities;
 pub(crate) mod request;
 pub use authorize_result::AuthorizeResult;
-<<<<<<< HEAD
 
 use cedar_policy::{Entities, Entity, EntityUid};
 use entities::{create_resource_entity, CreateUserEntityError, CreateWorkloadEntityError, DecodedTokens};
 use entities::CreateCedarEntityError;
-=======
-use cedar_policy::{ContextJsonError, Entities, Entity, EntityUid, Response};
-use entities::{create_resource_entity, CEDAR_POLICY_SEPARATOR};
-use entities::CedarPolicyCreateTypeError;
-use entities::ProcessTokensResult;
->>>>>>> 399be74f
+use cedar_policy::ContextJsonError;
+use entities::CEDAR_POLICY_SEPARATOR;
 use entities::ResourceEntityError;
 use entities::{
     create_access_token, create_id_token_entity, create_role_entities, create_user_entity,
@@ -131,7 +126,7 @@
 
         // Check authorize where principal is `"Jans::Workload"` from cedar-policy schema.
         let (workload_authz_result, workload_authz_info, workload_entity_claims) = if self.config.authorization.use_workload_principal {
-            let principal = entities_data.workload.ok_or(AuthorizeError::MissingPrincipal("Workload".to_string()))?.uid();
+            let principal = entities_data.workload.uid();
 
             let authz_result = self.execute_authorize(ExecuteAuthorizeParameters { entities: &entities, principal: principal.clone(), action: action.clone(), resource: resource_uid.clone(), context: context.clone() }).map_err(AuthorizeError::WorkloadRequestValidation)?;
 
@@ -152,7 +147,7 @@
 
         // Check authorize where principal is `"Jans::User"` from cedar-policy schema.
         let (user_authz_result, user_authz_info, user_entity_claims) = if self.config.authorization.use_user_principal {
-            let principal = entities_data.user.ok_or(AuthorizeError::MissingPrincipal("User".to_string()))?.uid();
+            let principal = entities_data.user.uid();
             
             let authz_result = self.execute_authorize(ExecuteAuthorizeParameters { entities: &entities, principal: principal.clone(), action: action.clone(), resource: resource_uid.clone(), context: context.clone() }).map_err(AuthorizeError::UserRequestValidation)?;
 
@@ -268,81 +263,22 @@
     ) -> Result<AuthorizeEntitiesData, AuthorizeError> {
         let policy_store = &self.config.policy_store;
         let auth_conf = &self.config.authorization;
-<<<<<<< HEAD
         
         // build workload entity
-        let workload = if auth_conf.use_workload_principal {
-            Some(
-                create_workload_entity(
+        let workload = create_workload_entity(
                     auth_conf.mapping_workload.as_deref(),
-=======
-
-        // decode JWT tokens to structs AccessTokenData, IdTokenData, UserInfoTokenData using jwt service
-        let decode_result: ProcessTokensResult = self
-        .config
-        .jwt_service
-        .process_tokens::<AccessTokenData, IdTokenData, UserInfoTokenData>(
-            &request.access_token,
-            &request.id_token,
-            Some(&request.userinfo_token),
-        )?;
-
-        let trusted_issuer = tokens.trusted_issuer.unwrap_or_default();
-        let tokens_metadata = trusted_issuer.tokens_metadata();
-
-        let role_entities = create_role_entities(policy_store, tokens, trusted_issuer)?;
-
-        let data = AuthorizeEntitiesData::builder()
-            // Add workload entity
-            .workload_entity(create_workload(auth_conf.mapping_workload.as_deref(), policy_store,
-                &decode_result.access_token,
-                tokens_metadata.access_tokens).map_err(AuthorizeError::CreateWorkloadEntity)?)
-            // Add access token entity
-            .access_token(create_access_token(auth_conf.mapping_access_token.as_deref(), policy_store,
-                &tokens.access_token,
-                tokens_metadata.access_tokens).map_err(AuthorizeError::CreateAccessTokenEntity)?)
-            // add id_token entity
-            .id_token_entity(
-                create_id_token_entity(auth_conf.mapping_id_token.as_deref(), 
-                    policy_store, 
-                    &tokens.id_token, 
-                    &tokens_metadata.id_tokens.claim_mapping)
-                    .map_err(AuthorizeError::CreateIdTokenEntity)?,
-            )
-            // Add userinfo_token entity
-            .userinfo_token(
-                create_userinfo_token_entity(auth_conf.mapping_userinfo_token.as_deref(), 
-                    policy_store, 
-                    &tokens.userinfo_token, 
-                    &tokens_metadata.userinfo_tokens.claim_mapping)
-                .map_err(AuthorizeError::CreateUserinfoTokenEntity)?
-            )
-            // Add User entity
-            .user_entity(
-                create_user_entity(auth_conf.mapping_user.as_deref(),
->>>>>>> 399be74f
                     policy_store,
                     tokens,
-                )?,
-            )
-        } else {
-            None
-        };
+                )?;
 
         // build role entity
         let role = create_role_entities(policy_store, tokens)?;
     
         // build user entity
-        let user = if auth_conf.use_user_principal {
-            Some(
-                create_user_entity(auth_conf.mapping_user.as_deref(),
+        let user = create_user_entity(auth_conf.mapping_user.as_deref(),
                 policy_store,
                 tokens,
-                HashSet::from_iter(role.iter().map(|e| e.uid())),
-            )?)
-        } else {
-            None
-        };
+                HashSet::from_iter(role.iter().map(|e| e.uid())))?;
     
         // build access_token Entity
         let access_token = tokens.access_token.as_ref().map(|tkn| {
@@ -397,7 +333,7 @@
         id_mapping.insert(type_name, type_id.to_string());
     }
 
-    let entities_context = action_schema.build_ctx_entity_refs_json(id_mapping).unwrap();
+    let entities_context = action_schema.build_ctx_entity_refs_json(id_mapping)?;
 
     let context = merge_json_values(entities_context, request_context)?;
 
@@ -419,8 +355,8 @@
 /// Structure to hold entites created from tokens
 #[derive(Clone)]
 pub struct AuthorizeEntitiesData {
-    pub workload: Option<Entity>,
-    pub user: Option<Entity>,
+    pub workload: Entity,
+    pub user: Entity,
     pub access_token: Option<Entity>,
     pub id_token: Option<Entity>,
     pub userinfo_token: Option<Entity>,
@@ -433,14 +369,10 @@
     fn into_iter(self) -> impl Iterator<Item = Entity> {
         let mut entities = vec![
             self.resource,
+            self.user,
+            self.workload,
         ];
 
-        if let Some(entity) = self.user {
-            entities.push(entity);
-        }
-        if let Some(entity) = self.workload {
-            entities.push(entity);
-        }
         if let Some(entity) = self.access_token {
             entities.push(entity);
         }
@@ -457,15 +389,24 @@
 
     /// Create iterator to get all entities
     fn iter(&self) -> impl Iterator<Item = &Entity> {
-        vec![
-            &self.workload_entity,
-            &self.access_token,
-            &self.id_token_entity,
-            &self.userinfo_token,
-            &self.user_entity,
-            &self.resource_entity,
-        ]
-        .into_iter()
+        let mut entities = vec![
+            &self.resource,
+            &self.user,
+            &self.workload,
+        ];
+
+        if let Some(entity) = self.access_token.as_ref() {
+            entities.push(entity);
+        }
+        if let Some(entity) = self.userinfo_token.as_ref() {
+            entities.push(entity);
+        }
+        if let Some(entity) = self.id_token.as_ref() {
+            entities.push(entity);
+        }
+
+        entities.into_iter()
+        .chain(self.role.iter())
     }
 
     /// Collect all entities to [`cedar_policy::Entities`]
@@ -522,15 +463,9 @@
     /// Error encountered while parsing all entities to json for logging
     #[error("could convert entities to json: {0}")]
     EntitiesToJson(serde_json::Error),
-<<<<<<< HEAD
-    /// Error encountered while parsing all entities to json for logging
-    #[error("Could not authorize for {0} since an Entity for the principal was not created.")]
-    MissingPrincipal(String),
-=======
     /// Error encountered while building the context for the request
     #[error("Failed to build context: {0}")]
     BuildContext(#[from] BuildContextError),
->>>>>>> 399be74f
 }
 
 #[derive(Debug, thiserror::Error)]

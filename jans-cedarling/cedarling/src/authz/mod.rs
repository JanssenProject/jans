// This software is available under the Apache-2.0 license.
// See https://www.apache.org/licenses/LICENSE-2.0.txt for full text.
//
// Copyright (c) 2024, Gluu, Inc.

//! # Auth Engine
//! Part of Cedarling that main purpose is:
//! - evaluate if authorization is granted for *user*
//! - evaluate if authorization is granted for *client* / *workload *

use crate::bootstrap_config::AuthorizationConfig;
use crate::common::app_types;
use crate::common::policy_store::PolicyStoreWithID;
use crate::jwt::{self, TokenStr};
use crate::log::interface::LogWriter;
use crate::log::{
    AuthorizationLogInfo, BaseLogEntry, DecisionLogEntry, Diagnostics, LogEntry, LogLevel,
    LogTokensInfo, LogType, Logger, PrincipalLogEntry, UserAuthorizeInfo, WorkloadAuthorizeInfo,
};
pub use authorize_result::AuthorizeResult;
use build_ctx::*;
use cedar_policy::{Entities, Entity, EntityUid};
use entity_builder::*;
use request::Request;
use std::collections::HashMap;
use std::io::Cursor;
use std::str::FromStr;
use std::sync::Arc;
use std::time::Instant;

mod authorize_result;
mod build_ctx;

pub(crate) mod entity_builder;
pub(crate) mod request;
<<<<<<< HEAD
=======
use std::time::Instant;

pub use authorize_result::AuthorizeResult;
use cedar_policy::{ContextJsonError, Entities, Entity, EntityUid};
use entities::{
    create_resource_entity, create_role_entities, create_token_entities, create_user_entity,
    create_workload_entity, CreateCedarEntityError, CreateUserEntityError,
    CreateWorkloadEntityError, DecodedTokens, ResourceEntityError, RoleEntityError,
    CEDAR_POLICY_SEPARATOR,
};
use merge_json::{merge_json_values, MergeError};
use request::Request;
use serde_json::Value;
>>>>>>> 58fd3598

/// Configuration to Authz to initialize service without errors
pub(crate) struct AuthzConfig {
    pub log_service: Logger,
    pub pdp_id: app_types::PdpID,
    pub application_name: app_types::ApplicationName,
    pub policy_store: PolicyStoreWithID,
    pub jwt_service: Arc<jwt::JwtService>,
    pub authorization: AuthorizationConfig,
}

/// Authorization Service
/// The primary service of the Cedarling application responsible for evaluating authorization requests.
/// It leverages other services as needed to complete its evaluations.
pub struct Authz {
    config: AuthzConfig,
    authorizer: cedar_policy::Authorizer,
    entity_builder: EntityBuilder,
}

impl Authz {
    /// Create a new Authorization Service
    pub(crate) fn new(config: AuthzConfig) -> Self {
        let json_schema = config.policy_store.schema.json.clone();
        let entity_names = EntityNames::from(&config.authorization);
        let build_workload = config.authorization.use_workload_principal;
        let build_user = config.authorization.use_user_principal;
        let entity_builder = entity_builder::EntityBuilder::new(
            json_schema,
            entity_names,
            build_workload,
            build_user,
        );

        config.log_service.log(
            LogEntry::new_with_data(
                config.pdp_id,
                Some(config.application_name.clone()),
                LogType::System,
            )
            .set_cedar_version()
            .set_level(LogLevel::INFO)
            .set_message("Cedarling Authz initialized successfully".to_string()),
        );

        Self {
            config,
            authorizer: cedar_policy::Authorizer::new(),
            entity_builder,
        }
    }

    // decode JWT tokens to structs AccessTokenData, IdTokenData, UserInfoTokenData using jwt service
    pub(crate) fn decode_tokens<'a>(
        &'a self,
        request: &'a Request,
    ) -> Result<DecodedTokens<'a>, AuthorizeError> {
<<<<<<< HEAD
        let access = request
=======
        let access_token = request
            .tokens
>>>>>>> 58fd3598
            .access_token
            .as_ref()
            .map(|tkn| self.config.jwt_service.process_token(TokenStr::Access(tkn)))
            .transpose()?;
<<<<<<< HEAD
        let id = request
=======
        let id_token = request
            .tokens
>>>>>>> 58fd3598
            .id_token
            .as_ref()
            .map(|tkn| self.config.jwt_service.process_token(TokenStr::Id(tkn)))
            .transpose()?;
<<<<<<< HEAD
        let userinfo = request
=======
        let userinfo_token = request
            .tokens
>>>>>>> 58fd3598
            .userinfo_token
            .as_ref()
            .map(|tkn| {
                self.config
                    .jwt_service
                    .process_token(TokenStr::Userinfo(tkn))
            })
            .transpose()?;

        Ok(DecodedTokens {
            access,
            id,
            userinfo,
        })
    }

    /// Evaluate Authorization Request
    /// - evaluate if authorization is granted for *person*
    /// - evaluate if authorization is granted for *workload*
    pub fn authorize(&self, request: Request) -> Result<AuthorizeResult, AuthorizeError> {
        let start_time = Instant::now();
        let schema = &self.config.policy_store.schema;
        let tokens = self.decode_tokens(&request)?;

        // Parse action UID.
        let action = cedar_policy::EntityUid::from_str(request.action.as_str())
            .map_err(AuthorizeError::Action)?;

        // Parse [`cedar_policy::Entity`]-s to [`AuthorizeEntitiesData`] that hold all entities (for usability).
        let entities_data = self
            .entity_builder
            .build_entities(&tokens, &request.resource)?;

        // Get entity UIDs what we will be used on authorize check
        let resource_uid = entities_data.resource.uid();

        let context = build_context(
            &self.config,
            request.context.clone(),
            &entities_data,
            &schema.schema,
            &action,
        )?;

        let workload_principal = entities_data.workload.as_ref().map(|e| e.uid()).to_owned();
        let user_principal = entities_data.user.as_ref().map(|e| e.uid()).to_owned();

        // Convert [`AuthorizeEntitiesData`] to  [`cedar_policy::Entities`] structure,
        // hold all entities that will be used on authorize check.
        let entities = entities_data.entities(Some(&schema.schema))?;

        let (workload_authz_result, workload_authz_info, workload_entity_claims) =
            if let Some(workload) = workload_principal {
                let principal = workload;

                let authz_result = self
                    .execute_authorize(ExecuteAuthorizeParameters {
                        entities: &entities,
                        principal: principal.clone(),
                        action: action.clone(),
                        resource: resource_uid.clone(),
                        context: context.clone(),
                    })
                    .map_err(AuthorizeError::WorkloadRequestValidation)?;

                let authz_info = WorkloadAuthorizeInfo {
                    principal: principal.to_string(),
                    diagnostics: Diagnostics::new(
                        authz_result.diagnostics(),
                        &self.config.policy_store.policies,
                    ),
                    decision: authz_result.decision().into(),
                };

                let workload_entity_claims = get_entity_claims(
                    self.config
                        .authorization
                        .decision_log_workload_claims
                        .as_slice(),
                    &entities,
                    principal,
                );

                (
                    Some(authz_result),
                    Some(authz_info),
                    Some(workload_entity_claims),
                )
            } else {
                (None, None, None)
            };

        // Check authorize where principal is `"Jans::User"` from cedar-policy schema.
        let (user_authz_result, user_authz_info, user_entity_claims) =
            if let Some(user) = user_principal {
                let principal = user;

                let authz_result = self
                    .execute_authorize(ExecuteAuthorizeParameters {
                        entities: &entities,
                        principal: principal.clone(),
                        action: action.clone(),
                        resource: resource_uid.clone(),
                        context: context.clone(),
                    })
                    .map_err(AuthorizeError::UserRequestValidation)?;

                let authz_info = UserAuthorizeInfo {
                    principal: principal.to_string(),
                    diagnostics: Diagnostics::new(
                        authz_result.diagnostics(),
                        &self.config.policy_store.policies,
                    ),
                    decision: authz_result.decision().into(),
                };

                let user_entity_claims = get_entity_claims(
                    self.config
                        .authorization
                        .decision_log_user_claims
                        .as_slice(),
                    &entities,
                    principal,
                );

                (
                    Some(authz_result),
                    Some(authz_info),
                    Some(user_entity_claims),
                )
            } else {
                (None, None, None)
            };

        let result = AuthorizeResult::new(
            self.config.authorization.user_workload_operator,
            workload_authz_result,
            user_authz_result,
        );

        // measure time how long request executes
        let elapsed_ms = start_time.elapsed().as_millis();

        // FROM THIS POINT WE ONLY MAKE LOGS

        // getting entities as json
        let mut entities_raw_json = Vec::new();
        let cursor = Cursor::new(&mut entities_raw_json);

        entities.write_to_json(cursor)?;
        let entities_json: serde_json::Value = serde_json::from_slice(entities_raw_json.as_slice())
            .map_err(AuthorizeError::EntitiesToJson)?;

        // DEBUG LOG
        // Log all result information about both authorize checks.
        // Where principal is `"Jans::Workload"` and where principal is `"Jans::User"`.
        self.config.log_service.as_ref().log(
            LogEntry::new_with_data(
                self.config.pdp_id,
                Some(self.config.application_name.clone()),
                LogType::System,
            )
            .set_level(LogLevel::DEBUG)
            .set_auth_info(AuthorizationLogInfo {
                action: request.action.clone(),
                context: request.context.clone(),
                resource: resource_uid.to_string(),
                entities: entities_json,
                person_authorize_info: user_authz_info,
                workload_authorize_info: workload_authz_info,
                authorized: result.is_allowed(),
            })
            .set_message("Result of authorize.".to_string()),
        );

        let tokens_logging_info = LogTokensInfo {
            access: tokens.access.as_ref().map(|tkn| {
                tkn.logging_info(
                    self.config
                        .authorization
                        .decision_log_default_jwt_id
                        .as_str(),
                )
            }),
            id_token: tokens.id.as_ref().map(|tkn| {
                tkn.logging_info(
                    self.config
                        .authorization
                        .decision_log_default_jwt_id
                        .as_str(),
                )
            }),
            userinfo: tokens.userinfo.as_ref().map(|tkn| {
                tkn.logging_info(
                    self.config
                        .authorization
                        .decision_log_default_jwt_id
                        .as_str(),
                )
            }),
        };

        // Decision log
        self.config.log_service.as_ref().log_any(&DecisionLogEntry {
            base: BaseLogEntry::new(self.config.pdp_id, LogType::Decision),
            policystore_id: self.config.policy_store.id.as_str(),
            policystore_version: self.config.policy_store.get_store_version(),
            principal: PrincipalLogEntry::new(&self.config.authorization),
            user: user_entity_claims,
            workload: workload_entity_claims,
            lock_client_id: None,
            action: request.action.clone(),
            resource: resource_uid.to_string(),
            decision: result.decision().into(),
            tokens: tokens_logging_info,
            decision_time_ms: elapsed_ms,
        });

        Ok(result)
    }

    /// Execute cedar policy is_authorized method to check
    /// if allowed make request with given parameters
    fn execute_authorize(
        &self,
        parameters: ExecuteAuthorizeParameters,
    ) -> Result<cedar_policy::Response, cedar_policy::RequestValidationError> {
        let request_principal_workload = cedar_policy::Request::new(
            parameters.principal,
            parameters.action,
            parameters.resource,
            parameters.context,
            Some(&self.config.policy_store.schema.schema),
        )?;

        let response = self.authorizer.is_authorized(
            &request_principal_workload,
            self.config.policy_store.policies.get_set(),
            parameters.entities,
        );

        Ok(response)
    }

    #[cfg(test)]
    pub fn build_entities(
        &self,
        request: &Request,
        tokens: &DecodedTokens,
    ) -> Result<AuthorizeEntitiesData, AuthorizeError> {
        Ok(self
            .entity_builder
            .build_entities(tokens, &request.resource)?)
    }
}

/// Helper struct to hold named parameters for [`Authz::execute_authorize`] method.
struct ExecuteAuthorizeParameters<'a> {
    entities: &'a Entities,
    principal: EntityUid,
    action: EntityUid,
    resource: EntityUid,
    context: cedar_policy::Context,
}

/// Structure to hold entites created from tokens
#[derive(Clone)]
pub struct AuthorizeEntitiesData {
    pub workload: Option<Entity>,
    pub user: Option<Entity>,
    pub access_token: Option<Entity>,
    pub id_token: Option<Entity>,
    pub userinfo_token: Option<Entity>,
    pub resource: Entity,
    pub roles: Vec<Entity>,
}

impl AuthorizeEntitiesData {
    // NOTE: the type ids created from these does not include the namespace
    fn type_ids(&self) -> HashMap<String, String> {
        self.iter()
            .map(|entity| {
                let type_name = entity.uid().type_name().basename().to_string();
                let type_id = entity.uid().id().escaped().to_string();
                (type_name, type_id)
            })
            .collect::<HashMap<String, String>>()
    }

    /// Create iterator to get all entities
    fn into_iter(self) -> impl Iterator<Item = Entity> {
        vec![self.resource].into_iter().chain(self.roles).chain(
            vec![
                self.user,
                self.workload,
                self.access_token,
                self.userinfo_token,
                self.id_token,
            ]
            .into_iter()
            .flatten(),
        )
    }

    /// Create iterator to get all entities
    fn iter(&self) -> impl Iterator<Item = &Entity> {
        vec![&self.resource]
            .into_iter()
            .chain(self.roles.iter())
            .chain(
                vec![
                    self.user.as_ref(),
                    self.workload.as_ref(),
                    self.access_token.as_ref(),
                    self.userinfo_token.as_ref(),
                    self.id_token.as_ref(),
                ]
                .into_iter()
                .flatten(),
            )
    }

    /// Collect all entities to [`cedar_policy::Entities`]
    fn entities(
        self,
        schema: Option<&cedar_policy::Schema>,
    ) -> Result<cedar_policy::Entities, cedar_policy::entities_errors::EntitiesError> {
        Entities::from_entities(self.into_iter(), schema)
    }
}

/// Error type for Authorization Service
#[derive(thiserror::Error, Debug)]
pub enum AuthorizeError {
    /// Error encountered while processing JWT token data
    #[error(transparent)]
    ProcessTokens(#[from] jwt::JwtProcessingError),
    /// Error encountered while parsing Action to EntityUid
    #[error("could not parse action: {0}")]
    Action(cedar_policy::ParseErrors),
    /// Error encountered while validating context according to the schema
    #[error("could not create context: {0}")]
    CreateContext(#[from] cedar_policy::ContextJsonError),
    /// Error encountered while creating [`cedar_policy::Request`] for workload entity principal
    #[error("The request for `Workload` does not conform to the schema: {0}")]
    WorkloadRequestValidation(cedar_policy::RequestValidationError),
    /// Error encountered while creating [`cedar_policy::Request`] for user entity principal
    #[error("The request for `User` does not conform to the schema: {0}")]
    UserRequestValidation(cedar_policy::RequestValidationError),
    /// Error encountered while collecting all entities
    #[error("could not collect all entities: {0}")]
    Entities(#[from] cedar_policy::entities_errors::EntitiesError),
    /// Error encountered while parsing all entities to json for logging
    #[error("could convert entities to json: {0}")]
    EntitiesToJson(serde_json::Error),
    /// Error encountered while building the context for the request
    #[error("Failed to build context: {0}")]
    BuildContext(#[from] BuildContextError),
    /// Error encountered while building Cedar Entities
    #[error(transparent)]
    BuildEntity(#[from] BuildCedarlingEntityError),
}

#[derive(Debug, derive_more::Error, derive_more::Display)]
#[display("could not create request user entity principal for {uid}: {err}")]
pub struct CreateRequestRoleError {
    /// Error value
    err: cedar_policy::RequestValidationError,
    /// Role ID [`EntityUid`] value used for authorization request
    uid: EntityUid,
}

/// Get entity claims from list in config
// To get claims we convert entity to json, because no other way to get introspection
fn get_entity_claims(
    decision_log_claims: &[String],
    entities: &Entities,
    entity_uid: EntityUid,
) -> HashMap<String, serde_json::Value> {
    HashMap::from_iter(decision_log_claims.iter().filter_map(|claim_key| {
        entities
                .get(&entity_uid)
                // convert entity to json and result to option
                .and_then(|entity| entity.to_json_value().ok())
                // JSON structure of entity:
                // {
                //     "uid": {
                //         "type": "Jans::User",
                //         "id": "..."
                //     },
                //     "attrs": {
                //         ...
                //     },
                //     "parents": [
                //         {
                //             "type": "Jans::Role",
                //             "id": "SomeID"
                //         }
                //     ]
                // },
                .and_then(|json_value|
                    // get `attrs` attribute
                    json_value.get("attrs")
                    .map(|attrs_value|
                        // get claim key value
                        attrs_value.get(claim_key)
                        .map(|claim_value| claim_value.to_owned())
                    )
                )
                .flatten()
                // convert to (String, Value) tuple
                .map(|attr_json| (claim_key.clone(),attr_json.clone()))
    }))
}<|MERGE_RESOLUTION|>--- conflicted
+++ resolved
@@ -33,22 +33,6 @@
 
 pub(crate) mod entity_builder;
 pub(crate) mod request;
-<<<<<<< HEAD
-=======
-use std::time::Instant;
-
-pub use authorize_result::AuthorizeResult;
-use cedar_policy::{ContextJsonError, Entities, Entity, EntityUid};
-use entities::{
-    create_resource_entity, create_role_entities, create_token_entities, create_user_entity,
-    create_workload_entity, CreateCedarEntityError, CreateUserEntityError,
-    CreateWorkloadEntityError, DecodedTokens, ResourceEntityError, RoleEntityError,
-    CEDAR_POLICY_SEPARATOR,
-};
-use merge_json::{merge_json_values, MergeError};
-use request::Request;
-use serde_json::Value;
->>>>>>> 58fd3598
 
 /// Configuration to Authz to initialize service without errors
 pub(crate) struct AuthzConfig {
@@ -106,32 +90,20 @@
         &'a self,
         request: &'a Request,
     ) -> Result<DecodedTokens<'a>, AuthorizeError> {
-<<<<<<< HEAD
         let access = request
-=======
-        let access_token = request
             .tokens
->>>>>>> 58fd3598
             .access_token
             .as_ref()
             .map(|tkn| self.config.jwt_service.process_token(TokenStr::Access(tkn)))
             .transpose()?;
-<<<<<<< HEAD
         let id = request
-=======
-        let id_token = request
             .tokens
->>>>>>> 58fd3598
             .id_token
             .as_ref()
             .map(|tkn| self.config.jwt_service.process_token(TokenStr::Id(tkn)))
             .transpose()?;
-<<<<<<< HEAD
         let userinfo = request
-=======
-        let userinfo_token = request
             .tokens
->>>>>>> 58fd3598
             .userinfo_token
             .as_ref()
             .map(|tkn| {

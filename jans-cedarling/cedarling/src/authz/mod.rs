--- conflicted
+++ resolved
@@ -267,7 +267,6 @@
         let entities_json: serde_json::Value = serde_json::from_slice(entities_raw_json.as_slice())
             .map_err(AuthorizeError::EntitiesToJson)?;
 
-<<<<<<< HEAD
         let user_authz_diagnostic = user_authz_info
             .as_ref()
             .map(|auth_info| &auth_info.diagnostics);
@@ -275,29 +274,6 @@
         let workload_authz_diagnostic = user_authz_info
             .as_ref()
             .map(|auth_info| &auth_info.diagnostics);
-=======
-        // DEBUG LOG
-        // Log all result information about both authorize checks.
-        // Where principal is `"Jans::Workload"` and where principal is `"Jans::User"`.
-        self.config.log_service.as_ref().log(
-            LogEntry::new_with_data(
-                self.config.pdp_id,
-                Some(self.config.application_name.clone()),
-                LogType::System,
-            )
-            .set_level(LogLevel::DEBUG)
-            .set_auth_info(AuthorizationLogInfo {
-                action: request.action.clone(),
-                context: request.context.clone(),
-                resource: resource_uid.to_string(),
-                entities: entities_json,
-                person_authorize_info: user_authz_info,
-                workload_authorize_info: workload_authz_info,
-                authorized: result.decision,
-            })
-            .set_message("Result of authorize.".to_string()),
-        );
->>>>>>> 02c240ef
 
         let tokens_logging_info = LogTokensInfo {
             access: tokens.access_token.as_ref().map(|tkn| {
@@ -364,7 +340,7 @@
                 entities: entities_json,
                 person_authorize_info: user_authz_info,
                 workload_authorize_info: workload_authz_info,
-                authorized: result.is_allowed(),
+                authorized: result.decision,
             })
             .set_message("Result of authorize.".to_string()),
         );

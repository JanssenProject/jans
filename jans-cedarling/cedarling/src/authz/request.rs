--- conflicted
+++ resolved
@@ -80,18 +80,13 @@
     /// cedar_policy resource data
     pub resource: EntityData,
     /// context to be used in cedar_policy
-    pub context: serde_json::Value,
+    pub context: Value,
 }
 
 /// Cedar policy entity data
 /// fields represent EntityUid
-<<<<<<< HEAD
-#[derive(serde::Serialize, serde::Deserialize, Debug, Clone)]
+#[derive(Serialize, Deserialize, Debug, Clone)]
 pub struct EntityData {
-=======
-#[derive(Serialize, Deserialize, Debug, Clone)]
-pub struct ResourceData {
->>>>>>> 56af5653
     /// entity type name
     #[serde(rename = "type")]
     pub resource_type: String,

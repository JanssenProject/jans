--- conflicted
+++ resolved
@@ -5,14 +5,10 @@
  * Copyright (c) 2024, Gluu, Inc.
  */
 
-<<<<<<< HEAD
-=======
-use std::collections::HashSet;
-
->>>>>>> f46729e4
 use cedar_policy::Decision;
 use serde::ser::SerializeStruct;
 use serde::{Serialize, Serializer};
+use std::collections::HashSet;
 
 use crate::bootstrap_config::WorkloadBoolOp;
 

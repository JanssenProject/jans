// This software is available under the Apache-2.0 license.
// See https://www.apache.org/licenses/LICENSE-2.0.txt for full text.
//
// Copyright (c) 2024, Gluu, Inc.

<<<<<<< HEAD
use super::{AuthzConfig, entity_builder::BuiltEntities};
=======
use super::{AuthorizeEntitiesData, AuthzConfig};
>>>>>>> 48a95cc9
use crate::common::cedar_schema::cedar_json::CedarSchemaJson;
use crate::common::cedar_schema::cedar_json::attribute::Attribute;
use crate::entity_builder::BuiltEntities;
use cedar_policy::{ContextJsonError, EntityTypeName, ParseErrors};
use serde_json::{Value, json, map::Entry};
use smol_str::ToSmolStr;

/// Constructs the authorization context by adding the built entities from the tokens
pub fn build_context(
    config: &AuthzConfig,
    request_context: Value,
    entities_data: &BuiltEntities,
    schema: &cedar_policy::Schema,
    action: &cedar_policy::EntityUid,
) -> Result<cedar_policy::Context, BuildContextError> {
    // NOTE: we use the context namespace to
    let namespace = action.type_name().namespace();
    let action_name = &action.id().escaped();
    let json_schema = &config.policy_store.schema.json;

    // TODO: we would to implement a way for the user to decide which entities
    // should be added to the context that doesn't use the Cedar schema.
    let action_schema = json_schema
        .get_action(&namespace, action_name)
        .ok_or(BuildContextError::UnknownAction(action_name.to_string()))?;

    // Get the entities required for the context
    let mut ctx_entity_refs = json!({});
<<<<<<< HEAD
    let build_entities = &entities_data;
=======
    let build_entities = &entities_data.built_entities();
>>>>>>> 48a95cc9

    if let Some(ctx) = action_schema.applies_to.context.as_ref() {
        match ctx {
            Attribute::Record { attrs, .. } => {
                for (key, attr) in attrs.iter() {
                    if let Some(entity_ref) =
                        build_entity_refs_from_attr(&namespace, attr, build_entities, json_schema)?
                    {
                        ctx_entity_refs[key] = entity_ref;
                    }
                }
            },
            Attribute::EntityOrCommon { name, .. } => {
                if let Some((_entity_type_name, attr)) = json_schema
                    .get_common_type(name, Some(&namespace))
                    .map_err(|err| BuildContextError::ParseEntityName(name.clone(), err))?
                {
                    match attr {
                        Attribute::Record { attrs, .. } => {
                            for (key, attr) in attrs.iter() {
                                if let Some(entity_ref) = build_entity_refs_from_attr(
                                    &namespace,
                                    attr,
                                    build_entities,
                                    json_schema,
                                )? {
                                    ctx_entity_refs[key] = entity_ref;
                                }
                            }
                        },
                        attr => {
                            return Err(BuildContextError::InvalidKind(
                                attr.kind_str().to_string(),
                                "record".to_string(),
                            ));
                        },
                    }
                }
            },
            attr => {
                return Err(BuildContextError::InvalidKind(
                    attr.kind_str().to_string(),
                    "record or common".to_string(),
                ));
            },
        }
    }

    let context = merge_json_values(request_context, ctx_entity_refs)?;
    let context: cedar_policy::Context =
        cedar_policy::Context::from_json_value(context, Some((schema, action)))?;

    Ok(context)
}

/// Builds the JSON entity references from a given attribute.
///
/// Returns `Ok(None)` if the attr is not an Entity Reference
fn build_entity_refs_from_attr(
    namespace: &str,
    attr: &Attribute,
    built_entities: &BuiltEntities,
    schema: &CedarSchemaJson,
) -> Result<Option<Value>, BuildContextError> {
    match attr {
        Attribute::Entity { name, .. } => {
            if let Some((type_name, _type_schema)) = schema
                .get_entity_schema(name, Some(namespace))
                .map_err(|e| BuildContextError::ParseEntityName(name.to_string(), e))?
            {
                map_entity_id(&type_name, built_entities)
            } else {
                Ok(None)
            }
        },
        Attribute::EntityOrCommon { name, .. } => {
            if let Some((type_name, _type_schema)) = schema
                .get_entity_schema(name, Some(namespace))
                .map_err(|e| BuildContextError::ParseEntityName(name.to_string(), e))?
            {
                return map_entity_id(&type_name, built_entities);
            }
            Ok(None)
        },
        _ => Ok(None),
    }
}

/// Maps a known entity ID to the entity reference
fn map_entity_id(
    name: &EntityTypeName,
    built_entities: &BuiltEntities,
) -> Result<Option<Value>, BuildContextError> {
    if let Some(type_id) = built_entities.get_single(&name.to_smolstr()) {
        Ok(Some(json!({"type": name.to_string(), "id": type_id})))
    } else {
        Err(BuildContextError::MissingEntityId(name.to_string()))
    }
}

#[derive(Debug, thiserror::Error)]
pub enum BuildContextError {
    /// Error encountered while validating context according to the schema
    #[error("failed to merge JSON objects due to conflicting keys: {0}")]
    KeyConflict(String),
    /// Error encountered while deserializing the Context from JSON
    #[error(transparent)]
    DeserializeFromJson(#[from] ContextJsonError),
    /// Error encountered if the action being used as the reference to build the Context
    /// is not in the schema
    #[error("failed to find the action `{0}` in the schema")]
    UnknownAction(String),
    /// Error encountered while building entity references in the Context
    #[error("failed to build entity reference for `{0}` since an entity id was not provided")]
    MissingEntityId(String),
    #[error("invalid action context type: {0}. expected: {1}")]
    InvalidKind(String, String),
    #[error("failed to parse the entity name `{0}`: {1}")]
    ParseEntityName(String, ParseErrors),
}

pub fn merge_json_values(mut base: Value, other: Value) -> Result<Value, BuildContextError> {
    if let (Some(base_map), Some(additional_map)) = (base.as_object_mut(), other.as_object()) {
        for (key, value) in additional_map {
            if let Entry::Vacant(entry) = base_map.entry(key) {
                entry.insert(value.clone());
            } else {
                return Err(BuildContextError::KeyConflict(key.clone()));
            }
        }
    }
    Ok(base)
}

#[cfg(test)]
mod test {
    use super::*;
    use serde_json::json;

    #[test]
    fn can_merge_json_objects() {
        let obj1 = json!({ "a": 1, "b": 2 });
        let obj2 = json!({ "c": 3, "d": 4 });
        let expected = json!({"a": 1, "b": 2, "c": 3, "d": 4});

        let result = merge_json_values(obj1, obj2).expect("Should merge JSON objects");

        assert_eq!(result, expected);
    }

    #[test]
    fn errors_on_same_keys() {
        // Test for only two objects
        let obj1 = json!({ "a": 1, "b": 2 });
        let obj2 = json!({ "b": 3, "c": 4 });
        let result = merge_json_values(obj1, obj2);

        assert!(
            matches!(result, Err(BuildContextError::KeyConflict(key)) if key.as_str() == "b"),
            "Expected an error due to conflicting keys"
        );
    }
}<|MERGE_RESOLUTION|>--- conflicted
+++ resolved
@@ -3,11 +3,7 @@
 //
 // Copyright (c) 2024, Gluu, Inc.
 
-<<<<<<< HEAD
-use super::{AuthzConfig, entity_builder::BuiltEntities};
-=======
-use super::{AuthorizeEntitiesData, AuthzConfig};
->>>>>>> 48a95cc9
+use super::AuthzConfig;
 use crate::common::cedar_schema::cedar_json::CedarSchemaJson;
 use crate::common::cedar_schema::cedar_json::attribute::Attribute;
 use crate::entity_builder::BuiltEntities;
@@ -19,7 +15,7 @@
 pub fn build_context(
     config: &AuthzConfig,
     request_context: Value,
-    entities_data: &BuiltEntities,
+    build_entities: &BuiltEntities,
     schema: &cedar_policy::Schema,
     action: &cedar_policy::EntityUid,
 ) -> Result<cedar_policy::Context, BuildContextError> {
@@ -36,11 +32,6 @@
 
     // Get the entities required for the context
     let mut ctx_entity_refs = json!({});
-<<<<<<< HEAD
-    let build_entities = &entities_data;
-=======
-    let build_entities = &entities_data.built_entities();
->>>>>>> 48a95cc9
 
     if let Some(ctx) = action_schema.applies_to.context.as_ref() {
         match ctx {

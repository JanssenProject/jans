--- conflicted
+++ resolved
@@ -3,111 +3,49 @@
 //
 // Copyright (c) 2024, Gluu, Inc.
 
-<<<<<<< HEAD
 use std::collections::HashMap;
 use std::sync::Arc;
 
-=======
 use crate::common::policy_store::{ClaimMappings, TokenEntityMetadata, TrustedIssuer};
->>>>>>> ba5de5b3
 use serde::Deserialize;
 use serde_json::Value;
-use std::collections::HashMap;
 
 const DEFAULT_USER_ID_SRC_CLAIM: &str = "sub";
 const DEFAULT_ROLE_SRC_CLAIM: &str = "role";
 
-<<<<<<< HEAD
-#[derive(Hash)]
-pub enum TokenStr<'a> {
-    Access(&'a str),
-    Id(&'a str),
-    Userinfo(&'a str),
-}
-
-#[derive(Debug, PartialEq, Clone)]
+#[derive(Debug, PartialEq)]
 pub struct Token {
-    pub kind: TokenKind,
+    pub name: String,
     pub iss: Arc<TrustedIssuer>,
     claims: TokenClaims,
 }
 
 impl Token {
-    pub fn new_access(claims: TokenClaims, iss: Option<Arc<TrustedIssuer>>) -> Token {
-        Self {
-            kind: TokenKind::Access,
-            iss: iss.unwrap_or_default(),
-=======
-#[derive(Debug, PartialEq)]
-pub struct Token<'a> {
-    pub name: String,
-    pub iss: Option<&'a TrustedIssuer>,
-    claims: TokenClaims,
-}
-
-impl<'a> Token<'a> {
-    pub fn new(name: &str, claims: TokenClaims, iss: Option<&'a TrustedIssuer>) -> Token<'a> {
+    pub fn new(name: &str, claims: TokenClaims, iss: Option<Arc<TrustedIssuer>>) -> Token {
         Self {
             name: name.to_string(),
-            iss,
->>>>>>> ba5de5b3
-            claims,
-        }
-    }
-
-<<<<<<< HEAD
-    pub fn new_id(claims: TokenClaims, iss: Option<Arc<TrustedIssuer>>) -> Token {
-        Self {
-            kind: TokenKind::Id,
             iss: iss.unwrap_or_default(),
             claims,
         }
     }
 
-    pub fn new_userinfo(claims: TokenClaims, iss: Option<Arc<TrustedIssuer>>) -> Token {
-        Self {
-            kind: TokenKind::Userinfo,
-            iss: iss.unwrap_or_default(),
-            claims,
-        }
-    }
-
-    pub fn metadata(&self) -> &TokenEntityMetadata {
-        self.iss.token_metadata(self.kind)
-=======
     pub fn get_metadata(&self) -> Option<&TokenEntityMetadata> {
-        self.iss.unwrap_or_default().get_token_metadata(&self.name)
->>>>>>> ba5de5b3
+        self.iss.get_token_metadata(&self.name)
     }
 
     pub fn user_mapping(&self) -> &str {
         self.iss
-<<<<<<< HEAD
-            .user_mapping(self.kind)
-            .unwrap_or(DEFAULT_USER_ID_SRC_CLAIM)
-    }
-
-    pub fn claim_mapping(&self) -> &ClaimMappings {
-        self.iss.claim_mapping(self.kind)
-=======
-            .unwrap_or_default()
             .get_user_mapping(&self.name)
             .unwrap_or(DEFAULT_USER_ID_SRC_CLAIM)
     }
 
     pub fn claim_mapping(&self) -> Option<&ClaimMappings> {
-        self.iss.unwrap_or_default().get_claim_mapping(&self.name)
->>>>>>> ba5de5b3
+        self.iss.get_claim_mapping(&self.name)
     }
 
     pub fn role_mapping(&self) -> &str {
         self.iss
-<<<<<<< HEAD
-            .role_mapping(self.kind)
-=======
-            .unwrap_or_default()
             .get_role_mapping(&self.name)
->>>>>>> ba5de5b3
             .unwrap_or(DEFAULT_ROLE_SRC_CLAIM)
     }
 

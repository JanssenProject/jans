--- conflicted
+++ resolved
@@ -7,12 +7,8 @@
 
 pub mod error;
 pub mod key_service;
-<<<<<<< HEAD
+
 pub mod open_id_storage;
-use crate::common::policy_store::TrustedIssuer;
-=======
->>>>>>> d84d8935
-
 use crate::common::policy_store::TrustedIssuer;
 pub use error::JwtDecodingError;
 use jsonwebtoken as jwt;

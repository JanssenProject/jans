--- conflicted
+++ resolved
@@ -40,13 +40,6 @@
     /// This strategy uses the provided dependency map to configure a key service
     /// and validates tokens based on the specified algorithms.
     ///
-<<<<<<< HEAD
-=======
-    /// # Arguments
-    /// * `dep_map` - A reference to the dependency map containing necessary services.
-    /// * `config_algs` - A vector of strings representing supported algorithms for validation.
-    ///
->>>>>>> ab1110fc
     /// # Errors
     /// Returns an error if the specified algorithm is unrecognized or the key service initialization fails.
     pub fn new_with_validation(
@@ -66,21 +59,18 @@
         })
     }
 
-<<<<<<< HEAD
     /// Decodes a JWT token according to the current decoding strategy.
     ///
     /// # Arguments
     /// - `jwt` - The JWT string to decode.
-    /// - `iss` - Optional expected issuer for validation.
-    /// - `aud` - Optional expected audience for validation.
-    /// - `sub` - Optional expected subject for validation.
+    /// - `iss` - Optional expected issuer for validation - use None for no validation.
+    /// - `aud` - Optional expected audience for validation - use None for no validation.
+    /// - `sub` - Optional expected subject for validation - use None for no validation.
     /// - `validate_nbf`: A boolean indicating whether to validate the "not before" claim.
     /// - `validate_exp`: A boolean indicating whether to validate the expiration claim.
     ///
     /// # Errors
     /// Returns an error if decoding or validation fails.
-=======
->>>>>>> ab1110fc
     pub fn decode<T: DeserializeOwned>(
         &self,
         jwt: &str,
@@ -115,11 +105,7 @@
     ///
     /// # Errors
     /// Returns an error if the claims cannot be extracted.
-<<<<<<< HEAD
     pub fn extract_claims<T: DeserializeOwned>(jwt_str: &str) -> Result<T, Error> {
-=======
-    pub fn extract_claims<T: DeserializeOwned>(&self, jwt_str: &str) -> Result<T, Error> {
->>>>>>> ab1110fc
         let mut validator = jwt::Validation::default();
         validator.insecure_disable_signature_validation();
         validator.required_spec_claims.clear();
@@ -137,7 +123,6 @@
     }
 }
 
-<<<<<<< HEAD
 struct DecodeAndValidateArgs<'a> {
     jwt: &'a str,
     iss: Option<String>,
@@ -165,29 +150,6 @@
 /// Returns an error if the token uses an unsupported algorithm or if validation fails.
 fn decode_and_validate_jwt<T: DeserializeOwned>(args: DecodeAndValidateArgs) -> Result<T, Error> {
     let header = jwt::decode_header(args.jwt).map_err(Error::Parsing)?;
-=======
-/// Decodes and validates a JWT token using supported algorithms and a key service.
-///
-/// # Arguments
-/// * `jwt` - The JWT string to decode.
-/// * `iss` - Optional expected issuer for validation.
-/// * `aud` - Optional expected audience for validation.
-/// * `req_sub` - Boolean indicating whether the `sub` (subject) claim is required.
-/// * `supported_algs` - A reference to a vector of supported algorithms for validation.
-/// * `key_service` - A reference to a `KeyService` to retrieve keys for signature validation.
-///
-/// # Errors
-/// Returns an error if the token uses an unsupported algorithm or if validation fails.
-fn decode_and_validate_jwt<T: DeserializeOwned>(
-    jwt: &str,
-    iss: Option<impl ToString>,
-    aud: Option<impl ToString>,
-    req_sub: bool,
-    supported_algs: &[jwt::Algorithm],
-    key_service: &KeyService,
-) -> Result<T, Error> {
-    let header = jwt::decode_header(jwt).map_err(Error::Parsing)?;
->>>>>>> ab1110fc
 
     // reject unsupported algorithms early
     if !args.supported_algs.contains(&header.alg) {
@@ -215,42 +177,34 @@
     let kid = &header
         .kid
         .ok_or_else(|| Error::MissingRequiredHeader("kid".into()))?;
-<<<<<<< HEAD
     let key = args.key_service.get_key(kid).map_err(Error::KeyService)?;
     // TODO: handle tokens without a `kid` in the header
 
     // decode and validate the jwt
     let claims = jwt::decode::<T>(args.jwt, &key, &validator)
         .map_err(|e| Error::Validation(e.to_string()))?
-=======
-    let key = key_service.get_key(kid).map_err(Error::KeyService)?;
-    // TODO: handle tokens without a `kid` in the header
-
-    // decode and validate the jwt
-    let claims = jwt::decode::<T>(jwt, &key, &validator)
-        .map_err(Error::Validation)?
->>>>>>> ab1110fc
         .claims;
     Ok(claims)
 }
 
+#[derive(thiserror::Error, Debug)]
+pub enum ParseAlgorithmError {
+    /// Config contains an unimplemented algorithm
+    #[error("algorithim is not yet implemented: {0}")]
+    UnimplementedAlgorithm(String),
+}
+
 /// Converts a string representation of an algorithm to a `jwt::Algorithm` enum.
 ///
 /// This function maps algorithm names (e.g., "HS256", "RS256") to corresponding
 /// `jwt::Algorithm` enum values. Returns an error if the algorithm is unsupported.
 ///
-<<<<<<< HEAD
+/// # Arguments
+/// * `algorithm` - The string representing the algorithm to convert.
+///
 /// # Errors
 /// Returns an error if the algorithm is not implemented.
 pub fn string_to_alg(algorithm: &str) -> Result<jwt::Algorithm, ParseAlgorithmError> {
-=======
-/// # Arguments
-/// * `algorithm` - The string representing the algorithm to convert.
-///
-/// # Errors
-/// Returns an error if the algorithm is not implemented.
-pub fn string_to_alg(algorithm: &str) -> Result<jwt::Algorithm, Error> {
->>>>>>> ab1110fc
     match algorithm {
         "HS256" => Ok(jwt::Algorithm::HS256),
         "HS384" => Ok(jwt::Algorithm::HS384),
@@ -264,12 +218,8 @@
         "PS384" => Ok(jwt::Algorithm::PS384),
         "PS512" => Ok(jwt::Algorithm::PS512),
         "EdDSA" => Ok(jwt::Algorithm::EdDSA),
-<<<<<<< HEAD
         _ => Err(ParseAlgorithmError::UnimplementedAlgorithm(
             algorithm.into(),
         )),
-=======
-        _ => Err(Error::UnimplementedAlgorithm(algorithm.into())),
->>>>>>> ab1110fc
     }
 }
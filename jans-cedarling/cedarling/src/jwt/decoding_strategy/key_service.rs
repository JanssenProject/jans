/*
 * This software is available under the Apache-2.0 license.
 * See https://www.apache.org/licenses/LICENSE-2.0.txt for full text.
 *
 * Copyright (c) 2024, Gluu, Inc.
 */

mod error;
mod openid_config;

pub use error::KeyServiceError;
use jsonwebtoken::jwk::JwkSet;
use jsonwebtoken::DecodingKey;
pub(crate) use openid_config::*;
use reqwest::blocking::Client;
use std::collections::HashMap;
use std::sync::Arc;

/// Retrieves a [`DecodingKey`]-s based on the provided jwks_uri.
fn fetch_decoding_keys(
    jwks_uri: &str,
    http_client: &Client,
) -> Result<HashMap<Box<str>, DecodingKey>, Error> {
    let jwks: JwkSet = http_client
        .get(jwks_uri)
        .send()
        .map_err(Error::Http)?
        .error_for_status()
        .map_err(Error::Http)?
        .json()
        .map_err(Error::RequestDeserialization)?;

    let mut decoding_keys = HashMap::new();
    for jwk in jwks.keys {
        let decoding_key = DecodingKey::from_jwk(&jwk).map_err(Error::KeyParsing)?;
        let key_id = jwk.common.key_id.ok_or(Error::MissingKeyId)?;
        decoding_keys.insert(key_id.into_boxed_str(), decoding_key);
    }

    Ok(decoding_keys)
}

/// Retrieves a [`OpenIdConfig`] based on the provided openid uri endpoint.
pub(crate) fn fetch_openid_config(
    openid_endpoint: &str,
    http_client: &Client,
) -> Result<OpenIdConfig, Error> {
    let conf_src: OpenIdConfigSource = http_client
        .get(openid_endpoint)
        .send()
        .map_err(Error::Http)?
        .error_for_status()
        .map_err(Error::Http)?
        .json()
        .map_err(Error::RequestDeserialization)?;

    let decoding_keys = fetch_decoding_keys(&conf_src.jwks_uri, http_client)?;

    Ok(OpenIdConfig::from_source(conf_src, decoding_keys))
}

pub struct KeyService {
    idp_configs: HashMap<Box<str>, OpenIdConfig>, // <issuer (`iss`), OpenIdConfig>
    http_client: Client,
}

impl KeyService {
    /// initializes a new `KeyService` with the provided OpenID configuration endpoints.
    ///
    /// this method fetches the OpenID configuration and the associated keys (JWKS) for each
    /// endpoint, populating the internal `idp_configs` map. any HTTP errors or parsing
    /// failures will return a corresponding `Error`.
    pub fn new(openid_conf_endpoints: Vec<&str>) -> Result<Self, KeyServiceError> {
        let mut idp_configs = HashMap::new();
        let http_client = Client::builder().build().map_err(KeyServiceError::Http)?;

        // fetch IDP configs
        for endpoint in openid_conf_endpoints {
<<<<<<< HEAD
            let conf = fetch_openid_config(endpoint, &http_client)?;
            idp_configs.insert(conf.issuer.clone(), conf);
=======
            let conf_src: OpenIdConfigSource = http_client
                .get(endpoint)
                .send()
                .map_err(KeyServiceError::Http)?
                .error_for_status()
                .map_err(KeyServiceError::Http)?
                .json()
                .map_err(KeyServiceError::RequestDeserialization)?;
            let (issuer, conf) = OpenIdConfig::from_source(conf_src);
            idp_configs.insert(issuer, conf);
        }

        /// retrieves a decoding key based on the provided key ID (`kid`).
        ///
        /// this method first attempts to retrieve the key from the local key store. if the key
        /// is not found, it will refresh the JWKS and try again. if the key is still not found,
        /// an error of type `KeyNotFound` is returned.
        for (iss, conf) in &mut idp_configs {
            let jwks: JwkSet = http_client
                .get(&*conf.jwks_uri)
                .send()
                .map_err(KeyServiceError::Http)?
                .error_for_status()
                .map_err(KeyServiceError::Http)?
                .json()
                .map_err(KeyServiceError::RequestDeserialization)?;
            let mut decoding_keys = conf
                .decoding_keys
                .write()
                .map_err(|_| KeyServiceError::Lock)?;
            for jwk in jwks.keys {
                let decoding_key =
                    DecodingKey::from_jwk(&jwk).map_err(KeyServiceError::KeyParsing)?;
                let key_id = jwk.common.key_id.ok_or(KeyServiceError::MissingKeyId)?;
                decoding_keys.insert(key_id.into(), Arc::new(decoding_key));
            }
>>>>>>> d84d8935
        }

        Ok(Self {
            idp_configs,
            http_client,
        })
    }

    /// retrieves a decoding key based on the provided key ID (`kid`).
    ///
    /// this method first attempts to retrieve the key from the local key store. if the key
    /// is not found, it will refresh the JWKS and try again. if the key is still not found,
    /// an error of type `KeyNotFound` is returned.
<<<<<<< HEAD
    pub fn get_key(&self, kid: &str) -> Result<Arc<DecodingKey>, Error> {
        for iss in self.idp_configs.keys() {
=======
    pub fn get_key(&self, kid: &str) -> Result<Arc<DecodingKey>, KeyServiceError> {
        for (iss, config) in &self.idp_configs {
>>>>>>> d84d8935
            // first try to get the key from the local keystore
            if let Some(key) = self.get_key_from_iss(iss, kid)? {
                return Ok(key.clone());
            } else {
                // TODO: pass this on to the logger
                eprintln!("could not find {}, updating jwks", kid);
                // if the key is not found in the local keystore, update
                // the local keystore and try again

                // TODO: handle result
                _ = self.update_jwks(iss);
                if let Some(key) = self.get_key_from_iss(iss, kid)? {
                    return Ok(key.clone());
                }
            }
        }

        Err(KeyServiceError::KeyNotFound(kid.into()))
    }

    /// helper function to retrieve a key for a specific issuer (`iss`).
    fn get_key_from_iss(
        &self,
        iss: &str,
        kid: &str,
    ) -> Result<Option<Arc<DecodingKey>>, KeyServiceError> {
        if let Some(idp) = self.idp_configs.get(iss) {
            let decoding_keys = idp
                .decoding_keys
                .read()
                .map_err(|_| KeyServiceError::Lock)?;
            if let Some(key) = decoding_keys.get(kid) {
                return Ok(Some(key.clone()));
            }
        }

        Ok(None)
    }

    /// updates the JWKS for a given issuer (`iss`).
    ///
    /// this method fetches a fresh set of keys from the JWKS URI of the given issuer
    /// and updates the local key store.
    fn update_jwks(&self, iss: &str) -> Result<(), KeyServiceError> {
        let conf = match self.idp_configs.get(iss) {
            Some(conf) => conf,
            // do nothing if the issuer isn't in the current store
            None => return Ok(()),
        };

        // fetch fresh keys
        let mut new_keys = HashMap::new();
        let jwks: JwkSet = self
            .http_client
            .get(&*conf.jwks_uri)
            .send()
            .map_err(KeyServiceError::Http)?
            .error_for_status()
            .map_err(KeyServiceError::Http)?
            .json()
            .map_err(KeyServiceError::RequestDeserialization)?;
        for jwk in jwks.keys {
            let decoding_key = DecodingKey::from_jwk(&jwk).map_err(KeyServiceError::KeyParsing)?;
            let key_id = jwk.common.key_id.ok_or(KeyServiceError::MissingKeyId)?;
            new_keys.insert(key_id.into(), Arc::new(decoding_key));
        }

        // we reassign the keys after fetching and deserializing the keys
        // so we don't lose the old ones in case the process fails
        let mut decoding_keys = conf
            .decoding_keys
            .write()
            .map_err(|_| KeyServiceError::Lock)?;
        *decoding_keys = new_keys;

        Ok(())
    }
}<|MERGE_RESOLUTION|>--- conflicted
+++ resolved
@@ -20,20 +20,20 @@
 fn fetch_decoding_keys(
     jwks_uri: &str,
     http_client: &Client,
-) -> Result<HashMap<Box<str>, DecodingKey>, Error> {
+) -> Result<HashMap<Box<str>, DecodingKey>, KeyServiceError> {
     let jwks: JwkSet = http_client
         .get(jwks_uri)
         .send()
-        .map_err(Error::Http)?
+        .map_err(KeyServiceError::Http)?
         .error_for_status()
-        .map_err(Error::Http)?
+        .map_err(KeyServiceError::Http)?
         .json()
-        .map_err(Error::RequestDeserialization)?;
+        .map_err(KeyServiceError::RequestDeserialization)?;
 
     let mut decoding_keys = HashMap::new();
     for jwk in jwks.keys {
-        let decoding_key = DecodingKey::from_jwk(&jwk).map_err(Error::KeyParsing)?;
-        let key_id = jwk.common.key_id.ok_or(Error::MissingKeyId)?;
+        let decoding_key = DecodingKey::from_jwk(&jwk).map_err(KeyServiceError::KeyParsing)?;
+        let key_id = jwk.common.key_id.ok_or(KeyServiceError::MissingKeyId)?;
         decoding_keys.insert(key_id.into_boxed_str(), decoding_key);
     }
 
@@ -44,15 +44,15 @@
 pub(crate) fn fetch_openid_config(
     openid_endpoint: &str,
     http_client: &Client,
-) -> Result<OpenIdConfig, Error> {
+) -> Result<OpenIdConfig, KeyServiceError> {
     let conf_src: OpenIdConfigSource = http_client
         .get(openid_endpoint)
         .send()
-        .map_err(Error::Http)?
+        .map_err(KeyServiceError::Http)?
         .error_for_status()
-        .map_err(Error::Http)?
+        .map_err(KeyServiceError::Http)?
         .json()
-        .map_err(Error::RequestDeserialization)?;
+        .map_err(KeyServiceError::RequestDeserialization)?;
 
     let decoding_keys = fetch_decoding_keys(&conf_src.jwks_uri, http_client)?;
 
@@ -76,47 +76,8 @@
 
         // fetch IDP configs
         for endpoint in openid_conf_endpoints {
-<<<<<<< HEAD
             let conf = fetch_openid_config(endpoint, &http_client)?;
             idp_configs.insert(conf.issuer.clone(), conf);
-=======
-            let conf_src: OpenIdConfigSource = http_client
-                .get(endpoint)
-                .send()
-                .map_err(KeyServiceError::Http)?
-                .error_for_status()
-                .map_err(KeyServiceError::Http)?
-                .json()
-                .map_err(KeyServiceError::RequestDeserialization)?;
-            let (issuer, conf) = OpenIdConfig::from_source(conf_src);
-            idp_configs.insert(issuer, conf);
-        }
-
-        /// retrieves a decoding key based on the provided key ID (`kid`).
-        ///
-        /// this method first attempts to retrieve the key from the local key store. if the key
-        /// is not found, it will refresh the JWKS and try again. if the key is still not found,
-        /// an error of type `KeyNotFound` is returned.
-        for (iss, conf) in &mut idp_configs {
-            let jwks: JwkSet = http_client
-                .get(&*conf.jwks_uri)
-                .send()
-                .map_err(KeyServiceError::Http)?
-                .error_for_status()
-                .map_err(KeyServiceError::Http)?
-                .json()
-                .map_err(KeyServiceError::RequestDeserialization)?;
-            let mut decoding_keys = conf
-                .decoding_keys
-                .write()
-                .map_err(|_| KeyServiceError::Lock)?;
-            for jwk in jwks.keys {
-                let decoding_key =
-                    DecodingKey::from_jwk(&jwk).map_err(KeyServiceError::KeyParsing)?;
-                let key_id = jwk.common.key_id.ok_or(KeyServiceError::MissingKeyId)?;
-                decoding_keys.insert(key_id.into(), Arc::new(decoding_key));
-            }
->>>>>>> d84d8935
         }
 
         Ok(Self {
@@ -130,13 +91,8 @@
     /// this method first attempts to retrieve the key from the local key store. if the key
     /// is not found, it will refresh the JWKS and try again. if the key is still not found,
     /// an error of type `KeyNotFound` is returned.
-<<<<<<< HEAD
-    pub fn get_key(&self, kid: &str) -> Result<Arc<DecodingKey>, Error> {
+    pub fn get_key(&self, kid: &str) -> Result<Arc<DecodingKey>, KeyServiceError> {
         for iss in self.idp_configs.keys() {
-=======
-    pub fn get_key(&self, kid: &str) -> Result<Arc<DecodingKey>, KeyServiceError> {
-        for (iss, config) in &self.idp_configs {
->>>>>>> d84d8935
             // first try to get the key from the local keystore
             if let Some(key) = self.get_key_from_iss(iss, kid)? {
                 return Ok(key.clone());

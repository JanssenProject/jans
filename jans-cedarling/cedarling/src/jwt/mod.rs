--- conflicted
+++ resolved
@@ -15,23 +15,18 @@
 
 mod decoding_strategy;
 mod error;
-<<<<<<< HEAD
-=======
-mod jwt_service;
 mod jwt_service_config;
->>>>>>> a1360cb1
 #[cfg(test)]
 mod test;
 mod token;
 
-<<<<<<< HEAD
-use decoding_strategy::*;
+pub use decoding_strategy::string_to_alg;
+use decoding_strategy::DecodingStrategy;
 pub use error::*;
+pub use jsonwebtoken::Algorithm;
+pub use jwt_service_config::*;
+use serde::de::DeserializeOwned;
 use token::*;
-
-use serde::de::DeserializeOwned;
-
-use crate::JwtConfig;
 
 pub struct JwtService {
     decoding_strategy: DecodingStrategy,
@@ -55,33 +50,20 @@
     }
 
     /// Initializes a new `JwtService` instance based on the provided configuration.
-    ///
-    /// This method creates a `JwtService` instance, which can either validate JWTs or
-    /// simply decode them without validation, depending on the provided `JwtConfig`.
-    /// It uses a dependency map to retrieve necessary services like key services.
-    ///
-    /// # Parameters
-    /// - `dep_map`: A dependency map providing required services.
-    /// - `config`: Configuration specifying whether JWT validation should be enabled.
-    ///
-    /// # Errors
-    /// Returns an error if any issue arises while setting up the decoding strategy.
-    pub fn new_with_container(
-        dep_map: &di::DependencyMap,
-        config: JwtConfig,
-    ) -> Result<Self, Error> {
+    pub(crate) fn new_with_config(config: JwtServiceConfig) -> Self {
         match config {
-            JwtConfig::Disabled => {
+            JwtServiceConfig::WithoutValidation => {
                 let decoding_strategy = DecodingStrategy::new_without_validation();
-                Ok(Self { decoding_strategy })
+                Self { decoding_strategy }
             },
-            JwtConfig::Enabled {
-                signature_algorithms,
+            JwtServiceConfig::WithValidation {
+                supported_algs,
+                trusted_idps,
             } => {
                 let decoding_strategy =
-                    DecodingStrategy::new_with_validation(dep_map, &signature_algorithms)?;
-
-                Ok(Self { decoding_strategy })
+                    DecodingStrategy::new_with_validation(supported_algs, trusted_idps)
+                        .expect("could not initialize decoding strategy with validation");
+                Self { decoding_strategy }
             },
         }
     }
@@ -138,14 +120,4 @@
 
         Ok((access_token_claims, id_token_claims))
     }
-}
-=======
-pub(crate) use decoding_strategy::string_to_alg;
-pub use decoding_strategy::ParseAlgorithmError;
-pub use error::*;
-use jsonwebtoken as jwt;
-pub(crate) use jwt::Algorithm;
-pub(crate) use jwt_service::*;
-pub(crate) use jwt_service_config::JwtServiceConfig;
-pub(crate) use traits::GetKey;
->>>>>>> a1360cb1
+}
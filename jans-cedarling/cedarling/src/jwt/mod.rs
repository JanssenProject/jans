--- conflicted
+++ resolved
@@ -10,7 +10,6 @@
 //! - validate JWT signature
 //! - validate JWT status
 //! - extract JWT claims
-<<<<<<< HEAD
 
 /// The `token` module provides various types of JWT used in the system.
 /// These tokens handle different aspects of authentication, authorization,
@@ -22,7 +21,7 @@
 /// - `TransactionToken`: Used to track and verify specific transactions.
 /// - `UserInfoToken`: Stores additional user details that might be retrieved after authentication.
 pub mod token;
-=======
+
 use base64::prelude::*;
 use std::{string::FromUtf8Error, sync::Arc};
 
@@ -88,5 +87,4 @@
     let payload_json = String::from_utf8(payload_json)?;
     serde_json::from_str(payload_json.as_str())
         .map_err(|err| DecodeJwtError::UnableToParseJson(err, payload_json.to_owned()))
-}
->>>>>>> 8657118f
+}
--- conflicted
+++ resolved
@@ -20,12 +20,8 @@
 mod test;
 mod token;
 
-pub use decoding_strategy::string_to_alg;
 use decoding_strategy::DecodingStrategy;
-<<<<<<< HEAD
-pub use decoding_strategy::ParseAlgorithmError;
-=======
->>>>>>> ab1110fc
+pub use decoding_strategy::{string_to_alg, ParseAlgorithmError};
 pub use error::*;
 pub use jsonwebtoken::Algorithm;
 pub use jwt_service_config::*;
@@ -81,7 +77,6 @@
     /// # Token Validation Rules:
     /// 1. The `access_token` is decoded and validated first, with its `aud` (which is also the `client_id`)
     ///    stored for later use.
-<<<<<<< HEAD
     /// 2. The `id_token.aud` is then validated against the `access_token.aud` and the `id_token.iss` with `access_token.iss`.
     /// 3. An error is returned if `id_token.aud` does not match `access_token.client_id` or
     ///    `id_token.iss` does not match with `access_token.iss`.
@@ -92,13 +87,6 @@
     /// # Returns
     /// A tuple containing the decoded claims for the `access_token`, `id_token`, and
     /// `userinfo_token`.
-=======
-    /// 2. The `id_token` is then validated against the `access_token.aud` (client_id) and `access_token.iss` (issuer).
-    /// 3. An error is returned if `id_token.aud` does not match `access_token.client_id`.
-    ///
-    /// # Returns
-    /// A tuple containing the decoded claims for the `access_token` and `id_token`.
->>>>>>> ab1110fc
     ///
     /// # Errors
     /// Returns an error if decoding or validation of either token fails.
@@ -113,7 +101,6 @@
         I: DeserializeOwned,
         U: DeserializeOwned,
     {
-<<<<<<< HEAD
         // extract claims without validation
         let access_token_claims = DecodingStrategy::extract_claims(access_token)?;
         let id_token_claims = DecodingStrategy::extract_claims(id_token)?;
@@ -168,33 +155,6 @@
             },
         }
 
-=======
-        // TODO: Improve error handling.
-        // Current error show same error for each JWT token. It makes almost impossible to understand what is the problem.
-
-        // extract claims without validation
-        let access_token_claims = self.decoding_strategy.extract_claims(access_token)?;
-        let id_token_claims = self.decoding_strategy.extract_claims(id_token)?;
-        let userinfo_token_claims = self.decoding_strategy.extract_claims(userinfo_token)?;
-
-        // validate access_token
-        let access_token = self.decoding_strategy.decode::<AccessToken>(
-            access_token,
-            None::<String>, // TODO: validate issuer for access token
-            None::<String>,
-            false,
-        )?;
-
-        // validate the id_token against the access_token's `iss` and `aud`
-        self.decoding_strategy.decode::<IdToken>(
-            id_token,
-            Some(&access_token.iss),
-            Some(&access_token.aud),
-            true,
-        )?;
-
-        // TODO: validate user info token
->>>>>>> ab1110fc
         Ok((access_token_claims, id_token_claims, userinfo_token_claims))
     }
 }
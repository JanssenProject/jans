// This software is available under the Apache-2.0 license.
// See https://www.apache.org/licenses/LICENSE-2.0.txt for full text.
//
// Copyright (c) 2024, Gluu, Inc.

use cedarling_util::get_config;
use test_utils::assert_eq;
use tokio::test;

use super::utils::*;
use crate::{Cedarling, JsonRule, cmp_decision, cmp_policy}; // macros is defined in the cedarling\src\tests\utils\cedarling_util.rs

static POLICY_STORE_RAW_YAML: &str =
    include_str!("../../../test_files/policy-store_ok_namespace_Jans2.yaml");

/// We check if application support non standart namespace
/// In previous we hardcoded creating entities in namespace `Jans`
/// in `POLICY_STORE_RAW_YAML` is used namespace `Jans2`
#[test]
async fn test_namespace_jans2() {
    let policy_src = PolicyStoreSource::Yaml(POLICY_STORE_RAW_YAML.to_string());
    let mut bs_config = get_config(policy_src);
<<<<<<< HEAD
    bs_config.entity_builder_config.entity_names.user = "Jans2::User".to_string();
    bs_config.entity_builder_config.entity_names.workload = "Jans2::Workload".to_string();
    bs_config.entity_builder_config.entity_names.role = "Jans2::Role".to_string();
=======
    bs_config.authorization_config.mapping_user = Some("Jans2::User".to_string());
    bs_config.authorization_config.mapping_workload = Some("Jans2::Workload".to_string());
    bs_config.authorization_config.mapping_role = Some("Jans2::Role".to_string());
    bs_config.authorization_config.mapping_tokens = HashMap::from([
        (
            "access_token".to_string(),
            "Jans2::Access_token".to_string(),
        ),
        ("id_token".to_string(), "Jans2::id_token".to_string()),
        (
            "userinfo_token".to_string(),
            "Jans2::Userinfo_token".to_string(),
        ),
    ])
    .into();
    bs_config.authorization_config.principal_bool_operator = JsonRule::new(json!({
        "and" : [
            {"===": [{"var": "Jans2::Workload"}, "ALLOW"]},
            {"===": [{"var": "Jans2::User"}, "ALLOW"]}
        ]
    }))
    .unwrap();

>>>>>>> d3ed51fd
    let cedarling = Cedarling::new(&bs_config)
        .await
        .expect("bootstrap config should initialize correctly");

    // deserialize `Request` from json
    let request = Request::deserialize(serde_json::json!(
        {
            "tokens": {
                "access_token": generate_token_using_claims(json!({
                    "org_id": "some_long_id",
                    "jti": "some_jti",
                    "client_id": "some_client_id",
                    "iss": "https://account.gluu.org",
                    "aud": "some_aud",
                })),
                "id_token": generate_token_using_claims(json!({
                    "jti": "some_jti",
                    "iss": "https://account.gluu.org",
                    "aud": "some_aud",
                    "sub": "some_sub",
                })),
                "userinfo_token":  generate_token_using_claims(json!({
                    "country": "US",
                    "sub": "some_sub",
                    "iss": "https://account.gluu.org",
                    "jti": "some_jti",
                    "role": ["Admin"],
                })),
            },
            "action": "Jans2::Action::\"Update\"",
            "resource": {
                "id": "random_id",
                "type": "Jans2::Issue",
                "org_id": "some_long_id",
                "country": "US"
            },
            "context": {},
        }
    ))
    .expect("Request should be deserialized from json");

    let result = cedarling
        .authorize(request)
        .await
        .expect("request should be parsed without errors");

    cmp_decision!(
        result.workload,
        Decision::Allow,
        "request result should be allowed for workload"
    );

    cmp_policy!(
        result.workload,
        vec!["1"],
        "reason of permit workload should be '1'"
    );

    cmp_decision!(
        result.person,
        Decision::Allow,
        "request result should be allowed for person"
    );

    cmp_policy!(
        result.person,
        vec!["2"],
        "reason of permit person should be '2'"
    );

    assert!(result.decision, "request result should be allowed");
}<|MERGE_RESOLUTION|>--- conflicted
+++ resolved
@@ -20,26 +20,9 @@
 async fn test_namespace_jans2() {
     let policy_src = PolicyStoreSource::Yaml(POLICY_STORE_RAW_YAML.to_string());
     let mut bs_config = get_config(policy_src);
-<<<<<<< HEAD
     bs_config.entity_builder_config.entity_names.user = "Jans2::User".to_string();
     bs_config.entity_builder_config.entity_names.workload = "Jans2::Workload".to_string();
     bs_config.entity_builder_config.entity_names.role = "Jans2::Role".to_string();
-=======
-    bs_config.authorization_config.mapping_user = Some("Jans2::User".to_string());
-    bs_config.authorization_config.mapping_workload = Some("Jans2::Workload".to_string());
-    bs_config.authorization_config.mapping_role = Some("Jans2::Role".to_string());
-    bs_config.authorization_config.mapping_tokens = HashMap::from([
-        (
-            "access_token".to_string(),
-            "Jans2::Access_token".to_string(),
-        ),
-        ("id_token".to_string(), "Jans2::id_token".to_string()),
-        (
-            "userinfo_token".to_string(),
-            "Jans2::Userinfo_token".to_string(),
-        ),
-    ])
-    .into();
     bs_config.authorization_config.principal_bool_operator = JsonRule::new(json!({
         "and" : [
             {"===": [{"var": "Jans2::Workload"}, "ALLOW"]},
@@ -48,7 +31,6 @@
     }))
     .unwrap();
 
->>>>>>> d3ed51fd
     let cedarling = Cedarling::new(&bs_config)
         .await
         .expect("bootstrap config should initialize correctly");

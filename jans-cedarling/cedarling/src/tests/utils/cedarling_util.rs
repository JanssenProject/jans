// This software is available under the Apache-2.0 license.
// See https://www.apache.org/licenses/LICENSE-2.0.txt for full text.
//
// Copyright (c) 2024, Gluu, Inc.

use crate::{AuthorizationConfig, JwtConfig, WorkloadBoolOp};
pub use crate::{
    BootstrapConfig, BootstrapConfigRaw, Cedarling, FeatureToggle, LogConfig, LogTypeConfig,
    PolicyStoreConfig, PolicyStoreSource,
};

/// fixture for [`BootstrapConfigRaw`]
pub fn get_raw_config(local_policy_store: &str) -> BootstrapConfigRaw {
    // field `local_policy_store` should get JSON field. So we map yaml to json
    let local_policy_store_json: serde_json::Value =
        serde_yml::from_str(local_policy_store).expect("yaml should be parsed without errors");

    BootstrapConfigRaw {
        application_name: "test_app".to_string(),
        user_authz: FeatureToggle::Enabled,
        workload_authz: FeatureToggle::Enabled,
        usr_workload_bool_op: WorkloadBoolOp::And,
        log_type: crate::LoggerType::StdOut,
        local_policy_store: Some(local_policy_store_json.to_string()),
        jwt_status_validation: FeatureToggle::Disabled,
        id_token_trust_mode: crate::IdTokenTrustMode::None,
        ..Default::default()
    }
}

/// fixture for [`BootstrapConfig`]
pub fn get_config(policy_source: PolicyStoreSource) -> BootstrapConfig {
    BootstrapConfig {
        application_name: "test_app".to_string(),
        log_config: LogConfig {
            log_type: LogTypeConfig::StdOut,
            log_level: crate::LogLevel::DEBUG,
        },
        policy_store_config: PolicyStoreConfig {
            source: policy_source,
        },
        jwt_config: JwtConfig::new_without_validation(),
        authorization_config: AuthorizationConfig {
            use_user_principal: true,
            use_workload_principal: true,
            user_workload_operator: WorkloadBoolOp::And,
            ..Default::default()
        },
    }
}

/// create [`Cedarling`] from [`PolicyStoreSource`]
<<<<<<< HEAD
pub fn get_cedarling(policy_source: PolicyStoreSource) -> Cedarling {
    Cedarling::new(&get_config(policy_source)).expect("cedarling should initialize correctly")
=======
pub async fn get_cedarling(policy_source: PolicyStoreSource) -> Cedarling {
    Cedarling::new(&get_config(policy_source))
        .await
        .expect("bootstrap config should initialize correctly")
>>>>>>> 87892899
}

/// create [`Cedarling`] from [`PolicyStoreSource`]
pub async fn get_cedarling_with_authorization_conf(
    policy_source: PolicyStoreSource,
    auth_conf: AuthorizationConfig,
) -> Cedarling {
    Cedarling::new(&BootstrapConfig {
        application_name: "test_app".to_string(),
        log_config: LogConfig {
            log_type: LogTypeConfig::StdOut,
            log_level: crate::LogLevel::DEBUG,
        },
        policy_store_config: PolicyStoreConfig {
            source: policy_source,
        },
        jwt_config: JwtConfig::new_without_validation(),
        authorization_config: auth_conf,
    })
    .await
    .expect("bootstrap config should initialize correctly")
}

/// util function for convenient conversion Reason ID to string
pub fn get_policy_id(resp: &Option<cedar_policy::Response>) -> Option<Vec<String>> {
    resp.as_ref().map(|v| {
        v.diagnostics()
            .reason()
            .map(|policy_id| policy_id.to_string())
            .collect::<Vec<_>>()
    })
}

/// This macro removes code duplication when comparing policy IDs.
///
/// It is designed to assert that the policy ID retrieved from a response
/// matches a vector of policy IDs (converted to a specific format).
/// Before checking it sort arrays to be consistent
///
/// # Arguments
///
/// - `$resp`: The response object that contains the policy ID.
/// - `$vec_policy_id`: A vector of policy IDs to compare against.
/// - `$msg`: A custom error message that will be shown if the assertion fails.
///
/// # Example usage:
/// ```rust
/// cmp_policy!(response, policy_ids, "Policy IDs do not match");
/// ```
#[doc(hidden)]
#[macro_export]
macro_rules! cmp_policy {
    ($resp:expr, $vec_policy_id:expr, $msg:expr) => {
        let policy_ids_resp =
            crate::tests::utils::cedarling_util::get_policy_id(&$resp).map(|mut v| {
                v.sort();
                v
            });

        let mut policy_ids_test = $vec_policy_id
            .iter()
            .map(|v| v.to_string())
            .collect::<Vec<_>>();
        policy_ids_test.sort();

        assert_eq!(policy_ids_resp, Some(policy_ids_test), $msg)
    };
}

/// util function for convenient conversion Decision
pub fn get_decision(resp: &Option<cedar_policy::Response>) -> Option<cedar_policy::Decision> {
    resp.as_ref().map(|v| v.decision())
}

/// This macro removes code duplication when comparing a decision in tests.
///
/// It simplifies the process of asserting that the decision retrieved from
/// a response matches the expected value.
///
/// # Arguments
///
/// - `$resp`: The response object that contains the decision to be checked.
/// - `$decision`: The expected decision value that should match the one in `$resp`.
/// - `$msg`: A custom error message that will be displayed if the assertion fails.
///
/// # Example usage:
/// ```rust
/// cmp_decision!(response, expected_decision, "Decision does not match");
/// ```
#[doc(hidden)]
#[macro_export]
macro_rules! cmp_decision {
    ($resp:expr, $decision:expr, $msg:expr) => {
        assert_eq!(
            crate::tests::utils::cedarling_util::get_decision(&$resp),
            Some($decision),
            $msg
        )
    };
}<|MERGE_RESOLUTION|>--- conflicted
+++ resolved
@@ -50,15 +50,10 @@
 }
 
 /// create [`Cedarling`] from [`PolicyStoreSource`]
-<<<<<<< HEAD
-pub fn get_cedarling(policy_source: PolicyStoreSource) -> Cedarling {
-    Cedarling::new(&get_config(policy_source)).expect("cedarling should initialize correctly")
-=======
 pub async fn get_cedarling(policy_source: PolicyStoreSource) -> Cedarling {
     Cedarling::new(&get_config(policy_source))
         .await
         .expect("bootstrap config should initialize correctly")
->>>>>>> 87892899
 }
 
 /// create [`Cedarling`] from [`PolicyStoreSource`]

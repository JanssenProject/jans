--- conflicted
+++ resolved
@@ -13,13 +13,12 @@
 //! CEDARLING_MAPPING_USERINFO_TOKEN
 
 use super::utils::*;
-<<<<<<< HEAD
+use crate::cmp_decision;
+use crate::cmp_policy;
 use crate::common::policy_store::TokenKind;
-use crate::{cmp_decision, cmp_policy, CreateCedarEntityError};
-=======
->>>>>>> 3cc7c5a3
-use crate::{AuthorizeError, Cedarling};
-use crate::{CedarPolicyCreateTypeError, cmp_decision, cmp_policy};
+use crate::AuthorizeError;
+use crate::Cedarling;
+use crate::CreateCedarEntityError;
 use cedarling_util::get_raw_config;
 use std::collections::HashSet;
 use std::sync::LazyLock;
@@ -403,7 +402,7 @@
     let roles_left = cedarling
         .authorize_entities_data(&request)
         .expect("should get authorize_entities_data without errors")
-        .role_entities
+        .roles
         .into_iter()
         .map(|entity| entity.uid().id().escaped())
         // if role successfully removed from `expected_role_ids` we filter it

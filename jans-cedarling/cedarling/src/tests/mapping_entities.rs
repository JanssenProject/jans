// This software is available under the Apache-2.0 license.
// See https://www.apache.org/licenses/LICENSE-2.0.txt for full text.
//
// Copyright (c) 2024, Gluu, Inc.

//! In this test cases we check mapping entities using Bootstrap properties:
//! CEDARLING_MAPPING_USER
//! CEDARLING_MAPPING_WORKLOAD
//! CEDARLING_MAPPING_ID_TOKEN
//! CEDARLING_MAPPING_ACCESS_TOKEN
//! CEDARLING_MAPPING_USERINFO_TOKEN

use std::collections::HashSet;
use std::sync::LazyLock;

use cedarling_util::get_raw_config;
use test_utils::assert_eq;

use super::utils::*;
use crate::authz::entity_builder::{
    BuildCedarlingEntityError, BuildEntityError, BuildTokenEntityError,
};
use crate::common::policy_store::TokenKind;
use crate::{cmp_decision, cmp_policy, AuthorizeError, Cedarling};

static POLICY_STORE_RAW_YAML: &str =
    include_str!("../../../test_files/policy-store_entity_mapping.yaml");

/// static [`Request`] value that will be used in tests
static REQUEST: LazyLock<Request> = LazyLock::new(|| {
    // deserialize `Request` from json
    Request::deserialize(serde_json::json!(
        {
            "tokens": {
                "access_token": generate_token_using_claims(json!({
                    "org_id": "some_long_id",
                    "jti": "some_jti",
                    "client_id": "some_client_id",
                    "iss": "some_iss",
                    "aud": "some_aud",
                })),
                "id_token": generate_token_using_claims(json!({
                    "jti": "some_jti",
                    "iss": "some_iss",
                    "aud": "some_aud",
                    "sub": "some_sub",
                })),
                "userinfo_token":  generate_token_using_claims(json!({
                    "jti": "some_jti",
                    "country": "US",
                    "sub": "some_sub",
                    "iss": "some_iss",
                    "client_id": "some_client_id",
                    "role": "Admin",
                })),
            },
            "action": "Jans::Action::\"Update\"",
            "resource": {
                "id": "random_id",
                "type": "Jans::Issue",
                "org_id": "some_long_id",
                "country": "US"
            },
            "context": {},
        }
    ))
    .expect("Request should be deserialized from json")
});

/// we not specify any mapping to check if it works correctly with default mapping
#[test]
fn test_default_mapping() {
    let raw_config = get_raw_config(POLICY_STORE_RAW_YAML);
    let config = crate::BootstrapConfig::from_raw_config(&raw_config)
        .expect("raw config should parse without errors");
    let cedarling = Cedarling::new(&config).expect("could be created without error");

    let request = REQUEST.clone();

    let result = cedarling
        .authorize(request)
        .expect("request should be parsed without errors");

    cmp_decision!(
        result.workload,
        Decision::Allow,
        "request result should be allowed for workload"
    );
    cmp_policy!(
        result.workload,
        vec!["1"],
        "reason of permit workload should be '1'"
    );

    cmp_decision!(
        result.person,
        Decision::Allow,
        "request result should be allowed for person"
    );

    cmp_policy!(
        result.person,
        vec!["2", "3"],
        "reason of permit person should be '2','3'"
    );

    assert!(result.is_allowed(), "request result should be allowed");
}

/// Validate mapping entities.
/// This function validates the mapping of users and workloads using the defined `cedar` schema.
/// For other entities, currently, it is not possible to automatically validate the mapping.
///
/// Note: Verified that the mapped entity types are present in the logs.
#[test]
fn test_custom_mapping() {
    let mut raw_config = get_raw_config(POLICY_STORE_RAW_YAML);

    raw_config.mapping_user = Some("MappedUser".to_string());
    raw_config.mapping_workload = Some("MappedWorkload".to_string());
    raw_config.mapping_id_token = Some("MappedIdToken".to_string());
    raw_config.mapping_access_token = Some("MappedAccess_token".to_string());
    raw_config.mapping_userinfo_token = Some("MappedUserinfo_token".to_string());

    let config = crate::BootstrapConfig::from_raw_config(&raw_config)
        .expect("raw config should parse without errors");
    let cedarling = Cedarling::new(&config).expect("could be created without error");

    let mut request = REQUEST.clone();
    request.action = "Jans::Action::\"UpdateMappedWorkloadAndUser\"".to_string();

    let result = cedarling
        .authorize(request)
        .expect("request should be parsed without errors");

    cmp_policy!(
        result.workload,
        vec!["6",],
        "reason of permit workload should be '6'"
    );

    cmp_decision!(
        result.workload,
        Decision::Allow,
        "request result should be allowed for workload"
    );

    cmp_policy!(
        result.person,
        vec!["5"],
        "reason of permit person should be '5'"
    );

    cmp_decision!(
        result.person,
        Decision::Allow,
        "request result should be allowed for person"
    );

    assert!(result.is_allowed(), "request result should be allowed");
}

/// Check if we get error on mapping user to undefined entity
#[test]
fn test_failed_user_mapping() {
    let mut raw_config = get_raw_config(POLICY_STORE_RAW_YAML);

    let entity_type = "MappedUserNotExist".to_string();
    raw_config.mapping_user = Some(entity_type.to_string());

    let config = crate::BootstrapConfig::from_raw_config(&raw_config)
        .expect("raw config should parse without errors");

    let cedarling = Cedarling::new(&config).expect("could be created without error");

    let request = REQUEST.clone();

    let err = cedarling
        .authorize(request)
        .expect_err("request should be parsed with mapping error");

    match err {
        AuthorizeError::BuildEntity(BuildCedarlingEntityError::User(error)) => {
            assert_eq!(error.errors.len(), 2, "there should be 2 errors");

            let (token_kind, err) = &error.errors[0];
            assert_eq!(token_kind, &TokenKind::Userinfo);
            assert!(
                matches!(err, BuildEntityError::EntityNotInSchema(ref err) if err == &entity_type),
                "expected EntityNotInSchema({}), got: {:?}",
                &entity_type,
                err,
            );

            let (token_kind, err) = &error.errors[1];
            assert_eq!(token_kind, &TokenKind::Id);
            assert!(
                matches!(err, BuildEntityError::EntityNotInSchema(ref err) if err == &entity_type),
                "expected EntityNotInSchema({}), got: {:?}",
                &entity_type,
                err,
            );
        },
        _ => panic!("expected error BuildCedarlingEntityError::User"),
    }
}

/// Check if we get error on mapping workload to undefined entity
#[test]
fn test_failed_workload_mapping() {
    let mut raw_config = get_raw_config(POLICY_STORE_RAW_YAML);
    let entity_type = "MappedWorkloadNotExist".to_string();
    raw_config.mapping_workload = Some(entity_type.clone());

    let config = crate::BootstrapConfig::from_raw_config(&raw_config)
        .expect("raw config should parse without errors");

    let cedarling = Cedarling::new(&config).expect("could be created without error");

    let request = REQUEST.clone();

    let err = cedarling
        .authorize(request)
        .expect_err("request should be parsed with mapping error");

    match err {
<<<<<<< HEAD
        AuthorizeError::BuildEntity(BuildCedarlingEntityError::Workload(error)) => {
=======
        AuthorizeError::CreateWorkloadEntity(error) => {
>>>>>>> 58fd3598
            assert_eq!(error.errors.len(), 2, "there should be 2 errors");

            // check for access token error
            let (token_kind, err) = &error.errors[0];
            assert_eq!(token_kind, &TokenKind::Access);
            assert!(
                matches!(err, BuildEntityError::EntityNotInSchema(ref err) if err == &entity_type),
                "expected CouldNotFindEntity(\"{}\"), got: {:?}",
                &entity_type,
                err,
            );

            // check for id token error
            let (token_kind, err) = &error.errors[1];
            assert_eq!(token_kind, &TokenKind::Id);
            assert!(
                matches!(err, BuildEntityError::EntityNotInSchema(ref err) if err == &entity_type),
                "expected CouldNotFindEntity(\"{}\"), got: {:?}",
                &entity_type,
                err,
            );
        },
        _ => panic!(
            "expected BuildEntity(BuildCedarlingEntityError::Workload(_))) error, got: {:?}",
            err
        ),
    }
}

/// Check if we get error on mapping id_token to undefined entity
#[test]
fn test_failed_id_token_mapping() {
    let mut raw_config = get_raw_config(POLICY_STORE_RAW_YAML);

    raw_config.mapping_id_token = Some("MappedIdTokenNotExist".to_string());

    let config = crate::BootstrapConfig::from_raw_config(&raw_config)
        .expect("raw config should parse without errors");

    let cedarling = Cedarling::new(&config).expect("could be created without error");

    let request = REQUEST.clone();

    let err = cedarling
        .authorize(request)
        .expect_err("request should be parsed with mapping error");

    match err {
        AuthorizeError::BuildEntity(BuildCedarlingEntityError::IdToken(
            BuildTokenEntityError { token_kind, err },
        )) => {
            assert_eq!(token_kind, TokenKind::Id);
            assert!(
                matches!(err, BuildEntityError::EntityNotInSchema(ref name) if name == "MappedIdTokenNotExist"),
                "expected EntityNotInSchema(\"MappedIdTokenNotExist\") got: {:?}",
                err
            );
        },
        _ => panic!(
            "expected BuildEntity(BuildCedarlingEntityError::IdToken(_)) error, got: {:?}",
            err
        ),
    }
}

/// Check if we get error on mapping access_token to undefined entity
#[test]
fn test_failed_access_token_mapping() {
    let mut raw_config = get_raw_config(POLICY_STORE_RAW_YAML);

    raw_config.mapping_access_token = Some("MappedAccess_tokenNotExist".to_string());

    let config = crate::BootstrapConfig::from_raw_config(&raw_config)
        .expect("raw config should parse without errors");

    let cedarling = Cedarling::new(&config).expect("could be created without error");

    let request = REQUEST.clone();

    let err = cedarling
        .authorize(request)
        .expect_err("request should be parsed with mapping error");

    match err {
        AuthorizeError::BuildEntity(BuildCedarlingEntityError::AccessToken(
            BuildTokenEntityError { token_kind, err },
        )) => {
            assert_eq!(token_kind, TokenKind::Access);
            assert!(
                matches!(err, BuildEntityError::EntityNotInSchema(ref name) if name == "MappedAccess_tokenNotExist"),
                "expected EntityNotInSchema(\"MappedAccess_tokenNotExist\") got: {:?}",
                err
            );
        },
        _ => panic!("expected BuildEntity error, got: {:?}", err),
    }
}

/// Check if we get error on mapping userinfo_token to undefined entity
#[test]
fn test_failed_userinfo_token_mapping() {
    let mut raw_config = get_raw_config(POLICY_STORE_RAW_YAML);

    raw_config.mapping_userinfo_token = Some("MappedUserinfo_tokenNotExist".to_string());

    let config = crate::BootstrapConfig::from_raw_config(&raw_config)
        .expect("raw config should parse without errors");

    let cedarling = Cedarling::new(&config).expect("could be created without error");

    let request = REQUEST.clone();

    let err = cedarling
        .authorize(request)
        .expect_err("request should be parsed with mapping error");

    match err {
        AuthorizeError::BuildEntity(BuildCedarlingEntityError::UserinfoToken(
            BuildTokenEntityError { token_kind, err },
        )) => {
            assert_eq!(token_kind, TokenKind::Userinfo);
            assert!(
                matches!(err, BuildEntityError::EntityNotInSchema(ref name) if name == "MappedUserinfo_tokenNotExist"),
                "expected EntityNotInSchema(\"MappedUserinfo_tokenNotExist\") got: {:?}",
                err
            );
        },
        _ => panic!("expected BuildEntity error, got: {:?}", err),
    }
}

/// Check if we get roles mapping from all tokens.
/// Because we specify mapping from each token in policy store
/// We use iss in JWT tokens to enable mapping for trusted issuer in policy store
#[test]
fn test_role_many_tokens_mapping() {
    let raw_config = get_raw_config(POLICY_STORE_RAW_YAML);

    let config = crate::BootstrapConfig::from_raw_config(&raw_config)
        .expect("raw config should parse without errors");

    let cedarling = Cedarling::new(&config).expect("could be created without error");

    let request = // deserialize `Request` from json
    Request::deserialize(serde_json::json!(
        {
            "tokens": {
                "access_token": generate_token_using_claims(json!({
                    "org_id": "some_long_id",
                    "jti": "some_jti",
                    "client_id": "some_client_id",
                    "iss": "https://test-casa.gluu.info",
                    "aud": "some_aud",
                    "role": "Guest",
                })),
                "id_token": generate_token_using_claims(json!({
                    "jti": "some_jti",
                    "iss": "https://test-casa.gluu.info",
                    "aud": "some_aud",
                    "sub": "some_sub",
                    "role": "User",
                })),
                "userinfo_token":  generate_token_using_claims(json!({
                    "jti": "some_jti",
                    "country": "US",
                    "sub": "some_sub",
                    "iss": "https://test-casa.gluu.info",
                    "client_id": "some_client_id",
                    "role": "Admin",
                })),
            },
            "action": "Jans::Action::\"Update\"",
            "resource": {
                "id": "random_id",
                "type": "Jans::Issue",
                "org_id": "some_long_id",
                "country": "US"
            },
            "context": {},
        }
    ))
    .expect("Request should be deserialized from json");

    // HashSet of expected roles
    let mut expected_role_ids: HashSet<String> =
        HashSet::from_iter(["Guest", "User", "Admin"].into_iter().map(String::from));

    // iterate over roles that created and filter expected roles
    let roles_left = cedarling
        .build_entities(&request)
        .expect("should get authorize_entities_data without errors")
        .roles
        .into_iter()
        .map(|entity| entity.uid().id().escaped())
        // if role successfully removed from `expected_role_ids` we filter it
        .filter(|uid| !expected_role_ids.remove(uid.as_str()))
        .map(|v| v.to_string())
        .collect::<Vec<_>>();

    assert!(
        expected_role_ids.is_empty(),
        "HashSet `expected_role_ids` should be empty, not created roles: {expected_role_ids:?}"
    );

    assert!(
        roles_left.is_empty(),
        "list `roles_left` should be empty, additional created roles: {roles_left:?}"
    )
}<|MERGE_RESOLUTION|>--- conflicted
+++ resolved
@@ -224,11 +224,7 @@
         .expect_err("request should be parsed with mapping error");
 
     match err {
-<<<<<<< HEAD
         AuthorizeError::BuildEntity(BuildCedarlingEntityError::Workload(error)) => {
-=======
-        AuthorizeError::CreateWorkloadEntity(error) => {
->>>>>>> 58fd3598
             assert_eq!(error.errors.len(), 2, "there should be 2 errors");
 
             // check for access token error

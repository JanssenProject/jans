/*
 * This software is available under the Apache-2.0 license.
 * See https://www.apache.org/licenses/LICENSE-2.0.txt for full text.
 *
 * Copyright (c) 2024, Gluu, Inc.
 */

use super::WorkloadBoolOp;

/// Configuration to specify authorization workflow.
/// - If we use user entity as principal.
/// - If we use workload entity as principal.
/// - What boolean operator we need to use when both is used
#[derive(Debug, Clone, Default, PartialEq)]
pub struct AuthorizationConfig {
    /// When `enabled`, Cedar engine authorization is queried for a User principal.
    /// bootstrap property: `CEDARLING_USER_AUTHZ`
    pub use_user_principal: bool,

    /// When `enabled`, Cedar engine authorization is queried for a Workload principal.
    /// bootstrap property: `CEDARLING_WORKLOAD_AUTHZ`
    pub use_workload_principal: bool,

    /// Specifies what boolean operation to use for the `USER` and `WORKLOAD` when
    /// making authz (authorization) decisions.
    ///
    /// # Available Operations
    /// - **AND**: authz will be successful if `USER` **AND** `WORKLOAD` is valid.
    /// - **OR**: authz will be successful if `USER` **OR** `WORKLOAD` is valid.
    pub user_workload_operator: WorkloadBoolOp,

<<<<<<< HEAD
    /// Name of Cedar Context schema entity
    pub mapping_user: Option<String>,

    /// Name of Cedar Workload schema entity
    pub mapping_workload: Option<String>,

    /// Name of Cedar id_token schema entity
    pub mapping_id_token: Option<String>,

    /// Name of Cedar access_token schema entity
    pub mapping_access_token: Option<String>,

    /// Name of Cedar userinfo schema entity
    pub mapping_userinfo_token: Option<String>,
=======
    /// List of claims to map from user entity, such as ["sub", "email", "username", ...]
    /// `CEDARLING_DECISION_LOG_USER_CLAIMS` in [bootstrap properties](https://github.com/JanssenProject/jans/wiki/Cedarling-Nativity-Plan#bootstrap-properties) documentation.
    pub decision_log_user_claims: Vec<String>,

    /// List of claims to map from user entity, such as ["client_id", "rp_id", ...]
    /// `CEDARLING_DECISION_LOG_WORKLOAD_CLAIMS` in [bootstrap properties](https://github.com/JanssenProject/jans/wiki/Cedarling-Nativity-Plan#bootstrap-properties) documentation.
    pub decision_log_workload_claims: Vec<String>,

    /// Token claims that will be used for decision logging.
    /// Default is jti, but perhaps some other claim is needed.
    /// `CEDARLING_DECISION_LOG_DEFAULT_JWT_ID` in [bootstrap properties](https://github.com/JanssenProject/jans/wiki/Cedarling-Nativity-Plan#bootstrap-properties) documentation.
    pub decision_log_default_jwt_id: String,
>>>>>>> 019e5aed
}<|MERGE_RESOLUTION|>--- conflicted
+++ resolved
@@ -29,7 +29,19 @@
     /// - **OR**: authz will be successful if `USER` **OR** `WORKLOAD` is valid.
     pub user_workload_operator: WorkloadBoolOp,
 
-<<<<<<< HEAD
+    /// List of claims to map from user entity, such as ["sub", "email", "username", ...]
+    /// `CEDARLING_DECISION_LOG_USER_CLAIMS` in [bootstrap properties](https://github.com/JanssenProject/jans/wiki/Cedarling-Nativity-Plan#bootstrap-properties) documentation.
+    pub decision_log_user_claims: Vec<String>,
+
+    /// List of claims to map from user entity, such as ["client_id", "rp_id", ...]
+    /// `CEDARLING_DECISION_LOG_WORKLOAD_CLAIMS` in [bootstrap properties](https://github.com/JanssenProject/jans/wiki/Cedarling-Nativity-Plan#bootstrap-properties) documentation.
+    pub decision_log_workload_claims: Vec<String>,
+
+    /// Token claims that will be used for decision logging.
+    /// Default is jti, but perhaps some other claim is needed.
+    /// `CEDARLING_DECISION_LOG_DEFAULT_JWT_ID` in [bootstrap properties](https://github.com/JanssenProject/jans/wiki/Cedarling-Nativity-Plan#bootstrap-properties) documentation.
+    pub decision_log_default_jwt_id: String,
+
     /// Name of Cedar Context schema entity
     pub mapping_user: Option<String>,
 
@@ -44,18 +56,4 @@
 
     /// Name of Cedar userinfo schema entity
     pub mapping_userinfo_token: Option<String>,
-=======
-    /// List of claims to map from user entity, such as ["sub", "email", "username", ...]
-    /// `CEDARLING_DECISION_LOG_USER_CLAIMS` in [bootstrap properties](https://github.com/JanssenProject/jans/wiki/Cedarling-Nativity-Plan#bootstrap-properties) documentation.
-    pub decision_log_user_claims: Vec<String>,
-
-    /// List of claims to map from user entity, such as ["client_id", "rp_id", ...]
-    /// `CEDARLING_DECISION_LOG_WORKLOAD_CLAIMS` in [bootstrap properties](https://github.com/JanssenProject/jans/wiki/Cedarling-Nativity-Plan#bootstrap-properties) documentation.
-    pub decision_log_workload_claims: Vec<String>,
-
-    /// Token claims that will be used for decision logging.
-    /// Default is jti, but perhaps some other claim is needed.
-    /// `CEDARLING_DECISION_LOG_DEFAULT_JWT_ID` in [bootstrap properties](https://github.com/JanssenProject/jans/wiki/Cedarling-Nativity-Plan#bootstrap-properties) documentation.
-    pub decision_log_default_jwt_id: String,
->>>>>>> 019e5aed
 }
--- conflicted
+++ resolved
@@ -4,12 +4,8 @@
 // Copyright (c) 2024, Gluu, Inc.
 
 use super::WorkloadBoolOp;
-<<<<<<< HEAD
-use serde::Deserialize;
+use serde::{Deserialize, Serialize};
 use std::collections::HashMap;
-=======
-use serde::{Deserialize, Serialize};
->>>>>>> d7200cb9
 
 /// Configuration to specify authorization workflow.
 /// - If we use user entity as principal.

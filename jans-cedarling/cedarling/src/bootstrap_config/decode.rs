--- conflicted
+++ resolved
@@ -3,18 +3,11 @@
 //
 // Copyright (c) 2024, Gluu, Inc.
 
-<<<<<<< HEAD
-use super::authorization_config::AuthorizationConfig;
+use super::authorization_config::{AuthorizationConfig, IdTokenTrustMode};
 use super::token_settings::TokenConfigs;
 use super::{
-    BootstrapConfig, BootstrapConfigLoadingError, IdTokenTrustMode, JwtConfig, LogConfig,
-    LogTypeConfig, MemoryLogConfig, PolicyStoreConfig, PolicyStoreSource,
-=======
-use super::authorization_config::{AuthorizationConfig, IdTokenTrustMode};
-use super::{
     BootstrapConfig, BootstrapConfigLoadingError, JwtConfig, LogConfig, LogTypeConfig,
-    MemoryLogConfig, PolicyStoreConfig, PolicyStoreSource, TokenValidationConfig,
->>>>>>> dec678a9
+    MemoryLogConfig, PolicyStoreConfig, PolicyStoreSource,
 };
 use crate::log::LogLevel;
 use jsonwebtoken::Algorithm;
@@ -461,15 +454,9 @@
             decision_log_default_jwt_id: raw.decision_log_default_jwt_id.clone(),
             mapping_user: raw.mapping_user.clone(),
             mapping_workload: raw.mapping_workload.clone(),
-<<<<<<< HEAD
             mapping_role: raw.mapping_role.clone(),
             mapping_tokens: raw.token_configs.clone().into(),
-=======
-            mapping_id_token: raw.mapping_id_token.clone(),
-            mapping_access_token: raw.mapping_access_token.clone(),
-            mapping_userinfo_token: raw.mapping_userinfo_token.clone(),
             id_token_trust_mode: raw.id_token_trust_mode,
->>>>>>> dec678a9
         };
 
         Ok(Self {

--- conflicted
+++ resolved
@@ -13,12 +13,9 @@
 use std::path::Path;
 use std::str::FromStr;
 
+use super::BootstrapConfigRaw;
 use super::authorization_config::{AuthorizationConfig, IdTokenTrustMode};
-<<<<<<< HEAD
-use super::token_settings::TokenConfigs;
-=======
 use super::raw_config::LoggerType;
->>>>>>> d7200cb9
 use super::{
     BootstrapConfig, BootstrapConfigLoadingError, JwtConfig, LogConfig, LogTypeConfig,
     MemoryLogConfig, PolicyStoreConfig, PolicyStoreSource,
@@ -26,152 +23,6 @@
 use crate::log::LogLevel;
 use jsonwebtoken::Algorithm;
 use serde::{Deserialize, Deserializer, Serialize};
-<<<<<<< HEAD
-use std::collections::HashSet;
-use std::fmt::Display;
-use std::fs;
-use std::path::Path;
-use std::str::FromStr;
-
-#[derive(Deserialize, PartialEq, Debug, Default)]
-/// Struct that represent mapping mapping `Bootstrap properties` to be JSON and YAML compatible
-/// from [link](https://github.com/JanssenProject/jans/wiki/Cedarling-Nativity-Plan#bootstrap-properties)
-pub struct BootstrapConfigRaw {
-    ///  Human friendly identifier for the application
-    #[serde(rename = "CEDARLING_APPLICATION_NAME")]
-    pub application_name: String,
-
-    /// Location of policy store JSON, used if policy store is not local, or retreived from Lock Master.
-    #[serde(
-        rename = "CEDARLING_POLICY_STORE_URI",
-        default,
-        deserialize_with = "parse_option_string"
-    )]
-    pub policy_store_uri: Option<String>,
-
-    /// An identifier for the policy store.
-    #[serde(rename = "CEDARLING_POLICY_STORE_ID", default)]
-    pub policy_store_id: String,
-
-    /// How the Logs will be presented.
-    #[serde(rename = "CEDARLING_LOG_TYPE", default)]
-    pub log_type: LoggerType,
-
-    /// Log level filter for logging. TRACE is lowest. FATAL is highest.
-    #[serde(rename = "CEDARLING_LOG_LEVEL", default)]
-    pub log_level: LogLevel,
-
-    /// If `log_type` is set to [`LogType::Memory`], this is the TTL (time to live) of
-    /// log entities in seconds.
-    #[serde(rename = "CEDARLING_LOG_TTL", default)]
-    pub log_ttl: Option<u64>,
-
-    /// List of claims to map from user entity, such as ["sub", "email", "username", ...]
-    #[serde(rename = "CEDARLING_DECISION_LOG_USER_CLAIMS", default)]
-    pub decision_log_user_claims: Vec<String>,
-
-    /// List of claims to map from user entity, such as ["client_id", "rp_id", ...]
-    #[serde(rename = "CEDARLING_DECISION_LOG_WORKLOAD_CLAIMS", default)]
-    pub decision_log_workload_claims: Vec<String>,
-
-    /// Token claims that will be used for decision logging.
-    /// Default is jti, but perhaps some other claim is needed.
-    #[serde(rename = "CEDARLING_DECISION_LOG_DEFAULT_JWT_ID", default)]
-    pub decision_log_default_jwt_id: String,
-
-    /// When `enabled`, Cedar engine authorization is queried for a User principal.
-    #[serde(rename = "CEDARLING_USER_AUTHZ", default)]
-    pub user_authz: FeatureToggle,
-
-    /// When `enabled`, Cedar engine authorization is queried for a Workload principal.
-    #[serde(rename = "CEDARLING_WORKLOAD_AUTHZ", default)]
-    pub workload_authz: FeatureToggle,
-
-    /// Specifies what boolean operation to use for the `USER` and `WORKLOAD` when
-    /// making authz (authorization) decisions.
-    ///
-    /// # Available Operations
-    /// - **AND**: authz will be successful if `USER` **AND** `WORKLOAD` is valid.
-    /// - **OR**: authz will be successful if `USER` **OR** `WORKLOAD` is valid.
-    #[serde(rename = "CEDARLING_USER_WORKLOAD_BOOLEAN_OPERATION", default)]
-    pub usr_workload_bool_op: WorkloadBoolOp,
-
-    /// Mapping name of cedar schema User entity
-    #[serde(rename = "CEDARLING_MAPPING_USER", default)]
-    pub mapping_user: Option<String>,
-
-    /// Mapping name of cedar schema Workload entity.
-    #[serde(rename = "CEDARLING_MAPPING_WORKLOAD", default)]
-    pub mapping_workload: Option<String>,
-
-    /// Mapping name of cedar schema Workload entity.
-    #[serde(rename = "CEDARLING_MAPPING_ROLE", default)]
-    pub mapping_role: Option<String>,
-
-    /// Path to a local file pointing containing a JWKS.
-    #[serde(
-        rename = "CEDARLING_LOCAL_JWKS",
-        default,
-        deserialize_with = "parse_option_string"
-    )]
-    pub local_jwks: Option<String>,
-
-    /// JSON object with policy store
-    #[serde(rename = "CEDARLING_LOCAL_POLICY_STORE", default)]
-    pub local_policy_store: Option<String>,
-
-    /// Path to a Policy Store JSON file
-    #[serde(
-        rename = "CEDARLING_POLICY_STORE_LOCAL_FN",
-        default,
-        deserialize_with = "parse_option_string"
-    )]
-    pub policy_store_local_fn: Option<String>,
-
-    /// Whether to check the signature of all JWT tokens.
-    ///
-    /// This requires that an `iss` (Issuer) claim is present on each token.
-    #[serde(rename = "CEDARLING_JWT_SIG_VALIDATION", default)]
-    pub jwt_sig_validation: FeatureToggle,
-
-    /// Whether to check the status of the JWT. On startup.
-    ///
-    /// Cedarling will fetch and retreive the latest Status List JWT from the
-    /// `.well-known/openid-configuration` via the `status_list_endpoint` claim and
-    /// cache it. See the [`IETF Draft`] for more info.
-    ///
-    /// [`IETF Draft`]: https://datatracker.ietf.org/doc/draft-ietf-oauth-status-list/
-    #[serde(rename = "CEDARLING_JWT_STATUS_VALIDATION", default)]
-    pub jwt_status_validation: FeatureToggle,
-
-    /// Cedarling will only accept tokens signed with these algorithms.
-    #[serde(rename = "CEDARLING_JWT_SIGNATURE_ALGORITHMS_SUPPORTED", default)]
-    pub jwt_signature_algorithms_supported: HashSet<Algorithm>,
-
-    /// Configuration for token-based entities, mapping token names to their
-    /// respective settings.
-    #[serde(rename = "CEDARLING_TOKEN_CONFIGS", default)]
-    pub token_configs: TokenConfigs,
-
-    /// Varying levels of validations based on the preference of the developer.
-    ///
-    /// # Strict Mode
-    ///
-    /// Strict mode requires:
-    ///     1. id_token aud matches the access_token client_id;
-    ///     2. if a Userinfo token is present, the sub matches the id_token, and that
-    ///         the aud matches the access token client_id.
-    #[serde(rename = "CEDARLING_ID_TOKEN_TRUST_MODE", default)]
-    pub id_token_trust_mode: IdTokenTrustMode,
-
-    /// If Enabled, the Cedarling will connect to the Lock Master for policies,
-    /// and subscribe for SSE events.
-    #[serde(rename = "CEDARLING_LOCK", default)]
-    pub lock: FeatureToggle,
-=======
->>>>>>> d7200cb9
-
-use super::BootstrapConfigRaw;
 
 impl BootstrapConfig {
     /// Construct `BootstrapConfig` from environment variables and `BootstrapConfigRaw` config.

// This software is available under the Apache-2.0 license.
// See https://www.apache.org/licenses/LICENSE-2.0.txt for full text.
//
// Copyright (c) 2024, Gluu, Inc.

#![deny(missing_docs)]
//! # Cedarling
//! The Cedarling is a performant local authorization service that runs the Rust Cedar Engine.
//! Cedar policies and schema are loaded at startup from a locally cached "Policy Store".
//! In simple terms, the Cedarling returns the answer: should the application allow this action on this resource given these JWT tokens.
//! "Fit for purpose" policies help developers build a better user experience.
//! For example, why display form fields that a user is not authorized to see?
//! The Cedarling is a more productive and flexible way to handle authorization.

mod authz;
mod bootstrap_config;
mod common;
mod http;
mod init;
mod jwt;
mod lock;
mod log;

#[cfg(not(target_arch = "wasm32"))]
#[cfg(feature = "blocking")]
pub mod blocking;

#[doc(hidden)]
#[cfg(test)]
mod tests;

use std::sync::Arc;

#[cfg(test)]
use authz::AuthorizeEntitiesData;
use authz::Authz;
pub use authz::request::{Request, ResourceData, Tokens};
pub use authz::{AuthorizeError, AuthorizeResult};
pub use bootstrap_config::*;
use common::app_types;
use init::ServiceFactory;
use init::service_config::{ServiceConfig, ServiceConfigError};
use init::service_factory::ServiceInitError;
use log::interface::LogWriter;
use log::{LogEntry, LogType};
pub use log::{LogLevel, LogStorage};

#[doc(hidden)]
pub mod bindings {
    pub use cedar_policy;

    pub use super::log::{
        AuthorizationLogInfo, Decision, Diagnostics, LogEntry, PolicyEvaluationError,
    };
    pub use crate::common::policy_store::PolicyStore;
}

/// Errors that can occur during initialization Cedarling.
#[derive(Debug, thiserror::Error)]
pub enum InitCedarlingError {
    /// Error while preparing config for internal services
    #[error(transparent)]
    ServiceConfig(#[from] ServiceConfigError),
    /// Error while initializing a Service
    #[error(transparent)]
    ServiceInit(#[from] ServiceInitError),
    /// Error while parse [`BootstrapConfigRaw`]
    #[error(transparent)]
    BootstrapConfigLoading(#[from] BootstrapConfigLoadingError),
    #[cfg(feature = "blocking")]
    /// Error while init tokio runtime
    #[error(transparent)]
    RuntimeInit(std::io::Error),
}

/// The instance of the Cedarling application.
/// It is safe to share between threads.
#[derive(Clone)]
pub struct Cedarling {
    log: log::Logger,
    authz: Arc<Authz>,
}

impl Cedarling {
    /// Create a new instance of the Cedarling application.
    pub async fn new(config: &BootstrapConfig) -> Result<Cedarling, InitCedarlingError> {
        let log = log::init_logger(&config.log_config);
        let pdp_id = app_types::PdpID::new();

        let service_config = ServiceConfig::new(config)
            .await
            .inspect(|_| {
                log.log(
                    LogEntry::new_with_data(pdp_id, None, LogType::System)
                        .set_level(LogLevel::DEBUG)
                        .set_message("configuration parsed successfully".to_string()),
                )
            })
            .inspect_err(|err| {
                log.log(
                    LogEntry::new_with_data(pdp_id, None, LogType::System)
                        .set_error(err.to_string())
                        .set_level(LogLevel::ERROR)
                        .set_message("configuration parsed with error".to_string()),
                )
            })?;

        let mut service_factory = ServiceFactory::new(config, service_config, log.clone(), pdp_id);

        Ok(Cedarling {
            log,
            authz: service_factory.authz_service().await?,
        })
    }

    /// Authorize request
    /// makes authorization decision based on the [`Request`]
    pub async fn authorize(&self, request: Request) -> Result<AuthorizeResult, AuthorizeError> {
        self.authz.authorize(request).await
    }

    /// Get entites derived from `cedar-policy` schema and tokens for `authorize` request.
    #[doc(hidden)]
    #[cfg(test)]
<<<<<<< HEAD
    pub fn build_entities(
=======
    pub async fn authorize_entities_data(
>>>>>>> 87892899
        &self,
        request: &Request,
    ) -> Result<AuthorizeEntitiesData, AuthorizeError> {
        let tokens = self.authz.decode_tokens(request).await?;
        self.authz.build_entities(request, &tokens).await
    }
}

// implements LogStorage for Cedarling
// we can use this methods outside crate only when import trait
impl LogStorage for Cedarling {
    fn pop_logs(&self) -> Vec<serde_json::Value> {
        self.log.pop_logs()
    }

    fn get_log_by_id(&self, id: &str) -> Option<serde_json::Value> {
        self.log.get_log_by_id(id)
    }

    fn get_log_ids(&self) -> Vec<String> {
        self.log.get_log_ids()
    }
}<|MERGE_RESOLUTION|>--- conflicted
+++ resolved
@@ -122,16 +122,12 @@
     /// Get entites derived from `cedar-policy` schema and tokens for `authorize` request.
     #[doc(hidden)]
     #[cfg(test)]
-<<<<<<< HEAD
-    pub fn build_entities(
-=======
-    pub async fn authorize_entities_data(
->>>>>>> 87892899
+    pub async fn build_entities(
         &self,
         request: &Request,
     ) -> Result<AuthorizeEntitiesData, AuthorizeError> {
         let tokens = self.authz.decode_tokens(request).await?;
-        self.authz.build_entities(request, &tokens).await
+        self.authz.build_entities(request, &tokens)
     }
 }
 

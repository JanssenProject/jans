/*
 * This software is available under the Apache-2.0 license.
 * See https://www.apache.org/licenses/LICENSE-2.0.txt for full text.
 *
 * Copyright (c) 2024, Gluu, Inc.
 */

use crate::bootstrap_config::policy_store_config::{PolicyStoreConfig, PolicyStoreSource};
<<<<<<< HEAD
use crate::common::policy_store::{AgamaPolicyStore, PolicyStoreWithID};
=======
use crate::common::policy_store::AgamaPolicyStore;
use crate::common::policy_store::PolicyStore;
use crate::http::{HttpClient, HttpClientError};
>>>>>>> 63422eba
use std::path::Path;
use std::time::Duration;
use std::{fs, io};

/// Errors that can occur when loading a policy store.
#[derive(Debug, thiserror::Error)]
pub enum PolicyStoreLoadError {
    #[error("failed to parse the policy store from policy_store json: {0}")]
    ParseJson(#[from] serde_json::Error),
    #[error("failed to parse the policy store from policy_store yaml: {0}")]
    ParseYaml(#[from] serde_yml::Error),
    #[error("failed to fetch the policy store from the lock master")]
    FetchFromLockMaster(#[from] HttpClientError),
    #[error("Policy Store does not contain correct structure: {0}")]
    InvalidStore(String),
    #[error("Failed to load policy store from {0}: {1}")]
    ParseFile(Box<Path>, io::Error),
}

// AgamaPolicyStore contains the structure to accommodate several policies,
// and this code for now assumes that there is only ever one policy store,
// extract the first 'policy_stores' entry.
fn extract_first_policy_store(
    agama_policy_store: &AgamaPolicyStore,
) -> Result<PolicyStoreWithID, PolicyStoreLoadError> {
    if agama_policy_store.policy_stores.len() != 1 {
        return Err(PolicyStoreLoadError::InvalidStore(format!(
            "expected exactly one 'policy_stores' entry, but found {:?}",
            agama_policy_store.policy_stores.len()
        )));
    }

    // extract exactly the first policy store in the struct
    let policy_store_option = agama_policy_store
        .policy_stores
        .iter()
        .take(1)
        .map(|(k, v)| PolicyStoreWithID {
            id: k.to_owned(),
            store: v.to_owned(),
        })
        .next();

    match policy_store_option {
        Some(policy_store) => Ok(policy_store.clone()),
        None => Err(PolicyStoreLoadError::InvalidStore(
            "error retrieving first policy_stores element".into(),
        )),
    }
}

/// Loads the policy store based on the provided configuration.
///
/// This function supports multiple sources for loading policies.
pub(crate) fn load_policy_store(
    config: &PolicyStoreConfig,
) -> Result<PolicyStoreWithID, PolicyStoreLoadError> {
    let policy_store = match &config.source {
        PolicyStoreSource::Json(policy_json) => {
            let agama_policy_store = serde_json::from_str::<AgamaPolicyStore>(policy_json)
                .map_err(PolicyStoreLoadError::ParseJson)?;
            extract_first_policy_store(&agama_policy_store)?
        },
        PolicyStoreSource::Yaml(policy_yaml) => {
            let agama_policy_store = serde_yml::from_str::<AgamaPolicyStore>(policy_yaml)
                .map_err(PolicyStoreLoadError::ParseYaml)?;
            extract_first_policy_store(&agama_policy_store)?
        },
        PolicyStoreSource::LockMaster(policy_store_uri) => {
            load_policy_store_from_lock_master(policy_store_uri)?
        },
        PolicyStoreSource::FileJson(path) => {
            let policy_json = fs::read_to_string(path)
                .map_err(|e| PolicyStoreLoadError::ParseFile(path.clone(), e))?;
            let agama_policy_store = serde_json::from_str::<AgamaPolicyStore>(&policy_json)?;
            extract_first_policy_store(&agama_policy_store)?
        },
        PolicyStoreSource::FileYaml(path) => {
            let policy_yaml = fs::read_to_string(path)
                .map_err(|e| PolicyStoreLoadError::ParseFile(path.clone(), e))?;
            let agama_policy_store = serde_yml::from_str::<AgamaPolicyStore>(&policy_yaml)?;
            extract_first_policy_store(&agama_policy_store)?
        },
    };

    Ok(policy_store)
}

/// Loads the policy store from the Lock Master.
///
<<<<<<< HEAD
/// TODO: implement this function once integration with the lock
/// service has been established
fn load_policy_store_from_lock_master(
    _policy_store_id: &str,
) -> Result<PolicyStoreWithID, PolicyStoreLoadError> {
    todo!()
=======
/// The URI is from the `CEDARLING_POLICY_STORE_URI` bootstrap property.
fn load_policy_store_from_lock_master(uri: &str) -> Result<PolicyStore, PolicyStoreLoadError> {
    let client = HttpClient::new(3, Duration::from_secs(3))?;
    let agama_policy_store = client.get(uri)?.json::<AgamaPolicyStore>()?;
    extract_first_policy_store(&agama_policy_store)
>>>>>>> 63422eba
}

#[cfg(test)]
mod test {
    use std::path::Path;

    use mockito::Server;

    use super::load_policy_store;
    use crate::PolicyStoreConfig;

    // NOTE: we probably don't need to test if the deserialization for JSON and YAML
    // works correctly anymore here since we already have tests for those in
    // src/common/policy_store/test.rs...

    #[test]
    fn can_load_from_json_file() {
        load_policy_store(&PolicyStoreConfig {
            source: crate::PolicyStoreSource::FileJson(
                Path::new("../test_files/policy-store_generated.json").into(),
            ),
        })
        .expect("Should load policy store from JSON file");
    }

    #[test]
    fn can_load_from_yaml_file() {
        load_policy_store(&PolicyStoreConfig {
            source: crate::PolicyStoreSource::FileYaml(
                Path::new("../test_files/policy-store_ok.yaml").into(),
            ),
        })
        .expect("Should load policy store from YAML file");
    }

    #[test]
    fn can_load_from_lock_master() {
        let mut mock_server = Server::new();

        let policy_store_json =
            include_str!("../../../test_files/policy-store_lock_master_ok.json").to_string();

        let mock_endpoint = mock_server
            .mock("GET", "/policy-store")
            .with_status(200)
            .with_header("content-type", "application/json")
            .with_body(policy_store_json)
            .expect(1)
            .create();

        let uri = format!("{}/policy-store", mock_server.url()).to_string();

        load_policy_store(&PolicyStoreConfig {
            source: crate::PolicyStoreSource::LockMaster(uri),
        })
        .expect("Should load policy store from Lock Master file");

        mock_endpoint.assert();
    }
}<|MERGE_RESOLUTION|>--- conflicted
+++ resolved
@@ -6,13 +6,8 @@
  */
 
 use crate::bootstrap_config::policy_store_config::{PolicyStoreConfig, PolicyStoreSource};
-<<<<<<< HEAD
 use crate::common::policy_store::{AgamaPolicyStore, PolicyStoreWithID};
-=======
-use crate::common::policy_store::AgamaPolicyStore;
-use crate::common::policy_store::PolicyStore;
 use crate::http::{HttpClient, HttpClientError};
->>>>>>> 63422eba
 use std::path::Path;
 use std::time::Duration;
 use std::{fs, io};
@@ -103,20 +98,13 @@
 
 /// Loads the policy store from the Lock Master.
 ///
-<<<<<<< HEAD
-/// TODO: implement this function once integration with the lock
-/// service has been established
+/// The URI is from the `CEDARLING_POLICY_STORE_URI` bootstrap property.
 fn load_policy_store_from_lock_master(
-    _policy_store_id: &str,
+    uri: &str,
 ) -> Result<PolicyStoreWithID, PolicyStoreLoadError> {
-    todo!()
-=======
-/// The URI is from the `CEDARLING_POLICY_STORE_URI` bootstrap property.
-fn load_policy_store_from_lock_master(uri: &str) -> Result<PolicyStore, PolicyStoreLoadError> {
     let client = HttpClient::new(3, Duration::from_secs(3))?;
     let agama_policy_store = client.get(uri)?.json::<AgamaPolicyStore>()?;
     extract_first_policy_store(&agama_policy_store)
->>>>>>> 63422eba
 }
 
 #[cfg(test)]

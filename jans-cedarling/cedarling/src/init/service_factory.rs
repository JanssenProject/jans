/*
 * This software is available under the Apache-2.0 license.
 * See https://www.apache.org/licenses/LICENSE-2.0.txt for full text.
 *
 * Copyright (c) 2024, Gluu, Inc.
 */

//! Module to lazily initialize internal cedarling services

use std::sync::Arc;

use crate::bootstrap_config::BootstrapConfig;
<<<<<<< HEAD
use crate::common::policy_store::PolicyStoreWithID;
use crate::jwt::{JwtService, JwtServiceConfig};
=======
use crate::common::policy_store::PolicyStore;
use crate::jwt::{JwtService, JwtServiceInitError};
>>>>>>> 26713a82

use super::service_config::ServiceConfig;
use crate::authz::{Authz, AuthzConfig, AuthzInitError};
use crate::common::app_types;
use crate::log;

#[derive(Clone)]
pub(crate) struct ServiceFactory<'a> {
    bootstrap_config: &'a BootstrapConfig,
    service_config: ServiceConfig,
    // it is initialized before ServiceFactory is created
    pdp_id: app_types::PdpID,
    log_service: log::Logger,

    container: SingletonContainer,
}

/// Structure to store singleton of entities.
#[derive(Clone, Default)]
struct SingletonContainer {
    jwt_service: Option<Arc<JwtService>>,
    authz_service: Option<Arc<Authz>>,
}

impl<'a> ServiceFactory<'a> {
    /// Create new instance of ServiceFactory.
    pub fn new(
        bootstrap_config: &'a BootstrapConfig,
        service_config: ServiceConfig,
        log_service: log::Logger,
        pdp_id: app_types::PdpID,
    ) -> Self {
        Self {
            bootstrap_config,
            service_config,
            log_service,
            container: Default::default(),
            pdp_id,
        }
    }

    // get PdpID
    pub fn pdp_id(&self) -> app_types::PdpID {
        self.pdp_id
    }

    // get application name
    pub fn application_name(&self) -> app_types::ApplicationName {
        app_types::ApplicationName(self.bootstrap_config.application_name.to_string())
    }

    // get policy store
    pub fn policy_store(&self) -> PolicyStoreWithID {
        self.service_config.policy_store.clone()
    }

    // get log service
    pub fn log_service(&mut self) -> log::Logger {
        self.log_service.clone()
    }

    // get jwt service
    pub fn jwt_service(&mut self) -> Result<Arc<JwtService>, JwtServiceInitError> {
        if let Some(jwt_service) = &self.container.jwt_service {
            Ok(jwt_service.clone())
        } else {
            let config = &self.bootstrap_config.jwt_config;
            let trusted_issuers = self.policy_store().trusted_issuers;
            let service = Arc::new(JwtService::new(config, trusted_issuers)?);
            self.container.jwt_service = Some(service.clone());
            Ok(service)
        }
    }

    // get authz service
    pub fn authz_service(&mut self) -> Result<Arc<Authz>, AuthzInitError> {
        if let Some(authz) = &self.container.authz_service {
            Ok(authz.clone())
        } else {
            let config = AuthzConfig {
                log_service: self.log_service(),
                pdp_id: self.pdp_id(),
                application_name: self.application_name(),
                policy_store: self.policy_store(),
<<<<<<< HEAD
                jwt_service: self.jwt_service(),
                authorization: self.bootstrap_config.authorization_config.clone(),
=======
                jwt_service: self.jwt_service()?,
                authorization: self.bootstrap_config.authorization_config,
>>>>>>> 26713a82
            };
            let service = Arc::new(Authz::new(config));
            self.container.authz_service = Some(service.clone());
            Ok(service)
        }
    }
}<|MERGE_RESOLUTION|>--- conflicted
+++ resolved
@@ -10,13 +10,8 @@
 use std::sync::Arc;
 
 use crate::bootstrap_config::BootstrapConfig;
-<<<<<<< HEAD
 use crate::common::policy_store::PolicyStoreWithID;
-use crate::jwt::{JwtService, JwtServiceConfig};
-=======
-use crate::common::policy_store::PolicyStore;
 use crate::jwt::{JwtService, JwtServiceInitError};
->>>>>>> 26713a82
 
 use super::service_config::ServiceConfig;
 use crate::authz::{Authz, AuthzConfig, AuthzInitError};
@@ -84,7 +79,7 @@
             Ok(jwt_service.clone())
         } else {
             let config = &self.bootstrap_config.jwt_config;
-            let trusted_issuers = self.policy_store().trusted_issuers;
+            let trusted_issuers = self.policy_store().trusted_issuers.clone();
             let service = Arc::new(JwtService::new(config, trusted_issuers)?);
             self.container.jwt_service = Some(service.clone());
             Ok(service)
@@ -101,13 +96,8 @@
                 pdp_id: self.pdp_id(),
                 application_name: self.application_name(),
                 policy_store: self.policy_store(),
-<<<<<<< HEAD
-                jwt_service: self.jwt_service(),
+                jwt_service: self.jwt_service()?,
                 authorization: self.bootstrap_config.authorization_config.clone(),
-=======
-                jwt_service: self.jwt_service()?,
-                authorization: self.bootstrap_config.authorization_config,
->>>>>>> 26713a82
             };
             let service = Arc::new(Authz::new(config));
             self.container.authz_service = Some(service.clone());

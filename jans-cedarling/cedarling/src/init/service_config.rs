--- conflicted
+++ resolved
@@ -6,26 +6,14 @@
  */
 
 use super::policy_store::{load_policy_store, PolicyStoreLoadError};
-<<<<<<< HEAD
+use crate::bootstrap_config;
 use crate::common::policy_store::PolicyStoreWithID;
-use crate::jwt::TrustedIssuerAndOpenIdConfig;
-use crate::{bootstrap_config, jwt};
-=======
-use crate::bootstrap_config;
-use crate::common::policy_store::PolicyStore;
->>>>>>> 26713a82
 use bootstrap_config::BootstrapConfig;
 
 /// Configuration that hold validated infomation from bootstrap config
-#[derive(typed_builder::TypedBuilder, Clone)]
+#[derive(Clone)]
 pub(crate) struct ServiceConfig {
-<<<<<<< HEAD
     pub policy_store: PolicyStoreWithID,
-    pub jwt_algorithms: HashSet<jwt::Algorithm>,
-    pub trusted_issuers_and_openid: Vec<TrustedIssuerAndOpenIdConfig>,
-=======
-    pub policy_store: PolicyStore,
->>>>>>> 26713a82
 }
 
 #[derive(thiserror::Error, Debug)]
@@ -39,33 +27,6 @@
     pub fn new(bootstrap: &BootstrapConfig) -> Result<Self, ServiceConfigError> {
         let policy_store = load_policy_store(&bootstrap.policy_store_config)?;
 
-<<<<<<< HEAD
-        // We  fetch `OpenidConfig` using `TrustedIssuer`
-        // and store both in the `TrustedIssuerAndOpenIdConfig` structure.
-        let trusted_issuers_and_openid = policy_store
-            .trusted_issuers
-            .clone()  // we need clone to avoid borrowing
-            .unwrap_or_default()
-            .values()
-            .map(|trusted_issuer| {
-                TrustedIssuerAndOpenIdConfig::fetch(trusted_issuer.clone(), &client)
-            })
-            .collect::<Result<Vec<_>, _>>()?;
-
-        let builder = ServiceConfig::builder()
-            .jwt_algorithms(match &bootstrap.jwt_config {
-                crate::JwtConfig::Disabled => HashSet::new(),
-                crate::JwtConfig::Enabled {
-                    signature_algorithms,
-                    ..
-                } => signature_algorithms.clone(),
-            })
-            .policy_store(policy_store)
-            .trusted_issuers_and_openid(trusted_issuers_and_openid);
-=======
-        let builder = ServiceConfig::builder().policy_store(policy_store);
->>>>>>> 26713a82
-
-        Ok(builder.build())
+        Ok(Self { policy_store })
     }
 }
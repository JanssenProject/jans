--- conflicted
+++ resolved
@@ -413,7 +413,6 @@
             .expect("init entity builder");
 
         let entities = entity_builder
-<<<<<<< HEAD
             .build_entities(&tokens, &EntityData {
                 cedar_mapping: CedarEntityMapping {
                 entity_type: "Jans::Resource".into(),
@@ -421,16 +420,6 @@
                 },
                 attributes: HashMap::new(),
             })
-=======
-            .build_entities(
-                &tokens,
-                &EntityData {
-                    entity_type: "Jans::Resource".into(),
-                    id: "some_id".into(),
-                    attributes: HashMap::new(),
-                },
-            )
->>>>>>> b237d196
             .expect("build entities");
 
         assert_entity_eq(

--- conflicted
+++ resolved
@@ -1241,201 +1241,4 @@
             "should have restore permission"
         );
     }
-<<<<<<< HEAD
-
-    #[test]
-    fn test_parse_cedar_entity_format_with_admin_ui_namespace() {
-        // Test with the exact entity format from the reported issue
-        // This tests the Cedar entity JSON format with uid, attrs, and parents fields
-        let entity_data = json!({
-            "uid": {
-                "type": "Features",
-                "id": "License"
-            },
-            "attrs": {},
-            "parents": [
-                {
-                    "type": "ParentResource",
-                    "id": "AuthServerAndConfiguration"
-                }
-            ]
-        });
-
-        let default_entities_data = HashMap::from([("2694c954f8d8".to_string(), entity_data)]);
-
-        // Use the namespace from the policy store name
-        let namespace = Some("Gluu::Flex::AdminUI::Resources");
-        let parsed_entities =
-            parse_default_entities(&default_entities_data, namespace, TEST_LOGGER.clone())
-                .expect("should parse default entities");
-
-        assert_eq!(parsed_entities.len(), 1, "should have 1 entity");
-
-        let uid =
-            &EntityUid::from_str("Gluu::Flex::AdminUI::Resources::Features::\"License\"").unwrap();
-        let entity = parsed_entities.get(uid).expect("should have entity");
-        let uid_str = entity.uid().to_string();
-
-        // Verify the namespace was added correctly to both the entity type and parent type
-        println!("Parsed entity UID: {}", uid_str);
-        assert!(
-            uid_str.contains("Features"),
-            "Entity should contain Features type"
-        );
-
-        // Check that entity has correct namespace prefix
-        assert!(
-            uid_str.contains("Gluu::Flex::AdminUI::Resources::Features"),
-            "Entity should have correct namespace, got: {}",
-            uid_str
-        );
-
-        println!(
-            "✓ Successfully parsed Cedar entity format with namespace: {}",
-            uid_str
-        );
-    }
-
-    #[test]
-    fn test_parse_entity_with_existing_namespace() {
-        // Test that entity with uid.type already containing "::" does not get double-prefixed
-        let entity_data = json!({
-            "uid": {
-                "type": "Existing::Namespace::Features",
-                "id": "TestFeature"
-            },
-            "attrs": {
-                "attribute": "value"
-            },
-            "parents": [
-                {
-                    "type": "NewNamespace::ParentResource",
-                    "id": "SomeTestID"
-                }
-            ]
-        });
-
-        let default_entities_data = HashMap::from([("test123".to_string(), entity_data.clone())]);
-
-        let parsed_entities = parse_default_entities(
-            &default_entities_data,
-            Some("NewNamespace"),
-            TEST_LOGGER.clone(),
-        )
-        .expect("should parse default entities");
-
-        let uid: &EntityUid =
-            &EntityUid::from_str("Existing::Namespace::Features::\"TestFeature\"").unwrap();
-        let entity = parsed_entities.get(uid).expect("should have entity");
-
-        let result_entity_json = entity
-            .to_json_value()
-            .expect("entity should be converted to json");
-
-        assert_eq!(
-            result_entity_json.sorted(),
-            entity_data.sorted(),
-            "entity json data should be equal"
-        );
-        assert_eq!(
-            entity.uid().type_name().to_string(),
-            "Existing::Namespace::Features",
-            "Existing namespace should not be double-prefixed"
-        );
-        assert_eq!(
-            entity.uid().id().unescaped(),
-            "TestFeature",
-            "ID of entity should be `TestFeature`"
-        );
-    }
-
-    #[test]
-    fn test_parse_error_missing_uid() {
-        // Test entity missing uid field
-        let entity_data = json!({
-            "attrs": {
-                "attribute": "value"
-            }
-        });
-
-        let default_entities_data = HashMap::from([("test123".to_string(), entity_data)]);
-
-        let result =
-            parse_default_entities(&default_entities_data, Some("Test"), TEST_LOGGER.clone());
-        assert!(
-            result.is_err(),
-            "Should return error when uid field is missing"
-        );
-    }
-
-    #[test]
-    fn test_parse_error_invalid_uid_structure() {
-        // Test entity with uid that is not an object
-        let entity_data = json!({
-            "uid": "not-an-object",
-            "attrs": {}
-        });
-
-        let default_entities_data = HashMap::from([("test123".to_string(), entity_data)]);
-
-        let result =
-            parse_default_entities(&default_entities_data, Some("Test"), TEST_LOGGER.clone());
-        assert!(
-            result.is_err(),
-            "Should return error when uid is not an object"
-        );
-
-        // Test entity with uid missing type field
-        let entity_data_no_type = json!({
-            "uid": {
-                "id": "test"
-            },
-            "attrs": {}
-        });
-
-        let default_entities_data = HashMap::from([("test456".to_string(), entity_data_no_type)]);
-
-        let result =
-            parse_default_entities(&default_entities_data, Some("Test"), TEST_LOGGER.clone());
-        assert!(
-            result.is_err(),
-            "Should return error when uid.type is missing"
-        );
-    }
-
-    #[test]
-    fn test_parse_entity_with_empty_attrs_and_parents() {
-        // Test entity with empty attrs and empty parents
-        let entity_data = json!({
-            "uid": {
-                "type": "EmptyTest",
-                "id": "test789"
-            },
-            "attrs": {},
-            "parents": []
-        });
-
-        let default_entities_data = HashMap::from([("test789".to_string(), entity_data)]);
-
-        let parsed_entities =
-            parse_default_entities(&default_entities_data, Some("Test"), TEST_LOGGER.clone())
-                .expect("should parse with empty attrs and parents");
-
-        let uid: &EntityUid = &EntityUid::from_str("Test::EmptyTest::\"test789\"").unwrap();
-        let entity = parsed_entities.get(uid).expect("should have entity");
-        assert_eq!(
-            entity.uid().type_name().to_string(),
-            "Test::EmptyTest",
-            "Entity type should have namespace prefix"
-        );
-        let entity_json = entity.to_json_value().expect("should convert to JSON");
-        let attrs = entity_json.get("attrs").expect("should have attrs");
-        assert_eq!(
-            attrs.as_object().unwrap().len(),
-            0,
-            "Entity should have empty attrs"
-        );
-    }
-=======
->>>>>>> b6a1ff4a
 }
--- conflicted
+++ resolved
@@ -66,12 +66,8 @@
         })
     }
 
-<<<<<<< HEAD
-    pub(crate) fn new_with_logger(
-=======
     // is used as fallback for memory logger if error happens
     pub(super) fn new_with_logger(
->>>>>>> 6d80354d
         logger: LogStrategyLogger,
         pdp_id: PdpID,
         app_name: Option<ApplicationName>,

--- conflicted
+++ resolved
@@ -281,19 +281,12 @@
     pub principal: PrincipalLogEntry,
     /// A list of claims, specified by the CEDARLING_DECISION_LOG_USER_CLAIMS property, that must be present in the Cedar User entity
     #[serde(rename = "User")]
-<<<<<<< HEAD
+    #[serde(skip_serializing_if = "Option::is_none")]
     pub user: Option<HashMap<String, serde_json::Value>>,
     /// A list of claims, specified by the CEDARLING_DECISION_LOG_WORKLOAD_CLAIMS property, that must be present in the Cedar Workload entity
     #[serde(rename = "Workload")]
+    #[serde(skip_serializing_if = "Option::is_none")]
     pub workload: Option<HashMap<String, serde_json::Value>>,
-=======
-    #[serde(skip_serializing_if = "HashMap::is_empty")]
-    pub user: HashMap<String, serde_json::Value>,
-    /// A list of claims, specified by the CEDARLING_DECISION_LOG_WORKLOAD_CLAIMS property, that must be present in the Cedar Workload entity
-    #[serde(rename = "Workload")]
-    #[serde(skip_serializing_if = "HashMap::is_empty")]
-    pub workload: HashMap<String, serde_json::Value>,
->>>>>>> 29d9bc60
     /// If this Cedarling has registered with a Lock Server, what is the client_id it received
     #[serde(skip_serializing_if = "Option::is_none")]
     pub lock_client_id: Option<String>,

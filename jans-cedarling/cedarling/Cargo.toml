[package]
name = "cedarling"
version = "1.1.6"
edition = "2021"

[dependencies]
serde = { workspace = true }
serde_json = { workspace = true }
thiserror = { workspace = true }
sparkv = { workspace = true }
uuid7 = { version = "1.1.0", features = ["serde", "uuid"] }
cedar-policy = "4.0.0"
base64 = "0.22.1"
url = "2.5.2"
lazy_static = "1.5.0"
<<<<<<< HEAD
di = { workspace = true }
=======
jsonwebtoken = "9.3.0"
>>>>>>> 50a8b5e4
typed-builder = "0.20.0"

[dev-dependencies]
# is used in testing
test_utils = { workspace = true }
rand = "0.8.5"
jsonwebkey = { version = "0.3.5", features = ["generate", "jwt-convert"] }<|MERGE_RESOLUTION|>--- conflicted
+++ resolved
@@ -13,11 +13,7 @@
 base64 = "0.22.1"
 url = "2.5.2"
 lazy_static = "1.5.0"
-<<<<<<< HEAD
-di = { workspace = true }
-=======
 jsonwebtoken = "9.3.0"
->>>>>>> 50a8b5e4
 typed-builder = "0.20.0"
 
 [dev-dependencies]

[package]
name = "cedarling"
version = "0.0.0-nightly"
edition = "2021"
description = "The Cedarling: a high-performance local authorization service powered by the Rust Cedar Engine."
license = "Apache-2.0"

[features]
# blocking feature allows to use blocking cedarling client
blocking = ["tokio/rt-multi-thread"]

[dependencies]
serde = { workspace = true }
serde_json = { workspace = true, features = ["raw_value"] }
serde_yml = "0.0.12"
thiserror = { workspace = true }
sparkv = { workspace = true }
uuid7 = { version = "1.1.0", features = ["serde", "uuid"] }
cedar-policy = { version = "4.2", features = ["partial-eval"] }
base64 = "0.22.1"
url = "2.5.2"
lazy_static = "1.5.0"
jsonwebtoken = { workspace = true }
reqwest = { version = "0.12.8", features = ["json"] }
bytes = "1.7.2"
typed-builder = "0.20.0"
semver = { version = "1.0.23", features = ["serde"] }
derive_more = { version = "1.0.0", features = [
    "deref",
    "from",
    "display",
    "error",
] }
time = { version = "0.3.36", features = ["wasm-bindgen"] }
regex = "1.11.1"
chrono = { workspace = true }
tokio = { version = "1.42.0", features = ["macros", "time"] }
rand = "0.8.5"
<<<<<<< HEAD
strum = { version = "0.26", features = ["derive"] }
=======
smol_str = "0.3.2"
>>>>>>> ba5de5b3

[target.'cfg(target_arch = "wasm32")'.dependencies]
web-sys = { workspace = true, features = ["console"] }


[dev-dependencies]
# is used in testing
test_utils = { workspace = true }
rand = "0.8.5"
jsonwebkey = { workspace = true, features = ["generate", "jwt-convert"] }
mockito = "1.5.0"<|MERGE_RESOLUTION|>--- conflicted
+++ resolved
@@ -36,11 +36,8 @@
 chrono = { workspace = true }
 tokio = { version = "1.42.0", features = ["macros", "time"] }
 rand = "0.8.5"
-<<<<<<< HEAD
+smol_str = "0.3.2"
 strum = { version = "0.26", features = ["derive"] }
-=======
-smol_str = "0.3.2"
->>>>>>> ba5de5b3
 
 [target.'cfg(target_arch = "wasm32")'.dependencies]
 web-sys = { workspace = true, features = ["console"] }

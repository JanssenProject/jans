[package]
name = "cedarling"
version = "1.1.6"
edition = "2021"

[dependencies]
serde = { workspace = true }
serde_json = { workspace = true }
thiserror = { workspace = true }
sparkv = { workspace = true }
uuid7 = { version = "1.1.0", features = ["serde", "uuid"] }
cedar-policy = "4.0.0"
base64 = "0.22.1"
url = "2.5.2"
lazy_static = "1.5.0"
jsonwebtoken = "9.3.0"
reqwest = { version = "0.12.8", features = ["blocking", "json"] }
bytes = "1.7.2"
typed-builder = "0.20.0"
semver = "1.0.23"
<<<<<<< HEAD
=======
derive_more = { version = "1.0.0", features = ["deref"] }
>>>>>>> 67c233c5

[dev-dependencies]
# is used in testing
test_utils = { workspace = true }
rand = "0.8.5"
jsonwebkey = { version = "0.3.5", features = ["generate", "jwt-convert"] }
mockito = "1.5.0"<|MERGE_RESOLUTION|>--- conflicted
+++ resolved
@@ -18,10 +18,7 @@
 bytes = "1.7.2"
 typed-builder = "0.20.0"
 semver = "1.0.23"
-<<<<<<< HEAD
-=======
 derive_more = { version = "1.0.0", features = ["deref"] }
->>>>>>> 67c233c5
 
 [dev-dependencies]
 # is used in testing

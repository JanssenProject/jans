--- conflicted
+++ resolved
@@ -17,11 +17,8 @@
 reqwest = { version = "0.12.8", features = ["blocking", "json"] }
 bytes = "1.7.2"
 typed-builder = "0.20.0"
-<<<<<<< HEAD
 semver = "1.0.23"
-=======
 derive_more = { version = "1.0.0", features = ["deref"] }
->>>>>>> f0fceb5d
 
 [dev-dependencies]
 # is used in testing

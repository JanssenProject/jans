[package]
name = "cedarling"
version = "0.0.0"
edition = "2024"
description = "The Cedarling: a high-performance local authorization service powered by the Rust Cedar Engine."
license = "Apache-2.0"

[features]
# blocking feature allows to use blocking cedarling client
blocking = ["tokio/rt-multi-thread"]

[dependencies]
serde = { workspace = true }
serde_json = { workspace = true, features = ["raw_value"] }
serde_yml = "0.0.12"
thiserror = { workspace = true }
sparkv = { workspace = true }
uuid7 = { version = "1.1.0", features = ["serde", "uuid"] }
cedar-policy = { version = "4.3.2", features = ["partial-eval"] }
base64 = "0.22.1"
url = "2.5.2"
lazy_static = "1.5.0"
http_utils = { workspace = true }
jsonwebtoken = { workspace = true }
reqwest = { version = "0.12.8", features = ["json"] }
typed-builder = "0.20.0"
semver = { version = "1.0.23", features = ["serde"] }
derive_more = { version = "1.0.0", features = [
    "deref",
    "from",
    "display",
    "error",
] }
time = { version = "0.3.36", features = ["wasm-bindgen"] }
regex = "1.11.1"
chrono = { workspace = true }
tokio = { workspace = true, features = ["macros", "time"] }
tokio-util = { workspace = true }
rand = "0.8.5"
smol_str = "0.3.2"
strum = { version = "0.26", features = ["derive"] }
cedar-policy-validator = "4.3.3"
cedar-policy-core = "4.3.3"
datalogic-rs = "2.1.2"
flate2 = "1.1.1"
async-trait = "0.1.88"
futures = "0.3.31"
wasm-bindgen-futures = { workspace = true }
config = "0.15.11"
ahash = { version = "0.8.12", default-features = false, features = ["no-rng"] }
vfs = "0.12"
hex = "0.4.3"
sha2 = "0.10.8"
<<<<<<< HEAD

=======
zip = "6.0.0"
tempfile = "3.8"
>>>>>>> c7736811

[target.'cfg(target_arch = "wasm32")'.dependencies]
web-sys = { workspace = true, features = ["console"] }


[dev-dependencies]
# is used in testing
test_utils = { workspace = true }
rand = "0.8.5"
jsonwebkey = { workspace = true, features = ["generate", "jwt-convert"] }
mockito = "1.5.0"
criterion = { version = "0.5.1", features = ["async_tokio"] }
tokio = { workspace = true, features = ["rt-multi-thread"] }
stats_alloc = "0.1.10"
tempfile = "3.8"

[target.'cfg(not(any(target_arch = "wasm32", target_os = "windows")))'.dev-dependencies]
pprof = { version = "0.14.0", features = ["flamegraph"] }


[[bench]]
name = "authz_authorize_benchmark"
harness = false

[[bench]]
name = "startup_benchmark"
harness = false<|MERGE_RESOLUTION|>--- conflicted
+++ resolved
@@ -51,12 +51,8 @@
 vfs = "0.12"
 hex = "0.4.3"
 sha2 = "0.10.8"
-<<<<<<< HEAD
-
-=======
 zip = "6.0.0"
 tempfile = "3.8"
->>>>>>> c7736811
 
 [target.'cfg(target_arch = "wasm32")'.dependencies]
 web-sys = { workspace = true, features = ["console"] }

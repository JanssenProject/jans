"""
Copyright (c) 2025, Gluu, Inc. 

Licensed under the Apache License, Version 2.0 (the "License");
you may not use this file except in compliance with the License.
You may obtain a copy of the License at

    http://www.apache.org/licenses/LICENSE-2.0

Unless required by applicable law or agreed to in writing, software
distributed under the License is distributed on an "AS IS" BASIS,
WITHOUT WARRANTIES OR CONDITIONS OF ANY KIND, either express or implied.
See the License for the specific language governing permissions and
limitations under the License.
"""

from cedarling_python import BootstrapConfig
from cedarling_python import Cedarling
from cedarling_python import (
    EntityData,
    Request,
    AuthorizeResultResponse
)
from main.logger import logger
from flask import Flask
import typing as _t
from hashlib import sha256
import json

DictType = _t.Dict[str, _t.Any]
KEYS_LIST = ["access_token", "id_token", "userinfo_token"]


class CedarlingInstance:

    def __init__(self, app=None):
        self._bootstrap_config: str | None
        self._cedarling: Cedarling
        if app is not None:
            self.init_app(app)

    def init_app(self, app: Flask):
        self._bootstrap_config = app.config.get("CEDARLING_BOOTSTRAP_CONFIG", None)
        self.debug_response: bool = app.config.get("SIDECAR_DEBUG_RESPONSE", False)
        app.extensions = getattr(app, "extensions", {})
        app.extensions["cedarling_client"] = self
        self.initialize_cedarling()

    def initialize_cedarling(self):
        if self._bootstrap_config is None:
            logger.info("Loading bootstrap from environment")
            bootstrap_config = BootstrapConfig.from_env()
        else:
            bootstrap_config = BootstrapConfig.load_from_json(self._bootstrap_config) 
        self._cedarling = Cedarling(bootstrap_config)

    def get_cedarling_instance(self) -> Cedarling:
        return self._cedarling

<<<<<<< HEAD
    def generate_hash(self, input: DictType) -> str:
        encoded_str = json.dumps(input).encode("utf-8")
        digest = sha256(encoded_str).hexdigest()
        return digest


    def generate_resource(self, resource: DictType) -> ResourceData:
=======
    def generate_resource(self, resource: DictType) -> EntityData:
>>>>>>> b13de197
        resource_properties = resource.get("properties", {})
        resource_entity_dict = {
            "entity_type": "resource",
            "type": resource.get("type_field"),
            "id": resource.get("id")
        }
        for key in resource_properties.keys():
            resource_entity_dict[key] = resource_properties[key]
        resource_entity = EntityData.from_dict(resource_entity_dict)
        return resource_entity

    def validate_subject(self, subject: DictType) -> bool:
        if "properties" not in subject:
            return False
        count = 0
        i = 0
        while count == 0 and i < len(KEYS_LIST):
            key = KEYS_LIST[i]
            if subject["properties"].get(key, None) is not None:
                count += 1
            i += 1
        if count == 0:
            return False
        hash = self.generate_hash(subject["properties"])
        id = subject["id"]
        if hash != id:
            return False
        return True

    def validate_resource(self, resource: DictType) -> bool:
        hash = self.generate_hash(resource["properties"])
        id = resource["id"]
        return True if hash == id else False

    def generate_report(self, authorize_response: AuthorizeResultResponse | None, report: str) -> _t.List[str]:
        result = []
        if authorize_response is not None:
            diagnostic = authorize_response.diagnostics
            if report == "reason":
                for reason in diagnostic.reason:
                    result.append(reason)
            else:
                for error in diagnostic.errors:
                    result.append(error.error)
        return result

    def get_reason(self, authorize_response: AuthorizeResultResponse | None) -> _t.List[str]:
        result = []
        if authorize_response is not None:
            for reason in authorize_response.diagnostics.reason:
                result.append(reason)
        return result

    def authorize(self,
                  subject: DictType,
                  action: _t.Dict[str, str],
                  resource: DictType,
                  context: DictType) -> DictType:
        result_dict = {}
        action_entity = action.get("name", "")
        resource_entity = self.generate_resource(resource)
        if not self.validate_subject(subject):
            result_dict["decision"] = False
            result_dict["context"] = {
                "id": "-1",
                "reason_user": {
                    "422": "Subject is invalid"
                }
            }
            return result_dict
        if not self.validate_resource(resource):
            result_dict["decision"] = False
            result_dict["context"] = {
                "id": "-1",
                "reason_user": {
                    "422": "Resource is invalid"
                }
            }
            return result_dict
        access_token = subject["properties"].get("access_token", None)
        id_token = subject["properties"].get("id_token", None)
        userinfo_token = subject["properties"].get("userinfo_token", None)
        try:
            tokens={}
            if access_token is not None:
                tokens["access_token"] = access_token
            if id_token is not None:
                tokens["id_token"] = id_token
            if userinfo_token is not None:
                tokens["userinfo_token"] = userinfo_token
            request = Request(tokens, action_entity, resource_entity, context)
            authorize_result = self._cedarling.authorize(request)
            request_id = authorize_result.request_id()
            tag = "Decision"
            decision_log = self._cedarling.get_logs_by_request_id_and_tag(request_id, tag)
            i = 1
            for log in decision_log:
                logger.info(f"Decision log {i}: {str(log)}")
                i += 1
        except Exception as e:
            result_dict["decision"] = False
            result_dict["context"] = {
                "id": "-1",
                "reason_admin": {
                    "Exception": f"{e}"
                }
            }
            logger.info(f"Exception during cedarling authorize: {e}")
            return result_dict
        authorize_bool = authorize_result.is_allowed()
        if authorize_bool:
            result_dict["decision"] = True
        else:
            result_dict["decision"] = False
        if self.debug_response:
            person_result = authorize_result.person()
            workload_result = authorize_result.workload()
            person_value = None
            workload_value = None
            if person_result is not None:
                person_value = person_result.decision.value
            if workload_result is not None:
                workload_value = workload_result.decision.value
            person_diagnostic = self.generate_report(person_result, "reason")
            person_error = self.generate_report(person_result, "error")
            person_reason = self.get_reason(person_result)
            workload_diagnostic = self.generate_report(workload_result, "reason")
            workload_error = self.generate_report(workload_result, "error")
            workload_reason = self.get_reason(workload_result)
            result_dict["context"] = {
                "reason_admin": {
                    "person evaluation": person_value,
                    "person diagnostics": person_diagnostic,
                    "person error": person_error,
                    "person reason": person_reason,
                    "workload evaluation": workload_value,
                    "workload diagnostics": workload_diagnostic,
                    "workload error": workload_error,
                    "workload reason": workload_reason
                }
            }
        logger.info(f"Cedarling evaluation result: {result_dict}")
        return result_dict<|MERGE_RESOLUTION|>--- conflicted
+++ resolved
@@ -57,17 +57,13 @@
     def get_cedarling_instance(self) -> Cedarling:
         return self._cedarling
 
-<<<<<<< HEAD
     def generate_hash(self, input: DictType) -> str:
         encoded_str = json.dumps(input).encode("utf-8")
         digest = sha256(encoded_str).hexdigest()
         return digest
 
 
-    def generate_resource(self, resource: DictType) -> ResourceData:
-=======
     def generate_resource(self, resource: DictType) -> EntityData:
->>>>>>> b13de197
         resource_properties = resource.get("properties", {})
         resource_entity_dict = {
             "entity_type": "resource",

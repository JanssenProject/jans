"""
Copyright (c) 2025, Gluu, Inc. 

Licensed under the Apache License, Version 2.0 (the "License");
you may not use this file except in compliance with the License.
You may obtain a copy of the License at

    http://www.apache.org/licenses/LICENSE-2.0

Unless required by applicable law or agreed to in writing, software
distributed under the License is distributed on an "AS IS" BASIS,
WITHOUT WARRANTIES OR CONDITIONS OF ANY KIND, either express or implied.
See the License for the specific language governing permissions and
limitations under the License.
"""

from cedarling_python import BootstrapConfig
from cedarling_python import Cedarling
from cedarling_python import (
    ResourceData,
    Request,
    AuthorizeResultResponse,
    Tokens
)
from main.logger import logger
from flask import Flask
import typing as _t

DictType = _t.Dict[str, _t.Any]
KEYS_LIST = ["access_token", "id_token", "userinfo_token"]


class CedarlingInstance:

    def __init__(self, app=None):
        self._bootstrap_config: str | None
        self._cedarling: Cedarling
        if app is not None:
            self.init_app(app)

    def init_app(self, app: Flask):
        self._bootstrap_config = app.config.get("CEDARLING_BOOTSTRAP_CONFIG", None)
        self.debug_response: bool = app.config.get("SIDECAR_DEBUG_RESPONSE", False)
        app.extensions = getattr(app, "extensions", {})
        app.extensions["cedarling_client"] = self
        self.initialize_cedarling()

    def initialize_cedarling(self):
<<<<<<< HEAD
        if self._bootstrap_config is None:
            logger.info("Loading bootstrap from environment")
            bootstrap_config = BootstrapConfig.from_env()
        else:
            bootstrap_config = BootstrapConfig.load_from_json(self._bootstrap_config) 
        self._cedarling = Cedarling(bootstrap_config)
=======
        bootstrap_dict = json.loads(self._bootstrap_config)
        self.bootstrap_dict = bootstrap_dict
        bootstrap_instance = BootstrapConfig(bootstrap_dict)
        self._cedarling = Cedarling(bootstrap_instance)
>>>>>>> 55080821

    def get_cedarling_instance(self) -> Cedarling:
        return self._cedarling

    def generate_resource(self, resource: DictType) -> ResourceData:
        resource_properties = resource.get("properties", {})
        resource_entity_dict = {
            "type": resource.get("type_field"),
            "id": resource.get("id")
        }
        for key in resource_properties.keys():
            resource_entity_dict[key] = resource_properties[key]
        resource_entity = ResourceData.from_dict(resource_entity_dict)
        return resource_entity

    def validate_subject(self, subject: DictType) -> bool:
        if "properties" not in subject:
            return False
        count = 0
        i = 0
        while count == 0 and i < len(KEYS_LIST):
            key = KEYS_LIST[i]
            if subject["properties"].get(key, None) is not None:
                count += 1
            i += 1
        return True if count > 0 else False

    def generate_report(self, authorize_response: AuthorizeResultResponse | None, report: str) -> _t.List[str]:
        result = []
        if authorize_response is not None:
            diagnostic = authorize_response.diagnostics
            if report == "reason":
                for reason in diagnostic.reason:
                    result.append(reason)
            else:
                for error in diagnostic.errors:
                    result.append(error.error)
        return result

    def get_reason(self, authorize_response: AuthorizeResultResponse | None) -> _t.List[str]:
        result = []
        if authorize_response is not None:
            for reason in authorize_response.diagnostics.reason:
                result.append(reason)
        return result

    def authorize(self,
                  subject: DictType,
                  action: _t.Dict[str, str],
                  resource: DictType,
                  context: DictType) -> DictType:
        result_dict = {}
        action_entity = action.get("name", "")
        resource_entity = self.generate_resource(resource)
        if not self.validate_subject(subject):
            result_dict["decision"] = False
            result_dict["context"] = {
                "id": "-1",
                "reason_user": {
                    "422": "Missing one or more tokens"
                }
            }
            return result_dict
        access_token = subject["properties"].get("access_token", None)
        id_token = subject["properties"].get("id_token", None)
        userinfo_token = subject["properties"].get("userinfo_token", None)
        try:
            tokens = Tokens(access_token, id_token, userinfo_token)
            request = Request(tokens, action_entity, resource_entity, context)
            authorize_result = self._cedarling.authorize(request)
        except Exception as e:
            result_dict["decision"] = False
            result_dict["context"] = {
                "id": "-1",
                "reason_admin": {
                    "Exception": f"{e}"
                }
            }
            logger.info(f"Exception during cedarling authorize: {e}")
            return result_dict
        authorize_bool = authorize_result.is_allowed()
        if authorize_bool:
            result_dict["decision"] = True
        else:
            result_dict["decision"] = False
        if self.debug_response:
            person_result = authorize_result.person()
            workload_result = authorize_result.workload()
            person_value = None
            workload_value = None
            if person_result is not None:
                person_value = person_result.decision.value
            if workload_result is not None:
                workload_value = workload_result.decision.value
<<<<<<< HEAD
                person_diagnostic = self.generate_report(
                    person_result, "reason")
                person_error = self.generate_report(person_result, "error")
                person_reason = self.get_reason(person_result)
                workload_diagnostic = self.generate_report(
                    workload_result, "reason")
                workload_error = self.generate_report(workload_result, "error")
                workload_reason = self.get_reason(workload_result)
                result_dict["context"] = {
                    "reason_admin": {
                        "person evaluation": person_value,
                        "person diagnostics": person_diagnostic,
                        "person error": person_error,
                        "person reason": person_reason,
                        "workload evaluation": workload_value,
                        "workload diagnostics": workload_diagnostic,
                        "workload error": workload_error,
                        "workload reason": workload_reason
                    }
=======
            person_diagnostic = self.generate_report(person_result, "reason")
            person_error = self.generate_report(person_result, "error")
            person_reason = self.get_reason(person_result)
            workload_diagnostic = self.generate_report(workload_result, "reason")
            workload_error = self.generate_report(workload_result, "error")
            workload_reason = self.get_reason(workload_result)
            result_dict["context"] = {
                "reason_admin": {
                    "person evaluation": person_value,
                    "person diagnostics": person_diagnostic,
                    "person error": person_error,
                    "person reason": person_reason,
                    "workload evaluation": workload_value,
                    "workload diagnostics": workload_diagnostic,
                    "workload error": workload_error,
                    "workload reason": workload_reason
>>>>>>> 55080821
                }
            }
        logger.info(f"Cedarling evaluation result: {result_dict}")
        return result_dict<|MERGE_RESOLUTION|>--- conflicted
+++ resolved
@@ -46,19 +46,12 @@
         self.initialize_cedarling()
 
     def initialize_cedarling(self):
-<<<<<<< HEAD
         if self._bootstrap_config is None:
             logger.info("Loading bootstrap from environment")
             bootstrap_config = BootstrapConfig.from_env()
         else:
             bootstrap_config = BootstrapConfig.load_from_json(self._bootstrap_config) 
         self._cedarling = Cedarling(bootstrap_config)
-=======
-        bootstrap_dict = json.loads(self._bootstrap_config)
-        self.bootstrap_dict = bootstrap_dict
-        bootstrap_instance = BootstrapConfig(bootstrap_dict)
-        self._cedarling = Cedarling(bootstrap_instance)
->>>>>>> 55080821
 
     def get_cedarling_instance(self) -> Cedarling:
         return self._cedarling
@@ -153,27 +146,6 @@
                 person_value = person_result.decision.value
             if workload_result is not None:
                 workload_value = workload_result.decision.value
-<<<<<<< HEAD
-                person_diagnostic = self.generate_report(
-                    person_result, "reason")
-                person_error = self.generate_report(person_result, "error")
-                person_reason = self.get_reason(person_result)
-                workload_diagnostic = self.generate_report(
-                    workload_result, "reason")
-                workload_error = self.generate_report(workload_result, "error")
-                workload_reason = self.get_reason(workload_result)
-                result_dict["context"] = {
-                    "reason_admin": {
-                        "person evaluation": person_value,
-                        "person diagnostics": person_diagnostic,
-                        "person error": person_error,
-                        "person reason": person_reason,
-                        "workload evaluation": workload_value,
-                        "workload diagnostics": workload_diagnostic,
-                        "workload error": workload_error,
-                        "workload reason": workload_reason
-                    }
-=======
             person_diagnostic = self.generate_report(person_result, "reason")
             person_error = self.generate_report(person_result, "error")
             person_reason = self.get_reason(person_result)
@@ -190,7 +162,6 @@
                     "workload diagnostics": workload_diagnostic,
                     "workload error": workload_error,
                     "workload reason": workload_reason
->>>>>>> 55080821
                 }
             }
         logger.info(f"Cedarling evaluation result: {result_dict}")

"""
Copyright (c) 2025, Gluu, Inc. 

Licensed under the Apache License, Version 2.0 (the "License");
you may not use this file except in compliance with the License.
You may obtain a copy of the License at

    http://www.apache.org/licenses/LICENSE-2.0

Unless required by applicable law or agreed to in writing, software
distributed under the License is distributed on an "AS IS" BASIS,
WITHOUT WARRANTIES OR CONDITIONS OF ANY KIND, either express or implied.
See the License for the specific language governing permissions and
limitations under the License.
"""

import os, json
from pathlib import Path
from main.logger import logger
from dotenv import load_dotenv


def get_instance_path(parent_dir=""):
    parent_dir = parent_dir or Path.home()
    instance_path = Path(parent_dir).joinpath(".cloud")
    instance_path.mkdir(parents=True, exist_ok=True)
    return instance_path.resolve()


class BaseConfig:
    API_TITLE = "Cedarling Sidecar"
    API_VERSION = "v1"
    OPENAPI_VERSION = "3.0.0"
    OPENAPI_JSON_PATH = "openapi.json"
    OPENAPI_URL_PREFIX = ""
    OPENAPI_SWAGGER_UI_PATH = "/swagger-ui"
    OPENAPI_SWAGGER_UI_URL = "https://cdn.jsdelivr.net/npm/swagger-ui-dist/"
    API_SPEC_OPTIONS = {
        "x-internal-id": "1",
    }
    CEDARLING_BOOTSTRAP_CONFIG = None
    CEDARLING_BOOTSTRAP_CONFIG_FILE = os.getenv(
        "CEDARLING_BOOTSTRAP_CONFIG_FILE", None)
    if CEDARLING_BOOTSTRAP_CONFIG_FILE is None:
<<<<<<< HEAD
        logger.warning("Cedarling bootstrap file not found, falling back to environment variables")
    else:
        with open(CEDARLING_BOOTSTRAP_CONFIG_FILE, "r") as f:
            CEDARLING_BOOTSTRAP_CONFIG = f.read()
=======
        logger.warning("Cedarling bootstrap file not found")
        exit()
    with open(CEDARLING_BOOTSTRAP_CONFIG_FILE, "r") as f:
        CEDARLING_BOOTSTRAP_CONFIG = f.read()
    try:
        json.loads(CEDARLING_BOOTSTRAP_CONFIG)
    except json.JSONDecodeError as e:
        logger.warning(f"Failed to load bootstrap config: invalid JSON. {e}")
        exit()
>>>>>>> 55080821
    SIDECAR_DEBUG_RESPONSE = os.getenv("SIDECAR_DEBUG_RESPONSE", "False")
    if SIDECAR_DEBUG_RESPONSE == "True":
        SIDECAR_DEBUG_RESPONSE = True
    else:
        SIDECAR_DEBUG_RESPONSE = False


class TestingConfig(BaseConfig):
    TESTING = True
    DEBUG = True

class DevelopmentConfig(BaseConfig):
    DEVELOPMENT = True
    DEBUG = True

class ProductionConfig(BaseConfig):
    DEVELOPMENT = False

config = {
    "testing": TestingConfig,
    "default": TestingConfig,
    "development": DevelopmentConfig,
    "production": ProductionConfig
}

class ConfigLoader:

    @staticmethod
    def set_config():
        mode = os.environ.get("APP_MODE")
        if mode is not None:
            print(f"INFO: loads {mode} config")
            return config.get(mode, TestingConfig)
        return config.get("default")<|MERGE_RESOLUTION|>--- conflicted
+++ resolved
@@ -14,18 +14,15 @@
 limitations under the License.
 """
 
-import os, json
+import os
 from pathlib import Path
 from main.logger import logger
-from dotenv import load_dotenv
-
 
 def get_instance_path(parent_dir=""):
     parent_dir = parent_dir or Path.home()
     instance_path = Path(parent_dir).joinpath(".cloud")
     instance_path.mkdir(parents=True, exist_ok=True)
     return instance_path.resolve()
-
 
 class BaseConfig:
     API_TITLE = "Cedarling Sidecar"
@@ -39,31 +36,17 @@
         "x-internal-id": "1",
     }
     CEDARLING_BOOTSTRAP_CONFIG = None
-    CEDARLING_BOOTSTRAP_CONFIG_FILE = os.getenv(
-        "CEDARLING_BOOTSTRAP_CONFIG_FILE", None)
+    CEDARLING_BOOTSTRAP_CONFIG_FILE = os.getenv("CEDARLING_BOOTSTRAP_CONFIG_FILE", None)
     if CEDARLING_BOOTSTRAP_CONFIG_FILE is None:
-<<<<<<< HEAD
-        logger.warning("Cedarling bootstrap file not found, falling back to environment variables")
+        logger.info("Cedarling bootstrap file not found, falling back to environment variables")
     else:
         with open(CEDARLING_BOOTSTRAP_CONFIG_FILE, "r") as f:
             CEDARLING_BOOTSTRAP_CONFIG = f.read()
-=======
-        logger.warning("Cedarling bootstrap file not found")
-        exit()
-    with open(CEDARLING_BOOTSTRAP_CONFIG_FILE, "r") as f:
-        CEDARLING_BOOTSTRAP_CONFIG = f.read()
-    try:
-        json.loads(CEDARLING_BOOTSTRAP_CONFIG)
-    except json.JSONDecodeError as e:
-        logger.warning(f"Failed to load bootstrap config: invalid JSON. {e}")
-        exit()
->>>>>>> 55080821
     SIDECAR_DEBUG_RESPONSE = os.getenv("SIDECAR_DEBUG_RESPONSE", "False")
     if SIDECAR_DEBUG_RESPONSE == "True":
         SIDECAR_DEBUG_RESPONSE = True
     else:
         SIDECAR_DEBUG_RESPONSE = False
-
 
 class TestingConfig(BaseConfig):
     TESTING = True

const BOOTSTRAP_CONFIG = {
    "CEDARLING_APPLICATION_NAME": "My App",
    "CEDARLING_POLICY_STORE_LOCAL": {
        "cedar_version": "v4.0.0",
        "policy_stores": {
            "gICAgcHJpbmNpcGFsIGlz": {
                "name": "Jans",
                "description": "",
                "policies": {
                    "840da5d85403f35ea76519ed1a18a33989f855bf1cf8": {
                        "description": "simple policy example for principal user",
                        "creation_date": "2024-09-20T17:22:39.996050",
                        "policy_content": "cGVybWl0CigKcHJpbmNpcGFsIGlzIEphbnM6OlVzZXIsCmFjdGlvbiBpbiBbSmFuczo6QWN0aW9uOjoiUmVhZCJdLApyZXNvdXJjZSBpcyBKYW5zOjpBcHBsaWNhdGlvbgopd2hlbnsKcmVzb3VyY2UubmFtZSA9PSAiU29tZSBBcHBsaWNhdGlvbiIKfTs="
                    },
                    "444da5d85403f35ea76519ed1a18a33989f855bf1cf8": {
                        "description": "simple policy example for principal workload",
                        "creation_date": "2024-09-20T17:22:39.996050",
                        "policy_content": "cGVybWl0CigKcHJpbmNpcGFsIGlzIEphbnM6Oldvcmtsb2FkLAphY3Rpb24gaW4gW0phbnM6OkFjdGlvbjo6IlJlYWQiXSwKcmVzb3VyY2UgaXMgSmFuczo6QXBwbGljYXRpb24KKXdoZW57CnJlc291cmNlLm5hbWUgPT0gIlNvbWUgQXBwbGljYXRpb24iCn07"
                    }
                },
                "trusted_issuers": {
                    "595426354a058891fa795ba3d5109af177c684ab5875": {
                        "name": "Jans",
                        "description": "Janssen",
                        "openid_configuration_endpoint": "https://account.gluu.org/.well-known/openid-configuration",
                        "tokens_metadata": {
                            "access_token": {
                                "entity_type_name": "Jans::Access_token",
                            },
                            "id_token": {
                                "entity_type_name": "Jans::Id_token",
                            },
                            "userinfo_token": {
                                "entity_type_name": "Jans::Userinfo_token",
                                "user_id": "sub",
                                "role_mapping": "role",
                                "claim_mapping": {
                                    "email": {
                                        "parser": "regex",
                                        "type": "Jans::email_address",
                                        "regex_expression": "^(?P<UID>[^@]+)@(?P<DOMAIN>.+)$",
                                        "UID": {
                                            "attr": "uid",
                                            "type": "String"
                                        },
                                        "DOMAIN": {
                                            "attr": "domain",
                                            "type": "String"
                                        }
                                    },
                                    "profile": {
                                        "parser": "regex",
                                        "type": "Jans::Url",
                                        "regex_expression": "(?x) ^(?P<SCHEME>[a-zA-Z][a-zA-Z0-9+.-]*):\\/\\/(?P<HOST>[^\\/:\\#?]+)(?::(?<PORT>\\d+))?(?P<PATH>\\/[^?\\#]*)?(?:\\?(?P<QUERY>[^\\#]*))?(?:(?P<FRAGMENT>.*))?/gm",
                                        "SCHEME": {
                                            "attr": "scheme",
                                            "type": "String"
                                        },
                                        "HOST": {
                                            "attr": "host",
                                            "type": "String"
                                        },
                                        "PORT": {
                                            "attr": "port",
                                            "type": "String"
                                        },
                                        "PATH": {
                                            "attr": "path",
                                            "type": "String"
                                        },
                                        "QUERY": {
                                            "attr": "query",
                                            "type": "String"
                                        },
                                        "FRAGMENT": {
                                            "attr": "fragment",
                                            "type": "String"
                                        }
                                    }
                                }
                            }
                        }
                    }
                },
                "schema": "eyJKYW5zIjp7ImNvbW1vblR5cGVzIjp7IkNvbnRleHQiOnsidHlwZSI6IlJlY29yZCIsImF0dHJpYnV0ZXMiOnsiY3VycmVudF90aW1lIjp7InR5cGUiOiJFbnRpdHlPckNvbW1vbiIsIm5hbWUiOiJMb25nIn0sImRldmljZV9oZWFsdGgiOnsidHlwZSI6IlNldCIsImVsZW1lbnQiOnsidHlwZSI6IkVudGl0eU9yQ29tbW9uIiwibmFtZSI6IlN0cmluZyJ9fSwiZnJhdWRfaW5kaWNhdG9ycyI6eyJ0eXBlIjoiU2V0IiwiZWxlbWVudCI6eyJ0eXBlIjoiRW50aXR5T3JDb21tb24iLCJuYW1lIjoiU3RyaW5nIn19LCJnZW9sb2NhdGlvbiI6eyJ0eXBlIjoiU2V0IiwiZWxlbWVudCI6eyJ0eXBlIjoiRW50aXR5T3JDb21tb24iLCJuYW1lIjoiU3RyaW5nIn19LCJuZXR3b3JrIjp7InR5cGUiOiJFbnRpdHlPckNvbW1vbiIsIm5hbWUiOiJTdHJpbmcifSwibmV0d29ya190eXBlIjp7InR5cGUiOiJFbnRpdHlPckNvbW1vbiIsIm5hbWUiOiJTdHJpbmcifSwib3BlcmF0aW5nX3N5c3RlbSI6eyJ0eXBlIjoiRW50aXR5T3JDb21tb24iLCJuYW1lIjoiU3RyaW5nIn0sInVzZXJfYWdlbnQiOnsidHlwZSI6IkVudGl0eU9yQ29tbW9uIiwibmFtZSI6IlN0cmluZyJ9fX0sIlVybCI6eyJ0eXBlIjoiUmVjb3JkIiwiYXR0cmlidXRlcyI6eyJob3N0Ijp7InR5cGUiOiJFbnRpdHlPckNvbW1vbiIsIm5hbWUiOiJTdHJpbmcifSwicGF0aCI6eyJ0eXBlIjoiRW50aXR5T3JDb21tb24iLCJuYW1lIjoiU3RyaW5nIn0sInByb3RvY29sIjp7InR5cGUiOiJFbnRpdHlPckNvbW1vbiIsIm5hbWUiOiJTdHJpbmcifX19LCJlbWFpbF9hZGRyZXNzIjp7InR5cGUiOiJSZWNvcmQiLCJhdHRyaWJ1dGVzIjp7ImRvbWFpbiI6eyJ0eXBlIjoiRW50aXR5T3JDb21tb24iLCJuYW1lIjoiU3RyaW5nIn0sInVpZCI6eyJ0eXBlIjoiRW50aXR5T3JDb21tb24iLCJuYW1lIjoiU3RyaW5nIn19fX0sImVudGl0eVR5cGVzIjp7IkFjY2Vzc190b2tlbiI6eyJzaGFwZSI6eyJ0eXBlIjoiUmVjb3JkIiwiYXR0cmlidXRlcyI6eyJhdWQiOnsidHlwZSI6IkVudGl0eU9yQ29tbW9uIiwibmFtZSI6IlN0cmluZyJ9LCJleHAiOnsidHlwZSI6IkVudGl0eU9yQ29tbW9uIiwibmFtZSI6IkxvbmcifSwiaWF0Ijp7InR5cGUiOiJFbnRpdHlPckNvbW1vbiIsIm5hbWUiOiJMb25nIn0sImlzcyI6eyJ0eXBlIjoiRW50aXR5T3JDb21tb24iLCJuYW1lIjoiVHJ1c3RlZElzc3VlciJ9LCJqdGkiOnsidHlwZSI6IkVudGl0eU9yQ29tbW9uIiwibmFtZSI6IlN0cmluZyJ9LCJuYmYiOnsidHlwZSI6IkVudGl0eU9yQ29tbW9uIiwibmFtZSI6IkxvbmcifSwic2NvcGUiOnsidHlwZSI6IlNldCIsImVsZW1lbnQiOnsidHlwZSI6IkVudGl0eU9yQ29tbW9uIiwibmFtZSI6IlN0cmluZyJ9fX19fSwiQXBwbGljYXRpb24iOnsic2hhcGUiOnsidHlwZSI6IlJlY29yZCIsImF0dHJpYnV0ZXMiOnsiYXBwX2lkIjp7InR5cGUiOiJFbnRpdHlPckNvbW1vbiIsIm5hbWUiOiJTdHJpbmcifSwibmFtZSI6eyJ0eXBlIjoiRW50aXR5T3JDb21tb24iLCJuYW1lIjoiU3RyaW5nIn0sInVybCI6eyJ0eXBlIjoiRW50aXR5T3JDb21tb24iLCJuYW1lIjoiVXJsIn19fX0sIkhUVFBfUmVxdWVzdCI6eyJzaGFwZSI6eyJ0eXBlIjoiUmVjb3JkIiwiYXR0cmlidXRlcyI6eyJhY2NlcHQiOnsidHlwZSI6IlNldCIsImVsZW1lbnQiOnsidHlwZSI6IkVudGl0eU9yQ29tbW9uIiwibmFtZSI6IlN0cmluZyJ9fSwiaGVhZGVyIjp7InR5cGUiOiJTZXQiLCJlbGVtZW50Ijp7InR5cGUiOiJFbnRpdHlPckNvbW1vbiIsIm5hbWUiOiJTdHJpbmcifX0sInVybCI6eyJ0eXBlIjoiRW50aXR5T3JDb21tb24iLCJuYW1lIjoiVXJsIn19fX0sIlJvbGUiOnt9LCJUcnVzdGVkSXNzdWVyIjp7InNoYXBlIjp7InR5cGUiOiJSZWNvcmQiLCJhdHRyaWJ1dGVzIjp7Imlzc3Vlcl9lbnRpdHlfaWQiOnsidHlwZSI6IkVudGl0eU9yQ29tbW9uIiwibmFtZSI6IlVybCJ9fX19LCJVc2VyIjp7Im1lbWJlck9mVHlwZXMiOlsiUm9sZSJdLCJzaGFwZSI6eyJ0eXBlIjoiUmVjb3JkIiwiYXR0cmlidXRlcyI6eyJlbWFpbCI6eyJ0eXBlIjoiRW50aXR5T3JDb21tb24iLCJuYW1lIjoiZW1haWxfYWRkcmVzcyJ9LCJwaG9uZV9udW1iZXIiOnsidHlwZSI6IkVudGl0eU9yQ29tbW9uIiwibmFtZSI6IlN0cmluZyIsInJlcXVpcmVkIjpmYWxzZX0sInJvbGUiOnsidHlwZSI6IlNldCIsImVsZW1lbnQiOnsidHlwZSI6IkVudGl0eU9yQ29tbW9uIiwibmFtZSI6IlN0cmluZyJ9fSwic3ViIjp7InR5cGUiOiJFbnRpdHlPckNvbW1vbiIsIm5hbWUiOiJTdHJpbmcifSwidXNlcm5hbWUiOnsidHlwZSI6IkVudGl0eU9yQ29tbW9uIiwibmFtZSI6IlN0cmluZyIsInJlcXVpcmVkIjpmYWxzZX19fX0sIlVzZXJpbmZvX3Rva2VuIjp7InNoYXBlIjp7InR5cGUiOiJSZWNvcmQiLCJhdHRyaWJ1dGVzIjp7ImF1ZCI6eyJ0eXBlIjoiRW50aXR5T3JDb21tb24iLCJuYW1lIjoiU3RyaW5nIn0sImJpcnRoZGF0ZSI6eyJ0eXBlIjoiRW50aXR5T3JDb21tb24iLCJuYW1lIjoiU3RyaW5nIiwicmVxdWlyZWQiOmZhbHNlfSwiZW1haWwiOnsidHlwZSI6IkVudGl0eU9yQ29tbW9uIiwibmFtZSI6ImVtYWlsX2FkZHJlc3MiLCJyZXF1aXJlZCI6ZmFsc2V9LCJleHAiOnsidHlwZSI6IkVudGl0eU9yQ29tbW9uIiwibmFtZSI6IkxvbmciLCJyZXF1aXJlZCI6ZmFsc2V9LCJpYXQiOnsidHlwZSI6IkVudGl0eU9yQ29tbW9uIiwibmFtZSI6IkxvbmciLCJyZXF1aXJlZCI6ZmFsc2V9LCJpc3MiOnsidHlwZSI6IkVudGl0eU9yQ29tbW9uIiwibmFtZSI6IlRydXN0ZWRJc3N1ZXIifSwianRpIjp7InR5cGUiOiJFbnRpdHlPckNvbW1vbiIsIm5hbWUiOiJTdHJpbmcifSwibmFtZSI6eyJ0eXBlIjoiRW50aXR5T3JDb21tb24iLCJuYW1lIjoiU3RyaW5nIiwicmVxdWlyZWQiOmZhbHNlfSwicGhvbmVfbnVtYmVyIjp7InR5cGUiOiJFbnRpdHlPckNvbW1vbiIsIm5hbWUiOiJTdHJpbmciLCJyZXF1aXJlZCI6ZmFsc2V9LCJyb2xlIjp7InR5cGUiOiJTZXQiLCJlbGVtZW50Ijp7InR5cGUiOiJFbnRpdHlPckNvbW1vbiIsIm5hbWUiOiJTdHJpbmcifSwicmVxdWlyZWQiOmZhbHNlfSwic3ViIjp7InR5cGUiOiJFbnRpdHlPckNvbW1vbiIsIm5hbWUiOiJTdHJpbmcifX19fSwiV29ya2xvYWQiOnsic2hhcGUiOnsidHlwZSI6IlJlY29yZCIsImF0dHJpYnV0ZXMiOnsiY2xpZW50X2lkIjp7InR5cGUiOiJFbnRpdHlPckNvbW1vbiIsIm5hbWUiOiJTdHJpbmcifSwiaXNzIjp7InR5cGUiOiJFbnRpdHlPckNvbW1vbiIsIm5hbWUiOiJUcnVzdGVkSXNzdWVyIn0sIm5hbWUiOnsidHlwZSI6IkVudGl0eU9yQ29tbW9uIiwibmFtZSI6IlN0cmluZyIsInJlcXVpcmVkIjpmYWxzZX0sInJwX2lkIjp7InR5cGUiOiJFbnRpdHlPckNvbW1vbiIsIm5hbWUiOiJTdHJpbmciLCJyZXF1aXJlZCI6ZmFsc2V9LCJzcGlmZmVfaWQiOnsidHlwZSI6IkVudGl0eU9yQ29tbW9uIiwibmFtZSI6IlN0cmluZyIsInJlcXVpcmVkIjpmYWxzZX19fX0sIklkX3Rva2VuIjp7InNoYXBlIjp7InR5cGUiOiJSZWNvcmQiLCJhdHRyaWJ1dGVzIjp7ImFjciI6eyJ0eXBlIjoiRW50aXR5T3JDb21tb24iLCJuYW1lIjoiU3RyaW5nIn0sImFtciI6eyJ0eXBlIjoiU2V0IiwiZWxlbWVudCI6eyJ0eXBlIjoiRW50aXR5T3JDb21tb24iLCJuYW1lIjoiU3RyaW5nIn19LCJhdWQiOnsidHlwZSI6IkVudGl0eU9yQ29tbW9uIiwibmFtZSI6IlN0cmluZyJ9LCJhenAiOnsidHlwZSI6IkVudGl0eU9yQ29tbW9uIiwibmFtZSI6IlN0cmluZyIsInJlcXVpcmVkIjpmYWxzZX0sImJpcnRoZGF0ZSI6eyJ0eXBlIjoiRW50aXR5T3JDb21tb24iLCJuYW1lIjoiU3RyaW5nIiwicmVxdWlyZWQiOmZhbHNlfSwiZW1haWwiOnsidHlwZSI6IkVudGl0eU9yQ29tbW9uIiwibmFtZSI6ImVtYWlsX2FkZHJlc3MiLCJyZXF1aXJlZCI6ZmFsc2V9LCJleHAiOnsidHlwZSI6IkVudGl0eU9yQ29tbW9uIiwibmFtZSI6IkxvbmcifSwiaWF0Ijp7InR5cGUiOiJFbnRpdHlPckNvbW1vbiIsIm5hbWUiOiJMb25nIn0sImlzcyI6eyJ0eXBlIjoiRW50aXR5T3JDb21tb24iLCJuYW1lIjoiVHJ1c3RlZElzc3VlciJ9LCJqdGkiOnsidHlwZSI6IkVudGl0eU9yQ29tbW9uIiwibmFtZSI6IlN0cmluZyJ9LCJuYW1lIjp7InR5cGUiOiJFbnRpdHlPckNvbW1vbiIsIm5hbWUiOiJTdHJpbmciLCJyZXF1aXJlZCI6ZmFsc2V9LCJwaG9uZV9udW1iZXIiOnsidHlwZSI6IkVudGl0eU9yQ29tbW9uIiwibmFtZSI6IlN0cmluZyIsInJlcXVpcmVkIjpmYWxzZX0sInJvbGUiOnsidHlwZSI6IlNldCIsImVsZW1lbnQiOnsidHlwZSI6IkVudGl0eU9yQ29tbW9uIiwibmFtZSI6IlN0cmluZyJ9LCJyZXF1aXJlZCI6ZmFsc2V9LCJzdWIiOnsidHlwZSI6IkVudGl0eU9yQ29tbW9uIiwibmFtZSI6IlN0cmluZyJ9fX19fSwiYWN0aW9ucyI6eyJDb21wYXJlIjp7ImFwcGxpZXNUbyI6eyJyZXNvdXJjZVR5cGVzIjpbIkFwcGxpY2F0aW9uIl0sInByaW5jaXBhbFR5cGVzIjpbIlVzZXIiLCJSb2xlIiwiV29ya2xvYWQiXSwiY29udGV4dCI6eyJ0eXBlIjoiQ29udGV4dCJ9fX0sIkRFTEVURSI6eyJhcHBsaWVzVG8iOnsicmVzb3VyY2VUeXBlcyI6WyJIVFRQX1JlcXVlc3QiXSwicHJpbmNpcGFsVHlwZXMiOlsiV29ya2xvYWQiXSwiY29udGV4dCI6eyJ0eXBlIjoiQ29udGV4dCJ9fX0sIkV4ZWN1dGUiOnsiYXBwbGllc1RvIjp7InJlc291cmNlVHlwZXMiOlsiQXBwbGljYXRpb24iXSwicHJpbmNpcGFsVHlwZXMiOlsiVXNlciIsIlJvbGUiLCJXb3JrbG9hZCJdLCJjb250ZXh0Ijp7InR5cGUiOiJDb250ZXh0In19fSwiR0VUIjp7ImFwcGxpZXNUbyI6eyJyZXNvdXJjZVR5cGVzIjpbIkhUVFBfUmVxdWVzdCJdLCJwcmluY2lwYWxUeXBlcyI6WyJXb3JrbG9hZCJdLCJjb250ZXh0Ijp7InR5cGUiOiJDb250ZXh0In19fSwiSEVBRCI6eyJhcHBsaWVzVG8iOnsicmVzb3VyY2VUeXBlcyI6WyJIVFRQX1JlcXVlc3QiXSwicHJpbmNpcGFsVHlwZXMiOlsiV29ya2xvYWQiXSwiY29udGV4dCI6eyJ0eXBlIjoiQ29udGV4dCJ9fX0sIk1vbml0b3IiOnsiYXBwbGllc1RvIjp7InJlc291cmNlVHlwZXMiOlsiQXBwbGljYXRpb24iXSwicHJpbmNpcGFsVHlwZXMiOlsiVXNlciIsIlJvbGUiLCJXb3JrbG9hZCJdLCJjb250ZXh0Ijp7InR5cGUiOiJDb250ZXh0In19fSwiUEFUQ0giOnsiYXBwbGllc1RvIjp7InJlc291cmNlVHlwZXMiOlsiSFRUUF9SZXF1ZXN0Il0sInByaW5jaXBhbFR5cGVzIjpbIldvcmtsb2FkIl0sImNvbnRleHQiOnsidHlwZSI6IkNvbnRleHQifX19LCJQVVQiOnsiYXBwbGllc1RvIjp7InJlc291cmNlVHlwZXMiOlsiSFRUUF9SZXF1ZXN0Il0sInByaW5jaXBhbFR5cGVzIjpbIldvcmtsb2FkIl0sImNvbnRleHQiOnsidHlwZSI6IkNvbnRleHQifX19LCJSZWFkIjp7ImFwcGxpZXNUbyI6eyJyZXNvdXJjZVR5cGVzIjpbIkFwcGxpY2F0aW9uIl0sInByaW5jaXBhbFR5cGVzIjpbIlVzZXIiLCJSb2xlIiwiV29ya2xvYWQiXSwiY29udGV4dCI6eyJ0eXBlIjoiQ29udGV4dCJ9fX0sIlNlYXJjaCI6eyJhcHBsaWVzVG8iOnsicmVzb3VyY2VUeXBlcyI6WyJBcHBsaWNhdGlvbiJdLCJwcmluY2lwYWxUeXBlcyI6WyJVc2VyIiwiUm9sZSIsIldvcmtsb2FkIl0sImNvbnRleHQiOnsidHlwZSI6IkNvbnRleHQifX19LCJTaGFyZSI6eyJhcHBsaWVzVG8iOnsicmVzb3VyY2VUeXBlcyI6WyJBcHBsaWNhdGlvbiJdLCJwcmluY2lwYWxUeXBlcyI6WyJVc2VyIiwiUm9sZSIsIldvcmtsb2FkIl0sImNvbnRleHQiOnsidHlwZSI6IkNvbnRleHQifX19LCJUYWciOnsiYXBwbGllc1RvIjp7InJlc291cmNlVHlwZXMiOlsiQXBwbGljYXRpb24iXSwicHJpbmNpcGFsVHlwZXMiOlsiVXNlciIsIlJvbGUiLCJXb3JrbG9hZCJdLCJjb250ZXh0Ijp7InR5cGUiOiJDb250ZXh0In19fSwiVGVzdCI6eyJhcHBsaWVzVG8iOnsicmVzb3VyY2VUeXBlcyI6WyJBcHBsaWNhdGlvbiJdLCJwcmluY2lwYWxUeXBlcyI6WyJVc2VyIiwiUm9sZSIsIldvcmtsb2FkIl0sImNvbnRleHQiOnsidHlwZSI6IkNvbnRleHQifX19LCJXcml0ZSI6eyJhcHBsaWVzVG8iOnsicmVzb3VyY2VUeXBlcyI6WyJBcHBsaWNhdGlvbiJdLCJwcmluY2lwYWxUeXBlcyI6WyJVc2VyIiwiUm9sZSIsIldvcmtsb2FkIl0sImNvbnRleHQiOnsidHlwZSI6IkNvbnRleHQifX19fX19"
            }
        }
    },
    "CEDARLING_LOG_TYPE": "memory",
    "CEDARLING_LOG_LEVEL": "DEBUG",
    "CEDARLING_LOG_TTL": 120,
    "CEDARLING_DECISION_LOG_USER_CLAIMS ": ["aud", "sub", "email", "username"],
    "CEDARLING_DECISION_LOG_WORKLOAD_CLAIMS ": ["aud", "client_id", "rp_id"],
    "CEDARLING_USER_AUTHZ": "enabled",
    "CEDARLING_WORKLOAD_AUTHZ": "enabled",
    "CEDARLING_PRINCIPAL_BOOLEAN_OPERATION": {
        "and": [
            {
                "===": [
                    {
                        "var": "Jans::Workload"
                    },
                    "ALLOW"
                ]
            },
            {
                "===": [
                    {
                        "var": "Jans::User"
                    },
                    "ALLOW"
                ]
            }
        ]
    },
    "CEDARLING_LOCAL_JWKS": null,
    "CEDARLING_POLICY_STORE_LOCAL_FN": null,
    "CEDARLING_JWT_SIG_VALIDATION": "disabled",
    "CEDARLING_JWT_STATUS_VALIDATION": "disabled",
    "CEDARLING_JWT_SIGNATURE_ALGORITHMS_SUPPORTED": [
        "HS256",
        "RS256"
    ],
<<<<<<< HEAD
=======
    "CEDARLING_TOKEN_CONFIGS": {
        "access_token": { "entity_type_name": "Jans::Access_token" },
        "id_token": { "entity_type_name": "Jans::id_token" },
        "userinfo_token": { "entity_type_name": "Jans::Userinfo_token" },
    },
>>>>>>> d3ed51fd
    "CEDARLING_ID_TOKEN_TRUST_MODE": "strict",
    "CEDARLING_LOCK": "disabled",
    "CEDARLING_LOCK_SERVER_CONFIGURATION_URI": null,
    "CEDARLING_LOCK_DYNAMIC_CONFIGURATION": "disabled",
    "CEDARLING_LOCK_SSA_JWT": "",
    "CEDARLING_LOCK_HEALTH_INTERVAL": 0,
    "CEDARLING_LOCK_TELEMETRY_INTERVAL": 0,
    "CEDARLING_LOCK_LISTEN_SSE": "disabled"
};

// Payload of access_token:
// {
//   "sub": "qzxn1Scrb9lWtGxVedMCky-Ql_ILspZaQA6fyuYktw0",
//   "code": "3e2a2012-099c-464f-890b-448160c2ab25",
//   "iss": "https://account.gluu.org",
//   "token_type": "Bearer",
//   "client_id": "d7f71bea-c38d-4caf-a1ba-e43c74a11a62",
//   "aud": "d7f71bea-c38d-4caf-a1ba-e43c74a11a62",
//   "acr": "simple_password_auth",
//   "x5t#S256": "",
//   "nbf": 1731953030,
//   "scope": [
//     "role",
//     "openid",
//     "profile",
//     "email"
//   ],
//   "auth_time": 1731953027,
//   "exp": 1732121460,
//   "iat": 1731953030,
//   "jti": "uZUh1hDUQo6PFkBPnwpGzg",
//   "username": "Default Admin User",
//   "status": {
//     "status_list": {
//       "idx": 306,
//       "uri": "https://jans.test/jans-auth/restv1/status_list"
//     }
//   }
// }
let ACCESS_TOKEN = "eyJraWQiOiJjb25uZWN0X2Y5YTAwN2EyLTZkMGItNDkyYS05MGNkLWYwYzliMWMyYjVkYl9zaWdfcnMyNTYiLCJ0eXAiOiJKV1QiLCJhbGciOiJSUzI1NiJ9.eyJzdWIiOiJxenhuMVNjcmI5bFd0R3hWZWRNQ2t5LVFsX0lMc3BaYVFBNmZ5dVlrdHcwIiwiY29kZSI6IjNlMmEyMDEyLTA5OWMtNDY0Zi04OTBiLTQ0ODE2MGMyYWIyNSIsImlzcyI6Imh0dHBzOi8vYWNjb3VudC5nbHV1Lm9yZyIsInRva2VuX3R5cGUiOiJCZWFyZXIiLCJjbGllbnRfaWQiOiJkN2Y3MWJlYS1jMzhkLTRjYWYtYTFiYS1lNDNjNzRhMTFhNjIiLCJhdWQiOiJkN2Y3MWJlYS1jMzhkLTRjYWYtYTFiYS1lNDNjNzRhMTFhNjIiLCJhY3IiOiJzaW1wbGVfcGFzc3dvcmRfYXV0aCIsIng1dCNTMjU2IjoiIiwibmJmIjoxNzMxOTUzMDMwLCJzY29wZSI6WyJyb2xlIiwib3BlbmlkIiwicHJvZmlsZSIsImVtYWlsIl0sImF1dGhfdGltZSI6MTczMTk1MzAyNywiZXhwIjoxNzMyMTIxNDYwLCJpYXQiOjE3MzE5NTMwMzAsImp0aSI6InVaVWgxaERVUW82UEZrQlBud3BHemciLCJ1c2VybmFtZSI6IkRlZmF1bHQgQWRtaW4gVXNlciIsInN0YXR1cyI6eyJzdGF0dXNfbGlzdCI6eyJpZHgiOjMwNiwidXJpIjoiaHR0cHM6Ly9qYW5zLnRlc3QvamFucy1hdXRoL3Jlc3R2MS9zdGF0dXNfbGlzdCJ9fX0.Pt-Y7F-hfde_WP7ZYwyvvSS11rKYQWGZXTzjH_aJKC5VPxzOjAXqI3Igr6gJLsP1aOd9WJvOPchflZYArctopXMWClbX_TxpmADqyCMsz78r4P450TaMKj-WKEa9cL5KtgnFa0fmhZ1ZWolkDTQ_M00Xr4EIvv4zf-92Wu5fOrdjmsIGFot0jt-12WxQlJFfs5qVZ9P-cDjxvQSrO1wbyKfHQ_txkl1GDATXsw5SIpC5wct92vjAVm5CJNuv_PE8dHAY-KfPTxOuDYBuWI5uA2Yjd1WUFyicbJgcmYzUSVt03xZ0kQX9dxKExwU2YnpDorfwebaAPO7G114Bkw208g";

// Payload of id_token:
// {
//   "sub": "qzxn1Scrb9lWtGxVedMCky-Ql_ILspZaQA6fyuYktw0",
//   "code": "3e2a2012-099c-464f-890b-448160c2ab25",
//   "iss": "https://account.gluu.org",
//   "token_type": "Bearer",
//   "client_id": "d7f71bea-c38d-4caf-a1ba-e43c74a11a62",
//   "aud": "d7f71bea-c38d-4caf-a1ba-e43c74a11a62",
//   "acr": "simple_password_auth",
//   "x5t#S256": "",
//   "nbf": 1731953030,
//   "scope": [
//     "role",
//     "openid",
//     "profile",
//     "email"
//   ],
//   "auth_time": 1731953027,
//   "exp": 1732121460,
//   "iat": 1731953030,
//   "jti": "uZUh1hDUQo6PFkBPnwpGzg",
//   "username": "Default Admin User",
//   "status": {
//     "status_list": {
//       "idx": 306,
//       "uri": "https://jans.test/jans-auth/restv1/status_list"
//     }
//   }
// }
let ID_TOKEN = "eyJraWQiOiJjb25uZWN0X2Y5YTAwN2EyLTZkMGItNDkyYS05MGNkLWYwYzliMWMyYjVkYl9zaWdfcnMyNTYiLCJ0eXAiOiJKV1QiLCJhbGciOiJSUzI1NiJ9.eyJhdF9oYXNoIjoiYnhhQ1QwWlFYYnY0c2J6alNEck5pQSIsInN1YiI6InF6eG4xU2NyYjlsV3RHeFZlZE1Da3ktUWxfSUxzcFphUUE2Znl1WWt0dzAiLCJhbXIiOltdLCJpc3MiOiJodHRwczovL2FjY291bnQuZ2x1dS5vcmciLCJub25jZSI6IjI1YjJiMTZiLTMyYTItNDJkNi04YThlLWU1ZmE5YWI4ODhjMCIsInNpZCI6IjZkNDQzNzM0LWI3YTItNGVkOC05ZDNhLTE2MDZkMmY5OTI0NCIsImphbnNPcGVuSURDb25uZWN0VmVyc2lvbiI6Im9wZW5pZGNvbm5lY3QtMS4wIiwiYXVkIjoiZDdmNzFiZWEtYzM4ZC00Y2FmLWExYmEtZTQzYzc0YTExYTYyIiwiYWNyIjoic2ltcGxlX3Bhc3N3b3JkX2F1dGgiLCJjX2hhc2giOiJWOGg0c085Tnp1TEthd1BPLTNETkxBIiwibmJmIjoxNzMxOTUzMDMwLCJhdXRoX3RpbWUiOjE3MzE5NTMwMjcsImV4cCI6MTczMTk1NjYzMCwiZ3JhbnQiOiJhdXRob3JpemF0aW9uX2NvZGUiLCJpYXQiOjE3MzE5NTMwMzAsImp0aSI6ImlqTFpPMW9vUnlXcmdJbjdjSWROeUEiLCJzdGF0dXMiOnsic3RhdHVzX2xpc3QiOnsiaWR4IjozMDcsInVyaSI6Imh0dHBzOi8vamFucy50ZXN0L2phbnMtYXV0aC9yZXN0djEvc3RhdHVzX2xpc3QifX19.Nw7MRaJ5LtDak_LdEjrICgVOxDwd1p1I8WxD7IYw0_mKlIJ-J_78rGPski9p3L5ZNCpXiHtVbnhc4lJdmbh-y6mrD3_EY_AmjK50xpuf6YuUuNVtFENCSkj_irPLkIDG65HeZherWsvH0hUn4FVGv8Sw9fjny9Doi-HGHnKg9Qvphqre1U8hCphCVLQlzXAXmBkbPOC8tDwId5yigBKXP50cdqDcT-bjXf9leIdGgq0jxb57kYaFSElprLN9nUygM4RNCn9mtmo1l4IsdTlvvUb3OMAMQkRLfMkiKBjjeSF3819mYRLb3AUBaFH16ZdHFBzTSB6oA22TYpUqOLihMg";

// Payload of userinfo_token:
// {
//   "sub": "qzxn1Scrb9lWtGxVedMCky-Ql_ILspZaQA6fyuYktw0",
//   "email_verified": true,
//   "role": [
//     "CasaAdmin"
//   ],
//   "iss": "https://account.gluu.org",
//   "given_name": "Admin",
//   "middle_name": "Admin",
//   "inum": "a6a70301-af49-4901-9687-0bcdcf4e34fa",
//   "client_id": "d7f71bea-c38d-4caf-a1ba-e43c74a11a62",
//   "aud": "d7f71bea-c38d-4caf-a1ba-e43c74a11a62",
//   "updated_at": 1731698135,
//   "name": "Default Admin User",
//   "nickname": "Admin",
//   "family_name": "User",
//   "jti": "OIn3g1SPSDSKAYDzENVoug",
//   "email": "admin@jans.test",
//   "jansAdminUIRole": [
//     "api-admin"
//   ]
// }
let USERINFO_TOKEN = "eyJraWQiOiJjb25uZWN0X2Y5YTAwN2EyLTZkMGItNDkyYS05MGNkLWYwYzliMWMyYjVkYl9zaWdfcnMyNTYiLCJ0eXAiOiJKV1QiLCJhbGciOiJSUzI1NiJ9.eyJzdWIiOiJxenhuMVNjcmI5bFd0R3hWZWRNQ2t5LVFsX0lMc3BaYVFBNmZ5dVlrdHcwIiwiZW1haWxfdmVyaWZpZWQiOnRydWUsInJvbGUiOlsiQ2FzYUFkbWluIl0sImlzcyI6Imh0dHBzOi8vYWNjb3VudC5nbHV1Lm9yZyIsImdpdmVuX25hbWUiOiJBZG1pbiIsIm1pZGRsZV9uYW1lIjoiQWRtaW4iLCJpbnVtIjoiYTZhNzAzMDEtYWY0OS00OTAxLTk2ODctMGJjZGNmNGUzNGZhIiwiY2xpZW50X2lkIjoiZDdmNzFiZWEtYzM4ZC00Y2FmLWExYmEtZTQzYzc0YTExYTYyIiwiYXVkIjoiZDdmNzFiZWEtYzM4ZC00Y2FmLWExYmEtZTQzYzc0YTExYTYyIiwidXBkYXRlZF9hdCI6MTczMTY5ODEzNSwibmFtZSI6IkRlZmF1bHQgQWRtaW4gVXNlciIsIm5pY2tuYW1lIjoiQWRtaW4iLCJmYW1pbHlfbmFtZSI6IlVzZXIiLCJqdGkiOiJPSW4zZzFTUFNEU0tBWUR6RU5Wb3VnIiwiZW1haWwiOiJhZG1pbkBqYW5zLnRlc3QiLCJqYW5zQWRtaW5VSVJvbGUiOlsiYXBpLWFkbWluIl19.CIahQtRpoTkIQx8KttLPIKH7gvGG8OmYCMzz7wch6k792DVYQG1R7q3sS9Ema1rO5Fm_GgjOsR0yTTMKsyhHDLBwkDd3cnMLgsh2AwVFZvxtpafTlUAPfjvMAy9YTtkPcY6rNUhsYLSSOA83kt6pHdIv5nI-G6ybqgg-bLBRpwZDoOV0TulRhmuukdiuugTXHT6Bb-K3ZeYs8CwewztnxoFTSDghSzq7VZIraV8SLTBLx5_xswn9mefamyB2XNN3o6vXuMyf4BEbYSCuJ3pu6YtNgfyWwt9cF8PYe4PVLoXZuJKN-cy4qrtgy43QXPCg96jSQUJqgLb5ZL5_3udm2Q";

let REQUEST = {
    "tokens": {
        "access_token": ACCESS_TOKEN,
        "id_token": ID_TOKEN,
        "userinfo_token": USERINFO_TOKEN,
    },
    "action": 'Jans::Action::"Read"',
    "resource": {
        "type": "Jans::Application",
        "id": "some_id",
        "app_id": "application_id",
        "name": "Some Application",
        "url": {
            "host": "jans.test",
            "path": "/protected-endpoint",
            "protocol": "http"
        }
    },
    "context": {
        "current_time": Math.floor(Date.now() / 1000),
        "device_health": ["Healthy"],
        "fraud_indicators": ["Allowed"],
        "geolocation": ["America"],
        "network": "127.0.0.1",
        "network_type": "Local",
        "operating_system": "Linux",
        "user_agent": "Linux"
    },
};

export { BOOTSTRAP_CONFIG, ACCESS_TOKEN, ID_TOKEN, USERINFO_TOKEN, REQUEST }<|MERGE_RESOLUTION|>--- conflicted
+++ resolved
@@ -121,14 +121,6 @@
         "HS256",
         "RS256"
     ],
-<<<<<<< HEAD
-=======
-    "CEDARLING_TOKEN_CONFIGS": {
-        "access_token": { "entity_type_name": "Jans::Access_token" },
-        "id_token": { "entity_type_name": "Jans::id_token" },
-        "userinfo_token": { "entity_type_name": "Jans::Userinfo_token" },
-    },
->>>>>>> d3ed51fd
     "CEDARLING_ID_TOKEN_TRUST_MODE": "strict",
     "CEDARLING_LOCK": "disabled",
     "CEDARLING_LOCK_SERVER_CONFIGURATION_URI": null,

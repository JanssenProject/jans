# This software is available under the Apache-2.0 license.
# See https://www.apache.org/licenses/LICENSE-2.0.txt for full text.
#
# Copyright (c) 2024, Gluu, Inc.

from cedarling_python import Cedarling
from cedarling_python import ResourceData, Request, authorize_errors
from config import load_bootstrap_config


# In python unit tests we not cover all possible scenarios, but most common.

# in fixture `load_bootstrap_config` we use policy store `policy-store_ok.json`
# The human-readable policy and schema file is located in next folder:
# `test_files\policy-store_ok`


# JSON payload of access token
# {
#   "sub": "boG8dfc5MKTn37o7gsdCeyqL8LpWQtgoO41m1KZwdq0",
#   "code": "bf1934f6-3905-420a-8299-6b2e3ffddd6e",
#   "iss": "https://admin-ui-test.gluu.org",
#   "token_type": "Bearer",
#   "client_id": "5b4487c4-8db1-409d-a653-f907b8094039",
#   "aud": "5b4487c4-8db1-409d-a653-f907b8094039",
#   "acr": "basic",
#   "x5t#S256": "",
#   "scope": [
#     "openid",
#     "profile"
#   ],
#   "org_id": "some_long_id",
#   "auth_time": 1724830746,
#   "exp": 1724945978,
#   "iat": 1724832259,
#   "jti": "lxTmCVRFTxOjJgvEEpozMQ",
#   "name": "Default Admin User",
#   "status": {
#     "status_list": {
#       "idx": 201,
#       "uri": "https://admin-ui-test.gluu.org/jans-auth/restv1/status_list"
#     }
#   }
# }
ACCESS_TOKEN = "eyJhbGciOiJIUzI1NiIsInR5cCI6IkpXVCJ9.eyJzdWIiOiJib0c4ZGZjNU1LVG4zN283Z3NkQ2V5cUw4THBXUXRnb080MW0xS1p3ZHEwIiwiY29kZSI6ImJmMTkzNGY2LTM5MDUtNDIwYS04Mjk5LTZiMmUzZmZkZGQ2ZSIsImlzcyI6Imh0dHBzOi8vYWRtaW4tdWktdGVzdC5nbHV1Lm9yZyIsInRva2VuX3R5cGUiOiJCZWFyZXIiLCJjbGllbnRfaWQiOiI1YjQ0ODdjNC04ZGIxLTQwOWQtYTY1My1mOTA3YjgwOTQwMzkiLCJhdWQiOiI1YjQ0ODdjNC04ZGIxLTQwOWQtYTY1My1mOTA3YjgwOTQwMzkiLCJhY3IiOiJiYXNpYyIsIng1dCNTMjU2IjoiIiwic2NvcGUiOlsib3BlbmlkIiwicHJvZmlsZSJdLCJvcmdfaWQiOiJzb21lX2xvbmdfaWQiLCJhdXRoX3RpbWUiOjE3MjQ4MzA3NDYsImV4cCI6MTcyNDk0NTk3OCwiaWF0IjoxNzI0ODMyMjU5LCJqdGkiOiJseFRtQ1ZSRlR4T2pKZ3ZFRXBvek1RIiwibmFtZSI6IkRlZmF1bHQgQWRtaW4gVXNlciIsInN0YXR1cyI6eyJzdGF0dXNfbGlzdCI6eyJpZHgiOjIwMSwidXJpIjoiaHR0cHM6Ly9hZG1pbi11aS10ZXN0LmdsdXUub3JnL2phbnMtYXV0aC9yZXN0djEvc3RhdHVzX2xpc3QifX19._eQT-DsfE_kgdhA0YOyFxxPEMNw44iwoelWa5iU1n9s"

# JSON payload of id token
# {
#   "acr": "basic",
#   "amr": "10",
#   "aud": "5b4487c4-8db1-409d-a653-f907b8094039",
#   "exp": 1724835859,
#   "iat": 1724832259,
#   "sub": "boG8dfc5MKTn37o7gsdCeyqL8LpWQtgoO41m1KZwdq0",
#   "iss": "https://admin-ui-test.gluu.org",
#   "jti": "sk3T40NYSYuk5saHZNpkZw",
#   "nonce": "c3872af9-a0f5-4c3f-a1af-f9d0e8846e81",
#   "sid": "6a7fe50a-d810-454d-be5d-549d29595a09",
#   "jansOpenIDConnectVersion": "openidconnect-1.0",
#   "c_hash": "pGoK6Y_RKcWHkUecM9uw6Q",
#   "auth_time": 1724830746,
#   "grant": "authorization_code",
#   "status": {
#     "status_list": {
#       "idx": 202,
#       "uri": "https://admin-ui-test.gluu.org/jans-auth/restv1/status_list"
#     }
#   },
#   "role": "Admin"
# }
ID_TOKEN = "eyJhbGciOiJIUzI1NiIsInR5cCI6IkpXVCJ9.eyJhY3IiOiJiYXNpYyIsImFtciI6IjEwIiwiYXVkIjoiNWI0NDg3YzQtOGRiMS00MDlkLWE2NTMtZjkwN2I4MDk0MDM5IiwiZXhwIjoxNzI0ODM1ODU5LCJpYXQiOjE3MjQ4MzIyNTksInN1YiI6ImJvRzhkZmM1TUtUbjM3bzdnc2RDZXlxTDhMcFdRdGdvTzQxbTFLWndkcTAiLCJpc3MiOiJodHRwczovL2FkbWluLXVpLXRlc3QuZ2x1dS5vcmciLCJqdGkiOiJzazNUNDBOWVNZdWs1c2FIWk5wa1p3Iiwibm9uY2UiOiJjMzg3MmFmOS1hMGY1LTRjM2YtYTFhZi1mOWQwZTg4NDZlODEiLCJzaWQiOiI2YTdmZTUwYS1kODEwLTQ1NGQtYmU1ZC01NDlkMjk1OTVhMDkiLCJqYW5zT3BlbklEQ29ubmVjdFZlcnNpb24iOiJvcGVuaWRjb25uZWN0LTEuMCIsImNfaGFzaCI6InBHb0s2WV9SS2NXSGtVZWNNOXV3NlEiLCJhdXRoX3RpbWUiOjE3MjQ4MzA3NDYsImdyYW50IjoiYXV0aG9yaXphdGlvbl9jb2RlIiwic3RhdHVzIjp7InN0YXR1c19saXN0Ijp7ImlkeCI6MjAyLCJ1cmkiOiJodHRwczovL2FkbWluLXVpLXRlc3QuZ2x1dS5vcmcvamFucy1hdXRoL3Jlc3R2MS9zdGF0dXNfbGlzdCJ9fSwicm9sZSI6IkFkbWluIn0.pU6-2tleV9OzpIMH4coVzu9kmh6Po6VPMchoRGYFYjQ"

# JSON payload of userinfo token
# {
#   "country": "US",
#   "email": "user@example.com",
#   "username": "UserNameExample",
#   "sub": "boG8dfc5MKTn37o7gsdCeyqL8LpWQtgoO41m1KZwdq0",
#   "iss": "https://admin-ui-test.gluu.org",
#   "given_name": "Admin",
#   "middle_name": "Admin",
#   "inum": "8d1cde6a-1447-4766-b3c8-16663e13b458",
#   "client_id": "5b4487c4-8db1-409d-a653-f907b8094039",
#   "aud": "5b4487c4-8db1-409d-a653-f907b8094039",
#   "updated_at": 1724778591,
#   "name": "Default Admin User",
#   "nickname": "Admin",
#   "family_name": "User",
#   "jti": "faiYvaYIT0cDAT7Fow0pQw",
#   "jansAdminUIRole": [
#     "api-admin"
#   ],
#   "exp": 1724945978
# }
USERINFO_TOKEN = "eyJhbGciOiJIUzI1NiIsInR5cCI6IkpXVCJ9.eyJjb3VudHJ5IjoiVVMiLCJlbWFpbCI6InVzZXJAZXhhbXBsZS5jb20iLCJ1c2VybmFtZSI6IlVzZXJOYW1lRXhhbXBsZSIsInN1YiI6ImJvRzhkZmM1TUtUbjM3bzdnc2RDZXlxTDhMcFdRdGdvTzQxbTFLWndkcTAiLCJpc3MiOiJodHRwczovL2FkbWluLXVpLXRlc3QuZ2x1dS5vcmciLCJnaXZlbl9uYW1lIjoiQWRtaW4iLCJtaWRkbGVfbmFtZSI6IkFkbWluIiwiaW51bSI6IjhkMWNkZTZhLTE0NDctNDc2Ni1iM2M4LTE2NjYzZTEzYjQ1OCIsImNsaWVudF9pZCI6IjViNDQ4N2M0LThkYjEtNDA5ZC1hNjUzLWY5MDdiODA5NDAzOSIsImF1ZCI6IjViNDQ4N2M0LThkYjEtNDA5ZC1hNjUzLWY5MDdiODA5NDAzOSIsInVwZGF0ZWRfYXQiOjE3MjQ3Nzg1OTEsIm5hbWUiOiJEZWZhdWx0IEFkbWluIFVzZXIiLCJuaWNrbmFtZSI6IkFkbWluIiwiZmFtaWx5X25hbWUiOiJVc2VyIiwianRpIjoiZmFpWXZhWUlUMGNEQVQ3Rm93MHBRdyIsImphbnNBZG1pblVJUm9sZSI6WyJhcGktYWRtaW4iXSwiZXhwIjoxNzI0OTQ1OTc4fQ.3LTc8YLvEeb7ONZp_FKA7yPP7S6e_VTzwhvAWUJrL4M"

# string representation of the authorize decision result
ALLOW_DECISION_STR = "ALLOW"
DENY_DECISION_STR = "DENY"


# Create resouce with type "Jans::Issue" from cedar-policy schema.
RESOURCE = ResourceData.from_dict({
    "type": "Jans::Issue",
    "id": "random_id",
    "org_id": "some_long_id",
    "country": "US"
})

REQUEST = Request(
    tokens=Tokens(ACCESS_TOKEN, ID_TOKEN, USERINFO_TOKEN),
    action='Jans::Action::"Update"',
    context={},
    resource=RESOURCE,
)


def test_authorize_ok():
    '''
    Test create correct cedarling requst where Resource.org_id is same as Workload.org_id.
    Workload is created from ACCESS_TOKEN
    '''
    instance = Cedarling(load_bootstrap_config())

<<<<<<< HEAD
    authorize_result = instance.authorize(REQUEST)
=======
    # Create resouce with type "Jans::Issue" from cedar-policy schema.
    resource = ResourceData.from_dict({
        "type": "Jans::Issue",
        "id": "random_id",
        "org_id": "some_long_id",
        "country": "US"
    })

    request = Request(
        tokens= {
            "access_token": ACCESS_TOKEN,
            "id_token": ID_TOKEN,
            "userinfo_token": USERINFO_TOKEN,
        },
        action='Jans::Action::"Update"',
        context={}, 
        resource=resource,
    )

    authorize_result = instance.authorize(request)
>>>>>>> ba5de5b3
    assert authorize_result.is_allowed(), "request should be allowed"

    workload_result = authorize_result.workload()
    decision = workload_result.decision
    # check that Decision type converts to the string correctly
    assert str(decision) == ALLOW_DECISION_STR
    # check that Decision.value is correct
    assert decision.value == ALLOW_DECISION_STR

    diagnostics = workload_result.diagnostics
    # reason it is just set of strings with ID of policy
    assert diagnostics.reason == {
        '840da5d85403f35ea76519ed1a18a33989f855bf1cf8'}

    assert len(diagnostics.errors) == 0


# function that we will call in tests where check error handling
def raise_authorize_error(bootstrap_config):
    '''
        The function attempts to make an authorized request but raises an error (authorize_errors.ResourceEntityError)
        because, in the cedar-policy type Jans::Issue, field `org_id` should be a string.

        Allows to check that error `ResourceEntityError` is raised 
        and error handling implemented correctly in python bindings

        This function is used in unit tests:
        - test_resource_entity_error
        - test_authorize_error
    '''
    instance = Cedarling(bootstrap_config)

    # In schema this type described as:
    # namespace Jans{
    #     ...
    #     entity Issue = {"country": String, "org_id": String};
    #     ...
    # }
    #
    # org_id should be *string*
    resource = ResourceData.from_dict({
        "type": "Jans::Issue",
        "id": "random_id",
        "org_id": 1,  # it should be string according to schema in policy store
        "country": "US"
    })

    request = Request(
        tokens={
            "access_token": ACCESS_TOKEN,
            "id_token": ID_TOKEN,
            "userinfo_token": USERINFO_TOKEN,
        },
        action='Jans::Action::"Update"',
        context={}, resource=resource)

    # here triggers `authorize_errors.ResourceEntityError`
    # because ResourceData do not pass schema validation
    instance.authorize(request)


def test_resource_entity_error():
    '''
    Test catch authorize_errors.ResourceEntityError.
    This error (authorize_errors.ResourceEntityError) is inherited from authorize_errors.AuthorizeError.
    '''
    try:
        raise_authorize_error(load_bootstrap_config())
    except authorize_errors.BuildEntityError as e:
        assert str(e) == "failed to build resource entity: failed to build `org_id` attribute: failed to build restricted expression: type mismatch for key 'org_id'. expected: 'string', but found: 'number'"


def test_authorize_error():
    '''
    Test catch authorize_errors.AuthorizeError.
    It is the base error for all errors that can be caused by the authorize method of Cedarling.
    '''

    try:
        raise_authorize_error(load_bootstrap_config())
    except authorize_errors.AuthorizeError as e:
        assert str(e) == "failed to build resource entity: failed to build `org_id` attribute: failed to build restricted expression: type mismatch for key 'org_id'. expected: 'string', but found: 'number'"<|MERGE_RESOLUTION|>--- conflicted
+++ resolved
@@ -122,9 +122,6 @@
     '''
     instance = Cedarling(load_bootstrap_config())
 
-<<<<<<< HEAD
-    authorize_result = instance.authorize(REQUEST)
-=======
     # Create resouce with type "Jans::Issue" from cedar-policy schema.
     resource = ResourceData.from_dict({
         "type": "Jans::Issue",
@@ -145,7 +142,6 @@
     )
 
     authorize_result = instance.authorize(request)
->>>>>>> ba5de5b3
     assert authorize_result.is_allowed(), "request should be allowed"
 
     workload_result = authorize_result.workload()

--- conflicted
+++ resolved
@@ -196,14 +196,9 @@
     '''
     try:
         raise_authorize_error(load_bootstrap_config())
-<<<<<<< HEAD
-    except authorize_errors.BuildEntityError as e:
-        assert str(e) == "failed to build resource entity: failed to build entity attribute: failed to build `org_id` attribute: failed to build restricted expression: type mismatch for key 'org_id'. expected: 'string', but found: 'number'"
-=======
     except authorize_errors.ValidateEntitiesError as e:
         err_str = str(e)
         assert 'failed to validate Cedar entities' in err_str
->>>>>>> 48a95cc9
 
 
 def test_authorize_error():
@@ -215,9 +210,5 @@
     try:
         raise_authorize_error(load_bootstrap_config())
     except authorize_errors.AuthorizeError as e:
-<<<<<<< HEAD
-        assert str(e) == "failed to build resource entity: failed to build entity attribute: failed to build `org_id` attribute: failed to build restricted expression: type mismatch for key 'org_id'. expected: 'string', but found: 'number'"
-=======
         err_str = str(e)
-        assert 'failed to validate Cedar entities' in err_str
->>>>>>> 48a95cc9
+        assert 'failed to validate Cedar entities' in err_str
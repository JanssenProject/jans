/*
 * This software is available under the Apache-2.0 license.
 * See https://www.apache.org/licenses/LICENSE-2.0.txt for full text.
 *
 * Copyright (c) 2024, Gluu, Inc.
 */

use cedarling::{BootstrapConfigRaw, IdTokenTrustMode, LoggerType, WorkloadBoolOp};
use jsonwebtoken::Algorithm;
use pyo3::exceptions::{PyKeyError, PyValueError};
use pyo3::prelude::*;
use pyo3::types::PyDict;
use std::collections::HashSet;
use std::str::FromStr;

/// BootstrapConfig
/// ===================
///
/// A Python wrapper for the Rust `BootstrapConfig` struct.
/// Configures the application, including authorization, logging, JWT validation, and policy store settings.
///
/// Attributes
/// ----------
/// :param application_name: A human-friendly identifier for the application.
/// :param policy_store_uri: Optional URI of the policy store JSON file.
/// :param policy_store_id: An identifier for the policy store.
/// :param log_type: Log type, e.g., 'none', 'memory', 'std_out', or 'lock'.
/// :param log_ttl: (Optional) TTL (time to live) in seconds for log entities when `log_type` is 'memory'. The default is 60s.
/// :param decision_log_user_claims: List of claims to map from user entity for decision log, such as ["sub", "email", "username", ...].
/// :param decision_log_workload_claims: List of claims to map from user entity for decision log, such as ["client_id", "rp_id", ...].
/// :param decision_log_default_jwt_id: Token claims that will be used for decision logging. Default is "jti".
/// :param user_authz: Enables querying Cedar engine authorization for a User principal.
/// :param workload_authz: Enables querying Cedar engine authorization for a Workload principal.
/// :param usr_workload_bool_op: Boolean operation ('AND' or 'OR') for combining `USER` and `WORKLOAD` authz results.
/// :param mapping_user: Mapping name of Cedar Context schema User entity.
/// :param mapping_workload: Mapping name of cedar schema Workload entity.
/// :param mapping_id_token: Mapping name of cedar schema id_token entity.
/// :param mapping_access_token: Mapping name of cedar schema access_token entity.
/// :param mapping_userinfo_token: Mapping name of cedar schema userinfo_token entity.
/// :param local_jwks: Path to a local file containing a JWKS.
/// :param local_policy_store: A JSON string containing a policy store.
/// :param policy_store_local_fn: Path to a policy store JSON file.
/// :param jwt_sig_validation: Validates JWT signatures if enabled.
/// :param jwt_status_validation: Validates JWT status on startup if enabled.
/// :param jwt_signature_algorithms_supported: A list of supported JWT signature algorithms.
/// :param at_iss_validation: When enabled, the `iss` (Issuer) claim must be present in the Access Token and thescheme must be `https`.
/// :param at_jti_validation: When enabled, the `jti` (JWT ID) claim must be present in the Access Token.
/// :param at_nbf_validation: When enabled, the `nbf` (Not Before) claim must be present in the Access Token.
/// :param at_exp_validation: When enabled, the `exp` (Expiration) claim must be present in the Access Token.
/// :param idt_iss_validation: When enabled, the `iss` (Issuer) claim must be present in the ID Token.
/// :param idt_sub_validation: When enabled, the `sub` (Subject) claim must be present in the ID Token.
/// :param idt_exp_validation: When enabled, the `exp` (Expiration) claim must be present in the ID Token.
/// :param idt_iat_validation: When enabled, the `iat` (Issued At) claim must be present in the ID Token.
/// :param idt_aud_validation: When enabled, the `aud` (Audience) claim must be present in the ID Token.
/// :param userinfo_iss_validation: When enabled, the `iss` (Issuer) claim must be present in the Userinfo Token.
/// :param userinfo_sub_validation: When enabled, the `sub` (Subject) claim must be present in the Userinfo Token.
/// :param userinfo_aud_validation: When enabled, the `aud` (Audience) claim must be present in the Userinfo Token.
/// :param userinfo_exp_validation: When enabled, the `exp` (Expiration) claim must be present in the Userinfo Token.
/// :param id_token_trust_mode: Trust mode for ID tokens, either 'None' or 'Strict'.
/// :param lock: Enables integration with Lock Master for policies and SSE events.
/// :param lock_master_configuration_uri: URI where Cedarling can get JSON file with all required metadata about Lock Master, i.e. .well-known/lock-master-configuration.
/// :param dynamic_configuration: Toggles listening for SSE config updates.
/// :param lock_ssa_jwt: SSA for DCR in a Lock Master deployment. Cedarling will validate this SSA JWT prior to DCR.
/// :param audit_log_interval: Interval (in seconds) for sending log messages to Lock Master (0 to disable).
/// :param audit_health_interval: Interval (in seconds) for sending health updates to Lock Master (0 to disable).
/// :param audit_health_telemetry_interval: Interval (in seconds) for sending telemetry updates to Lock Master (0 to disable).
/// :param listen_sse: Toggles listening for updates from the Lock Server.
///
/// Example
/// -------
/// ```python
/// from cedarling import BootstrapConfig
/// # Example configuration
<<<<<<< HEAD
/// bootstrap_config = BootstrapConfig(
///     application_name="MyApp",
///     policy_store_uri=None,
///     policy_store_id="policy123",
///     log_type="memory",
///     log_ttl=60,
///     user_authz=True,
///     workload_authz=True,
///     usr_workload_bool_op="AND",
///     mapping_user=None,
///     mapping_workload=None,
///     mapping_id_token=None,
///     mapping_access_token=None,
///     mapping_userinfo_token=None,
///     local_jwks="./path/to/your_jwks.json",
///     local_policy_store=None,
///     policy_store_local_fn="./path/to/your_policy_store.json",
///     jwt_sig_validation=True,
///     jwt_status_validation=False,
///     at_iss_validation=True,
///     at_jti_validation=True,
///     at_nbf_validation=False,
///     idt_iss_validation=True,
///     idt_sub_validation=True,
///     idt_exp_validation=True,
///     idt_iat_validation=True,
///     idt_aud_validation=True,
///     userinfo_iss_validation=True,
///     userinfo_sub_validation=True,
///     userinfo_aud_validation=True,
///     userinfo_exp_validation=True,
///     id_token_trust_mode="Strict",
///     lock=True,
///     lock_master_configuration_uri=None,
///     dynamic_configuration=False,
///     lock_ssa_jwt=None,
///     audit_log_interval=0,
///     audit_health_interval=0,
///     audit_health_telemetry_interval=0,
///     listen_sse=False,
/// )
=======
/// bootstrap_config = BootstrapConfig({
///     "application_name": "MyApp",
///     "policy_store_uri": None,
///     "policy_store_id": "policy123",
///     "log_type": "memory",
///     "log_ttl": 86400,
///     "decision_log_user_claims": ["sub", "email", "username"]
///     "decision_log_workload_claims": ["client_id", "rp_id"]
///     "decision_log_default_jwt_id":"jti"
///     "user_authz": "enabled",
///     "workload_authz": "enabled",
///     "usr_workload_bool_op": "AND",
///     "local_jwks": "./path/to/your_jwks.json",
///     "local_policy_store": None,
///     "policy_store_local_fn": "./path/to/your_policy_store.json",
///     "jwt_sig_validation": "enabled",
///     "jwt_status_validation": "disabled",
///     "at_iss_validation": "enabled",
///     "at_jti_validation": "enabled",
///     "at_nbf_validation": "disabled",
///     "idt_iss_validation": "enabled",
///     "idt_sub_validation": "enabled",
///     "idt_exp_validation": "enabled",
///     "idt_iat_validation": "enabled",
///     "idt_aud_validation": "enabled",
///     "userinfo_iss_validation": "enabled",
///     "userinfo_sub_validation": "enabled",
///     "userinfo_aud_validation": "enabled",
///     "userinfo_exp_validation": "enabled",
///     "id_token_trust_mode": "Strict",
///     "lock": "disabled",
///     "lock_master_configuration_uri": None,
///     "dynamic_configuration": "disabled",
///     "lock_ssa_jwt": None,
///     "audit_log_interval": 0,
///     "audit_health_interval": 0,
///     "audit_health_telemetry_interval": 0,
///     "listen_sse": "disabled",
/// })
>>>>>>> 019e5aed
/// ```
#[derive(Debug, Clone)]
#[pyclass]
#[pyo3(get_all, set_all)]
pub struct BootstrapConfig {
    ///  Human friendly identifier for the application
    pub application_name: String,

    /// Location of policy store JSON, used if policy store is not local, or retreived
    /// from Lock Master.
    pub policy_store_uri: Option<String>,

    /// An identifier for the policy store.
    pub policy_store_id: String,

    /// How the logs will be presented.
    ///
    /// Could be set to: 'off' | 'memory' | 'std_out' | 'lock'
    pub log_type: String,

    /// List of claims to map from user entity, such as ["sub", "email", "username", ...]
    pub decision_log_user_claims: Vec<String>,

    /// List of claims to map from user entity, such as ["client_id", "rp_id", ...]
    pub decision_log_workload_claims: Vec<String>,

    /// Token claims that will be used for decision logging.
    /// Default is jti, but perhaps some other claim is needed.
    pub decision_log_default_jwt_id: String,

    /// If `log_type` is set to [`LogType::Memory`], this is the TTL (time to live) of
    /// log entities in seconds.
    ///
    /// Defaults to 60 secs if not provided.
    pub log_ttl: Option<u64>,

    /// When enabled, Cedar engine authorization is queried for a User principal.
    pub user_authz: String,

    /// When enabled, Cedar engine authorization is queried for a Workload principal.
    pub workload_authz: String,

    /// Specifies what boolean operation to use for the `USER` and `WORKLOAD` when
    /// making authz (authorization) decisions.
    ///
    /// # Available Operations
    /// - **'AND'**: authz will be successful if `USER` **AND** `WORKLOAD` is valid.
    /// - **'OR'**: authz will be successful if `USER` **OR** `WORKLOAD` is valid.
    pub usr_workload_bool_op: String,

    /// Mapping name of Cedar Context schema User entity.
    pub mapping_user: Option<String>,

    /// Mapping name of cedar schema Workload entity.
    pub mapping_workload: Option<String>,

    /// Mapping name of cedar schema id_token entity.
    pub mapping_id_token: Option<String>,

    /// Mapping name of cedar schema access_token entity.
    pub mapping_access_token: Option<String>,

    /// Mapping name of cedar schema userinfo_token entity.
    pub mapping_userinfo_token: Option<String>,

    /// Path to a local file containing a JWKS.
    pub local_jwks: Option<String>,

    /// JSON object with policy store
    pub local_policy_store: Option<String>,

    /// Path to a Policy Store JSON file
    pub policy_store_local_fn: Option<String>,

    /// Whether to check the signature of all JWT tokens.
    ///
    /// This requires that an `iss` (Issuer) claim is present on each token.
    pub jwt_sig_validation: String,

    /// Whether to check the status of the JWT. On startup.
    ///
    /// Cedarling will fetch and retreive the latest Status List JWT from the
    /// `.well-known/openid-configuration` via the `status_list_endpoint` claim and
    /// cache it. See the [`IETF Draft`] for more info.
    ///
    /// [`IETF Draft`]: https://datatracker.ietf.org/doc/draft-ietf-oauth-status-list/
    pub jwt_status_validation: String,

    /// Cedarling will only accept tokens signed with these algorithms.
    pub jwt_signature_algorithms_supported: Vec<String>,

    /// When enabled, the `iss` (Issuer) claim must be present in the Access Token and
    /// the scheme must be `https`.
    pub at_iss_validation: String,

    /// When enabled, the `jti` (JWT ID) claim must be present in the Access Token.
    pub at_jti_validation: String,

    /// When enabled, the `nbf` (Not Before) claim must be present in the Access Token
    /// and Cedarling will verify that the current date is after the `nbf`.
    pub at_nbf_validation: String,

    /// When enabled, the `exp` (Expiration) claim must be present in the Access Token
    /// and not past the date specified.
    pub at_exp_validation: String,

    /// When enabled, the `iss` (Issuer) claim must be present in the ID Token and
    /// the scheme must be https.
    pub idt_iss_validation: String,

    /// When enabled, the `sub` (Subject) claim must be present in the ID Token.
    pub idt_sub_validation: String,

    /// When enabled, the `exp` (Expiration) claim must be present in the ID Token
    /// and not past the date specified.
    pub idt_exp_validation: String,

    /// When enabled, the `iat` (Issued at) claim must be present in the ID Token.
    pub idt_iat_validation: String,

    /// When enabled, the `aud` ( Audience) claim must be present in the ID Token.
    pub idt_aud_validation: String,

    /// When enabled, the `iss` (Issuer) claim must be present in the Userinfo Token and
    /// the scheme must be https.
    pub userinfo_iss_validation: String,

    /// When enabled, the `sub` (Subject) claim must be present in the Userinfo Token.
    pub userinfo_sub_validation: String,

    /// When enabled, the `aud` (Audience) claim must be present in the Userinfo Token.
    pub userinfo_aud_validation: String,

    /// When enabled, the `exp` (Expiration) claim must be present in the Userinfo Token
    /// and not past the date specified.
    pub userinfo_exp_validation: String,

    /// Varying levels of validations based on the preference of the developer.
    ///
    /// Could be set to either `'none'` or `'strict'`.
    ///
    /// # Strict Mode
    ///
    /// Strict mode requires:
    ///     1. id_token aud matches the access_token client_id;
    ///     2. if a Userinfo token is present, the sub matches the id_token, and that
    ///         the aud matches the access token client_id.
    pub id_token_trust_mode: String,

    /// If Enabled, the Cedarling will connect to the Lock Master for policies,
    /// and subscribe for SSE events.
    pub lock: String,

    /// URI where Cedarling can get JSON file with all required metadata about
    /// Lock Master, i.e. .well-known/lock-master-configuration.
    ///
    /// ***Required*** if `LOCK == Enabled`.
    pub lock_master_configuration_uri: Option<String>,

    /// Controls whether Cedarling should listen for SSE config updates.
    pub dynamic_configuration: String,

    /// SSA for DCR in a Lock Master deployment. The Cedarling will validate this
    /// SSA JWT prior to DCR.
    pub lock_ssa_jwt: Option<String>,

    /// How often to send log messages to Lock Master (0 to turn off trasmission).
    pub audit_log_interval: u64,

    /// How often to send health messages to Lock Master (0 to turn off transmission).
    pub audit_health_interval: u64,

    /// How often to send telemetry messages to Lock Master (0 to turn off transmission).
    pub audit_health_telemetry_interval: u64,

    // Controls whether Cedarling should listen for updates from the Lock Server.
    pub listen_sse: String,
}

#[pymethods]
impl BootstrapConfig {
    #[new]
    pub fn new(options: &Bound<'_, PyDict>) -> PyResult<Self> {
        let app_name = get_required(options, "application_name")?;
        let policy_store_id = get_required(options, "policy_store_id")?;
        let policy_store_uri = get_optional(options, "policy_store_uri")?;
        let log_type = get_with_default(options, "log_type", "memory".to_string())?;
        let log_ttl = get_with_default(options, "log_ttl", Some(60))?;
        let decision_log_user_claims =
            get_with_default(options, "decision_log_user_claims", Vec::default())?;
        let decision_log_workload_claims =
            get_with_default(options, "decision_log_workload_claims", Vec::default())?;
        let decision_log_default_jwt_id =
            get_with_default(options, "decision_log_default_jwt_id", "jti".to_string())?;
        let user_authz = get_with_default(options, "user_authz", "enabled".to_string())?;
        let workload_authz = get_with_default(options, "workload_authz", "enabled".to_string())?;
        let usr_workload_bool_op =
            get_with_default(options, "usr_workload_bool_op", "AND".to_string())?;
        let mapping_user = get_optional(options, "mapping_user")?;
        let mapping_workload = get_optional(options, "mapping_workload")?;
        let mapping_id_token = get_optional(options, "mapping_id_token")?;
        let mapping_access_token = get_optional(options, "mapping_access_token")?;
        let mapping_userinfo_token = get_optional(options, "mapping_userinfo_token")?;
        let local_jwks = get_optional(options, "local_jwks")?;
        let local_policy_store = get_optional(options, "local_policy_store")?;
        let policy_store_local_fn = get_optional(options, "policy_store_local_fn")?;
        let jwt_sig_validation =
            get_with_default(options, "jwt_sig_validation", "enabled".to_string())?;
        let jwt_status_validation =
            get_with_default(options, "jwt_status_validation", "enabled".to_string())?;
        let jwt_signature_algorithms_supported =
            get_with_default(options, "jwt_signature_algorithms_supported", Vec::new())?;
        let at_iss_validation =
            get_with_default(options, "at_iss_validation", "enabled".to_string())?;
        let at_jti_validation =
            get_with_default(options, "at_jti_validation", "enabled".to_string())?;
        let at_nbf_validation =
            get_with_default(options, "at_nbf_validation", "enabled".to_string())?;
        let at_exp_validation =
            get_with_default(options, "at_exp_validation", "enabled".to_string())?;
        let idt_iss_validation =
            get_with_default(options, "idt_iss_validation", "enabled".to_string())?;
        let idt_sub_validation =
            get_with_default(options, "idt_sub_validation", "enabled".to_string())?;
        let idt_exp_validation =
            get_with_default(options, "idt_exp_validation", "enabled".to_string())?;
        let idt_iat_validation =
            get_with_default(options, "idt_iat_validation", "enabled".to_string())?;
        let idt_aud_validation =
            get_with_default(options, "idt_aud_validation", "enabled".to_string())?;
        let userinfo_iss_validation =
            get_with_default(options, "userinfo_iss_validation", "enabled".to_string())?;
        let userinfo_sub_validation =
            get_with_default(options, "userinfo_sub_validation", "enabled".to_string())?;
        let userinfo_aud_validation =
            get_with_default(options, "userinfo_aud_validation", "enabled".to_string())?;
        let userinfo_exp_validation =
            get_with_default(options, "userinfo_exp_validation", "enabled".to_string())?;
        let id_token_trust_mode =
            get_with_default(options, "id_token_trust_mode", "strict".to_string())?;
        let lock = get_with_default(options, "lock", "disabled".to_string())?;
        let lock_master_configuration_uri = get_optional(options, "lock_master_configuration_uri")?;
        let dynamic_configuration =
            get_with_default(options, "dynamic_configuration", "disabled".to_string())?;
        let lock_ssa_jwt = get_optional(options, "lock_ssa_jwt")?;
        let audit_log_interval = get_with_default(options, "audit_log_interval", 0)?;
        let audit_health_interval = get_with_default(options, "audit_health_interval", 0)?;
        let audit_health_telemetry_interval =
            get_with_default(options, "audit_health_telemetry_interval", 0)?;
        let listen_sse = get_with_default(options, "listen_sse", "disabled".to_string())?;

        Ok(Self {
            application_name: app_name,
            policy_store_id,
            policy_store_uri,
            log_type,
            log_ttl,
            decision_log_user_claims,
            decision_log_workload_claims,
            decision_log_default_jwt_id,
            user_authz,
            workload_authz,
            usr_workload_bool_op,
            mapping_user,
            mapping_workload,
            mapping_id_token,
            mapping_access_token,
            mapping_userinfo_token,
            local_jwks,
            local_policy_store,
            policy_store_local_fn,
            jwt_sig_validation,
            jwt_status_validation,
            jwt_signature_algorithms_supported,
            at_iss_validation,
            at_jti_validation,
            at_nbf_validation,
            at_exp_validation,
            idt_iss_validation,
            idt_sub_validation,
            idt_exp_validation,
            idt_iat_validation,
            idt_aud_validation,
            userinfo_iss_validation,
            userinfo_sub_validation,
            userinfo_aud_validation,
            userinfo_exp_validation,
            id_token_trust_mode,
            lock,
            lock_master_configuration_uri,
            dynamic_configuration,
            lock_ssa_jwt,
            audit_log_interval,
            audit_health_interval,
            audit_health_telemetry_interval,
            listen_sse,
        })
    }

    pub fn disable_all_jwt_validation(&mut self) {
        self.jwt_sig_validation = "disabled".to_string();
        self.jwt_status_validation = "disabled".to_string();

        self.at_iss_validation = "disabled".to_string();
        self.at_jti_validation = "disabled".to_string();
        self.at_nbf_validation = "disabled".to_string();
        self.at_exp_validation = "disabled".to_string();

        self.idt_iss_validation = "disabled".to_string();
        self.idt_sub_validation = "disabled".to_string();
        self.idt_exp_validation = "disabled".to_string();
        self.idt_iat_validation = "disabled".to_string();
        self.idt_aud_validation = "disabled".to_string();
        self.id_token_trust_mode = "none".to_string();

        self.userinfo_iss_validation = "disabled".to_string();
        self.userinfo_aud_validation = "disabled".to_string();
        self.userinfo_sub_validation = "disabled".to_string();
        self.userinfo_exp_validation = "disabled".to_string();
    }
}

fn get_required<'py, T>(options: &Bound<'py, PyDict>, key: &str) -> PyResult<T>
where
    T: FromPyObject<'py>,
{
    options
        .get_item(key)?
        .ok_or_else(|| PyKeyError::new_err(format!("Missing required config: `{}`", key)))?
        .extract()
}

fn get_optional<'py, T>(options: &Bound<'py, PyDict>, key: &str) -> PyResult<Option<T>>
where
    T: FromPyObject<'py>,
{
    // let opt = options.get_item(key)?;
    options.get_item(key)?.map(|x| x.extract()).transpose()
}

fn get_with_default<'py, T>(options: &Bound<'py, PyDict>, key: &str, default: T) -> PyResult<T>
where
    T: FromPyObject<'py> + Clone,
{
    Ok(options
        .get_item(key)?
        .map(|x| x.extract())
        .transpose()?
        .unwrap_or(default))
}

impl TryFrom<BootstrapConfig> for cedarling::BootstrapConfig {
    type Error = PyErr;

    fn try_from(value: BootstrapConfig) -> Result<Self, Self::Error> {
        let mut signature_algorithms = HashSet::new();
        for alg in value.jwt_signature_algorithms_supported.iter() {
            let alg = Algorithm::from_str(alg).map_err(|e| PyValueError::new_err(e.to_string()))?;
            signature_algorithms.insert(alg);
        }

        // I think it would be better to include `BootstrapConfigRaw` within the `BootstrapConfig` structure.
        let raw_config = BootstrapConfigRaw {
            application_name: value.application_name,
            policy_store_uri: value.policy_store_uri,
            policy_store_id: value.policy_store_id,
            log_type: LoggerType::from_str(value.log_type.as_str()).unwrap_or_default(),
            log_ttl: value.log_ttl,
            decision_log_user_claims: value.decision_log_user_claims,
            decision_log_workload_claims: value.decision_log_workload_claims,
            decision_log_default_jwt_id: value.decision_log_default_jwt_id,
            user_authz: value.user_authz.try_into().unwrap_or_default(),
            workload_authz: value.workload_authz.try_into().unwrap_or_default(),
            usr_workload_bool_op: WorkloadBoolOp::from_str(value.usr_workload_bool_op.as_str())
                .map_err(|err| {
                    PyValueError::new_err(format!(
                        "could not parce field: usr_workload_bool_op, {err}"
                    ))
                })?,
            mapping_user: value.mapping_user,
            mapping_workload: value.mapping_workload,
            mapping_id_token: value.mapping_id_token,
            mapping_access_token: value.mapping_access_token,
            mapping_userinfo_token: value.mapping_userinfo_token,
            local_jwks: value.local_jwks,
            local_policy_store: value.local_policy_store,
            policy_store_local_fn: value.policy_store_local_fn,
            jwt_sig_validation: value
                .jwt_sig_validation
                .try_into()
                .map_err(|e| PyValueError::new_err(format!("{}", e)))?,
            jwt_status_validation: value
                .jwt_status_validation
                .try_into()
                .map_err(|e| PyValueError::new_err(format!("{}", e)))?,
            jwt_signature_algorithms_supported: signature_algorithms,
            at_iss_validation: value
                .at_iss_validation
                .try_into()
                .map_err(|e| PyValueError::new_err(format!("{}", e)))?,
            at_jti_validation: value
                .at_jti_validation
                .try_into()
                .map_err(|e| PyValueError::new_err(format!("{}", e)))?,
            at_nbf_validation: value
                .at_nbf_validation
                .try_into()
                .map_err(|e| PyValueError::new_err(format!("{}", e)))?,
            at_exp_validation: value
                .at_exp_validation
                .try_into()
                .map_err(|e| PyValueError::new_err(format!("{}", e)))?,
            idt_iss_validation: value
                .idt_iss_validation
                .try_into()
                .map_err(|e| PyValueError::new_err(format!("{}", e)))?,
            idt_sub_validation: value
                .idt_sub_validation
                .try_into()
                .map_err(|e| PyValueError::new_err(format!("{}", e)))?,
            idt_exp_validation: value
                .idt_exp_validation
                .try_into()
                .map_err(|e| PyValueError::new_err(format!("{}", e)))?,
            idt_iat_validation: value
                .idt_iat_validation
                .try_into()
                .map_err(|e| PyValueError::new_err(format!("{}", e)))?,
            idt_aud_validation: value
                .idt_aud_validation
                .try_into()
                .map_err(|e| PyValueError::new_err(format!("{}", e)))?,
            userinfo_iss_validation: value
                .userinfo_iss_validation
                .try_into()
                .map_err(|e| PyValueError::new_err(format!("{}", e)))?,
            userinfo_sub_validation: value
                .userinfo_sub_validation
                .try_into()
                .map_err(|e| PyValueError::new_err(format!("{}", e)))?,
            userinfo_aud_validation: value
                .userinfo_aud_validation
                .try_into()
                .map_err(|e| PyValueError::new_err(format!("{}", e)))?,
            userinfo_exp_validation: value
                .userinfo_exp_validation
                .try_into()
                .map_err(|e| PyValueError::new_err(format!("{}", e)))?,
            id_token_trust_mode: IdTokenTrustMode::from_str(value.id_token_trust_mode.as_str())
                .unwrap_or_default(),
            lock: value
                .lock
                .try_into()
                .map_err(|e| PyValueError::new_err(format!("{}", e)))?,
            lock_master_configuration_uri: value.lock_master_configuration_uri,
            dynamic_configuration: value
                .dynamic_configuration
                .try_into()
                .map_err(|e| PyValueError::new_err(format!("{}", e)))?,
            lock_ssa_jwt: value.lock_ssa_jwt,
            audit_log_interval: value.audit_log_interval,
            audit_health_interval: value.audit_health_interval,
            audit_health_telemetry_interval: value.audit_health_telemetry_interval,
            listen_sse: value
                .listen_sse
                .try_into()
                .map_err(|e| PyValueError::new_err(format!("{}", e)))?,
        };

        Self::from_raw_config(&raw_config).map_err(|err| {
            PyValueError::new_err(format!("could not parse config from raw config, {err}"))
        })
    }
}<|MERGE_RESOLUTION|>--- conflicted
+++ resolved
@@ -71,49 +71,6 @@
 /// ```python
 /// from cedarling import BootstrapConfig
 /// # Example configuration
-<<<<<<< HEAD
-/// bootstrap_config = BootstrapConfig(
-///     application_name="MyApp",
-///     policy_store_uri=None,
-///     policy_store_id="policy123",
-///     log_type="memory",
-///     log_ttl=60,
-///     user_authz=True,
-///     workload_authz=True,
-///     usr_workload_bool_op="AND",
-///     mapping_user=None,
-///     mapping_workload=None,
-///     mapping_id_token=None,
-///     mapping_access_token=None,
-///     mapping_userinfo_token=None,
-///     local_jwks="./path/to/your_jwks.json",
-///     local_policy_store=None,
-///     policy_store_local_fn="./path/to/your_policy_store.json",
-///     jwt_sig_validation=True,
-///     jwt_status_validation=False,
-///     at_iss_validation=True,
-///     at_jti_validation=True,
-///     at_nbf_validation=False,
-///     idt_iss_validation=True,
-///     idt_sub_validation=True,
-///     idt_exp_validation=True,
-///     idt_iat_validation=True,
-///     idt_aud_validation=True,
-///     userinfo_iss_validation=True,
-///     userinfo_sub_validation=True,
-///     userinfo_aud_validation=True,
-///     userinfo_exp_validation=True,
-///     id_token_trust_mode="Strict",
-///     lock=True,
-///     lock_master_configuration_uri=None,
-///     dynamic_configuration=False,
-///     lock_ssa_jwt=None,
-///     audit_log_interval=0,
-///     audit_health_interval=0,
-///     audit_health_telemetry_interval=0,
-///     listen_sse=False,
-/// )
-=======
 /// bootstrap_config = BootstrapConfig({
 ///     "application_name": "MyApp",
 ///     "policy_store_uri": None,
@@ -126,6 +83,11 @@
 ///     "user_authz": "enabled",
 ///     "workload_authz": "enabled",
 ///     "usr_workload_bool_op": "AND",
+///     "mapping_user": None,
+///     "mapping_workload": None,
+///     "mapping_id_token": None,
+///     "mapping_access_token": None,
+///     "mapping_userinfo_token":None,
 ///     "local_jwks": "./path/to/your_jwks.json",
 ///     "local_policy_store": None,
 ///     "policy_store_local_fn": "./path/to/your_policy_store.json",
@@ -153,7 +115,6 @@
 ///     "audit_health_telemetry_interval": 0,
 ///     "listen_sse": "disabled",
 /// })
->>>>>>> 019e5aed
 /// ```
 #[derive(Debug, Clone)]
 #[pyclass]

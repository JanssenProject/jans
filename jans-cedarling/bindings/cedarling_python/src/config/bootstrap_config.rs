/*
 * This software is available under the Apache-2.0 license.
 * See https://www.apache.org/licenses/LICENSE-2.0.txt for full text.
 *
 * Copyright (c) 2024, Gluu, Inc.
 */

use pyo3::exceptions::*;
use pyo3::prelude::*;
use pyo3::types::PyDict;

/// BootstrapConfig
/// =========
///
/// A Python wrapper for the Rust `cedarling::BootstrapConfig` struct.
/// Configures the `Cedarling` application, including authorization, logging, and policy store settings.
///
<<<<<<< HEAD
/// Attributes
/// ----------
/// :param application_name: A human-friendly identifier for the application.
/// :param policy_store_uri: Optional URI of the policy store JSON file.
/// :param policy_store_id: An identifier for the policy store.
/// :param log_type: Log type, e.g., 'none', 'memory', 'std_out', or 'lock'.
/// :param log_ttl: (Optional) TTL (time to live) in seconds for log entities when `log_type` is 'memory'. The default is 60s.
/// :param decision_log_user_claims: List of claims to map from user entity for decision log, such as ["sub", "email", "username", ...].
/// :param decision_log_workload_claims: List of claims to map from user entity for decision log, such as ["client_id", "rp_id", ...].
/// :param decision_log_default_jwt_id: Token claims that will be used for decision logging. Default is "jti".
/// :param user_authz: Enables querying Cedar engine authorization for a User principal.
/// :param workload_authz: Enables querying Cedar engine authorization for a Workload principal.
/// :param usr_workload_bool_op: Boolean operation ('AND' or 'OR') for combining `USER` and `WORKLOAD` authz results.
/// :param mapping_user: Mapping name of Cedar Context schema User entity.
/// :param mapping_workload: Mapping name of cedar schema Workload entity.
/// :param mapping_id_token: Mapping name of cedar schema id_token entity.
/// :param mapping_access_token: Mapping name of cedar schema access_token entity.
/// :param mapping_userinfo_token: Mapping name of cedar schema userinfo_token entity.
/// :param local_jwks: Path to a local file containing a JWKS.
/// :param local_policy_store: A JSON string containing a policy store.
/// :param policy_store_local_fn: Path to a policy store JSON file.
/// :param jwt_sig_validation: Validates JWT signatures if enabled.
/// :param jwt_status_validation: Validates JWT status on startup if enabled.
/// :param jwt_signature_algorithms_supported: A list of supported JWT signature algorithms.
/// :param at_iss_validation: When enabled, the `iss` (Issuer) claim must be present in the Access Token and thescheme must be `https`.
/// :param at_jti_validation: When enabled, the `jti` (JWT ID) claim must be present in the Access Token.
/// :param at_nbf_validation: When enabled, the `nbf` (Not Before) claim must be present in the Access Token.
/// :param at_exp_validation: When enabled, the `exp` (Expiration) claim must be present in the Access Token.
/// :param idt_iss_validation: When enabled, the `iss` (Issuer) claim must be present in the ID Token.
/// :param idt_sub_validation: When enabled, the `sub` (Subject) claim must be present in the ID Token.
/// :param idt_exp_validation: When enabled, the `exp` (Expiration) claim must be present in the ID Token.
/// :param idt_iat_validation: When enabled, the `iat` (Issued At) claim must be present in the ID Token.
/// :param idt_aud_validation: When enabled, the `aud` (Audience) claim must be present in the ID Token.
/// :param userinfo_iss_validation: When enabled, the `iss` (Issuer) claim must be present in the Userinfo Token.
/// :param userinfo_sub_validation: When enabled, the `sub` (Subject) claim must be present in the Userinfo Token.
/// :param userinfo_aud_validation: When enabled, the `aud` (Audience) claim must be present in the Userinfo Token.
/// :param userinfo_exp_validation: When enabled, the `exp` (Expiration) claim must be present in the Userinfo Token.
/// :param id_token_trust_mode: Trust mode for ID tokens, either 'None' or 'Strict'.
/// :param lock: Enables integration with Lock Master for policies and SSE events.
/// :param lock_master_configuration_uri: URI where Cedarling can get JSON file with all required metadata about Lock Master, i.e. .well-known/lock-master-configuration.
/// :param dynamic_configuration: Toggles listening for SSE config updates.
/// :param lock_ssa_jwt: SSA for DCR in a Lock Master deployment. Cedarling will validate this SSA JWT prior to DCR.
/// :param audit_log_interval: Interval (in seconds) for sending log messages to Lock Master (0 to disable).
/// :param audit_health_interval: Interval (in seconds) for sending health updates to Lock Master (0 to disable).
/// :param audit_health_telemetry_interval: Interval (in seconds) for sending telemetry updates to Lock Master (0 to disable).
/// :param listen_sse: Toggles listening for updates from the Lock Server.
///
/// Example
/// -------
/// ```python
/// from cedarling import BootstrapConfig
/// # Example configuration
/// bootstrap_config = BootstrapConfig({
///     "application_name": "MyApp",
///     "policy_store_uri": None,
///     "policy_store_id": "policy123",
///     "log_type": "memory",
///     "log_ttl": 86400,
///     "decision_log_user_claims": ["sub", "email", "username"]
///     "decision_log_workload_claims": ["client_id", "rp_id"]
///     "decision_log_default_jwt_id":"jti"
///     "user_authz": "enabled",
///     "workload_authz": "enabled",
///     "usr_workload_bool_op": "AND",
///     "mapping_user": None,
///     "mapping_workload": None,
///     "mapping_id_token": None,
///     "mapping_access_token": None,
///     "mapping_userinfo_token":None,
///     "local_jwks": "./path/to/your_jwks.json",
///     "local_policy_store": None,
///     "policy_store_local_fn": "./path/to/your_policy_store.json",
///     "jwt_sig_validation": "enabled",
///     "jwt_status_validation": "disabled",
///     "at_iss_validation": "enabled",
///     "at_jti_validation": "enabled",
///     "at_nbf_validation": "disabled",
///     "idt_iss_validation": "enabled",
///     "idt_sub_validation": "enabled",
///     "idt_exp_validation": "enabled",
///     "idt_iat_validation": "enabled",
///     "idt_aud_validation": "enabled",
///     "userinfo_iss_validation": "enabled",
///     "userinfo_sub_validation": "enabled",
///     "userinfo_aud_validation": "enabled",
///     "userinfo_exp_validation": "enabled",
///     "id_token_trust_mode": "Strict",
///     "lock": "disabled",
///     "lock_master_configuration_uri": None,
///     "dynamic_configuration": "disabled",
///     "lock_ssa_jwt": None,
///     "audit_log_interval": 0,
///     "audit_health_interval": 0,
///     "audit_health_telemetry_interval": 0,
///     "listen_sse": "disabled",
/// })
/// ```
#[derive(Debug, Clone)]
=======
/// Methods
/// -------
/// .. method:: __init__(self, options)
///
///     Initializes the Cedarling instance with the provided configuration.
///
///     :param options: A `dict` with startup settings.
///
/// .. method:: load_from_file(str) -> BootstrapConfig
///
///     Loads the bootstrap config from a file.
///
///     :returns: A BootstrapConfig instance
///
///     :raises ValueError: If a provided value is invalid or decoding fails.
///     :raises OSError: If there is an error reading while the file.
///
/// .. method:: load_from_json(str) -> BootstrapConfig
///
///     Loads the bootstrap config from a JSON string.
///
///     :returns: A BootstrapConfig instance
///
///     :raises ValueError: If a provided value is invalid or decoding fails.
>>>>>>> d57c8888
#[pyclass]
pub struct BootstrapConfig {
<<<<<<< HEAD
    ///  Human friendly identifier for the application
    pub application_name: String,

    /// Location of policy store JSON, used if policy store is not local, or retreived
    /// from Lock Master.
    pub policy_store_uri: Option<String>,

    /// An identifier for the policy store.
    pub policy_store_id: String,

    /// How the logs will be presented.
    ///
    /// Could be set to: 'off' | 'memory' | 'std_out' | 'lock'
    pub log_type: String,

    /// List of claims to map from user entity, such as ["sub", "email", "username", ...]
    pub decision_log_user_claims: Vec<String>,

    /// List of claims to map from user entity, such as ["client_id", "rp_id", ...]
    pub decision_log_workload_claims: Vec<String>,

    /// Token claims that will be used for decision logging.
    /// Default is jti, but perhaps some other claim is needed.
    pub decision_log_default_jwt_id: String,

    /// If `log_type` is set to [`LogType::Memory`], this is the TTL (time to live) of
    /// log entities in seconds.
    ///
    /// Defaults to 60 secs if not provided.
    pub log_ttl: Option<u64>,

    /// When enabled, Cedar engine authorization is queried for a User principal.
    pub user_authz: String,

    /// When enabled, Cedar engine authorization is queried for a Workload principal.
    pub workload_authz: String,

    /// Specifies what boolean operation to use for the `USER` and `WORKLOAD` when
    /// making authz (authorization) decisions.
    ///
    /// # Available Operations
    /// - **'AND'**: authz will be successful if `USER` **AND** `WORKLOAD` is valid.
    /// - **'OR'**: authz will be successful if `USER` **OR** `WORKLOAD` is valid.
    pub usr_workload_bool_op: String,

    /// Mapping name of Cedar Context schema User entity.
    pub mapping_user: Option<String>,

    /// Mapping name of cedar schema Workload entity.
    pub mapping_workload: Option<String>,

    /// Mapping name of cedar schema id_token entity.
    pub mapping_id_token: Option<String>,

    /// Mapping name of cedar schema access_token entity.
    pub mapping_access_token: Option<String>,

    /// Mapping name of cedar schema userinfo_token entity.
    pub mapping_userinfo_token: Option<String>,

    /// Path to a local file containing a JWKS.
    pub local_jwks: Option<String>,

    /// JSON object with policy store
    pub local_policy_store: Option<String>,

    /// Path to a Policy Store JSON file
    pub policy_store_local_fn: Option<String>,

    /// Whether to check the signature of all JWT tokens.
    ///
    /// This requires that an `iss` (Issuer) claim is present on each token.
    pub jwt_sig_validation: String,

    /// Whether to check the status of the JWT. On startup.
    ///
    /// Cedarling will fetch and retreive the latest Status List JWT from the
    /// `.well-known/openid-configuration` via the `status_list_endpoint` claim and
    /// cache it. See the [`IETF Draft`] for more info.
    ///
    /// [`IETF Draft`]: https://datatracker.ietf.org/doc/draft-ietf-oauth-status-list/
    pub jwt_status_validation: String,

    /// Cedarling will only accept tokens signed with these algorithms.
    pub jwt_signature_algorithms_supported: Vec<String>,

    /// When enabled, the `iss` (Issuer) claim must be present in the Access Token and
    /// the scheme must be `https`.
    pub at_iss_validation: String,

    /// When enabled, the `jti` (JWT ID) claim must be present in the Access Token.
    pub at_jti_validation: String,

    /// When enabled, the `nbf` (Not Before) claim must be present in the Access Token
    /// and Cedarling will verify that the current date is after the `nbf`.
    pub at_nbf_validation: String,

    /// When enabled, the `exp` (Expiration) claim must be present in the Access Token
    /// and not past the date specified.
    pub at_exp_validation: String,

    /// When enabled, the `iss` (Issuer) claim must be present in the ID Token and
    /// the scheme must be https.
    pub idt_iss_validation: String,

    /// When enabled, the `sub` (Subject) claim must be present in the ID Token.
    pub idt_sub_validation: String,

    /// When enabled, the `exp` (Expiration) claim must be present in the ID Token
    /// and not past the date specified.
    pub idt_exp_validation: String,

    /// When enabled, the `iat` (Issued at) claim must be present in the ID Token.
    pub idt_iat_validation: String,

    /// When enabled, the `aud` ( Audience) claim must be present in the ID Token.
    pub idt_aud_validation: String,

    /// When enabled, the `iss` (Issuer) claim must be present in the Userinfo Token and
    /// the scheme must be https.
    pub userinfo_iss_validation: String,

    /// When enabled, the `sub` (Subject) claim must be present in the Userinfo Token.
    pub userinfo_sub_validation: String,

    /// When enabled, the `aud` (Audience) claim must be present in the Userinfo Token.
    pub userinfo_aud_validation: String,

    /// When enabled, the `exp` (Expiration) claim must be present in the Userinfo Token
    /// and not past the date specified.
    pub userinfo_exp_validation: String,

    /// Varying levels of validations based on the preference of the developer.
    ///
    /// Could be set to either `'none'` or `'strict'`.
    ///
    /// # Strict Mode
    ///
    /// Strict mode requires:
    ///     1. id_token aud matches the access_token client_id;
    ///     2. if a Userinfo token is present, the sub matches the id_token, and that
    ///         the aud matches the access token client_id.
    pub id_token_trust_mode: String,

    /// If Enabled, the Cedarling will connect to the Lock Master for policies,
    /// and subscribe for SSE events.
    pub lock: String,

    /// URI where Cedarling can get JSON file with all required metadata about
    /// Lock Master, i.e. .well-known/lock-master-configuration.
    ///
    /// ***Required*** if `LOCK == Enabled`.
    pub lock_master_configuration_uri: Option<String>,

    /// Controls whether Cedarling should listen for SSE config updates.
    pub dynamic_configuration: String,

    /// SSA for DCR in a Lock Master deployment. The Cedarling will validate this
    /// SSA JWT prior to DCR.
    pub lock_ssa_jwt: Option<String>,

    /// How often to send log messages to Lock Master (0 to turn off trasmission).
    pub audit_log_interval: u64,

    /// How often to send health messages to Lock Master (0 to turn off transmission).
    pub audit_health_interval: u64,

    /// How often to send telemetry messages to Lock Master (0 to turn off transmission).
    pub audit_health_telemetry_interval: u64,

    // Controls whether Cedarling should listen for updates from the Lock Server.
    pub listen_sse: String,
=======
    inner: cedarling::BootstrapConfig,
>>>>>>> d57c8888
}

#[pymethods]
impl BootstrapConfig {
    #[new]
    pub fn new(options: &Bound<'_, PyDict>) -> PyResult<Self> {
<<<<<<< HEAD
        let app_name = get_required(options, "application_name")?;
        let policy_store_id = get_required(options, "policy_store_id")?;
        let policy_store_uri = get_optional(options, "policy_store_uri")?;
        let log_type = get_with_default(options, "log_type", "memory".to_string())?;
        let log_ttl = get_with_default(options, "log_ttl", Some(60))?;
        let decision_log_user_claims =
            get_with_default(options, "decision_log_user_claims", Vec::default())?;
        let decision_log_workload_claims =
            get_with_default(options, "decision_log_workload_claims", Vec::default())?;
        let decision_log_default_jwt_id =
            get_with_default(options, "decision_log_default_jwt_id", "jti".to_string())?;
        let user_authz = get_with_default(options, "user_authz", "enabled".to_string())?;
        let workload_authz = get_with_default(options, "workload_authz", "enabled".to_string())?;
        let usr_workload_bool_op =
            get_with_default(options, "usr_workload_bool_op", "AND".to_string())?;
        let mapping_user = get_optional(options, "mapping_user")?;
        let mapping_workload = get_optional(options, "mapping_workload")?;
        let mapping_id_token = get_optional(options, "mapping_id_token")?;
        let mapping_access_token = get_optional(options, "mapping_access_token")?;
        let mapping_userinfo_token = get_optional(options, "mapping_userinfo_token")?;
        let local_jwks = get_optional(options, "local_jwks")?;
        let local_policy_store = get_optional(options, "local_policy_store")?;
        let policy_store_local_fn = get_optional(options, "policy_store_local_fn")?;
        let jwt_sig_validation =
            get_with_default(options, "jwt_sig_validation", "enabled".to_string())?;
        let jwt_status_validation =
            get_with_default(options, "jwt_status_validation", "enabled".to_string())?;
        let jwt_signature_algorithms_supported =
            get_with_default(options, "jwt_signature_algorithms_supported", Vec::new())?;
        let at_iss_validation =
            get_with_default(options, "at_iss_validation", "enabled".to_string())?;
        let at_jti_validation =
            get_with_default(options, "at_jti_validation", "enabled".to_string())?;
        let at_nbf_validation =
            get_with_default(options, "at_nbf_validation", "enabled".to_string())?;
        let at_exp_validation =
            get_with_default(options, "at_exp_validation", "enabled".to_string())?;
        let idt_iss_validation =
            get_with_default(options, "idt_iss_validation", "enabled".to_string())?;
        let idt_sub_validation =
            get_with_default(options, "idt_sub_validation", "enabled".to_string())?;
        let idt_exp_validation =
            get_with_default(options, "idt_exp_validation", "enabled".to_string())?;
        let idt_iat_validation =
            get_with_default(options, "idt_iat_validation", "enabled".to_string())?;
        let idt_aud_validation =
            get_with_default(options, "idt_aud_validation", "enabled".to_string())?;
        let userinfo_iss_validation =
            get_with_default(options, "userinfo_iss_validation", "enabled".to_string())?;
        let userinfo_sub_validation =
            get_with_default(options, "userinfo_sub_validation", "enabled".to_string())?;
        let userinfo_aud_validation =
            get_with_default(options, "userinfo_aud_validation", "enabled".to_string())?;
        let userinfo_exp_validation =
            get_with_default(options, "userinfo_exp_validation", "enabled".to_string())?;
        let id_token_trust_mode =
            get_with_default(options, "id_token_trust_mode", "strict".to_string())?;
        let lock = get_with_default(options, "lock", "disabled".to_string())?;
        let lock_master_configuration_uri = get_optional(options, "lock_master_configuration_uri")?;
        let dynamic_configuration =
            get_with_default(options, "dynamic_configuration", "disabled".to_string())?;
        let lock_ssa_jwt = get_optional(options, "lock_ssa_jwt")?;
        let audit_log_interval = get_with_default(options, "audit_log_interval", 0)?;
        let audit_health_interval = get_with_default(options, "audit_health_interval", 0)?;
        let audit_health_telemetry_interval =
            get_with_default(options, "audit_health_telemetry_interval", 0)?;
        let listen_sse = get_with_default(options, "listen_sse", "disabled".to_string())?;

        Ok(Self {
            application_name: app_name,
            policy_store_id,
            policy_store_uri,
            log_type,
            log_ttl,
            decision_log_user_claims,
            decision_log_workload_claims,
            decision_log_default_jwt_id,
            user_authz,
            workload_authz,
            usr_workload_bool_op,
            mapping_user,
            mapping_workload,
            mapping_id_token,
            mapping_access_token,
            mapping_userinfo_token,
            local_jwks,
            local_policy_store,
            policy_store_local_fn,
            jwt_sig_validation,
            jwt_status_validation,
            jwt_signature_algorithms_supported,
            at_iss_validation,
            at_jti_validation,
            at_nbf_validation,
            at_exp_validation,
            idt_iss_validation,
            idt_sub_validation,
            idt_exp_validation,
            idt_iat_validation,
            idt_aud_validation,
            userinfo_iss_validation,
            userinfo_sub_validation,
            userinfo_aud_validation,
            userinfo_exp_validation,
            id_token_trust_mode,
            lock,
            lock_master_configuration_uri,
            dynamic_configuration,
            lock_ssa_jwt,
            audit_log_interval,
            audit_health_interval,
            audit_health_telemetry_interval,
            listen_sse,
        })
=======
        let source: cedarling::BootstrapConfigRaw = serde_pyobject::from_pyobject(options.clone())
            .map_err(|e| PyValueError::new_err(e.to_string()))?;
        let inner = cedarling::BootstrapConfig::from_raw_config(&source)
            .map_err(|e| PyValueError::new_err(e.to_string()))?;
        Ok(Self { inner })
>>>>>>> d57c8888
    }

    #[staticmethod]
    pub fn load_from_file(path: &str) -> PyResult<Self> {
        let inner = cedarling::BootstrapConfig::load_from_file(path).map_err(|e| match e {
            cedarling::BootstrapConfigLoadingError::ReadFile(file_name, e) => {
                PyOSError::new_err(format!("Error reading file `{}`: {}", file_name, e))
            },
            err => PyValueError::new_err(err.to_string()),
        })?;
        Ok(Self { inner })
    }

    #[staticmethod]
    pub fn load_from_json(config_json: &str) -> PyResult<Self> {
        let inner = cedarling::BootstrapConfig::load_from_json(config_json)
            .map_err(|e| PyValueError::new_err(e.to_string()))?;
        Ok(Self { inner })
    }
}

impl BootstrapConfig {
    pub fn inner(&self) -> &cedarling::BootstrapConfig {
        &self.inner
    }
}

<<<<<<< HEAD
impl TryFrom<BootstrapConfig> for cedarling::BootstrapConfig {
    type Error = PyErr;

    fn try_from(value: BootstrapConfig) -> Result<Self, Self::Error> {
        let mut signature_algorithms = HashSet::new();
        for alg in value.jwt_signature_algorithms_supported.iter() {
            let alg = Algorithm::from_str(alg).map_err(|e| PyValueError::new_err(e.to_string()))?;
            signature_algorithms.insert(alg);
        }

        // I think it would be better to include `BootstrapConfigRaw` within the `BootstrapConfig` structure.
        let raw_config = BootstrapConfigRaw {
            application_name: value.application_name,
            policy_store_uri: value.policy_store_uri,
            policy_store_id: value.policy_store_id,
            log_type: LoggerType::from_str(value.log_type.as_str()).unwrap_or_default(),
            log_ttl: value.log_ttl,
            decision_log_user_claims: value.decision_log_user_claims,
            decision_log_workload_claims: value.decision_log_workload_claims,
            decision_log_default_jwt_id: value.decision_log_default_jwt_id,
            user_authz: value.user_authz.try_into().unwrap_or_default(),
            workload_authz: value.workload_authz.try_into().unwrap_or_default(),
            usr_workload_bool_op: WorkloadBoolOp::from_str(value.usr_workload_bool_op.as_str())
                .map_err(|err| {
                    PyValueError::new_err(format!(
                        "could not parce field: usr_workload_bool_op, {err}"
                    ))
                })?,
            mapping_user: value.mapping_user,
            mapping_workload: value.mapping_workload,
            mapping_id_token: value.mapping_id_token,
            mapping_access_token: value.mapping_access_token,
            mapping_userinfo_token: value.mapping_userinfo_token,
            local_jwks: value.local_jwks,
            local_policy_store: value.local_policy_store,
            policy_store_local_fn: value.policy_store_local_fn,
            jwt_sig_validation: value
                .jwt_sig_validation
                .try_into()
                .map_err(|e| PyValueError::new_err(format!("{}", e)))?,
            jwt_status_validation: value
                .jwt_status_validation
                .try_into()
                .map_err(|e| PyValueError::new_err(format!("{}", e)))?,
            jwt_signature_algorithms_supported: signature_algorithms,
            at_iss_validation: value
                .at_iss_validation
                .try_into()
                .map_err(|e| PyValueError::new_err(format!("{}", e)))?,
            at_jti_validation: value
                .at_jti_validation
                .try_into()
                .map_err(|e| PyValueError::new_err(format!("{}", e)))?,
            at_nbf_validation: value
                .at_nbf_validation
                .try_into()
                .map_err(|e| PyValueError::new_err(format!("{}", e)))?,
            at_exp_validation: value
                .at_exp_validation
                .try_into()
                .map_err(|e| PyValueError::new_err(format!("{}", e)))?,
            idt_iss_validation: value
                .idt_iss_validation
                .try_into()
                .map_err(|e| PyValueError::new_err(format!("{}", e)))?,
            idt_sub_validation: value
                .idt_sub_validation
                .try_into()
                .map_err(|e| PyValueError::new_err(format!("{}", e)))?,
            idt_exp_validation: value
                .idt_exp_validation
                .try_into()
                .map_err(|e| PyValueError::new_err(format!("{}", e)))?,
            idt_iat_validation: value
                .idt_iat_validation
                .try_into()
                .map_err(|e| PyValueError::new_err(format!("{}", e)))?,
            idt_aud_validation: value
                .idt_aud_validation
                .try_into()
                .map_err(|e| PyValueError::new_err(format!("{}", e)))?,
            userinfo_iss_validation: value
                .userinfo_iss_validation
                .try_into()
                .map_err(|e| PyValueError::new_err(format!("{}", e)))?,
            userinfo_sub_validation: value
                .userinfo_sub_validation
                .try_into()
                .map_err(|e| PyValueError::new_err(format!("{}", e)))?,
            userinfo_aud_validation: value
                .userinfo_aud_validation
                .try_into()
                .map_err(|e| PyValueError::new_err(format!("{}", e)))?,
            userinfo_exp_validation: value
                .userinfo_exp_validation
                .try_into()
                .map_err(|e| PyValueError::new_err(format!("{}", e)))?,
            id_token_trust_mode: IdTokenTrustMode::from_str(value.id_token_trust_mode.as_str())
                .unwrap_or_default(),
            lock: value
                .lock
                .try_into()
                .map_err(|e| PyValueError::new_err(format!("{}", e)))?,
            lock_master_configuration_uri: value.lock_master_configuration_uri,
            dynamic_configuration: value
                .dynamic_configuration
                .try_into()
                .map_err(|e| PyValueError::new_err(format!("{}", e)))?,
            lock_ssa_jwt: value.lock_ssa_jwt,
            audit_log_interval: value.audit_log_interval,
            audit_health_interval: value.audit_health_interval,
            audit_health_telemetry_interval: value.audit_health_telemetry_interval,
            listen_sse: value
                .listen_sse
                .try_into()
                .map_err(|e| PyValueError::new_err(format!("{}", e)))?,
        };

        Self::from_raw_config(&raw_config).map_err(|err| {
            PyValueError::new_err(format!("could not parse config from raw config, {err}"))
        })
=======
impl From<BootstrapConfig> for cedarling::BootstrapConfig {
    fn from(value: BootstrapConfig) -> Self {
        value.inner
>>>>>>> d57c8888
    }
}<|MERGE_RESOLUTION|>--- conflicted
+++ resolved
@@ -15,106 +15,6 @@
 /// A Python wrapper for the Rust `cedarling::BootstrapConfig` struct.
 /// Configures the `Cedarling` application, including authorization, logging, and policy store settings.
 ///
-<<<<<<< HEAD
-/// Attributes
-/// ----------
-/// :param application_name: A human-friendly identifier for the application.
-/// :param policy_store_uri: Optional URI of the policy store JSON file.
-/// :param policy_store_id: An identifier for the policy store.
-/// :param log_type: Log type, e.g., 'none', 'memory', 'std_out', or 'lock'.
-/// :param log_ttl: (Optional) TTL (time to live) in seconds for log entities when `log_type` is 'memory'. The default is 60s.
-/// :param decision_log_user_claims: List of claims to map from user entity for decision log, such as ["sub", "email", "username", ...].
-/// :param decision_log_workload_claims: List of claims to map from user entity for decision log, such as ["client_id", "rp_id", ...].
-/// :param decision_log_default_jwt_id: Token claims that will be used for decision logging. Default is "jti".
-/// :param user_authz: Enables querying Cedar engine authorization for a User principal.
-/// :param workload_authz: Enables querying Cedar engine authorization for a Workload principal.
-/// :param usr_workload_bool_op: Boolean operation ('AND' or 'OR') for combining `USER` and `WORKLOAD` authz results.
-/// :param mapping_user: Mapping name of Cedar Context schema User entity.
-/// :param mapping_workload: Mapping name of cedar schema Workload entity.
-/// :param mapping_id_token: Mapping name of cedar schema id_token entity.
-/// :param mapping_access_token: Mapping name of cedar schema access_token entity.
-/// :param mapping_userinfo_token: Mapping name of cedar schema userinfo_token entity.
-/// :param local_jwks: Path to a local file containing a JWKS.
-/// :param local_policy_store: A JSON string containing a policy store.
-/// :param policy_store_local_fn: Path to a policy store JSON file.
-/// :param jwt_sig_validation: Validates JWT signatures if enabled.
-/// :param jwt_status_validation: Validates JWT status on startup if enabled.
-/// :param jwt_signature_algorithms_supported: A list of supported JWT signature algorithms.
-/// :param at_iss_validation: When enabled, the `iss` (Issuer) claim must be present in the Access Token and thescheme must be `https`.
-/// :param at_jti_validation: When enabled, the `jti` (JWT ID) claim must be present in the Access Token.
-/// :param at_nbf_validation: When enabled, the `nbf` (Not Before) claim must be present in the Access Token.
-/// :param at_exp_validation: When enabled, the `exp` (Expiration) claim must be present in the Access Token.
-/// :param idt_iss_validation: When enabled, the `iss` (Issuer) claim must be present in the ID Token.
-/// :param idt_sub_validation: When enabled, the `sub` (Subject) claim must be present in the ID Token.
-/// :param idt_exp_validation: When enabled, the `exp` (Expiration) claim must be present in the ID Token.
-/// :param idt_iat_validation: When enabled, the `iat` (Issued At) claim must be present in the ID Token.
-/// :param idt_aud_validation: When enabled, the `aud` (Audience) claim must be present in the ID Token.
-/// :param userinfo_iss_validation: When enabled, the `iss` (Issuer) claim must be present in the Userinfo Token.
-/// :param userinfo_sub_validation: When enabled, the `sub` (Subject) claim must be present in the Userinfo Token.
-/// :param userinfo_aud_validation: When enabled, the `aud` (Audience) claim must be present in the Userinfo Token.
-/// :param userinfo_exp_validation: When enabled, the `exp` (Expiration) claim must be present in the Userinfo Token.
-/// :param id_token_trust_mode: Trust mode for ID tokens, either 'None' or 'Strict'.
-/// :param lock: Enables integration with Lock Master for policies and SSE events.
-/// :param lock_master_configuration_uri: URI where Cedarling can get JSON file with all required metadata about Lock Master, i.e. .well-known/lock-master-configuration.
-/// :param dynamic_configuration: Toggles listening for SSE config updates.
-/// :param lock_ssa_jwt: SSA for DCR in a Lock Master deployment. Cedarling will validate this SSA JWT prior to DCR.
-/// :param audit_log_interval: Interval (in seconds) for sending log messages to Lock Master (0 to disable).
-/// :param audit_health_interval: Interval (in seconds) for sending health updates to Lock Master (0 to disable).
-/// :param audit_health_telemetry_interval: Interval (in seconds) for sending telemetry updates to Lock Master (0 to disable).
-/// :param listen_sse: Toggles listening for updates from the Lock Server.
-///
-/// Example
-/// -------
-/// ```python
-/// from cedarling import BootstrapConfig
-/// # Example configuration
-/// bootstrap_config = BootstrapConfig({
-///     "application_name": "MyApp",
-///     "policy_store_uri": None,
-///     "policy_store_id": "policy123",
-///     "log_type": "memory",
-///     "log_ttl": 86400,
-///     "decision_log_user_claims": ["sub", "email", "username"]
-///     "decision_log_workload_claims": ["client_id", "rp_id"]
-///     "decision_log_default_jwt_id":"jti"
-///     "user_authz": "enabled",
-///     "workload_authz": "enabled",
-///     "usr_workload_bool_op": "AND",
-///     "mapping_user": None,
-///     "mapping_workload": None,
-///     "mapping_id_token": None,
-///     "mapping_access_token": None,
-///     "mapping_userinfo_token":None,
-///     "local_jwks": "./path/to/your_jwks.json",
-///     "local_policy_store": None,
-///     "policy_store_local_fn": "./path/to/your_policy_store.json",
-///     "jwt_sig_validation": "enabled",
-///     "jwt_status_validation": "disabled",
-///     "at_iss_validation": "enabled",
-///     "at_jti_validation": "enabled",
-///     "at_nbf_validation": "disabled",
-///     "idt_iss_validation": "enabled",
-///     "idt_sub_validation": "enabled",
-///     "idt_exp_validation": "enabled",
-///     "idt_iat_validation": "enabled",
-///     "idt_aud_validation": "enabled",
-///     "userinfo_iss_validation": "enabled",
-///     "userinfo_sub_validation": "enabled",
-///     "userinfo_aud_validation": "enabled",
-///     "userinfo_exp_validation": "enabled",
-///     "id_token_trust_mode": "Strict",
-///     "lock": "disabled",
-///     "lock_master_configuration_uri": None,
-///     "dynamic_configuration": "disabled",
-///     "lock_ssa_jwt": None,
-///     "audit_log_interval": 0,
-///     "audit_health_interval": 0,
-///     "audit_health_telemetry_interval": 0,
-///     "listen_sse": "disabled",
-/// })
-/// ```
-#[derive(Debug, Clone)]
-=======
 /// Methods
 /// -------
 /// .. method:: __init__(self, options)
@@ -139,313 +39,20 @@
 ///     :returns: A BootstrapConfig instance
 ///
 ///     :raises ValueError: If a provided value is invalid or decoding fails.
->>>>>>> d57c8888
 #[pyclass]
 pub struct BootstrapConfig {
-<<<<<<< HEAD
-    ///  Human friendly identifier for the application
-    pub application_name: String,
-
-    /// Location of policy store JSON, used if policy store is not local, or retreived
-    /// from Lock Master.
-    pub policy_store_uri: Option<String>,
-
-    /// An identifier for the policy store.
-    pub policy_store_id: String,
-
-    /// How the logs will be presented.
-    ///
-    /// Could be set to: 'off' | 'memory' | 'std_out' | 'lock'
-    pub log_type: String,
-
-    /// List of claims to map from user entity, such as ["sub", "email", "username", ...]
-    pub decision_log_user_claims: Vec<String>,
-
-    /// List of claims to map from user entity, such as ["client_id", "rp_id", ...]
-    pub decision_log_workload_claims: Vec<String>,
-
-    /// Token claims that will be used for decision logging.
-    /// Default is jti, but perhaps some other claim is needed.
-    pub decision_log_default_jwt_id: String,
-
-    /// If `log_type` is set to [`LogType::Memory`], this is the TTL (time to live) of
-    /// log entities in seconds.
-    ///
-    /// Defaults to 60 secs if not provided.
-    pub log_ttl: Option<u64>,
-
-    /// When enabled, Cedar engine authorization is queried for a User principal.
-    pub user_authz: String,
-
-    /// When enabled, Cedar engine authorization is queried for a Workload principal.
-    pub workload_authz: String,
-
-    /// Specifies what boolean operation to use for the `USER` and `WORKLOAD` when
-    /// making authz (authorization) decisions.
-    ///
-    /// # Available Operations
-    /// - **'AND'**: authz will be successful if `USER` **AND** `WORKLOAD` is valid.
-    /// - **'OR'**: authz will be successful if `USER` **OR** `WORKLOAD` is valid.
-    pub usr_workload_bool_op: String,
-
-    /// Mapping name of Cedar Context schema User entity.
-    pub mapping_user: Option<String>,
-
-    /// Mapping name of cedar schema Workload entity.
-    pub mapping_workload: Option<String>,
-
-    /// Mapping name of cedar schema id_token entity.
-    pub mapping_id_token: Option<String>,
-
-    /// Mapping name of cedar schema access_token entity.
-    pub mapping_access_token: Option<String>,
-
-    /// Mapping name of cedar schema userinfo_token entity.
-    pub mapping_userinfo_token: Option<String>,
-
-    /// Path to a local file containing a JWKS.
-    pub local_jwks: Option<String>,
-
-    /// JSON object with policy store
-    pub local_policy_store: Option<String>,
-
-    /// Path to a Policy Store JSON file
-    pub policy_store_local_fn: Option<String>,
-
-    /// Whether to check the signature of all JWT tokens.
-    ///
-    /// This requires that an `iss` (Issuer) claim is present on each token.
-    pub jwt_sig_validation: String,
-
-    /// Whether to check the status of the JWT. On startup.
-    ///
-    /// Cedarling will fetch and retreive the latest Status List JWT from the
-    /// `.well-known/openid-configuration` via the `status_list_endpoint` claim and
-    /// cache it. See the [`IETF Draft`] for more info.
-    ///
-    /// [`IETF Draft`]: https://datatracker.ietf.org/doc/draft-ietf-oauth-status-list/
-    pub jwt_status_validation: String,
-
-    /// Cedarling will only accept tokens signed with these algorithms.
-    pub jwt_signature_algorithms_supported: Vec<String>,
-
-    /// When enabled, the `iss` (Issuer) claim must be present in the Access Token and
-    /// the scheme must be `https`.
-    pub at_iss_validation: String,
-
-    /// When enabled, the `jti` (JWT ID) claim must be present in the Access Token.
-    pub at_jti_validation: String,
-
-    /// When enabled, the `nbf` (Not Before) claim must be present in the Access Token
-    /// and Cedarling will verify that the current date is after the `nbf`.
-    pub at_nbf_validation: String,
-
-    /// When enabled, the `exp` (Expiration) claim must be present in the Access Token
-    /// and not past the date specified.
-    pub at_exp_validation: String,
-
-    /// When enabled, the `iss` (Issuer) claim must be present in the ID Token and
-    /// the scheme must be https.
-    pub idt_iss_validation: String,
-
-    /// When enabled, the `sub` (Subject) claim must be present in the ID Token.
-    pub idt_sub_validation: String,
-
-    /// When enabled, the `exp` (Expiration) claim must be present in the ID Token
-    /// and not past the date specified.
-    pub idt_exp_validation: String,
-
-    /// When enabled, the `iat` (Issued at) claim must be present in the ID Token.
-    pub idt_iat_validation: String,
-
-    /// When enabled, the `aud` ( Audience) claim must be present in the ID Token.
-    pub idt_aud_validation: String,
-
-    /// When enabled, the `iss` (Issuer) claim must be present in the Userinfo Token and
-    /// the scheme must be https.
-    pub userinfo_iss_validation: String,
-
-    /// When enabled, the `sub` (Subject) claim must be present in the Userinfo Token.
-    pub userinfo_sub_validation: String,
-
-    /// When enabled, the `aud` (Audience) claim must be present in the Userinfo Token.
-    pub userinfo_aud_validation: String,
-
-    /// When enabled, the `exp` (Expiration) claim must be present in the Userinfo Token
-    /// and not past the date specified.
-    pub userinfo_exp_validation: String,
-
-    /// Varying levels of validations based on the preference of the developer.
-    ///
-    /// Could be set to either `'none'` or `'strict'`.
-    ///
-    /// # Strict Mode
-    ///
-    /// Strict mode requires:
-    ///     1. id_token aud matches the access_token client_id;
-    ///     2. if a Userinfo token is present, the sub matches the id_token, and that
-    ///         the aud matches the access token client_id.
-    pub id_token_trust_mode: String,
-
-    /// If Enabled, the Cedarling will connect to the Lock Master for policies,
-    /// and subscribe for SSE events.
-    pub lock: String,
-
-    /// URI where Cedarling can get JSON file with all required metadata about
-    /// Lock Master, i.e. .well-known/lock-master-configuration.
-    ///
-    /// ***Required*** if `LOCK == Enabled`.
-    pub lock_master_configuration_uri: Option<String>,
-
-    /// Controls whether Cedarling should listen for SSE config updates.
-    pub dynamic_configuration: String,
-
-    /// SSA for DCR in a Lock Master deployment. The Cedarling will validate this
-    /// SSA JWT prior to DCR.
-    pub lock_ssa_jwt: Option<String>,
-
-    /// How often to send log messages to Lock Master (0 to turn off trasmission).
-    pub audit_log_interval: u64,
-
-    /// How often to send health messages to Lock Master (0 to turn off transmission).
-    pub audit_health_interval: u64,
-
-    /// How often to send telemetry messages to Lock Master (0 to turn off transmission).
-    pub audit_health_telemetry_interval: u64,
-
-    // Controls whether Cedarling should listen for updates from the Lock Server.
-    pub listen_sse: String,
-=======
     inner: cedarling::BootstrapConfig,
->>>>>>> d57c8888
 }
 
 #[pymethods]
 impl BootstrapConfig {
     #[new]
     pub fn new(options: &Bound<'_, PyDict>) -> PyResult<Self> {
-<<<<<<< HEAD
-        let app_name = get_required(options, "application_name")?;
-        let policy_store_id = get_required(options, "policy_store_id")?;
-        let policy_store_uri = get_optional(options, "policy_store_uri")?;
-        let log_type = get_with_default(options, "log_type", "memory".to_string())?;
-        let log_ttl = get_with_default(options, "log_ttl", Some(60))?;
-        let decision_log_user_claims =
-            get_with_default(options, "decision_log_user_claims", Vec::default())?;
-        let decision_log_workload_claims =
-            get_with_default(options, "decision_log_workload_claims", Vec::default())?;
-        let decision_log_default_jwt_id =
-            get_with_default(options, "decision_log_default_jwt_id", "jti".to_string())?;
-        let user_authz = get_with_default(options, "user_authz", "enabled".to_string())?;
-        let workload_authz = get_with_default(options, "workload_authz", "enabled".to_string())?;
-        let usr_workload_bool_op =
-            get_with_default(options, "usr_workload_bool_op", "AND".to_string())?;
-        let mapping_user = get_optional(options, "mapping_user")?;
-        let mapping_workload = get_optional(options, "mapping_workload")?;
-        let mapping_id_token = get_optional(options, "mapping_id_token")?;
-        let mapping_access_token = get_optional(options, "mapping_access_token")?;
-        let mapping_userinfo_token = get_optional(options, "mapping_userinfo_token")?;
-        let local_jwks = get_optional(options, "local_jwks")?;
-        let local_policy_store = get_optional(options, "local_policy_store")?;
-        let policy_store_local_fn = get_optional(options, "policy_store_local_fn")?;
-        let jwt_sig_validation =
-            get_with_default(options, "jwt_sig_validation", "enabled".to_string())?;
-        let jwt_status_validation =
-            get_with_default(options, "jwt_status_validation", "enabled".to_string())?;
-        let jwt_signature_algorithms_supported =
-            get_with_default(options, "jwt_signature_algorithms_supported", Vec::new())?;
-        let at_iss_validation =
-            get_with_default(options, "at_iss_validation", "enabled".to_string())?;
-        let at_jti_validation =
-            get_with_default(options, "at_jti_validation", "enabled".to_string())?;
-        let at_nbf_validation =
-            get_with_default(options, "at_nbf_validation", "enabled".to_string())?;
-        let at_exp_validation =
-            get_with_default(options, "at_exp_validation", "enabled".to_string())?;
-        let idt_iss_validation =
-            get_with_default(options, "idt_iss_validation", "enabled".to_string())?;
-        let idt_sub_validation =
-            get_with_default(options, "idt_sub_validation", "enabled".to_string())?;
-        let idt_exp_validation =
-            get_with_default(options, "idt_exp_validation", "enabled".to_string())?;
-        let idt_iat_validation =
-            get_with_default(options, "idt_iat_validation", "enabled".to_string())?;
-        let idt_aud_validation =
-            get_with_default(options, "idt_aud_validation", "enabled".to_string())?;
-        let userinfo_iss_validation =
-            get_with_default(options, "userinfo_iss_validation", "enabled".to_string())?;
-        let userinfo_sub_validation =
-            get_with_default(options, "userinfo_sub_validation", "enabled".to_string())?;
-        let userinfo_aud_validation =
-            get_with_default(options, "userinfo_aud_validation", "enabled".to_string())?;
-        let userinfo_exp_validation =
-            get_with_default(options, "userinfo_exp_validation", "enabled".to_string())?;
-        let id_token_trust_mode =
-            get_with_default(options, "id_token_trust_mode", "strict".to_string())?;
-        let lock = get_with_default(options, "lock", "disabled".to_string())?;
-        let lock_master_configuration_uri = get_optional(options, "lock_master_configuration_uri")?;
-        let dynamic_configuration =
-            get_with_default(options, "dynamic_configuration", "disabled".to_string())?;
-        let lock_ssa_jwt = get_optional(options, "lock_ssa_jwt")?;
-        let audit_log_interval = get_with_default(options, "audit_log_interval", 0)?;
-        let audit_health_interval = get_with_default(options, "audit_health_interval", 0)?;
-        let audit_health_telemetry_interval =
-            get_with_default(options, "audit_health_telemetry_interval", 0)?;
-        let listen_sse = get_with_default(options, "listen_sse", "disabled".to_string())?;
-
-        Ok(Self {
-            application_name: app_name,
-            policy_store_id,
-            policy_store_uri,
-            log_type,
-            log_ttl,
-            decision_log_user_claims,
-            decision_log_workload_claims,
-            decision_log_default_jwt_id,
-            user_authz,
-            workload_authz,
-            usr_workload_bool_op,
-            mapping_user,
-            mapping_workload,
-            mapping_id_token,
-            mapping_access_token,
-            mapping_userinfo_token,
-            local_jwks,
-            local_policy_store,
-            policy_store_local_fn,
-            jwt_sig_validation,
-            jwt_status_validation,
-            jwt_signature_algorithms_supported,
-            at_iss_validation,
-            at_jti_validation,
-            at_nbf_validation,
-            at_exp_validation,
-            idt_iss_validation,
-            idt_sub_validation,
-            idt_exp_validation,
-            idt_iat_validation,
-            idt_aud_validation,
-            userinfo_iss_validation,
-            userinfo_sub_validation,
-            userinfo_aud_validation,
-            userinfo_exp_validation,
-            id_token_trust_mode,
-            lock,
-            lock_master_configuration_uri,
-            dynamic_configuration,
-            lock_ssa_jwt,
-            audit_log_interval,
-            audit_health_interval,
-            audit_health_telemetry_interval,
-            listen_sse,
-        })
-=======
         let source: cedarling::BootstrapConfigRaw = serde_pyobject::from_pyobject(options.clone())
             .map_err(|e| PyValueError::new_err(e.to_string()))?;
         let inner = cedarling::BootstrapConfig::from_raw_config(&source)
             .map_err(|e| PyValueError::new_err(e.to_string()))?;
         Ok(Self { inner })
->>>>>>> d57c8888
     }
 
     #[staticmethod]
@@ -473,132 +80,8 @@
     }
 }
 
-<<<<<<< HEAD
-impl TryFrom<BootstrapConfig> for cedarling::BootstrapConfig {
-    type Error = PyErr;
-
-    fn try_from(value: BootstrapConfig) -> Result<Self, Self::Error> {
-        let mut signature_algorithms = HashSet::new();
-        for alg in value.jwt_signature_algorithms_supported.iter() {
-            let alg = Algorithm::from_str(alg).map_err(|e| PyValueError::new_err(e.to_string()))?;
-            signature_algorithms.insert(alg);
-        }
-
-        // I think it would be better to include `BootstrapConfigRaw` within the `BootstrapConfig` structure.
-        let raw_config = BootstrapConfigRaw {
-            application_name: value.application_name,
-            policy_store_uri: value.policy_store_uri,
-            policy_store_id: value.policy_store_id,
-            log_type: LoggerType::from_str(value.log_type.as_str()).unwrap_or_default(),
-            log_ttl: value.log_ttl,
-            decision_log_user_claims: value.decision_log_user_claims,
-            decision_log_workload_claims: value.decision_log_workload_claims,
-            decision_log_default_jwt_id: value.decision_log_default_jwt_id,
-            user_authz: value.user_authz.try_into().unwrap_or_default(),
-            workload_authz: value.workload_authz.try_into().unwrap_or_default(),
-            usr_workload_bool_op: WorkloadBoolOp::from_str(value.usr_workload_bool_op.as_str())
-                .map_err(|err| {
-                    PyValueError::new_err(format!(
-                        "could not parce field: usr_workload_bool_op, {err}"
-                    ))
-                })?,
-            mapping_user: value.mapping_user,
-            mapping_workload: value.mapping_workload,
-            mapping_id_token: value.mapping_id_token,
-            mapping_access_token: value.mapping_access_token,
-            mapping_userinfo_token: value.mapping_userinfo_token,
-            local_jwks: value.local_jwks,
-            local_policy_store: value.local_policy_store,
-            policy_store_local_fn: value.policy_store_local_fn,
-            jwt_sig_validation: value
-                .jwt_sig_validation
-                .try_into()
-                .map_err(|e| PyValueError::new_err(format!("{}", e)))?,
-            jwt_status_validation: value
-                .jwt_status_validation
-                .try_into()
-                .map_err(|e| PyValueError::new_err(format!("{}", e)))?,
-            jwt_signature_algorithms_supported: signature_algorithms,
-            at_iss_validation: value
-                .at_iss_validation
-                .try_into()
-                .map_err(|e| PyValueError::new_err(format!("{}", e)))?,
-            at_jti_validation: value
-                .at_jti_validation
-                .try_into()
-                .map_err(|e| PyValueError::new_err(format!("{}", e)))?,
-            at_nbf_validation: value
-                .at_nbf_validation
-                .try_into()
-                .map_err(|e| PyValueError::new_err(format!("{}", e)))?,
-            at_exp_validation: value
-                .at_exp_validation
-                .try_into()
-                .map_err(|e| PyValueError::new_err(format!("{}", e)))?,
-            idt_iss_validation: value
-                .idt_iss_validation
-                .try_into()
-                .map_err(|e| PyValueError::new_err(format!("{}", e)))?,
-            idt_sub_validation: value
-                .idt_sub_validation
-                .try_into()
-                .map_err(|e| PyValueError::new_err(format!("{}", e)))?,
-            idt_exp_validation: value
-                .idt_exp_validation
-                .try_into()
-                .map_err(|e| PyValueError::new_err(format!("{}", e)))?,
-            idt_iat_validation: value
-                .idt_iat_validation
-                .try_into()
-                .map_err(|e| PyValueError::new_err(format!("{}", e)))?,
-            idt_aud_validation: value
-                .idt_aud_validation
-                .try_into()
-                .map_err(|e| PyValueError::new_err(format!("{}", e)))?,
-            userinfo_iss_validation: value
-                .userinfo_iss_validation
-                .try_into()
-                .map_err(|e| PyValueError::new_err(format!("{}", e)))?,
-            userinfo_sub_validation: value
-                .userinfo_sub_validation
-                .try_into()
-                .map_err(|e| PyValueError::new_err(format!("{}", e)))?,
-            userinfo_aud_validation: value
-                .userinfo_aud_validation
-                .try_into()
-                .map_err(|e| PyValueError::new_err(format!("{}", e)))?,
-            userinfo_exp_validation: value
-                .userinfo_exp_validation
-                .try_into()
-                .map_err(|e| PyValueError::new_err(format!("{}", e)))?,
-            id_token_trust_mode: IdTokenTrustMode::from_str(value.id_token_trust_mode.as_str())
-                .unwrap_or_default(),
-            lock: value
-                .lock
-                .try_into()
-                .map_err(|e| PyValueError::new_err(format!("{}", e)))?,
-            lock_master_configuration_uri: value.lock_master_configuration_uri,
-            dynamic_configuration: value
-                .dynamic_configuration
-                .try_into()
-                .map_err(|e| PyValueError::new_err(format!("{}", e)))?,
-            lock_ssa_jwt: value.lock_ssa_jwt,
-            audit_log_interval: value.audit_log_interval,
-            audit_health_interval: value.audit_health_interval,
-            audit_health_telemetry_interval: value.audit_health_telemetry_interval,
-            listen_sse: value
-                .listen_sse
-                .try_into()
-                .map_err(|e| PyValueError::new_err(format!("{}", e)))?,
-        };
-
-        Self::from_raw_config(&raw_config).map_err(|err| {
-            PyValueError::new_err(format!("could not parse config from raw config, {err}"))
-        })
-=======
 impl From<BootstrapConfig> for cedarling::BootstrapConfig {
     fn from(value: BootstrapConfig) -> Self {
         value.inner
->>>>>>> d57c8888
     }
 }
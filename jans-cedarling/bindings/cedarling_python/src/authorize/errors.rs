/*
 * This software is available under the Apache-2.0 license.
 * See https://www.apache.org/licenses/LICENSE-2.0.txt for full text.
 *
 * Copyright (c) 2024, Gluu, Inc.
 */

use cedarling::AuthorizeError as CedarlingAuthorizeError;
use pyo3::{create_exception, prelude::*};

// Define a base class for Authorization errors in Python
create_exception!(
    authorize_errors,
    AuthorizeError,
    pyo3::exceptions::PyException,
    "Exception raised by authorize_errors"
);

create_exception!(
    authorize_errors,
    DecodeTokens,
    AuthorizeError,
    "Error encountered while decoding JWT token data"
);

create_exception!(
    authorize_errors,
    AccessTokenEntitiesError,
    AuthorizeError,
    "Error encountered while creating access token entities"
);

create_exception!(
    authorize_errors,
    CreateIdTokenEntityError,
    AuthorizeError,
    "Error encountered while creating id token entities"
);

create_exception!(
    authorize_errors,
    CreateUserinfoTokenEntityError,
    AuthorizeError,
    "Error encountered while creating Userinfo_token entity"
);

create_exception!(
    authorize_errors,
    CreateUserEntityError,
    AuthorizeError,
    "Error encountered while creating User entity"
);

create_exception!(
    authorize_errors,
    ResourceEntityError,
    AuthorizeError,
    "Error encountered while creating resource entity"
);

create_exception!(
    authorize_errors,
    RoleEntityError,
    AuthorizeError,
    "Error encountered while creating role entity"
);

create_exception!(
    authorize_errors,
    ActionError,
    AuthorizeError,
    "Error encountered while parsing Action to EntityUid"
);

create_exception!(
    authorize_errors,
    CreateContextError,
    AuthorizeError,
    "Error encountered while validating context according to the schema"
);

create_exception!(
    authorize_errors,
    CreateRequestWorkloadEntityError,
    AuthorizeError,
    "Error encountered while creating cedar_policy::Request for workload entity principal"
);

create_exception!(
    authorize_errors,
    CreateRequestUserEntityError,
    AuthorizeError,
    "Error encountered while creating cedar_policy::Request for user entity principal"
);

create_exception!(
    authorize_errors,
    EntitiesError,
    AuthorizeError,
    "Error encountered while collecting all entities"
);

create_exception!(
    authorize_errors,
    AddEntitiesIntoContextError,
    AuthorizeError,
    "Error encountered while adding entities into context"
);

#[pyclass]
#[derive()]
pub struct ErrorPayload(CedarlingAuthorizeError);

#[pymethods]
impl ErrorPayload {
    fn __str__(&self) -> String {
        self.0.to_string()
    }
}

// macros to write logic with errors only once
macro_rules! errors_functions {
    ($($case_name:ident => $error_class:ident),*) => {
        // is used to map CedarlingAuthorizeError to python error
        pub fn authorize_error_to_py(err: CedarlingAuthorizeError) -> PyErr {
                match err {
                    $(CedarlingAuthorizeError::$case_name(_) => {
                        let err_args = ErrorPayload(err);
                        PyErr::new::<$error_class, _>(err_args)
                    },)*
                }
            }

        // is used to register errors in py module
        pub fn register_errors(m: &Bound<'_, PyModule>) -> PyResult<()> {
            $(
                m.add(stringify!($error_class), m.py().get_type_bound::<$error_class>())?;
            )*
            Ok(())
        }
        };
}

// We use macros to create the function `authorize_error_to_py`.
// This function is used to convert `cedarling::AuthorizeError` to a Python exception.
// For each possible case of `AuthorizeError`, we have created a corresponding Python exception that inherits from `cedarling::AuthorizeError`.
errors_functions! {
    DecodeTokens => DecodeTokens,
    AccessTokenEntities => AccessTokenEntitiesError,
    CreateIdTokenEntity => CreateIdTokenEntityError,
    CreateUserinfoTokenEntity => CreateUserinfoTokenEntityError,
    CreateUserEntity => CreateUserEntityError,
    ResourceEntity => ResourceEntityError,
    RoleEntity => RoleEntityError,
    Action => ActionError,
    CreateContext => CreateContextError,
    CreateRequestWorkloadEntity => CreateRequestWorkloadEntityError,
    CreateRequestUserEntity => CreateRequestUserEntityError,
<<<<<<< HEAD
    Entities => EntitiesError
=======
    CreateRequestRoleEntity => CreateRequestRoleEntityError,
    Entities => EntitiesError,
    AddEntitiesIntoContext => AddEntitiesIntoContextError
>>>>>>> 20ed1733
}

pub fn authorize_errors_module(m: &Bound<'_, PyModule>) -> PyResult<()> {
    m.add("AuthorizeError", m.py().get_type_bound::<AuthorizeError>())?;
    register_errors(m)?;
    Ok(())
}<|MERGE_RESOLUTION|>--- conflicted
+++ resolved
@@ -156,13 +156,8 @@
     CreateContext => CreateContextError,
     CreateRequestWorkloadEntity => CreateRequestWorkloadEntityError,
     CreateRequestUserEntity => CreateRequestUserEntityError,
-<<<<<<< HEAD
-    Entities => EntitiesError
-=======
-    CreateRequestRoleEntity => CreateRequestRoleEntityError,
     Entities => EntitiesError,
     AddEntitiesIntoContext => AddEntitiesIntoContextError
->>>>>>> 20ed1733
 }
 
 pub fn authorize_errors_module(m: &Bound<'_, PyModule>) -> PyResult<()> {

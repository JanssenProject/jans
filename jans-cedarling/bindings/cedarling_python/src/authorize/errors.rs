--- conflicted
+++ resolved
@@ -170,14 +170,9 @@
     CreateContext => CreateContextError,
     CreateRequestWorkloadEntity => CreateRequestWorkloadEntityError,
     CreateRequestUserEntity => CreateRequestUserEntityError,
-<<<<<<< HEAD
-    CreateRequestRoleEntity => CreateRequestRoleEntityError,
-    Entities => EntitiesError,
-    BuildContext => AddEntitiesIntoContextError
-=======
+    BuildContext => AddEntitiesIntoContextError,
     Entities => EntitiesError,
     EntitiesToJson => EntitiesToJsonError
->>>>>>> 6fa73405
 }
 
 pub fn authorize_errors_module(m: &Bound<'_, PyModule>) -> PyResult<()> {

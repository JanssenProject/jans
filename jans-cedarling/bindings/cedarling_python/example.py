--- conflicted
+++ resolved
@@ -10,10 +10,6 @@
 import yaml
 import os
 
-<<<<<<< HEAD
-bootstrap_config = BootstrapConfig.load_from_file(
-    "./example_files/sample_bootstrap_props.yaml")
-=======
 
 def load_yaml_to_env(yaml_path):
     with open(yaml_path, 'r') as file:
@@ -29,7 +25,6 @@
 
 # Create config from environment variables
 # bootstrap_config = BootstrapConfig.from_env()
->>>>>>> d7200cb9
 
 # initialize cedarling instance
 # all values in the bootstrap_config is parsed and validated at this step.

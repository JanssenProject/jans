--- conflicted
+++ resolved
@@ -1,10 +1,7 @@
 [package]
 name = "cedarling_python"
-<<<<<<< HEAD
 version.workspace = true
-=======
 version = "0.0.0"
->>>>>>> c42b03d9
 edition = "2021"
 
 [lib]

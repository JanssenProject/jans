<project xmlns="http://maven.apache.org/POM/4.0.0" xmlns:xsi="http://www.w3.org/2001/XMLSchema-instance"
  xsi:schemaLocation="http://maven.apache.org/POM/4.0.0 http://maven.apache.org/maven-v4_0_0.xsd">

    <modelVersion>4.0.0</modelVersion>
    <groupId>io.jans</groupId>
    <artifactId>jans-kc-parent</artifactId>
    <packaging>pom</packaging>
    <version>1.0.21-SNAPSHOT</version>
    <name>keycloak-integration-parent</name>

    <distributionManagement>
      <repository>
        <id>github</id>
        <name>Github Packages</name>
        <url>https://maven.pkg.github.com/JanssenProject/jans</url>
      </repository>
    </distributionManagement>

    <properties>
      <maven.min-version>3.3.9</maven.min-version>
      <maven.compiler.source>11</maven.compiler.source>
      <maven.compiler.target>11</maven.compiler.target>
<<<<<<< HEAD
      <keycloak-server-spi.version>21.1.2</keycloak-server-spi.version>
=======
      <keycloak-server-spi.version>23.0.1</keycloak-server-spi.version>
>>>>>>> 01c8a970
      <nimbus.oauth-sdk.version>10.11</nimbus.oauth-sdk.version>
      <nimbus.oauth2-oidc-sdk.version>10.11</nimbus.oauth2-oidc-sdk.version>
      <jackson.coreutils.version>1.8</jackson.coreutils.version>
      <jans.version>${project.version}</jans.version>
      <jakarta.ws-rs-api.version>3.0.0</jakarta.ws-rs-api.version>
      <jakarta.servlet-api.version>6.0.0</jakarta.servlet-api.version>
      <smallrye-config.version>3.0.0-RC1</smallrye-config.version>
      <log4j.version>2.19.0</log4j.version>
      <slf4j.version>1.7.36</slf4j.version>
      <fasterxml-jackson.version>2.12.6</fasterxml-jackson.version>
      <commons-lang.version>3.13.0</commons-lang.version>
      <commons-collection.version>4.1</commons-collection.version>
      <swagger.version>2.2.7</swagger.version>
      <maven-clean-plugin.version>3.2.0</maven-clean-plugin.version>
      <maven-compiler-plugin.version>3.11.0</maven-compiler-plugin.version>
      <maven-deps-plugin.version>3.6.0</maven-deps-plugin.version>
      <maven-assembly-plugin.version>3.6.0</maven-assembly-plugin.version>
      <sonar.projectKey>JanssenProject_keycloak-integ</sonar.projectKey>
      <sonar.moduleKey>${project.groupId}:${project.artifactId}</sonar.moduleKey>
      <sonar.organization>janssenproject</sonar.organization>
      <sonar.host.url>https://sonarcloud.io</sonar.host.url>
    </properties>

    <prerequisites>
      <maven>${maven.min-version}</maven>
    </prerequisites>

    <modules>
      <module>authenticator</module>
      <module>storage-spi</module>
      <module>task-scheduling</module>
    </modules>

    <repositories>
      <repository>
        <id>jans.io</id>
        <name>Janssen project repository</name>
        <url>https://jenkins.jans.io/maven/</url>
      </repository>

      <repository>
        <id>mavencentral</id>
        <name>maven central</name>
        <url>https://repo1.maven.org/maven2</url>
      </repository>
    </repositories>

    <scm>
      <url>https://github.com/JanssenProject/keycloak-integration-jans</url>
      <connection>scm:git:git://github.com/JanssenProject/keycloak-integration-jans</connection>
      <developerConnection>scm:git:git@github.com:v/keycloak-integration-jans.git</developerConnection>
    </scm>

    <dependencyManagement>
      <dependencies>
        <!-- keycloak dependencies -->
        <dependency>
          <groupId>org.keycloak</groupId>
          <artifactId>keycloak-core</artifactId>
          <scope>provided</scope>
          <version>${keycloak-server-spi.version}</version>
        </dependency>

        <dependency>
          <groupId>org.keycloak</groupId>
          <artifactId>keycloak-server-spi</artifactId>
          <scope>provided</scope>
          <version>${keycloak-server-spi.version}</version>
        </dependency>

        <dependency>
          <groupId>org.keycloak</groupId>
          <artifactId>keycloak-server-spi-private</artifactId>
          <scope>provided</scope>
          <version>${keycloak-server-spi.version}</version>
        </dependency>

        <dependency>
          <groupId>org.keycloak</groupId>
          <artifactId>keycloak-services</artifactId>
          <scope>provided</scope>
          <version>${keycloak-server-spi.version}</version>
        </dependency>

        <dependency>
          <groupId>org.keycloak</groupId>
          <artifactId>keycloak-model-legacy</artifactId>
          <scope>provided</scope>
          <version>${keycloak-server-spi.version}</version>
        </dependency>

        <!-- end keycloak dependencies-->

        <!-- nimbus dependencies -->
        <dependency>
          <groupId>com.nimbusds</groupId>
          <artifactId>oauth2-oidc-sdk</artifactId>
          <version>${nimbus.oauth2-oidc-sdk.version}</version>
        </dependency>
        <!-- end nimbus dependencies-->

        <!-- janssen dependencies -->
        <dependency>
          <groupId>io.jans</groupId>
          <artifactId>jans-scim-model</artifactId>
          <version>${jans.version}</version>
        </dependency>
        <!-- end janssen dependencies-->

        <!-- jakarta dependencies -->
        <dependency>
          <groupId>jakarta.ws.rs</groupId>
          <artifactId>jakarta.ws.rs-api</artifactId>
          <version>${jakarta.ws-rs-api.version}</version>
          <scope>provided</scope>
        </dependency>
        <dependency>
          <groupId>jakarta.servlet</groupId>
          <artifactId>jakarta.servlet-api</artifactId>
          <version>${jakarta.servlet-api.version}</version>
          <scope></scope>
        </dependency>
        <!-- end jakarta dependencies -->

        <!-- smallrye dependencies -->
        <dependency>
          <groupId>io.smallrye.config</groupId>
          <artifactId>smallrye-config</artifactId>
          <version>${smallrye-config.version}</version>
        </dependency>
        <!-- end smallrye dependencies-->

        <!--apache log4j dependencies-->
        <dependency>
			    <groupId>org.apache.logging.log4j</groupId>
			    <artifactId>log4j-api</artifactId>
          <version>${log4j.version}</version>
		    </dependency>
		    <dependency>
			    <groupId>org.apache.logging.log4j</groupId>
			    <artifactId>log4j-core</artifactId>
          <version>${log4j.version}</version>
		    </dependency>
		    <dependency>
			    <groupId>org.slf4j</groupId>
			    <artifactId>slf4j-log4j12</artifactId>
          <version>${slf4j.version}</version>
		    </dependency>
        <!-- end apache log4j dependencies-->

        <!-- apache commons dependencies -->
        <dependency>
          <groupId>org.apache.commons</groupId>
          <artifactId>commons-lang3</artifactId>
          <version>${commons-lang.version}</version>
        </dependency>
        <dependency>
			    <groupId>org.apache.commons</groupId>
			    <artifactId>commons-collections4</artifactId>
          <version>${commons-collection.version}</version>
		    </dependency>
        <!-- end apache commons dependencies-->

        <!-- fasterxml dependencies -->
        <dependency>
		      <groupId>com.fasterxml.jackson.jaxrs</groupId>
		      <artifactId>jackson-jaxrs-base</artifactId>
		      <version>${fasterxml-jackson.version}</version>
		    </dependency>
		    <dependency>
		      <groupId>com.fasterxml.jackson.jaxrs</groupId>
		      <artifactId>jackson-jaxrs-json-provider</artifactId>
		      <version>${fasterxml-jackson.version}</version>
		    </dependency>
        <!-- end fasterxml dependencies-->

        <!-- swagger dependencies -->
        <dependency>
			    <groupId>io.swagger.core.v3</groupId>
			    <artifactId>swagger-core-jakarta</artifactId>
          <version>${swagger.version}</version>
		    </dependency>
        <!-- end swagger dependencies -->

      </dependencies>
    </dependencyManagement>

    <build>
     <pluginManagement>
      <plugins>
        
        <plugin>
          <groupId>org.apache.maven.plugins</groupId>
          <artifactId>maven-clean-plugin</artifactId>
          <version>${maven-clean-plugin.version}</version>
        </plugin>

        <plugin>
         <groupId>org.apache.maven.plugins</groupId>
         <artifactId>maven-compiler-plugin</artifactId>
         <version>${maven-compiler-plugin.version}</version>
         <configuration>
          <source>${maven.compiler.source}</source>
          <target>${maven.compiler.target}</target>
         </configuration>
        </plugin>

        <plugin>
          <groupId>org.apache.maven.plugins</groupId>
          <artifactId>maven-dependency-plugin</artifactId>
          <version>${maven-deps-plugin.version}</version>
          <executions>
            <execution>
              <id>copy</id>
              <phase>package</phase>
              <goals>
               <goal>copy-dependencies</goal>
              </goals>
              <configuration>
                <outputDirectory>${project.build.directory}/deps/</outputDirectory>
                <includeScope>runtime</includeScope>
                <excludeTransitive>false</excludeTransitive>
                <excludeGroupIds>
                  com.sun.activation,
                  jakarta.activation,
                  jakarta.annotation,
                  jakarta.servlet,
                  jakarta.validation,
                  jakarta.xml.bind,
                  org.jboss.resteasy
                </excludeGroupIds>
              </configuration>
            </execution>
          </executions>
        </plugin>

        <plugin>
          <groupId>org.apache.maven.plugins</groupId>
          <artifactId>maven-assembly-plugin</artifactId>
          <version>${maven-assembly-plugin.version}</version>
          <configuration>
            <descriptors>
              <descriptor>src/assembly/dependencies.xml</descriptor>
            </descriptors>
            <finalName>${project.artifactId}-${project.version}</finalName>
          </configuration>
          <executions>
            <execution>
              <id>zip-dependencies</id>
              <phase>package</phase>
              <goals>
                <goal>single</goal>
              </goals>
            </execution>
          </executions>
        </plugin>

      </plugins>
     </pluginManagement>
    </build>
</project><|MERGE_RESOLUTION|>--- conflicted
+++ resolved
@@ -20,11 +20,8 @@
       <maven.min-version>3.3.9</maven.min-version>
       <maven.compiler.source>11</maven.compiler.source>
       <maven.compiler.target>11</maven.compiler.target>
-<<<<<<< HEAD
       <keycloak-server-spi.version>21.1.2</keycloak-server-spi.version>
-=======
       <keycloak-server-spi.version>23.0.1</keycloak-server-spi.version>
->>>>>>> 01c8a970
       <nimbus.oauth-sdk.version>10.11</nimbus.oauth-sdk.version>
       <nimbus.oauth2-oidc-sdk.version>10.11</nimbus.oauth2-oidc-sdk.version>
       <jackson.coreutils.version>1.8</jackson.coreutils.version>

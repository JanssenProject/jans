<project xmlns="http://maven.apache.org/POM/4.0.0" xmlns:xsi="http://www.w3.org/2001/XMLSchema-instance"
  xsi:schemaLocation="http://maven.apache.org/POM/4.0.0 http://maven.apache.org/maven-v4_0_0.xsd">

    <modelVersion>4.0.0</modelVersion>
    <groupId>io.jans</groupId>
    <artifactId>jans-kc-parent</artifactId>
    <packaging>pom</packaging>
    <version>1.0.22-SNAPSHOT</version>
    <name>keycloak-integration-parent</name>

    <distributionManagement>
      <repository>
        <id>github</id>
        <name>Github Packages</name>
        <url>https://maven.pkg.github.com/JanssenProject/jans</url>
      </repository>
    </distributionManagement>

    <properties>
      <maven.min-version>3.3.9</maven.min-version>
      <maven.compiler.source>17</maven.compiler.source>
      <maven.compiler.target>17</maven.compiler.target>
<<<<<<< HEAD
      <keycloak-server.version>23.0.1</keycloak-server.version>
=======
      <keycloak-server.version>23.0.3</keycloak-server.version>
>>>>>>> 51064e37
      <nimbus.oauth-sdk.version>10.11</nimbus.oauth-sdk.version>
      <nimbus.oauth2-oidc-sdk.version>10.11</nimbus.oauth2-oidc-sdk.version>
      <jackson.coreutils.version>1.8</jackson.coreutils.version>
      <jans.version>${project.version}</jans.version>
      <jakarta.ws-rs-api.version>3.0.0</jakarta.ws-rs-api.version>
      <jakarta.servlet-api.version>6.0.0</jakarta.servlet-api.version>
      <smallrye-config.version>3.4.4</smallrye-config.version>
      <log4j.version>2.19.0</log4j.version>
      <slf4j.version>1.7.36</slf4j.version>
      <jboss-logging.version>3.5.1.Final</jboss-logging.version>
      <fasterxml-jackson.version>2.16.0</fasterxml-jackson.version>
      <commons-lang.version>3.13.0</commons-lang.version>
      <commons-collection.version>4.1</commons-collection.version>
      <swagger.version>2.2.7</swagger.version>
      <maven-clean-plugin.version>3.2.0</maven-clean-plugin.version>
      <maven-compiler-plugin.version>3.11.0</maven-compiler-plugin.version>
      <maven-deps-plugin.version>3.6.0</maven-deps-plugin.version>
      <maven-assembly-plugin.version>3.6.0</maven-assembly-plugin.version>
      <quartz-scheduler.version>2.3.2</quartz-scheduler.version>
      <resteasy.version>6.2.4.Final</resteasy.version>
      <sonar.projectKey>JanssenProject_keycloak-integ</sonar.projectKey>
      <sonar.moduleKey>${project.groupId}:${project.artifactId}</sonar.moduleKey>
      <sonar.organization>janssenproject</sonar.organization>
      <sonar.host.url>https://sonarcloud.io</sonar.host.url>
    </properties>

    <prerequisites>
      <maven>${maven.min-version}</maven>
    </prerequisites>

    <modules>
      <module>authenticator</module>
      <module>storage-spi</module>
      <module>job-scheduler</module>
    </modules>

    <repositories>
      <repository>
        <id>jans.io</id>
        <name>Janssen project repository</name>
        <url>https://jenkins.jans.io/maven/</url>
      </repository>

      <repository>
        <id>mavencentral</id>
        <name>maven central</name>
        <url>https://repo1.maven.org/maven2</url>
      </repository>
    </repositories>

    <scm>
      <url>https://github.com/JanssenProject/keycloak-integration-jans</url>
      <connection>scm:git:git://github.com/JanssenProject/keycloak-integration-jans</connection>
      <developerConnection>scm:git:git@github.com:v/keycloak-integration-jans.git</developerConnection>
    </scm>

    <dependencyManagement>
      <dependencies>
        <!-- keycloak dependencies -->
        <dependency>
          <groupId>org.keycloak</groupId>
          <artifactId>keycloak-core</artifactId>
          <scope>provided</scope>
          <version>${keycloak-server.version}</version>
        </dependency>

        <dependency>
          <groupId>org.keycloak</groupId>
          <artifactId>keycloak-server-spi</artifactId>
          <scope>provided</scope>
          <version>${keycloak-server.version}</version>
        </dependency>

        <dependency>
          <groupId>org.keycloak</groupId>
          <artifactId>keycloak-server-spi-private</artifactId>
          <scope>provided</scope>
          <version>${keycloak-server.version}</version>
        </dependency>

        <dependency>
          <groupId>org.keycloak</groupId>
          <artifactId>keycloak-services</artifactId>
          <scope>provided</scope>
          <version>${keycloak-server.version}</version>
        </dependency>

        <dependency>
          <groupId>org.keycloak</groupId>
          <artifactId>keycloak-model-legacy</artifactId>
          <scope>provided</scope>
          <version>${keycloak-server.version}</version>
<<<<<<< HEAD
        </dependency>

        <dependency>
          <groupId>org.keycloak</groupId>
          <artifactId>keycloak-admin-client</artifactId>
          <scope>compile</scope>
          <version>${keycloak-server.version}</version>
=======
>>>>>>> 51064e37
        </dependency>

        <!-- end keycloak dependencies-->

        <!-- nimbus dependencies -->
        <dependency>
          <groupId>com.nimbusds</groupId>
          <artifactId>oauth2-oidc-sdk</artifactId>
          <version>${nimbus.oauth2-oidc-sdk.version}</version>
        </dependency>
        <!-- end nimbus dependencies-->

        <!-- janssen dependencies -->
        <dependency>
          <groupId>io.jans</groupId>
          <artifactId>jans-scim-model</artifactId>
          <version>${jans.version}</version>
        </dependency>
        <!-- end janssen dependencies-->

        <!-- jakarta dependencies -->
        <dependency>
          <groupId>jakarta.ws.rs</groupId>
          <artifactId>jakarta.ws.rs-api</artifactId>
          <version>${jakarta.ws-rs-api.version}</version>
          <scope>provided</scope>
        </dependency>
        <dependency>
          <groupId>jakarta.servlet</groupId>
          <artifactId>jakarta.servlet-api</artifactId>
          <version>${jakarta.servlet-api.version}</version>
          <scope></scope>
        </dependency>
        <!-- end jakarta dependencies -->

        <!-- smallrye dependencies -->
        <dependency>
          <groupId>io.smallrye.config</groupId>
          <artifactId>smallrye-config</artifactId>
          <version>${smallrye-config.version}</version>
        </dependency>
        <!-- end smallrye dependencies-->

        <!--apache log4j dependencies-->
        <dependency>
			    <groupId>org.apache.logging.log4j</groupId>
			    <artifactId>log4j-api</artifactId>
          <version>${log4j.version}</version>
		    </dependency>
		    <dependency>
			    <groupId>org.apache.logging.log4j</groupId>
			    <artifactId>log4j-core</artifactId>
          <version>${log4j.version}</version>
		    </dependency>
		    <dependency>
			    <groupId>org.slf4j</groupId>
			    <artifactId>slf4j-log4j12</artifactId>
          <version>${slf4j.version}</version>
		    </dependency>
        <!-- end apache log4j dependencies-->

        <!-- apache commons dependencies -->
        <dependency>
          <groupId>org.apache.commons</groupId>
          <artifactId>commons-lang3</artifactId>
          <version>${commons-lang.version}</version>
        </dependency>
        <dependency>
			    <groupId>org.apache.commons</groupId>
			    <artifactId>commons-collections4</artifactId>
          <version>${commons-collection.version}</version>
		    </dependency>
        <!-- end apache commons dependencies-->

        <!-- fasterxml dependencies -->
        <dependency>
		      <groupId>com.fasterxml.jackson.jaxrs</groupId>
		      <artifactId>jackson-jaxrs-base</artifactId>
		      <version>${fasterxml-jackson.version}</version>
		    </dependency>
		    <dependency>
		      <groupId>com.fasterxml.jackson.jaxrs</groupId>
		      <artifactId>jackson-jaxrs-json-provider</artifactId>
		      <version>${fasterxml-jackson.version}</version>
		    </dependency>
        <!-- end fasterxml dependencies-->

        <!-- swagger dependencies -->
        <dependency>
			    <groupId>io.swagger.core.v3</groupId>
			    <artifactId>swagger-core-jakarta</artifactId>
          <version>${swagger.version}</version>
		    </dependency>
        <!-- end swagger dependencies -->

        <!-- jboss logging dependencies -->
        <dependency>
          <groupId>org.jboss.logging</groupId>
          <artifactId>jboss-logging</artifactId>
          <scope>provided</scope>
          <version>${jboss-logging.version}</version>
        </dependency>
        <!-- end jboss logging dependencies -->

      </dependencies>
    </dependencyManagement>

    <build>
     <pluginManagement>
      <plugins>
        
        <plugin>
          <groupId>org.apache.maven.plugins</groupId>
          <artifactId>maven-clean-plugin</artifactId>
          <version>${maven-clean-plugin.version}</version>
        </plugin>

        <plugin>
         <groupId>org.apache.maven.plugins</groupId>
         <artifactId>maven-compiler-plugin</artifactId>
         <version>${maven-compiler-plugin.version}</version>
         <configuration>
          <source>${maven.compiler.source}</source>
          <target>${maven.compiler.target}</target>
         </configuration>
        </plugin>

        <plugin>
          <groupId>org.apache.maven.plugins</groupId>
          <artifactId>maven-dependency-plugin</artifactId>
          <version>${maven-deps-plugin.version}</version>
          <executions>
            <execution>
              <id>copy</id>
              <phase>package</phase>
              <goals>
               <goal>copy-dependencies</goal>
              </goals>
              <configuration>
                <outputDirectory>${project.build.directory}/deps/</outputDirectory>
                <includeScope>runtime</includeScope>
                <excludeTransitive>false</excludeTransitive>
                <excludeGroupIds>
                  com.sun.activation,
                  jakarta.activation,
                  jakarta.annotation,
                  jakarta.servlet,
                  jakarta.validation,
                  jakarta.xml.bind,
<<<<<<< HEAD
=======
                  org.jboss.resteasy,
                  org.jboss.spec.javax.ws.rs,
                  com.fasterxml.jackson.core,
                  commons-codec,
                  commons-lang3,
                  commons-lang,
                  commons-collections4,
                  commons-io,
                  commons-logging,
                  commons-text,
                  org.apache.commons,
                  commons-configuration
>>>>>>> 51064e37
                </excludeGroupIds>
              </configuration>
            </execution>
          </executions>
        </plugin>

        <plugin>
          <groupId>org.apache.maven.plugins</groupId>
          <artifactId>maven-assembly-plugin</artifactId>
          <version>${maven-assembly-plugin.version}</version>
          <configuration>
            <descriptors>
              <descriptor>src/assembly/dependencies.xml</descriptor>
            </descriptors>
            <finalName>${project.artifactId}-${project.version}</finalName>
          </configuration>
          <executions>
            <execution>
              <id>zip-dependencies</id>
              <phase>package</phase>
              <goals>
                <goal>single</goal>
              </goals>
            </execution>
          </executions>
        </plugin>

      </plugins>
     </pluginManagement>
    </build>
</project><|MERGE_RESOLUTION|>--- conflicted
+++ resolved
@@ -20,11 +20,7 @@
       <maven.min-version>3.3.9</maven.min-version>
       <maven.compiler.source>17</maven.compiler.source>
       <maven.compiler.target>17</maven.compiler.target>
-<<<<<<< HEAD
-      <keycloak-server.version>23.0.1</keycloak-server.version>
-=======
       <keycloak-server.version>23.0.3</keycloak-server.version>
->>>>>>> 51064e37
       <nimbus.oauth-sdk.version>10.11</nimbus.oauth-sdk.version>
       <nimbus.oauth2-oidc-sdk.version>10.11</nimbus.oauth2-oidc-sdk.version>
       <jackson.coreutils.version>1.8</jackson.coreutils.version>
@@ -34,6 +30,7 @@
       <smallrye-config.version>3.4.4</smallrye-config.version>
       <log4j.version>2.19.0</log4j.version>
       <slf4j.version>1.7.36</slf4j.version>
+      <logback.version>1.4.14</logback.version>
       <jboss-logging.version>3.5.1.Final</jboss-logging.version>
       <fasterxml-jackson.version>2.16.0</fasterxml-jackson.version>
       <commons-lang.version>3.13.0</commons-lang.version>
@@ -45,6 +42,7 @@
       <maven-assembly-plugin.version>3.6.0</maven-assembly-plugin.version>
       <quartz-scheduler.version>2.3.2</quartz-scheduler.version>
       <resteasy.version>6.2.4.Final</resteasy.version>
+      <typesafe-config.version>1.4.3</typesafe-config.version>
       <sonar.projectKey>JanssenProject_keycloak-integ</sonar.projectKey>
       <sonar.moduleKey>${project.groupId}:${project.artifactId}</sonar.moduleKey>
       <sonar.organization>janssenproject</sonar.organization>
@@ -117,7 +115,6 @@
           <artifactId>keycloak-model-legacy</artifactId>
           <scope>provided</scope>
           <version>${keycloak-server.version}</version>
-<<<<<<< HEAD
         </dependency>
 
         <dependency>
@@ -125,8 +122,6 @@
           <artifactId>keycloak-admin-client</artifactId>
           <scope>compile</scope>
           <version>${keycloak-server.version}</version>
-=======
->>>>>>> 51064e37
         </dependency>
 
         <!-- end keycloak dependencies-->
@@ -231,7 +226,23 @@
         </dependency>
         <!-- end jboss logging dependencies -->
 
+        <!-- logback dependencies -->
+        <dependency>
+          <groupId>ch.qos.logback</groupId>
+          <artifactId>logback-classic</artifactId>
+          <version>${logback.version}</version>
+        </dependency>
+        <!-- end logback dependencies -->
+
+        <!-- typesafe config dependencies -->
+        <dependency>
+          <groupId>com.typesafe</groupId>
+          <artifactId>config</artifactId>
+          <version>${typesafe-config.version}</version>
+        </dependency>
+        <!-- end typesafe config dependencies-->      
       </dependencies>
+
     </dependencyManagement>
 
     <build>
@@ -276,8 +287,6 @@
                   jakarta.servlet,
                   jakarta.validation,
                   jakarta.xml.bind,
-<<<<<<< HEAD
-=======
                   org.jboss.resteasy,
                   org.jboss.spec.javax.ws.rs,
                   com.fasterxml.jackson.core,
@@ -290,7 +299,6 @@
                   commons-text,
                   org.apache.commons,
                   commons-configuration
->>>>>>> 51064e37
                 </excludeGroupIds>
               </configuration>
             </execution>

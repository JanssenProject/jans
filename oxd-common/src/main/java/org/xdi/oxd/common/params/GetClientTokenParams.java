--- conflicted
+++ resolved
@@ -97,16 +97,9 @@
     @Override
     public String toString() {
         return "GetClientTokenParams{" +
-<<<<<<< HEAD
                 "client_id='" + client_id + '\'' +
-                ", client_secret='" + client_secret + '\'' +
                 ", op_host='" + op_host + '\'' +
                 ", op_discovery_path='" + op_discovery_path + '\'' +
-=======
-                "clientId='" + clientId + '\'' +
-                ", opHost='" + opHost + '\'' +
-                ", opDiscoveryPath='" + opDiscoveryPath + '\'' +
->>>>>>> 96bf7920
                 ", scope=" + scope +
                 ", authentication_method='" + authentication_method + '\'' +
                 ", algorithm='" + algorithm + '\'' +

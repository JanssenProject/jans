--- conflicted
+++ resolved
@@ -12,13 +12,9 @@
     @JsonProperty(value = "oxd_id")
     private String oxd_id;
     @JsonProperty(value = "access_token")
-<<<<<<< HEAD
     private String access_token;
-=======
-    private String accessToken;
     @JsonProperty(value = "protection_access_token")
-    private String protectionAccessToken;
->>>>>>> 3662e1e3
+    private String protection_access_token;
 
     @Override
     public String getOxdId() {
@@ -39,10 +35,10 @@
 
     @Override
     public String getProtectionAccessToken() {
-        return protectionAccessToken;
+        return protection_access_token;
     }
 
     public void setProtectionAccessToken(String protectionAccessToken) {
-        this.protectionAccessToken = protectionAccessToken;
+        this.protection_access_token = protectionAccessToken;
     }
 }
--- conflicted
+++ resolved
@@ -89,11 +89,8 @@
     SSL_HANDSHAKE_ERROR(500, "ssl_handshake_error", "Unable to find valid certification path to requested target. Please check if key_store_path in oxd configuration is correct."),
     INVALID_ALGORITHM(500, "invalid_algorithm", "Invalid algorithm provided (empty or null)."),
     ALGORITHM_NOT_SUPPORTED(500, "algorithm_not_supported", "Algorithm not supported."),
-<<<<<<< HEAD
-    KEY_ID_NOT_FOUND(500, "key_id_not_found", "`kid` is missing in `ID_TOKEN`. Unable to find matching key out of the Issuer's published set."),;
-=======
+    KEY_ID_NOT_FOUND(500, "key_id_not_found", "`kid` is missing in `ID_TOKEN`. Unable to find matching key out of the Issuer's published set."),
     NO_SUBJECT_IDENTIFIER(500, "no_subject_identifier", "ID Token is missing `sub` value.");
->>>>>>> 4236960a
 
     private final int httpStatus;
     private final String code;

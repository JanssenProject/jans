--- conflicted
+++ resolved
@@ -8,42 +8,25 @@
     branches:
       - master
       - main
-<<<<<<< HEAD
+      - "!update-pycloud-in-**"      
     paths-ignore:
       - 'docker-jans-**/CHANGELOG.md'
       - 'docker-jans-**/version.txt'
       - 'jans-pycloudlib/CHANGELOG.md'
       - 'jans-pycloudlib/jans/pycloudlib/version.py'
       - '**.md'
-=======
-      - "!update-pycloud-in-**"
-    paths:
-      - "!docker-jans-**/CHANGELOG.md"
-      - "!docker-jans-**/version.txt"
-      - "!jans-pycloudlib/CHANGELOG.md"
-      - "!jans-pycloudlib/jans/pycloudlib/version.py"
-      - "!**.md"
->>>>>>> 74c076fb
+
   pull_request:
     branches:
       - master
       - main
-<<<<<<< HEAD
+      - "!update-pycloud-in-**"      
     paths-ignore:
       - 'docker-jans-**/CHANGELOG.md'
       - 'docker-jans-**/version.txt'
       - 'jans-pycloudlib/CHANGELOG.md'
       - 'jans-pycloudlib/jans/pycloudlib/version.py'
       - '**.md'
-=======
-      - "!update-pycloud-in-**"
-    paths:
-      - "!docker-jans-**/CHANGELOG.md"
-      - "!docker-jans-**/version.txt"
-      - "!jans-pycloudlib/CHANGELOG.md"
-      - "!jans-pycloudlib/jans/pycloudlib/version.py"
-      - "!**.md"
->>>>>>> 74c076fb
   workflow_dispatch:
 jobs:
   build:

@import url('https://fonts.googleapis.com/css?family=Slackey');

*,
*:before,
*:after {
  -moz-box-sizing: border-box;
  -webkit-box-sizing: border-box;
  box-sizing: border-box;
}

body {
  min-width: 500px;
  font-family: 'Nunito', sans-serif;
  color: #384047;
}

form {
  max-width: 300px;
  margin: 10px auto;
  padding: 10px 20px;
  background: #f4f7f8;
  border-radius: 8px;
}

h1 {
  margin: 0 0 30px 0;
  text-align: center;
}

.inputText {
  width: 100%;
  margin-bottom: 30px;
  border-style: solid;
  border-radius: 4px;
  border-color: rgb(204, 204, 204);
  background-color: rgb(255, 255, 255);
  border-width: 1px;
  min-height: 38px;
  box-sizing: border-box;
}

.inputStyle {
  padding: 0 0 0 15px;
  border-width: 2px;
}


input:disabled {
  background-color: #575757;
  border: none;
  font-size: 16px;
  height: auto;
  margin: 0;
  outline: 0;
  padding: 15px;
  width: 100%;
  color: #ffff;
  box-shadow: 0 1px 0 rgba(0, 0, 0, 0.03) inset;
  margin-bottom: 30px;
}

input[type="radio"],
input[type="checkbox"] {
  margin: 0 4px 8px 0;
  padding: 15px;
  box-shadow: 0 1px 0 rgba(0, 0, 0, 0.03) inset;
  margin-bottom: 30px;
}

select {
  padding: 6px;
  height: 32px;
  border-radius: 2px;
}

button {
  padding: 19px 39px 18px 39px;
  color: #FFF;
  background-color: #4bc970;
  font-size: 18px;
  text-align: center;
  font-style: normal;
  border-radius: 5px;
  width: 100%;
  border: 1px solid #3ac162;
  border-width: 1px 1px 3px;
  box-shadow: 0 -1px 0 rgba(255, 255, 255, 0.1) inset;
  margin-bottom: 10px;
}

fieldset {
  margin-bottom: 30px;
  border: none;
}

legend {
  font-size: 1.4em;
  margin-bottom: 20px;
}

label {
  display: block;
  margin-bottom: 8px;
}

label.light {
  font-weight: 300;
  display: inline;
}

.number {
  background-color: #5fcf80;
  color: #fff;
  height: 30px;
  width: 30px;
  display: inline-block;
  font-size: 0.8em;
  margin-right: 4px;
  line-height: 30px;
  text-align: center;
  text-shadow: 0 1px 0 rgba(255, 255, 255, 0.2);
  border-radius: 100%;
}

.redFont {
  color: #ff0000;
  font-size: 15px;
  text-align: center;
  text-shadow: 0 1px 0 rgba(255, 255, 255, 0.2);
}

.container {
  width: 100vmax;
  display: flex;
  flex-direction: column;
  justify-content: center;
  align-items: center;
}

.box {
  border: 1px solid #5fcf80;
  display: flex;
  flex-direction: column;
  justify-content: center;
  align-items: left;
  min-width: 600px;
  font-size: 15px;
  padding: 2rem;
  box-shadow: 0 4px 8px 0 rgba(0, 0, 0, 0.2), 0 6px 20px 0 rgba(0, 0, 0, 0.19);
}

.required {
  color: red;
}

.warningAlert {
  padding: 20px;
  background-color: #f44336;
  color: white;
}

.logo {
  /** webpackIgnore: true */
  font-family: Slackey;
  font-size: 50px;
  font-style: normal;
  font-variant: normal;
  font-weight: 700;
  line-height: 100px;
  color: rgb(0, 167, 0);
  text-shadow: -1px 1px 0 #000,
    1px 1px 0 #000,
    1px -1px 0 #000,
    -1px -1px 0 #000;
}

<<<<<<< HEAD

=======
>>>>>>> 916f9ec5
.MuiPickersArrowSwitcher-spacer{
  width: 0px !important;
}

.form-container {
  position: relative;
}

.loader-overlay {
  position: absolute;
  top: 0;
  left: 0;
  width: 100%;
  height: 100%;
  background-color: rgba(255, 255, 255, 0.7); /* Semi-transparent overlay */
  display: flex;
  justify-content: center;
  align-items: center;
  z-index: 1; /* Ensure loader stays above the form */
}

@media screen and (min-width: 480px) {

  form {
    max-width: 480px;
  }

}<|MERGE_RESOLUTION|>--- conflicted
+++ resolved
@@ -174,10 +174,6 @@
     -1px -1px 0 #000;
 }
 
-<<<<<<< HEAD
-
-=======
->>>>>>> 916f9ec5
 .MuiPickersArrowSwitcher-spacer{
   width: 0px !important;
 }

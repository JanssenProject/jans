--- conflicted
+++ resolved
@@ -187,12 +187,11 @@
         
         if cfg.PROVIDER_HOST_STRING is not None:
             query_args["providerHost"] = get_provider_host()
-<<<<<<< HEAD
+
 
         if cfg.ADDITIONAL_PARAMS is not None:
             query_args |= cfg.ADDITIONAL_PARAMS
-=======
->>>>>>> 291004e5
+
 
         response = oauth.op.authorize_redirect(**query_args)
 

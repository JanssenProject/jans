copyright: Copyright &copy; 2025, The Janssen Project
docs_dir: ./docs
edit_uri: edit/main/docs/
extra:
  generator: false
  social:
    - icon: fontawesome/brands/github
      link: https://github.com/JanssenProject/jans
      name: Janssen on GitHub
    - icon: fontawesome/solid/link
      link: https://jans.io/docs
      name: Janssen Website
  version:
    default: stable
    provider: mike
extra_css:
  - css/tabs.css
  - stylesheets/mermaid-extra.css
  - stylesheets/home.css

extra_javascript:
  - javascripts/skeleton-loader.js
  - javascripts/full-screen-sections.js

markdown_extensions:
  - admonition
  - attr_list
  - toc:
      permalink: "#"
  - codehilite
  - pymdownx.superfences:
      custom_fences:
        - class: mermaid
          format: !!python/name:pymdownx.superfences.fence_code_format
          name: mermaid
  - pymdownx.tabbed:
      alternate_style: true
  - pymdownx.emoji:
      emoji_generator: !!python/name:material.extensions.emoji.to_svg
      emoji_index: !!python/name:material.extensions.emoji.twemoji
  - pymdownx.details
nav:
<<<<<<< HEAD
  - Home: index.md
  - "Janssen Server":
      - Introduction: janssen-server/README.md
      - Deployment and Planning Guide:
          - janssen-server/planning/README.md
          - Platform Goal: janssen-server/planning/platform-goal.md
          - Use Cases: janssen-server/planning/use-cases.md
          - Components: janssen-server/planning/components.md
          - Kubernetes: janssen-server/planning/kubernetes.md
          - VM Cluster: janssen-server/planning/vm-cluster.md
          - VM Single Instance: janssen-server/planning/vm-single-instance.md
          - Persistence: janssen-server/planning/persistence.md
          - Caching: janssen-server/planning/caching.md
          - Security Best Practices: janssen-server/planning/security-best-practices.md
          - Load Balancers: janssen-server/planning/load-balancers.md
          - Certificates/Keys: janssen-server/planning/certificates-keys.md
          - DNS: janssen-server/planning/dns.md
          - Multi-tenancy: janssen-server/planning/multi-tenancy.md
          - Benchmarking: janssen-server/planning/benchmarking.md
          - Application Portal: janssen-server/planning/application-portal.md
          - Discovery: janssen-server/planning/discovery.md
          - Customization/Localization: janssen-server/planning/customization.md
          - Timeout Management: janssen-server/planning/timeout-management.md
          - Identity Management: janssen-server/planning/identity-management.md
          - Self-Service Password/2FA Portal: janssen-server/planning/self-service-password-2fa.md
          - Identity Access Governance: janssen-server/planning/identity-access-governance.md
          - Role Based Access Management: janssen-server/planning/role-based-access-management.md
          - Central Authorization Service Integration: janssen-server/planning/central-auth-service.md
          - Stepped-up Authentication: janssen-server/planning/stepped-up-auth.md
          - Delegated User Administration: janssen-server/planning/delegated-user-admin.md
          - Passwordless Authentication: janssen-server/planning/passwordless-auth.md
          - Machine-to-Machine Authentication: janssen-server/planning/machine-to-machine.md
      - Installation:
          - janssen-server/install/README.md
          - VM Installation:
              - janssen-server/install/vm-install/README.md
              - VM Requirements: janssen-server/install/vm-install/vm-requirements.md
              - Ubuntu: janssen-server/install/vm-install/ubuntu.md
              - RHEL: janssen-server/install/vm-install/rhel.md
              - Suse: janssen-server/install/vm-install/suse.md
              - Dynamic Download: janssen-server/install/vm-install/dynamic-download.md
          - Helm Deployments:
              - janssen-server/install/helm-install/README.md
              - Local Kubernetes Cluster: janssen-server/install/helm-install/local.md
              - Amazon EKS: janssen-server/install/helm-install/amazon-eks.md
              - Google GKE: janssen-server/install/helm-install/google-gke.md
              - Microsoft Azure AKS: janssen-server/install/helm-install/microsoft-azure.md
              - Using Rancher Marketplace: janssen-server/install/helm-install/rancher.md
          - Docker Deployments:
              - Quick Start: janssen-server/install/docker-install/quick-start.md
              - Docker compose: janssen-server/install/docker-install/compose.md
          - Setup Instructions: janssen-server/install/setup.md
          - FAQ: janssen-server/install/install-faq.md
      - Kubernetes Operation Guide:
          - janssen-server/kubernetes-ops/README.md
          - Upgrade: janssen-server/kubernetes-ops/upgrade.md
          - Scaling: janssen-server/kubernetes-ops/scaling.md
          - Backup and Restore: janssen-server/kubernetes-ops/backup-restore.md
          - Certificate Management: janssen-server/kubernetes-ops/cert-management.md
          - Customization: janssen-server/kubernetes-ops/customization.md
          - Start Order: janssen-server/kubernetes-ops/start-order.md
          - Logs: janssen-server/kubernetes-ops/logs.md
          - External Secrets and Configmaps: janssen-server/kubernetes-ops/external-secrets-configmaps.md
          - Health Check: janssen-server/kubernetes-ops/health-check.md
          - TUI K8s: janssen-server/kubernetes-ops/tui-k8s.md
          - Custom Attributes: janssen-server/kubernetes-ops/custom-attributes.md
          - Jans SAML/Keycloak: janssen-server/kubernetes-ops/jans-saml.md
          - Memory Dump: janssen-server/kubernetes-ops/memory-dump.md
      - VM Operation Guide:
          - janssen-server/vm-ops/README.md
          - Upgrade: janssen-server/vm-ops/upgrade.md
          - Backup: janssen-server/vm-ops/backup.md
          - Logs: janssen-server/vm-ops/logs.md
          - Checking Service Status: janssen-server/vm-ops/checking-service-status.md
          - Restarting Services: janssen-server/vm-ops/restarting-services.md
          - Managing Key Rotation: janssen-server/vm-ops/managing-key-rotation.md
          - Certificates: janssen-server/vm-ops/certificates.md
          - Jans Command: janssen-server/vm-ops/jans-command.md
          - Data Cleaning: janssen-server/vm-ops/data-cleaning.md
      - Terraform and IaC:
          - janssen-server/terraform/README.md
      - Configuration Guide:
          - Configuration Tools:
              - TUI - Text-Based UI:
                  - janssen-server/config-guide/config-tools/jans-tui/README.md
                  - Navigation Guide: janssen-server/config-guide/config-tools/jans-tui/navigation-guide.md
                  - Using Logs: janssen-server/config-guide/config-tools/jans-tui/using-command-line-log.md
              - CLI - Command Line:
                  - janssen-server/config-guide/config-tools/jans-cli/README.md
              - REST API:
                  - janssen-server/config-guide/config-tools/config-api/README.md
                  - Settings: janssen-server/config-guide/config-tools/config-api/config.md
                  - Security: janssen-server/config-guide/config-tools/config-api/security.md
                  - Logs: janssen-server/config-guide/config-tools/config-api/logs.md
                  - Monitoring: janssen-server/config-guide/config-tools/config-api/monitoring.md
                  - Plugins: janssen-server/config-guide/config-tools/config-api/plugins.md
              - CURL: janssen-server/config-guide/config-tools/curl-guide.md
          - Auth Server Configuration:
              - OpenID Connect Client Configuration: janssen-server/config-guide/auth-server-config/openid-connect-client-configuration.md
              - OAuth Scope Management: janssen-server/config-guide/auth-server-config/oauth-scopes-config.md
              - JSON Web Key: janssen-server/config-guide/auth-server-config/json-web-key-config.md
              - Authentication Method Configuration: janssen-server/config-guide/auth-server-config/authentication-method-config.md
              - Auth Server Property Configuration: janssen-server/config-guide/auth-server-config/jans-authorization-server-config.md
              #- Messaging Configuration: janssen-server/config-guide/auth-server-config/messaging-config.md
              - Logging: janssen-server/config-guide/auth-server-config/logging-configuration.md
              - SSA Configuration: janssen-server/config-guide/auth-server-config/ssa-config.md
              - Agama Project Configuration: janssen-server/config-guide/auth-server-config/agama-project-configuration.md
              - Attribute: janssen-server/config-guide/auth-server-config/attribute-configuration.md
              - Cache Configuration: janssen-server/config-guide/auth-server-config/cache-configuration.md
              - Rate Limit: janssen-server/config-guide/auth-server-config/rate-limit.md
              - UMA Management: janssen-server/config-guide/auth-server-config/oauth-umaresources-config.md
              - Session Management: janssen-server/config-guide/auth-server-config/session-management.md
          - FIDO2 Configuration: janssen-server/config-guide/fido2-config/janssen-fido2-configuration.md
          - SCIM Configuration:
              - SCIM User Resources: janssen-server/config-guide/scim-config/user-config.md
              - SCIM Group Management: janssen-server/config-guide/scim-config/scim-group-config.md
          - Custom Scripts: janssen-server/config-guide/custom-scripts-config.md
          - SMTP Configuration: janssen-server/config-guide/smtp-configuration.md
          - HASH Passwords: janssen-server/config-guide/hash-password.md
          - Link Configuration: janssen-server/config-guide/link-configuration.md
          - Custom Assets Configuration: janssen-server/config-guide/custom-assets-configuration.md
      - Database Guide:
          - janssen-server/reference/database/README.md
          - RDBMS Erwin Table: janssen-server/reference/database/rdbms-erwin.md
=======
- Home: index.md
- 'Janssen Server':
  - Introduction: janssen-server/README.md
  - Deployment and Planning Guide:
    - janssen-server/planning/README.md
    - Platform Goal: janssen-server/planning/platform-goal.md
    - Use Cases: janssen-server/planning/use-cases.md
    - Components: janssen-server/planning/components.md
    - Kubernetes: janssen-server/planning/kubernetes.md
    - VM Cluster: janssen-server/planning/vm-cluster.md
    - VM Single Instance: janssen-server/planning/vm-single-instance.md
    - Persistence: janssen-server/planning/persistence.md
    - Caching: janssen-server/planning/caching.md
    - Security Best Practices: janssen-server/planning/security-best-practices.md
    - Load Balancers: janssen-server/planning/load-balancers.md
    - Certificates/Keys: janssen-server/planning/certificates-keys.md
    - DNS: janssen-server/planning/dns.md
    - Multi-tenancy: janssen-server/planning/multi-tenancy.md
    - Benchmarking: janssen-server/planning/benchmarking.md
    - Application Portal: janssen-server/planning/application-portal.md
    - Discovery: janssen-server/planning/discovery.md
    - Customization/Localization: janssen-server/planning/customization.md
    - Timeout Management: janssen-server/planning/timeout-management.md
    - Identity Management: janssen-server/planning/identity-management.md
    - Self-Service Password/2FA Portal: janssen-server/planning/self-service-password-2fa.md
    - Identity Access Governance: janssen-server/planning/identity-access-governance.md
    - Role Based Access Management: janssen-server/planning/role-based-access-management.md
    - Central Authorization Service Integration: janssen-server/planning/central-auth-service.md
    - Stepped-up Authentication: janssen-server/planning/stepped-up-auth.md
    - Delegated User Administration: janssen-server/planning/delegated-user-admin.md
    - Passwordless Authentication: janssen-server/planning/passwordless-auth.md
    - Machine-to-Machine Authentication: janssen-server/planning/machine-to-machine.md
  - Installation:
    - janssen-server/install/README.md
    - VM Installation:
      - janssen-server/install/vm-install/README.md
      - VM Requirements: janssen-server/install/vm-install/vm-requirements.md
      - Ubuntu: janssen-server/install/vm-install/ubuntu.md
      - RHEL: janssen-server/install/vm-install/rhel.md
      - Suse: janssen-server/install/vm-install/suse.md
      - Dynamic Download: janssen-server/install/vm-install/dynamic-download.md
    - Helm Deployments:
      - janssen-server/install/helm-install/README.md
      - Local Kubernetes Cluster: janssen-server/install/helm-install/local.md
      - Amazon EKS: janssen-server/install/helm-install/amazon-eks.md
      - Google GKE: janssen-server/install/helm-install/google-gke.md
      - Microsoft Azure AKS: janssen-server/install/helm-install/microsoft-azure.md
      - Using Rancher Marketplace: janssen-server/install/helm-install/rancher.md
    - Docker Deployments:
      - Quick Start: janssen-server/install/docker-install/quick-start.md
      - Docker compose: janssen-server/install/docker-install/compose.md
    - Setup Instructions: janssen-server/install/setup.md
    - FAQ: janssen-server/install/install-faq.md
  - Kubernetes Operation Guide:
    - janssen-server/kubernetes-ops/README.md
    - Upgrade: janssen-server/kubernetes-ops/upgrade.md
    - Scaling: janssen-server/kubernetes-ops/scaling.md
    - Backup and Restore: janssen-server/kubernetes-ops/backup-restore.md
    - Certificate Management: janssen-server/kubernetes-ops/cert-management.md
    - Customization: janssen-server/kubernetes-ops/customization.md
    - Start Order: janssen-server/kubernetes-ops/start-order.md
    - Logs: janssen-server/kubernetes-ops/logs.md
    - External Secrets and Configmaps: janssen-server/kubernetes-ops/external-secrets-configmaps.md
    - Health Check: janssen-server/kubernetes-ops/health-check.md
    - TUI K8s: janssen-server/kubernetes-ops/tui-k8s.md
    - Custom Attributes: janssen-server/kubernetes-ops/custom-attributes.md
    - Jans SAML/Keycloak: janssen-server/kubernetes-ops/jans-saml.md
    - Memory Dump: janssen-server/kubernetes-ops/memory-dump.md
  - VM Operation Guide:
    - janssen-server/vm-ops/README.md
    - Upgrade: janssen-server/vm-ops/upgrade.md
    - Backup: janssen-server/vm-ops/backup.md
    - Logs: janssen-server/vm-ops/logs.md
    - Checking Service Status: janssen-server/vm-ops/checking-service-status.md
    - Restarting Services: janssen-server/vm-ops/restarting-services.md
    - Managing Key Rotation: janssen-server/vm-ops/managing-key-rotation.md
    - Certificates: janssen-server/vm-ops/certificates.md
    - Jans Command: janssen-server/vm-ops/jans-command.md
    - Data Cleaning: janssen-server/vm-ops/data-cleaning.md
  - Terraform and IaC:
    - janssen-server/terraform/README.md
  - Configuration Guide:
    - Configuration Tools:
      - TUI - Text-Based UI:
          - janssen-server/config-guide/config-tools/jans-tui/README.md
          - Navigation Guide: janssen-server/config-guide/config-tools/jans-tui/navigation-guide.md
          - Using Logs: janssen-server/config-guide/config-tools/jans-tui/using-command-line-log.md
      - CLI - Command Line:
          - janssen-server/config-guide/config-tools/jans-cli/README.md
      - REST API:
        - janssen-server/config-guide/config-tools/config-api/README.md
        - Settings: janssen-server/config-guide/config-tools/config-api/config.md
        - Security: janssen-server/config-guide/config-tools/config-api/security.md
        - Logs: janssen-server/config-guide/config-tools/config-api/logs.md
        - Monitoring: janssen-server/config-guide/config-tools/config-api/monitoring.md
        - Plugins: janssen-server/config-guide/config-tools/config-api/plugins.md
      - CURL: janssen-server/config-guide/config-tools/curl-guide.md
    - Auth Server Configuration:
      - OpenID Connect Client Configuration: janssen-server/config-guide/auth-server-config/openid-connect-client-configuration.md
      - OAuth Scope Management: janssen-server/config-guide/auth-server-config/oauth-scopes-config.md
      - JSON Web Key: janssen-server/config-guide/auth-server-config/json-web-key-config.md
      - Authentication Method Configuration: janssen-server/config-guide/auth-server-config/authentication-method-config.md
      - Auth Server Property Configuration: janssen-server/config-guide/auth-server-config/jans-authorization-server-config.md
      #- Messaging Configuration: janssen-server/config-guide/auth-server-config/messaging-config.md
      - Logging: janssen-server/config-guide/auth-server-config/logging-configuration.md
      - SSA Configuration: janssen-server/config-guide/auth-server-config/ssa-config.md
      - Agama Project Configuration: janssen-server/config-guide/auth-server-config/agama-project-configuration.md
      - Attribute: janssen-server/config-guide/auth-server-config/attribute-configuration.md
      - Cache Configuration: janssen-server/config-guide/auth-server-config/cache-configuration.md
      - Rate Limit: janssen-server/config-guide/auth-server-config/rate-limit.md
      - UMA Management: janssen-server/config-guide/auth-server-config/oauth-umaresources-config.md
      - Session Management: janssen-server/config-guide/auth-server-config/session-management.md
    - FIDO2 Configuration: janssen-server/config-guide/fido2-config/janssen-fido2-configuration.md
    - SCIM Configuration:
      - SCIM User Resources: janssen-server/config-guide/scim-config/user-config.md
      - SCIM Group Management: janssen-server/config-guide/scim-config/scim-group-config.md
    - Custom Scripts: janssen-server/config-guide/custom-scripts-config.md
    - SMTP Configuration: janssen-server/config-guide/smtp-configuration.md
    - HASH Passwords: janssen-server/config-guide/hash-password.md
    - Link Configuration: janssen-server/config-guide/link-configuration.md
    - Custom Assets Configuration: janssen-server/config-guide/custom-assets-configuration.md
    - Session: janssen-server/config-guide/session.md
  - Database Guide:
    - janssen-server/reference/database/README.md
    - RDBMS Erwin Table: janssen-server/reference/database/rdbms-erwin.md
>>>>>>> b237d196

          - MySQL:
              - MySQL Schema: janssen-server/reference/database/mysql-schema.md
              - MySQL Configuration: janssen-server/reference/database/mysql-config.md
              - MySQL Operation: janssen-server/reference/database/mysql-ops.md
          - PostgreSQL:
              - PostgreSQL Schema: janssen-server/reference/database/pgsql-schema.md
              - PostgreSQL Indexes: janssen-server/reference/database/pgsql-schema-indexes.md
              - PostgreSQL Configuration: janssen-server/reference/database/pgsql-config.md
              - PostgreSQL Operation: janssen-server/reference/database/pgsql-ops.md
      - Auth Server Admin Guide:
          - janssen-server/auth-server/README.md
          - Auth Server Config: janssen-server/auth-server/config.md
          - Session Management:
              - janssen-server/auth-server/session-management/README.md
              - IDP v RP Sessions: janssen-server/auth-server/session-management/idp-v-rp.md
              - Multiple Sessions in One Browser: janssen-server/auth-server/session-management/multiple-sessions-one-browser.md
          - Tokens:
              - janssen-server/auth-server/tokens/README.md
              - OAuth Access Tokens: janssen-server/auth-server/tokens/oauth-access-tokens.md
              - OAuth Refresh Tokens: janssen-server/auth-server/tokens/oauth-refresh-tokens.md
              - OAuth Transaction Tokens: janssen-server/auth-server/tokens/oauth-tx-tokens.md
              - OpenID id_token: janssen-server/auth-server/tokens/openid-id-token.md
              - OpenID Userinfo Token: janssen-server/auth-server/tokens/openid-userinfo-token.md
              - UMA RPT Token: janssen-server/auth-server/tokens/uma-rpt-token.md
              - Logout Status JWT: janssen-server/auth-server/tokens/logout-status-jwt.md
          - Scopes: janssen-server/auth-server/scopes/README.md
          - Rich Authorization Requests: janssen-server/auth-server/authz-details/README.md
          - Endpoints:
              - janssen-server/auth-server/endpoints/README.md
              - OpenID Configuration: janssen-server/auth-server/endpoints/configuration.md
              - Client Registration: janssen-server/auth-server/endpoints/client-registration.md
              - Client Authentication: janssen-server/auth-server/endpoints/client-authn.md
              - Authorization: janssen-server/auth-server/endpoints/authorization.md
              - Authorization Challenge: janssen-server/auth-server/endpoints/authorization-challenge.md
              - Access Evaluation: janssen-server/auth-server/endpoints/access-evaluation.md
              - Token: janssen-server/auth-server/endpoints/token.md
              - SSA: janssen-server/auth-server/endpoints/ssa.md
              - Userinfo: janssen-server/auth-server/endpoints/userinfo.md
              - Token Revocation: janssen-server/auth-server/endpoints/token-revocation.md
              - Global Token Revocation: janssen-server/auth-server/endpoints/global-token-revocation.md
              - Session Revocation: janssen-server/auth-server/endpoints/session-revocation.md
              - End Session: janssen-server/auth-server/endpoints/end-session.md
              - Clientinfo: janssen-server/auth-server/endpoints/clientinfo.md
              - JWKS URI: janssen-server/auth-server/endpoints/jwks-uri.md
              - Archived JWKS URI: janssen-server/auth-server/endpoints/archived-jwks-uri.md
              - Introspection: janssen-server/auth-server/endpoints/introspection.md
              - Device Authorization: janssen-server/auth-server/endpoints/device-authorization.md
              - PAR: janssen-server/auth-server/endpoints/par.md
              - Backchannel Authentication: janssen-server/auth-server/endpoints/backchannel-authentication.md
          - Crypto:
              - janssen-server/auth-server/crypto/README.md
              - Keys: janssen-server/auth-server/crypto/keys.md
              - Key Storage: janssen-server/auth-server/crypto/key-storage.md
              - Key Rotation and Generation: janssen-server/auth-server/crypto/key-generation.md
          - OpenID Features:
              - janssen-server/auth-server/openid-features/README.md
              - Pairwise/Public Subject Identifiers: janssen-server/auth-server/openid-features/subject-identifiers.md
              - id_token: janssen-server/auth-server/openid-features/id-token.md
              - ACRs: janssen-server/auth-server/openid-features/acrs.md
              - Request Objects: janssen-server/auth-server/openid-features/request-objects.md
              - Prompt Parameter: janssen-server/auth-server/openid-features/prompt-parameter.md
              - Consent:
                  - janssen-server/auth-server/openid-features/consent/README.md
                  - Customize: janssen-server/auth-server/openid-features/consent/customize.md
                  - List/Delete Consent: janssen-server/auth-server/openid-features/consent/list-delete.md
              - CIBA: janssen-server/auth-server/openid-features/ciba.md
              - JARM: janssen-server/auth-server/openid-features/jarm.md
              - Native SSO: janssen-server/auth-server/openid-features/native-sso.md
              - User Claims: janssen-server/auth-server/openid-features/user-claims/README.md
              - Logout:
                  - janssen-server/auth-server/openid-features/logout/README.md
                  - Front Channel: janssen-server/auth-server/openid-features/logout/front-channel.md
                  - Back Channel: janssen-server/auth-server/openid-features/logout/back-channel.md
                  - Customizing Logout: janssen-server/auth-server/openid-features/logout/customizing-logout.md
                  - Forcing Logout on Browser Exit: janssen-server/auth-server/openid-features/logout/forcing-logout.md
          - OAuth Features:
              - janssen-server/auth-server/oauth-features/README.md
              - Authorization Code Grant: janssen-server/auth-server/oauth-features/auth-code-grant.md
              - Implicit Grant: janssen-server/auth-server/oauth-features/implicit-grant.md
              - Password Grant: janssen-server/auth-server/oauth-features/password-grant.md
              - Device Grant: janssen-server/auth-server/oauth-features/device-grant.md
              - Client Credential Grant: janssen-server/auth-server/oauth-features/client-credential-grant.md
              - PKCE: janssen-server/auth-server/oauth-features/pkce.md
              - DPoP: janssen-server/auth-server/oauth-features/dpop.md
              - MTLS: janssen-server/auth-server/oauth-features/mtls.md
              - PAR: janssen-server/auth-server/oauth-features/par.md
          - UMA Features:
              - janssen-server/auth-server/uma-features/README.md
              - RPT Endpoint: janssen-server/auth-server/uma-features/rpt-endpoint.md
              - Claims Gathering Endpoint: janssen-server/auth-server/uma-features/claims-gathering-endpoint.md
          - Client Management:
              - janssen-server/auth-server/client-management/README.md
              - Client Schema: janssen-server/auth-server/client-management/client-schema.md
              - Client Authentication: janssen-server/auth-server/client-management/client-authn.md
              - Configuration: janssen-server/auth-server/client-management/client-configuration.md
              - Software Statements: janssen-server/auth-server/client-management/software-statements.md
              - Sector Identifiers: janssen-server/auth-server/client-management/sector-identifiers.md
              - Client Scripts: janssen-server/auth-server/client-management/client-scripts.md
          - Internationalization:
              - janssen-server/auth-server/international/README.md
              - Web Pages: janssen-server/auth-server/international/web-pages.md
              - Client Configuration: janssen-server/auth-server/international/client-config.md
              - Scope Descriptions: janssen-server/auth-server/international/scope-descriptions.md
          - Reporting and Metrics:
              - janssen-server/auth-server/reporting-metrics/README.md
          - Logging:
              - janssen-server/auth-server/logging/README.md
              - Standard Logs: janssen-server/auth-server/logging/standard-logs.md
              - Log Levels: janssen-server/auth-server/logging/log-levels.md
              - Audit Logs: janssen-server/auth-server/logging/audit-logs.md
              - Custom Logs: janssen-server/auth-server/logging/custom-logs.md
              - log4j2 Configuration: janssen-server/auth-server/logging/log4j2.md
      - Keycloak:
          - janssen-server/keycloak/README.md
          - SAML SSO: janssen-server/keycloak/keycloak-saml-sso.md
          - Inbound SAML: janssen-server/keycloak/keycloak-saml-inbound.md
      - Developer Guide:
          - janssen-server/developer/README.md
          - Agama:
              - Agama engine: janssen-server/developer/agama/jans-agama-engine.md
              - Navigation, UI pages and assets: janssen-server/developer/agama/flows-navigation-ui.md
              - Projects deployment: janssen-server/developer/agama/projects-deployment.md
              - Agama Best Practices: janssen-server/developer/agama/agama-best-practices.md
              - Advanced usages: janssen-server/developer/agama/advanced-usages.md
              - Engine and bridge configurations: janssen-server/developer/agama/engine-bridge-config.md
              - Agama flows in native applications: janssen-server/developer/agama/native-applications.md
              - FAQ: janssen-server/developer/agama/faq.md
          - External Libraries: janssen-server/developer/external-libraries.md
          - CORS: janssen-server/developer/cors.md
          - X-Frame-Options: janssen-server/developer/xframe.md
          - Managed Beans: janssen-server/developer/managed-beans.md
          - Customization:
              - janssen-server/developer/customization/README.md
              - Customize Web pages: janssen-server/developer/customization/customize-web-pages.md
              - Custom client logs: janssen-server/developer/customization/custom-client-logs.md
          - Interception Scripts:
              - janssen-server/developer/scripts/README.md
              - Application Session: script-catalog/application_session/application-session.md
              - Authorization Challenge: script-catalog/authorization_challenge/authorization-challenge.md
              - Authorization Detail: script-catalog/authz_detail/authz-detail.md
              - CIBA End User Notification: script-catalog/ciba/ciba.md
              - Client Registration: script-catalog/client_registration/client-registration.md
              - Client Authentication: script-catalog/client_authn/client-authn.md
              - Config API: script-catalog/config_api/config-api.md
              - IDP: script-catalog/idp/idp-extension.md
              - Consent Gathering: script-catalog/consent_gathering/consent-gathering.md
              - Dynamic Scope: script-catalog/dynamic_scope/dynamic-scope.md
              - End Session: script-catalog/end_session/end-session.md
              - ID Generator: script-catalog/id_generator/id-generator.md
              - Introspection: script-catalog/introspection/README.md
              - OpenID Configuration: script-catalog/discovery/discovery/README.md
              - Persistence: script-catalog/persistence_extension/persistence.md
              - Person Authentication: script-catalog/person_authentication/person-authentication.md
              - Post Authentication: script-catalog/post_authn/post-authentication.md
              - Resource Owner Password Credentials: script-catalog/resource_owner_password_credentials/ropc.md
              - Revoke Token: script-catalog/revoke_token/revoke-token.md
              - SCIM: script-catalog/scim/scim.md
              - Token Exchange: script-catalog/token_exchange/token-exchange.md
              - Script Debugging: script-catalog/introspection/interception-scripts-debug.md
              - Access Evaluation: script-catalog/access_evaluation/access-evaluation.md
              - Access Evaluation Discovery: script-catalog/access_evaluation/access-evaluation-discovery.md
              - Select Account: script-catalog/select_account/select-account.md
              - Spontaneous Scope: script-catalog/spontaneous_scope/spontaneous-scope.md
              - Fido2 Extension: script-catalog/fido2_extension/fido2-extension.md
              - Create User: script-catalog/create_user/create-user.md
              - Healtch Check: script-catalog/health_check/health-check.md
              - UMA Claims (JWT Transformation): script-catalog/uma_rpt_claims/uma-claims-jwt.md
              - UMA Claims Gathering (Web Flow): script-catalog/uma_claims_gathering/uma-claims-web.md
              - UMA RPT Policies: script-catalog/uma_rpt_policy/uma-rpt.md
              - Update Token: script-catalog/update_token/update-token.md
              - Link interception: script-catalog/link_interception/link-interception.md
              - SSA Modify Response: script-catalog/ssa/ssa-modify-response.md
      - Reference Guide:
          - janssen-server/reference/README.md
          - Cedarling Development Docs:
              - Rust: https://janssenproject.github.io/developer-docs/cedarling/cedarling/index.html
              - Python: https://janssenproject.github.io/developer-docs/cedarling-python/cedarling_python.html
          - Javadocs / OpenAPI:
              - janssen-server/reference/openapi.md
              - agama: https://janssenproject.github.io/developer-docs/agama/transpiler/index.html
              - jans-auth-server: https://janssenproject.github.io/developer-docs/jans-auth-server/server/index.html
              - jans-casa: https://janssenproject.github.io/developer-docs/jans-casa/config/index.html
              - jans-config-api: https://janssenproject.github.io/developer-docs/jans-config-api/server/index.html
              - jans-core: https://janssenproject.github.io/developer-docs/jans-core/server/io/jans/server/filters/package-summary.html
              - jans-fido2: https://janssenproject.github.io/developer-docs/jans-fido2/server/index.html
              - jans-keycloak-integration: https://janssenproject.github.io/developer-docs/jans-keycloak-integration/server/index.html
              - jans-keycloak-link: https://janssenproject.github.io/developer-docs/jans-keycloak-link/server/index.html
              - jans-link: https://janssenproject.github.io/developer-docs/jans-link/server/index.html
              - jans-lock: https://janssenproject.github.io/developer-docs/jans-lock/server/index.html
              - jans-orm: https://janssenproject.github.io/developer-docs/jans-orm/cdi/io/jans/orm/service/package-summary.html
              - jans-scim: https://janssenproject.github.io/developer-docs/jans-scim/server/index.html
          - JSON Configuration/Properties:
              - janssen-server/reference/json/README.md
              - Properties:
                  - janssen-server/reference/json/properties/README.md
                  - Auth Server: janssen-server/reference/json/properties/janssenauthserver-properties.md
                  - FIDO: janssen-server/reference/json/properties/fido2-properties.md
                  - SCIM: janssen-server/reference/json/properties/scim-properties.md
                  - Config API: janssen-server/reference/json/properties/config-api-properties.md
              - Feature Flags:
                  - janssen-server/reference/json/feature-flags/README.md
                  - Auth Server: janssen-server/reference/json/feature-flags/janssenauthserver-feature-flags.md
          - Kubernetes:
              - janssen-server/reference/kubernetes/README.md
              - Configuration Keys: janssen-server/reference/kubernetes/config-secret-keys.md
          - Learning Reference: janssen-server/reference/learning-reference.md
      - FIDO Admin Guide:
          - janssen-server/fido/README.md
          - Configuration: janssen-server/fido/config.md
          - Vendor Metadata Management: janssen-server/fido/vendor-metadata.md
          - Logs: janssen-server/fido/logs.md
          - Passwordless / Usernameless Login: janssen-server/fido/passwordlessLoginExperience.md
          - Types of credentials: janssen-server/fido/types-of-creds.md
      - SCIM Admin Guide:
          - janssen-server/scim/README.md
          - Configuration: janssen-server/scim/config.md
          - Logs: janssen-server/scim/logs.md
          - Monitoring: janssen-server/scim/monitoring.md
          - OAuth Protection: janssen-server/scim/oauth-protection.md
          - Security Considerations: janssen-server/scim/security.md
          - Bulk Adding Users: janssen-server/scim/bulk-users.md
          - Adding Custom Attributes: janssen-server/scim/custom-attributes.md
      - Link Guide:
          - janssen-server/link/README.md
          - Jans LDAP Link: janssen-server/link/jans-link.md
          - Jans Keycloak Link: janssen-server/link/jans-keycloak-link.md
      - Lock Guide:
          - janssen-server/lock/README.md
          - Lock Server: janssen-server/lock/lock-server.md
      - Janssen Recipes:
          - janssen-server/recipes/README.md
          - Benchmark: janssen-server/recipes/benchmark.md
          - Social Login: janssen-server/recipes/social-login.md
          - Inbound OIDC: janssen-server/recipes/inbound-oidc.md
          - Registration: janssen-server/recipes/registration.md
          - Password Expirations: janssen-server/recipes/password-expirations.md
          - Locking or Disabling Accounts: janssen-server/recipes/locking-accounts.md
          - Stepped-up Authentication: janssen-server/recipes/stepped-up-authn.md
          - User Journeys: janssen-server/recipes/ACRouter.md
          - Authentication via Device Flow: janssen-server/recipes/device-flow-config.md
          - Password Validation: janssen-server/recipes/user-password-validation.md
      - User Management:
          - janssen-server/usermgmt/README.md
          - Using SCIM: janssen-server/usermgmt/usermgmt-scim.md
          - Using CLI/TUI: janssen-server/usermgmt/usermgmt-cli-tui.md
          - Using jans-link: janssen-server/usermgmt/usermgmt-jans-link.md
  - "Cedarling":
      - Overview: "cedarling/README.md"
      - Quick Start:
          - Authorization Using Cedarling: "cedarling/cedarling-quick-start-unsigned.md"
          - Implement TBAC Using Cedarling: "cedarling/cedarling-quick-start-tbac.md"
      - Tutorials:
          - "cedarling/cedarling-getting-started.md"
          - Javascript: "cedarling/getting-started/javascript.md"
          - Python: "cedarling/getting-started/python.md"
          - Rust: "cedarling/getting-started/rust.md"
          - Golang: "cedarling/getting-started/go.md"
          - Java: "cedarling/getting-started/java.md"
          - Kotlin: "cedarling/getting-started/kotlin.md"
          - Swift: "cedarling/getting-started/swift.md"
      - Reference:
          - Interfaces: "cedarling/cedarling-interfaces.md"
          - Policy Store: "cedarling/cedarling-policy-store.md"
          - Properties: "cedarling/cedarling-properties.md"
          - Boolean Operations: "cedarling/cedarling-principal-boolean-operations.md"
          - Logs: "cedarling/cedarling-logs.md"
          - JWT Validation: "cedarling/cedarling-jwt-validation.md"
          - JWT Mapping: "cedarling/cedarling-jwt-mapping.md"
          - Lock Configuration: "cedarling/cedarling-lock-server.md"
          - Cedarling Entities: "cedarling/cedarling-entities.md"
      - Developer:
          - Rust: "cedarling/cedarling-rust.md"
          - WASM: "cedarling/cedarling-wasm.md"
          - Python:
              - cedarling/python/README.md
              - How to use: cedarling/python/usage.md
          - Kotlin/ Java: "cedarling/uniffi/cedarling-kotlin.md"
          - Mobile Apps:
              - UniFFI interface: "cedarling/uniffi/cedarling-uniffi.md"
              - Android Apps: "cedarling/uniffi/cedarling-android.md"
              - iOS Apps: "cedarling/uniffi/cedarling-ios.md"
          - Sidecar:
              - Sidecar: "cedarling/cedarling-sidecar-overview.md"
              - Tutorial: "cedarling/cedarling-sidecar-tutorial.md"
      - Integrations:
          - Krakend: "cedarling/cedarling-krakend.md"
  - Agama:
      - Introduction: agama/introduction.md
      - Language reference: agama/language-reference.md
      - Execution rules: agama/execution-rules.md
      - gama format: agama/gama-format.md
  - "Jans Casa":
      - "casa/index.md"
      - Administration Guide:
          - "Quick Start": "casa/administration/quick-start.md"
          - "Admin console": "casa/administration/admin-console.md"
          - "About 2FA": "casa/administration/2fa-basics.md"
          - "Custom branding": "casa/administration/custom-branding.md"
          - "URL path customization": "casa/administration/change-context-path.md"
          - "Localization": "casa/administration/localization.md"
          - "Plugins":
              - "2FA Settings": "casa/plugins/2fa-settings.md"
              - "Accounts Linking":
                  - "casa/plugins/accts-linking/account-linking-index.md"
                  - "Configuring Agama Project": "casa/plugins/accts-linking/accts-linking-agama.md"
              - "BioID": "casa/plugins/bioid.md"
              - "Consent Management": "casa/plugins/consent-management.md"
              - "Custom Branding": "casa/plugins/custom-branding.md"
              - "Email OTP": "casa/plugins/email-otp.md"
          - "FAQ": "casa/administration/faq.md"
      - Developer Guide:
          - "Overview": "casa/developer/overview.md"
          - "Adding authentication methods": "casa/developer/add-authn-methods.md"
      - User Guide: "casa/user-guide.md"
  - Contribute:
      - Contribution Guidelines: CONTRIBUTING.md
      - Code of Conduct: CODE_OF_CONDUCT.md
      - Design and Implementation:
          - contribute/implementation-design/README.md
          - Agama:
              - contribute/implementation-design/agama-design/README.md
              - ADR: contribute/implementation-design/agama-design/adr/README.md
          - jans-auth-server:
              - contribute/implementation-design/jans-auth-server-design/README.md
              - ADR: contribute/implementation-design/jans-auth-server-design/adr/README.md
          - jans-cli:
              - contribute/implementation-design/jans-cli-design/README.md
              - ADR: contribute/implementation-design/jans-cli-design/adr/README.md
          - jans-config-api:
              - contribute/implementation-design/jans-config-api-design/README.md
              - OpenAPI Spec generation: contribute/implementation-design/jans-config-api-design/config-api-swagger-spec-generation.md
              - ADR: contribute/implementation-design/jans-config-api-design/adr/README.md
          - jans-core:
              - contribute/implementation-design/jans-core-design/README.md
              - ADR: contribute/implementation-design/jans-core-design/adr/README.md
          - jans-fido2:
              - contribute/implementation-design/jans-fido2-design/README.md
              - ADR: contribute/implementation-design/jans-fido2-design/adr/README.md
          - jans-orm:
              - contribute/implementation-design/jans-orm-design/README.md
              - ADR: contribute/implementation-design/jans-orm-design/adr/README.md
          - jans-scim:
              - contribute/implementation-design/jans-scim-design/README.md
              - ADR: contribute/implementation-design/jans-scim-design/adr/README.md
          - jans-casa:
              - contribute/implementation-design/jans-casa-design/README.md
              - ADR: contribute/implementation-design/jans-casa-design/adr/README.md
          - jans-cedarling:
              - contribute/implementation-design/jans-cedarling-design/README.md
              - ADR: contribute/implementation-design/jans-cedarling-design/adr/README.md
              - Cedarling Technical Overview: contribute/implementation-design/jans-cedarling-design/cedarling-technical-overview.md
      - CI-CD:
          #- GitHub CI: contribute/ci-cd/github-ci.md
          - Release Process: contribute/ci-cd/release-process.md
      - Development:
          - contribute/development/development.md
          - Remote Debugging: contribute/development/remote-debugging.md
          - Run Integration Tests with a Janssen Server VM: contribute/development/run-integration-tests.md
          - Local Run Under Eclipse: contribute/development/local-run-under-eclipse.md
          - Useful Tools: contribute/development/useful-tools.md
      - Testing: contribute/testing.md
      - Developer FAQ: contribute/developer-faq.md
  - Governance:
      - Charter: governance/charter.md
      - Copyright-notice: governance/copyright-notices.md
      - Triage: governance/triage.md

plugins:
  - include-markdown
  - tags
  - search
  - git-revision-date-localized:
      enable_creation_date: true
      type: timeago
repo_name: GitHub
repo_url: https://github.com/JanssenProject/jans/
site_author: Janssen, Inc.
site_description: Janssen Project Deployment and Operation References
site_name: Janssen Documentation
site_url: https://jans.io/docs
theme:
  custom_dir: docs/overrides
  favicon: assets/janssen_project_favicon_transparent_50px_50px.ico
  features:
    - toc.autohide - search.suggest - search.highlight
    - navigation.tracking
    - navigation.tabs
    - navigation.tabs.sticky
    - navigation.indexes
    - content.tabs.link
    - content.code.copy
    - content.code.select
    - content.code.annotate
  font:
    code: Roboto Mono
    text: Roboto
  highlightjs: true
  hljs_languages:
    - yaml
    - java
    - bash
    - python
  language: en
  logo: assets/janssen_project.svg
  name: material
  palette:
    - accent: green
      media: (prefers-color-scheme)
      primary: green
      toggle:
        icon: material/brightness-auto
        name: Switch to light mode
    - accent: green
      media: "(prefers-color-scheme: light)"
      primary: green
      scheme: default
      toggle:
        icon: material/brightness-7
        name: Switch to dark mode
    - accent: green
      media: "(prefers-color-scheme: dark)"
      primary: green
      scheme: slate
      toggle:
        icon: material/brightness-4
        name: Switch to system preference
  shortcuts:
    help: 191
    next: 78
    previous: 80
    search: 83<|MERGE_RESOLUTION|>--- conflicted
+++ resolved
@@ -40,7 +40,6 @@
       emoji_index: !!python/name:material.extensions.emoji.twemoji
   - pymdownx.details
 nav:
-<<<<<<< HEAD
   - Home: index.md
   - "Janssen Server":
       - Introduction: janssen-server/README.md
@@ -162,136 +161,10 @@
           - HASH Passwords: janssen-server/config-guide/hash-password.md
           - Link Configuration: janssen-server/config-guide/link-configuration.md
           - Custom Assets Configuration: janssen-server/config-guide/custom-assets-configuration.md
+          - Session: janssen-server/config-guide/session.md
       - Database Guide:
           - janssen-server/reference/database/README.md
           - RDBMS Erwin Table: janssen-server/reference/database/rdbms-erwin.md
-=======
-- Home: index.md
-- 'Janssen Server':
-  - Introduction: janssen-server/README.md
-  - Deployment and Planning Guide:
-    - janssen-server/planning/README.md
-    - Platform Goal: janssen-server/planning/platform-goal.md
-    - Use Cases: janssen-server/planning/use-cases.md
-    - Components: janssen-server/planning/components.md
-    - Kubernetes: janssen-server/planning/kubernetes.md
-    - VM Cluster: janssen-server/planning/vm-cluster.md
-    - VM Single Instance: janssen-server/planning/vm-single-instance.md
-    - Persistence: janssen-server/planning/persistence.md
-    - Caching: janssen-server/planning/caching.md
-    - Security Best Practices: janssen-server/planning/security-best-practices.md
-    - Load Balancers: janssen-server/planning/load-balancers.md
-    - Certificates/Keys: janssen-server/planning/certificates-keys.md
-    - DNS: janssen-server/planning/dns.md
-    - Multi-tenancy: janssen-server/planning/multi-tenancy.md
-    - Benchmarking: janssen-server/planning/benchmarking.md
-    - Application Portal: janssen-server/planning/application-portal.md
-    - Discovery: janssen-server/planning/discovery.md
-    - Customization/Localization: janssen-server/planning/customization.md
-    - Timeout Management: janssen-server/planning/timeout-management.md
-    - Identity Management: janssen-server/planning/identity-management.md
-    - Self-Service Password/2FA Portal: janssen-server/planning/self-service-password-2fa.md
-    - Identity Access Governance: janssen-server/planning/identity-access-governance.md
-    - Role Based Access Management: janssen-server/planning/role-based-access-management.md
-    - Central Authorization Service Integration: janssen-server/planning/central-auth-service.md
-    - Stepped-up Authentication: janssen-server/planning/stepped-up-auth.md
-    - Delegated User Administration: janssen-server/planning/delegated-user-admin.md
-    - Passwordless Authentication: janssen-server/planning/passwordless-auth.md
-    - Machine-to-Machine Authentication: janssen-server/planning/machine-to-machine.md
-  - Installation:
-    - janssen-server/install/README.md
-    - VM Installation:
-      - janssen-server/install/vm-install/README.md
-      - VM Requirements: janssen-server/install/vm-install/vm-requirements.md
-      - Ubuntu: janssen-server/install/vm-install/ubuntu.md
-      - RHEL: janssen-server/install/vm-install/rhel.md
-      - Suse: janssen-server/install/vm-install/suse.md
-      - Dynamic Download: janssen-server/install/vm-install/dynamic-download.md
-    - Helm Deployments:
-      - janssen-server/install/helm-install/README.md
-      - Local Kubernetes Cluster: janssen-server/install/helm-install/local.md
-      - Amazon EKS: janssen-server/install/helm-install/amazon-eks.md
-      - Google GKE: janssen-server/install/helm-install/google-gke.md
-      - Microsoft Azure AKS: janssen-server/install/helm-install/microsoft-azure.md
-      - Using Rancher Marketplace: janssen-server/install/helm-install/rancher.md
-    - Docker Deployments:
-      - Quick Start: janssen-server/install/docker-install/quick-start.md
-      - Docker compose: janssen-server/install/docker-install/compose.md
-    - Setup Instructions: janssen-server/install/setup.md
-    - FAQ: janssen-server/install/install-faq.md
-  - Kubernetes Operation Guide:
-    - janssen-server/kubernetes-ops/README.md
-    - Upgrade: janssen-server/kubernetes-ops/upgrade.md
-    - Scaling: janssen-server/kubernetes-ops/scaling.md
-    - Backup and Restore: janssen-server/kubernetes-ops/backup-restore.md
-    - Certificate Management: janssen-server/kubernetes-ops/cert-management.md
-    - Customization: janssen-server/kubernetes-ops/customization.md
-    - Start Order: janssen-server/kubernetes-ops/start-order.md
-    - Logs: janssen-server/kubernetes-ops/logs.md
-    - External Secrets and Configmaps: janssen-server/kubernetes-ops/external-secrets-configmaps.md
-    - Health Check: janssen-server/kubernetes-ops/health-check.md
-    - TUI K8s: janssen-server/kubernetes-ops/tui-k8s.md
-    - Custom Attributes: janssen-server/kubernetes-ops/custom-attributes.md
-    - Jans SAML/Keycloak: janssen-server/kubernetes-ops/jans-saml.md
-    - Memory Dump: janssen-server/kubernetes-ops/memory-dump.md
-  - VM Operation Guide:
-    - janssen-server/vm-ops/README.md
-    - Upgrade: janssen-server/vm-ops/upgrade.md
-    - Backup: janssen-server/vm-ops/backup.md
-    - Logs: janssen-server/vm-ops/logs.md
-    - Checking Service Status: janssen-server/vm-ops/checking-service-status.md
-    - Restarting Services: janssen-server/vm-ops/restarting-services.md
-    - Managing Key Rotation: janssen-server/vm-ops/managing-key-rotation.md
-    - Certificates: janssen-server/vm-ops/certificates.md
-    - Jans Command: janssen-server/vm-ops/jans-command.md
-    - Data Cleaning: janssen-server/vm-ops/data-cleaning.md
-  - Terraform and IaC:
-    - janssen-server/terraform/README.md
-  - Configuration Guide:
-    - Configuration Tools:
-      - TUI - Text-Based UI:
-          - janssen-server/config-guide/config-tools/jans-tui/README.md
-          - Navigation Guide: janssen-server/config-guide/config-tools/jans-tui/navigation-guide.md
-          - Using Logs: janssen-server/config-guide/config-tools/jans-tui/using-command-line-log.md
-      - CLI - Command Line:
-          - janssen-server/config-guide/config-tools/jans-cli/README.md
-      - REST API:
-        - janssen-server/config-guide/config-tools/config-api/README.md
-        - Settings: janssen-server/config-guide/config-tools/config-api/config.md
-        - Security: janssen-server/config-guide/config-tools/config-api/security.md
-        - Logs: janssen-server/config-guide/config-tools/config-api/logs.md
-        - Monitoring: janssen-server/config-guide/config-tools/config-api/monitoring.md
-        - Plugins: janssen-server/config-guide/config-tools/config-api/plugins.md
-      - CURL: janssen-server/config-guide/config-tools/curl-guide.md
-    - Auth Server Configuration:
-      - OpenID Connect Client Configuration: janssen-server/config-guide/auth-server-config/openid-connect-client-configuration.md
-      - OAuth Scope Management: janssen-server/config-guide/auth-server-config/oauth-scopes-config.md
-      - JSON Web Key: janssen-server/config-guide/auth-server-config/json-web-key-config.md
-      - Authentication Method Configuration: janssen-server/config-guide/auth-server-config/authentication-method-config.md
-      - Auth Server Property Configuration: janssen-server/config-guide/auth-server-config/jans-authorization-server-config.md
-      #- Messaging Configuration: janssen-server/config-guide/auth-server-config/messaging-config.md
-      - Logging: janssen-server/config-guide/auth-server-config/logging-configuration.md
-      - SSA Configuration: janssen-server/config-guide/auth-server-config/ssa-config.md
-      - Agama Project Configuration: janssen-server/config-guide/auth-server-config/agama-project-configuration.md
-      - Attribute: janssen-server/config-guide/auth-server-config/attribute-configuration.md
-      - Cache Configuration: janssen-server/config-guide/auth-server-config/cache-configuration.md
-      - Rate Limit: janssen-server/config-guide/auth-server-config/rate-limit.md
-      - UMA Management: janssen-server/config-guide/auth-server-config/oauth-umaresources-config.md
-      - Session Management: janssen-server/config-guide/auth-server-config/session-management.md
-    - FIDO2 Configuration: janssen-server/config-guide/fido2-config/janssen-fido2-configuration.md
-    - SCIM Configuration:
-      - SCIM User Resources: janssen-server/config-guide/scim-config/user-config.md
-      - SCIM Group Management: janssen-server/config-guide/scim-config/scim-group-config.md
-    - Custom Scripts: janssen-server/config-guide/custom-scripts-config.md
-    - SMTP Configuration: janssen-server/config-guide/smtp-configuration.md
-    - HASH Passwords: janssen-server/config-guide/hash-password.md
-    - Link Configuration: janssen-server/config-guide/link-configuration.md
-    - Custom Assets Configuration: janssen-server/config-guide/custom-assets-configuration.md
-    - Session: janssen-server/config-guide/session.md
-  - Database Guide:
-    - janssen-server/reference/database/README.md
-    - RDBMS Erwin Table: janssen-server/reference/database/rdbms-erwin.md
->>>>>>> b237d196
 
           - MySQL:
               - MySQL Schema: janssen-server/reference/database/mysql-schema.md

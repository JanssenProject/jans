--- conflicted
+++ resolved
@@ -431,24 +431,9 @@
     - Kotlin: 'cedarling/tutorials/kotlin.md'
     - Swift: 'cedarling/tutorials/swift.md'
   - Reference:
-<<<<<<< HEAD
-    - Terminology: 'cedarling/intro/cedarling-terms.md'
-    - Authorization: 'cedarling/cedarling-authz.md'
-    - Multi-Issuer Authorization: 'cedarling/cedarling-multi-issuer.md'
-    - Interfaces: 'cedarling/cedarling-interfaces.md'
-    - Policy Store: 'cedarling/cedarling-policy-store.md'
-    - Properties: 'cedarling/cedarling-properties.md'
-    - Boolean Operations: 'cedarling/cedarling-principal-boolean-operations.md'
-    - Logs: 'cedarling/cedarling-logs.md'
-    - JWT Validation: 'cedarling/cedarling-jwt-validation.md'
-    - JWT Mapping: 'cedarling/cedarling-jwt-mapping.md'
-    - Lock Configuration: 'cedarling/cedarling-lock-server.md'
-    - Cedarling Entities: 'cedarling/cedarling-entities.md'
-  - Developer:
-    - Rust: 'cedarling/cedarling-rust.md'
-    - Kotlin and Java: 'cedarling/uniffi/cedarling-kotlin.md'
-=======
     - Terminology: 'cedarling/reference/cedarling-terms.md'
+    - Authorization: 'cedarling/reference/cedarling-authz.md'
+    - Multi-Issuer Authorization: 'cedarling/reference/cedarling-multi-issuer.md'
     - Interfaces: 'cedarling/reference/cedarling-interfaces.md'
     - Policy Store: 'cedarling/reference/cedarling-policy-store.md'
     - Properties: 'cedarling/reference/cedarling-properties.md'
@@ -460,11 +445,7 @@
     - Cedarling Entities: 'cedarling/reference/cedarling-entities.md'
   - Developer:
     - Rust: 'cedarling/developer/cedarling-rust.md'
-    - Python:
-      - cedarling/developer/python/README.md
-      - How to use: cedarling/developer/python/usage.md
-    - Kotlin and Java: 'cedarling/developer/cedarling-kotlin.md'
->>>>>>> 4bdfb0e8
+    - Kotlin and Java: 'cedarling/uniffi/cedarling-kotlin.md'
     - Mobile Apps:
       - UniFFI interface: 'cedarling/developer/mobile-apps/cedarling-uniffi.md'
       - Android Apps: 'cedarling/developer/mobile-apps/cedarling-android.md'

import json
from dataclasses import dataclass
from unittest.mock import patch

import pytest


@pytest.mark.parametrize("value, expected", [
    (10, 10),
    (0, 1),
    ("not_integer", 60 * 5),
])
def test_get_wait_max_time(monkeypatch, value, expected):
    from jans.pycloudlib.wait import get_wait_max_time

    monkeypatch.setenv("CN_WAIT_MAX_TIME", str(value))
    assert get_wait_max_time() == expected


@pytest.mark.parametrize("value, expected", [
    (5, 5),
    (0, 1),
    ("not_integer", 10),
])
def test_get_wait_interval(monkeypatch, value, expected):
    from jans.pycloudlib.wait import get_wait_interval

    monkeypatch.setenv("CN_WAIT_SLEEP_DURATION", str(value))
    assert get_wait_interval() == expected


@pytest.mark.parametrize("value, expected", [
    ("random", "random"),
    ("", "Service"),
])
def test_on_backoff(caplog, value, expected):
    from jans.pycloudlib.wait import on_backoff

    details = {"kwargs": {"label": value}, "wait": 10.0}
    on_backoff(details)
    assert "is not ready" in caplog.records[0].message
    assert expected in caplog.records[0].message


@pytest.mark.parametrize("value, expected", [
    ("random", "random"),
    ("", "Service"),
])
def test_on_succes(caplog, value, expected):
    import logging
    from jans.pycloudlib.wait import on_success

    with caplog.at_level(logging.INFO):
        details = {"kwargs": {"label": value}}
        on_success(details)
        assert "is ready" in caplog.records[0].message
        assert expected in caplog.records[0].message


@pytest.mark.parametrize("value, expected", [
    ("random", "random"),
    ("", "Service"),
])
def test_on_giveup(caplog, value, expected):
    from jans.pycloudlib.wait import on_giveup

    details = {"kwargs": {"label": value}, "elapsed": 10.0}
    on_giveup(details)
    assert "is not ready after" in caplog.records[0].message
    assert expected in caplog.records[0].message


def test_wait_for_config(gmanager, monkeypatch):
    from jans.pycloudlib.wait import wait_for_config

    monkeypatch.setenv("CN_WAIT_MAX_TIME", "0")

    with pytest.raises(Exception):
        wait_for_config(gmanager)


def test_wait_for_secret(gmanager, monkeypatch):
    from jans.pycloudlib.wait import wait_for_secret

    monkeypatch.setenv("CN_WAIT_MAX_TIME", "0")

    with pytest.raises(Exception):
        wait_for_secret(gmanager)


_PERSISTENCE_MAPPER_GROUP_FUNC = "jans.pycloudlib.persistence.utils.PersistenceMapper.groups"


def test_wait_for_couchbase(gmanager, monkeypatch):
    from jans.pycloudlib.wait import wait_for_couchbase

    monkeypatch.setenv("CN_WAIT_MAX_TIME", "0")
    monkeypatch.setenv("CN_PERSISTENCE_TYPE", "couchbase")

    monkeypatch.setattr(
        "jans.pycloudlib.persistence.couchbase.CouchbaseClient.doc_exists",
        lambda cls, b, i: False
    )

    with pytest.raises(Exception):
        wait_for_couchbase(gmanager)


def test_wait_for_couchbase_no_search_mapping(gmanager, monkeypatch):
    from jans.pycloudlib.wait import wait_for_couchbase

    monkeypatch.setenv("CN_WAIT_MAX_TIME", "0")
    monkeypatch.setenv("CN_PERSISTENCE_TYPE", "couchbase")

    monkeypatch.setattr(
        "jans.pycloudlib.persistence.couchbase.CouchbaseClient.doc_exists",
        lambda cls, b, i: False
    )

    monkeypatch.setattr(
        _PERSISTENCE_MAPPER_GROUP_FUNC,
        lambda cls: {"couchbase": ["random"]}
    )

    @dataclass
    class FakeResponse:
        ok: bool

    monkeypatch.setattr(
        "jans.pycloudlib.persistence.couchbase.CouchbaseClient.get_buckets",
        lambda cls: FakeResponse(False),
    )

    with pytest.raises(Exception):
        wait_for_couchbase(gmanager)


def test_wait_for_couchbase_conn(gmanager, monkeypatch):
    from jans.pycloudlib.wait import wait_for_couchbase_conn

    monkeypatch.setenv("CN_WAIT_MAX_TIME", "0")
    monkeypatch.setenv("CN_PERSISTENCE_TYPE", "couchbase")

    @dataclass
    class FakeResponse:
        ok: bool

    monkeypatch.setattr(
        "jans.pycloudlib.persistence.couchbase.CouchbaseClient.get_buckets",
        lambda cls: FakeResponse(False),
    )

    with pytest.raises(Exception):
        wait_for_couchbase_conn(gmanager)


def test_wait_for_sql(monkeypatch, gmanager):
    from jans.pycloudlib.wait import wait_for_sql

    monkeypatch.setenv("CN_WAIT_MAX_TIME", "0")
    monkeypatch.setenv("CN_PERSISTENCE_TYPE", "sql")

    monkeypatch.setattr(
        "jans.pycloudlib.persistence.sql.SqlClient.row_exists",
        lambda cls, t, i: False
    )

    with pytest.raises(Exception):
        wait_for_sql(gmanager)


def test_wait_for_sql_no_search_mapping(monkeypatch, gmanager):
    from jans.pycloudlib.wait import wait_for_sql

    monkeypatch.setenv("CN_WAIT_MAX_TIME", "0")
    monkeypatch.setenv("CN_PERSISTENCE_TYPE", "sql")

    monkeypatch.setattr(
        _PERSISTENCE_MAPPER_GROUP_FUNC,
        lambda cls: {"sql": ["random"]}
    )

    monkeypatch.setattr(
        "jans.pycloudlib.persistence.sql.SqlClient.connected",
        lambda cls: False
    )

    with pytest.raises(Exception):
        wait_for_sql(gmanager)


def test_wait_for_sql_conn(monkeypatch, gmanager):
    from jans.pycloudlib.wait import wait_for_sql_conn

    monkeypatch.setenv("CN_WAIT_MAX_TIME", "0")
    monkeypatch.setenv("CN_PERSISTENCE_TYPE", "sql")

    monkeypatch.setattr(
        "jans.pycloudlib.persistence.sql.SqlClient.connected",
        lambda cls: False
    )

    with pytest.raises(Exception):
        wait_for_sql_conn(gmanager)


<<<<<<< HEAD
def test_wait_for_spanner(monkeypatch, gmanager):
    from jans.pycloudlib.wait import wait_for_spanner

    monkeypatch.setenv("CN_WAIT_MAX_TIME", "0")
    monkeypatch.setenv("CN_PERSISTENCE_TYPE", "spanner")

    monkeypatch.setattr(
        "jans.pycloudlib.persistence.spanner.SpannerClient.row_exists",
        lambda cls, t, i: False
    )

    with pytest.raises(Exception):
        wait_for_spanner(gmanager)


def test_wait_for_spanner_no_search_mapping(monkeypatch, gmanager):
    from jans.pycloudlib.wait import wait_for_spanner

    monkeypatch.setenv("CN_WAIT_MAX_TIME", "0")
    monkeypatch.setenv("CN_PERSISTENCE_TYPE", "spanner")

    monkeypatch.setattr(
        _PERSISTENCE_MAPPER_GROUP_FUNC,
        lambda cls: {"spanner": ["random"]}
    )

    monkeypatch.setattr(
        "jans.pycloudlib.persistence.spanner.SpannerClient.connected",
        lambda cls: False
    )

    with pytest.raises(Exception):
        wait_for_spanner(gmanager)


def test_wait_for_spanner_conn(monkeypatch, gmanager):
    from jans.pycloudlib.wait import wait_for_spanner_conn

    monkeypatch.setenv("CN_WAIT_MAX_TIME", "0")
    monkeypatch.setenv("CN_PERSISTENCE_TYPE", "spanner")

    monkeypatch.setattr(
        "jans.pycloudlib.persistence.spanner.SpannerClient.connected",
        lambda cls: False
    )

    with pytest.raises(Exception):
        wait_for_spanner_conn(gmanager)


=======
>>>>>>> 6e00e723
_WAIT_FOR_FUNC = "jans.pycloudlib.wait.wait_for"


@pytest.mark.parametrize("persistence_type, deps", [
    ("couchbase", ["couchbase"]),
    ("sql", ["sql"]),
<<<<<<< HEAD
    ("spanner", ["spanner"]),
=======
>>>>>>> 6e00e723
])
def test_wait_for_persistence(monkeypatch, gmanager, persistence_type, deps):
    from jans.pycloudlib.wait import wait_for_persistence

    monkeypatch.setenv("CN_PERSISTENCE_TYPE", persistence_type)

    with patch(_WAIT_FOR_FUNC, autospec=True) as patched:
        wait_for_persistence(gmanager)
        patched.assert_called_with(gmanager, deps)


def test_wait_for_persistence_hybrid(monkeypatch, gmanager):
    from jans.pycloudlib.wait import wait_for_persistence

    monkeypatch.setenv("CN_PERSISTENCE_TYPE", "hybrid")
    monkeypatch.setenv(
        "CN_HYBRID_MAPPING",
        json.dumps({
            "default": "sql",
<<<<<<< HEAD
            "user": "spanner",
=======
            "user": "sql",
>>>>>>> 6e00e723
            "site": "sql",
            "cache": "sql",
            "token": "couchbase",
            "session": "sql",
        }),
    )

    with patch(_WAIT_FOR_FUNC, autospec=True) as patched:
        wait_for_persistence(gmanager)
<<<<<<< HEAD
        patched.assert_called_with(gmanager, ["couchbase", "spanner", "sql"])
=======
        patched.assert_called_with(gmanager, ["couchbase", "sql"])
>>>>>>> 6e00e723


@pytest.mark.parametrize("persistence_type, deps", [
    ("couchbase", ["couchbase_conn"]),
    ("sql", ["sql_conn"]),
<<<<<<< HEAD
    ("spanner", ["spanner_conn"]),
=======
>>>>>>> 6e00e723
])
def test_wait_for_persistence_conn(monkeypatch, gmanager, persistence_type, deps):
    from jans.pycloudlib.wait import wait_for_persistence_conn

    monkeypatch.setenv("CN_PERSISTENCE_TYPE", persistence_type)

    with patch(_WAIT_FOR_FUNC, autospec=True) as patched:
        wait_for_persistence_conn(gmanager)
        patched.assert_called_with(gmanager, deps)


def test_wait_for_persistence_conn_hybrid(monkeypatch, gmanager):
    from jans.pycloudlib.wait import wait_for_persistence_conn

    monkeypatch.setenv("CN_PERSISTENCE_TYPE", "hybrid")
    monkeypatch.setenv(
        "CN_HYBRID_MAPPING",
        json.dumps({
            "default": "sql",
<<<<<<< HEAD
            "user": "spanner",
=======
            "user": "sql",
>>>>>>> 6e00e723
            "site": "sql",
            "cache": "sql",
            "token": "couchbase",
            "session": "sql",
        }),
    )

    with patch(_WAIT_FOR_FUNC, autospec=True) as patched:
        wait_for_persistence_conn(gmanager)
<<<<<<< HEAD
        patched.assert_called_with(gmanager, ["couchbase_conn", "spanner_conn", "sql_conn"])
=======
        patched.assert_called_with(gmanager, ["couchbase_conn", "sql_conn"])
>>>>>>> 6e00e723


def test_wait_for(gmanager):
    from jans.pycloudlib.wait import wait_for

    with patch("jans.pycloudlib.wait.wait_for_config") as patched:
        wait_for(gmanager, ["config"])
        patched.assert_called()


def test_wait_for_invalid_deps(gmanager, caplog):
    from jans.pycloudlib.wait import wait_for

    wait_for(gmanager, ["random"])
    assert "Unsupported callback for random dependency" in caplog.records[0].message<|MERGE_RESOLUTION|>--- conflicted
+++ resolved
@@ -204,69 +204,12 @@
         wait_for_sql_conn(gmanager)
 
 
-<<<<<<< HEAD
-def test_wait_for_spanner(monkeypatch, gmanager):
-    from jans.pycloudlib.wait import wait_for_spanner
-
-    monkeypatch.setenv("CN_WAIT_MAX_TIME", "0")
-    monkeypatch.setenv("CN_PERSISTENCE_TYPE", "spanner")
-
-    monkeypatch.setattr(
-        "jans.pycloudlib.persistence.spanner.SpannerClient.row_exists",
-        lambda cls, t, i: False
-    )
-
-    with pytest.raises(Exception):
-        wait_for_spanner(gmanager)
-
-
-def test_wait_for_spanner_no_search_mapping(monkeypatch, gmanager):
-    from jans.pycloudlib.wait import wait_for_spanner
-
-    monkeypatch.setenv("CN_WAIT_MAX_TIME", "0")
-    monkeypatch.setenv("CN_PERSISTENCE_TYPE", "spanner")
-
-    monkeypatch.setattr(
-        _PERSISTENCE_MAPPER_GROUP_FUNC,
-        lambda cls: {"spanner": ["random"]}
-    )
-
-    monkeypatch.setattr(
-        "jans.pycloudlib.persistence.spanner.SpannerClient.connected",
-        lambda cls: False
-    )
-
-    with pytest.raises(Exception):
-        wait_for_spanner(gmanager)
-
-
-def test_wait_for_spanner_conn(monkeypatch, gmanager):
-    from jans.pycloudlib.wait import wait_for_spanner_conn
-
-    monkeypatch.setenv("CN_WAIT_MAX_TIME", "0")
-    monkeypatch.setenv("CN_PERSISTENCE_TYPE", "spanner")
-
-    monkeypatch.setattr(
-        "jans.pycloudlib.persistence.spanner.SpannerClient.connected",
-        lambda cls: False
-    )
-
-    with pytest.raises(Exception):
-        wait_for_spanner_conn(gmanager)
-
-
-=======
->>>>>>> 6e00e723
 _WAIT_FOR_FUNC = "jans.pycloudlib.wait.wait_for"
 
 
 @pytest.mark.parametrize("persistence_type, deps", [
     ("couchbase", ["couchbase"]),
     ("sql", ["sql"]),
-<<<<<<< HEAD
-    ("spanner", ["spanner"]),
-=======
->>>>>>> 6e00e723
 ])
 def test_wait_for_persistence(monkeypatch, gmanager, persistence_type, deps):
     from jans.pycloudlib.wait import wait_for_persistence
@@ -286,11 +229,7 @@
         "CN_HYBRID_MAPPING",
         json.dumps({
             "default": "sql",
-<<<<<<< HEAD
-            "user": "spanner",
-=======
             "user": "sql",
->>>>>>> 6e00e723
             "site": "sql",
             "cache": "sql",
             "token": "couchbase",
@@ -300,20 +239,12 @@
 
     with patch(_WAIT_FOR_FUNC, autospec=True) as patched:
         wait_for_persistence(gmanager)
-<<<<<<< HEAD
-        patched.assert_called_with(gmanager, ["couchbase", "spanner", "sql"])
-=======
         patched.assert_called_with(gmanager, ["couchbase", "sql"])
->>>>>>> 6e00e723
 
 
 @pytest.mark.parametrize("persistence_type, deps", [
     ("couchbase", ["couchbase_conn"]),
     ("sql", ["sql_conn"]),
-<<<<<<< HEAD
-    ("spanner", ["spanner_conn"]),
-=======
->>>>>>> 6e00e723
 ])
 def test_wait_for_persistence_conn(monkeypatch, gmanager, persistence_type, deps):
     from jans.pycloudlib.wait import wait_for_persistence_conn
@@ -333,11 +264,7 @@
         "CN_HYBRID_MAPPING",
         json.dumps({
             "default": "sql",
-<<<<<<< HEAD
-            "user": "spanner",
-=======
             "user": "sql",
->>>>>>> 6e00e723
             "site": "sql",
             "cache": "sql",
             "token": "couchbase",
@@ -347,11 +274,7 @@
 
     with patch(_WAIT_FOR_FUNC, autospec=True) as patched:
         wait_for_persistence_conn(gmanager)
-<<<<<<< HEAD
-        patched.assert_called_with(gmanager, ["couchbase_conn", "spanner_conn", "sql_conn"])
-=======
         patched.assert_called_with(gmanager, ["couchbase_conn", "sql_conn"])
->>>>>>> 6e00e723
 
 
 def test_wait_for(gmanager):

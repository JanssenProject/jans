--- conflicted
+++ resolved
@@ -112,19 +112,6 @@
 
 
 @pytest.fixture
-<<<<<<< HEAD
-def spanner_client(gmanager, monkeypatch, google_creds):
-    from jans.pycloudlib.persistence.spanner import SpannerClient
-
-    monkeypatch.setenv("GOOGLE_APPLICATION_CREDENTIALS", str(google_creds))
-
-    client = SpannerClient(gmanager)
-    yield client
-
-
-@pytest.fixture
-=======
->>>>>>> 6e00e723
 def sql_client(gmanager):
     from jans.pycloudlib.persistence.sql import SqlClient
 

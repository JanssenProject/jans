"""This module contains various helpers related to SQL persistence."""

from __future__ import annotations

import json
import logging
import os
import re
import typing as _t
import warnings
from collections import defaultdict
from collections.abc import Callable
from functools import cached_property
from tempfile import NamedTemporaryFile

from sqlalchemy.exc import DatabaseError
from sqlalchemy.exc import SAWarning
from sqlalchemy import create_engine
from sqlalchemy import MetaData
from sqlalchemy import func
from sqlalchemy import select
from sqlalchemy import delete
from sqlalchemy import event
from ldif import LDIFParser
from ldap3.utils import dn as dnutils
from pymysql.err import ProgrammingError

from jans.pycloudlib.utils import encode_text
from jans.pycloudlib.utils import safe_render
from jans.pycloudlib.utils import get_password_from_file
from jans.pycloudlib.utils import as_boolean

if _t.TYPE_CHECKING:  # pragma: no cover
    # imported objects for function type hint, completion, etc.
    # these won't be executed in runtime
    from sqlalchemy.engine import Engine
    from jans.pycloudlib.manager import Manager

logger = logging.getLogger(__name__)

SERVER_VERSION_RE = re.compile(r"[\d.]+")
<<<<<<< HEAD
=======
SIMPLE_JSON_RE = re.compile(r"(mysql.simple-json)(=)(.*)")
SQL_OVERRIDES_FILE = "/etc/jans/conf/sql-overrides.json"
>>>>>>> 6e00e723


class PostgresqlAdapter:
    """Class for PostgreSQL adapter."""

    #: Dialect name
    dialect = "pgsql"

    #: Connector name.
    connector = "postgresql+psycopg2"

    #: Character used for quoting identifier.
    quote_char = '"'

    #: Query to display server version
    server_version_query = "SHOW server_version"

    def on_create_table_error(self, exc: DatabaseError) -> None:
        """Handle table creation error.

        Args:
            exc: Exception instance.
        """
        # re-raise exception UNLESS error code is in the following list
        # - 42P07: relation exists
        if exc.orig.pgcode not in ["42P07"]:
            raise exc

    def on_create_index_error(self, exc: DatabaseError) -> None:
        """Handle index creation error.

        Args:
            exc: Exception instance.
        """
        # re-raise exception UNLESS error code is in the following list
        # - 42P07: relation exists
        if exc.orig.pgcode not in ["42P07"]:
            raise exc

    def on_insert_into_error(self, exc: DatabaseError) -> None:
        """Handle row insertion error.

        Args:
            exc: Exception instance.
        """
        # re-raise exception UNLESS error code is in the following list
        # - 23505: unique violation
        if exc.orig.pgcode not in ["23505"]:
            raise exc


class MysqlAdapter:
    """Class for MySQL adapter."""

    #: Dialect name.
    dialect = "mysql"

    #: Connector name.
    connector = "mysql+pymysql"

    #: Character used for quoting identifier.
    quote_char = "`"

    #: Query to display server version
    server_version_query = "SELECT VERSION()"

    def on_create_table_error(self, exc: DatabaseError) -> None:
        """Handle table creation error.

        Args:
            exc: Exception instance.
        """
        # re-raise exception UNLESS error code is in the following list
        # - 1050: table exists
        if exc.orig.args[0] not in [1050]:
            raise exc

    def on_create_index_error(self, exc: DatabaseError) -> None:
        """Handle index creation error.

        Args:
            exc: Exception instance.
        """
        # re-raise exception UNLESS error code is in the following list
        # - 1061: duplicate key name (index)
        if exc.orig.args[0] not in [1061]:
            raise exc

    def on_insert_into_error(self, exc: DatabaseError) -> None:
        """Handle row insertion error.

        Args:
            exc: Exception instance.
        """
        # re-raise exception UNLESS error code is in the following list
        # - 1062: duplicate entry
        if exc.orig.args[0] not in [1062]:
            raise exc


def doc_id_from_dn(dn: str) -> str:
    """Determine document ID based on LDAP's DN.

    Args:
        dn: LDAP's DN string.
    """
    parsed_dn = dnutils.parse_dn(dn)
    doc_id: str = parsed_dn[0][1]

    if doc_id == "jans":
        doc_id = "_"
    return doc_id  # noqa: R504


class SqlSchemaMixin:
    """Mixin class to deal with SQL schema."""
<<<<<<< HEAD

    @property
    def schema_files(self) -> list[str]:
        """Get list of schema files."""
        return [
            "/app/schema/jans_schema.json",
            "/app/schema/custom_schema.json",
        ]

=======

    @property
    def schema_files(self) -> list[str]:
        """Get list of schema files."""
        return [
            "/app/schema/jans_schema.json",
            "/app/schema/custom_schema.json",
        ]

>>>>>>> 6e00e723
    @cached_property
    def sql_data_types(self) -> dict[str, dict[str, _t.Any]]:
        """Get list of data types from pre-defined file."""
        data_types = {}
        with open("/app/static/rdbm/sql_data_types.json") as f:
            data_types.update(json.loads(f.read()))

        custom_types_fn = os.environ.get("CN_SQL_CUSTOM_TYPES_FILE", "/etc/jans/conf/sql_data_types.custom.json")
        if os.path.isfile(custom_types_fn):
            with open(custom_types_fn) as f:
                data_types.update(json.loads(f.read()))
        return data_types  # type: ignore

    @cached_property
    def sql_data_types_mapping(self) -> dict[str, dict[str, _t.Any]]:
        """Get a mapping of data types from pre-defined file."""
        with open("/app/static/rdbm/ldap_sql_data_type_mapping.json") as f:
            return json.loads(f.read())  # type: ignore

    @cached_property
    def attr_types(self) -> list[dict[str, _t.Any]]:
        """Get list of attribute types from pre-defined file."""
        types = []
        for fn in self.schema_files:
            with open(fn) as f:
                schema = json.loads(f.read())
                types += schema["attributeTypes"]
        return types

    @cached_property
    def opendj_attr_types(self) -> dict[str, str]:
        """Get a mapping of OpenDJ attribute types from pre-defined file."""
        with open("/app/static/rdbm/opendj_attributes_syntax.json") as f:
            return json.loads(f.read())  # type: ignore

    @cached_property
    def sql_json_types(self):
        json_types = {}
        for attr_type in self.attr_types:
            for attr in attr_type["names"]:
                if not attr_type.get("rdbm_json_column"):
                    continue
                json_types[attr] = {
                    "mysql": {"type": "JSON"},
                    "pgsql": {"type": "JSONB"},
<<<<<<< HEAD
                    "spanner": {"type": "ARRAY<STRING(MAX)>"},
=======
>>>>>>> 6e00e723
                }
        return json_types

    def get_attr_syntax(self, attr: str) -> str:
        """Get attribute syntax.

        Args:
            attr: Attribute name.
        """
        syntax = ""
        for attr_type in self.attr_types:
            if attr not in attr_type["names"]:
                continue

            if attr_type.get("multivalued"):
                syntax = "JSON"
            else:
                syntax = attr_type["syntax"]
            break

        if not syntax:
            # fallback to OpenDJ attribute type
            syntax = self.opendj_attr_types.get(attr, "") or "1.3.6.1.4.1.1466.115.121.1.15"
        return syntax


class SqlClient(SqlSchemaMixin):
    """This class interacts with SQL database.

    Args:
        manager: An instance of manager class.
        *args: Positional arguments.
        **kwargs: Keyword arguments.
    """

    def __init__(self, manager: Manager, *args: _t.Any, **kwargs: _t.Any) -> None:
        self.manager = manager

        dialect = os.environ.get("CN_SQL_DB_DIALECT", "mysql")
        if dialect in ("pgsql", "postgresql"):
            self.adapter = PostgresqlAdapter()  # type: _t.Union[PostgresqlAdapter, MysqlAdapter]
        else:
            self.adapter = MysqlAdapter()

        self.dialect = self.adapter.dialect
        self._metadata: _t.Optional[MetaData] = None
        self._engine = None

    @property
    def engine(self) -> Engine:
        """Lazy init of engine instance object."""
        if not self._engine:
            self._engine = create_engine(self.engine_url, pool_pre_ping=True, hide_parameters=True)

            if self.dialect == "mysql":
                event.listen(self._engine, "first_connect", set_mysql_strict_mode)
<<<<<<< HEAD
=======
                event.listen(self._engine, "first_connect", preconfigure_simple_json)
>>>>>>> 6e00e723

        # initialized engine
        return self._engine

    @property
    def engine_url(self) -> str:
        """Engine connection URL."""
        host = os.environ.get("CN_SQL_DB_HOST", "localhost")
        port = os.environ.get("CN_SQL_DB_PORT", 3306)
        database = os.environ.get("CN_SQL_DB_NAME", "jans")
        user = os.environ.get("CN_SQL_DB_USER", "jans")
        password = get_sql_password(self.manager)
        return f"{self.adapter.connector}://{user}:{password}@{host}:{port}/{database}"

    @property
    def metadata(self) -> MetaData:
        """Lazy init of metadata."""
        if not self._metadata:
            with warnings.catch_warnings():
                # postgresql driver will show warnings about unsupported reflection
                # on expression-based index, i.e. `lower(uid::text)`; but we don't
                # want to clutter the logs with these warnings, hence we suppress the
                # warnings
                warnings.filterwarnings(
                    "ignore",
                    message="Skipped unsupported reflection of expression-based index",
                    category=SAWarning,
                )

                # do reflection on database table
                self._metadata = MetaData(bind=self.engine)
                self._metadata.reflect()
        return self._metadata

    def connected(self) -> bool:
        """Check whether connection is alive by executing simple query."""
        with self.engine.connect() as conn:
            result = conn.execute("SELECT 1 AS is_alive")
            return bool(result.fetchone()[0] > 0)

    def create_table(self, table_name: str, column_mapping: dict[str, str], pk_column: str) -> None:
        """Create table with its columns."""
        columns = []
        for column_name, column_type in column_mapping.items():
            column_def = f"{self.quoted_id(column_name)} {column_type}"

            if column_name == pk_column:
                column_def += " NOT NULL UNIQUE"
            columns.append(column_def)

        columns_fmt = ", ".join(columns)
        pk_def = f"PRIMARY KEY ({self.quoted_id(pk_column)})"
        query = f"CREATE TABLE {self.quoted_id(table_name)} ({columns_fmt}, {pk_def})"

        with self.engine.connect() as conn:
            try:
                conn.execute(query)
                # refresh metadata as we have newly created table
                self.metadata.reflect()
            except DatabaseError as exc:  # noqa: B902
                self.adapter.on_create_table_error(exc)

    def get_table_mapping(self) -> dict[str, dict[str, str]]:
        """Get mapping of column name and type from all tables."""
        table_mapping: dict[str, dict[str, str]] = defaultdict(dict)
        for table_name, table in self.metadata.tables.items():
            for column in table.c:
                # truncate COLLATION string
                if getattr(column.type, "collation", None):
                    column.type.collation = None
                table_mapping[table_name][column.name] = str(column.type)
        return dict(table_mapping)

    def create_index(self, query: str) -> None:
        """Create index using raw query."""
        with self.engine.connect() as conn:
            try:
                conn.execute(query)
            except DatabaseError as exc:  # noqa: B902
                self.adapter.on_create_index_error(exc)

    def quoted_id(self, identifier: str) -> str:
        """Get quoted identifier name."""
        return f"{self.adapter.quote_char}{identifier}{self.adapter.quote_char}"

    def row_exists(self, table_name: str, id_: str) -> bool:
        """Check whether a row is exist."""
        table = self.metadata.tables.get(table_name)
        if table is None:
            return False

        query = select([func.count()]).select_from(table).where(
            table.c.doc_id == id_
        )
        with self.engine.connect() as conn:
            result = conn.execute(query)
            return bool(result.fetchone()[0] > 0)

    def insert_into(self, table_name: str, column_mapping: dict[str, _t.Any]) -> None:
        """Insert a row into a table."""
        table = self.metadata.tables.get(table_name)

        for column in table.c:
            unmapped = column.name not in column_mapping

            if self.dialect == "mysql":
                json_type = "json"
                if self.use_simple_json:
                    json_default_values = []
                else:
                    json_default_values: dict[str, _t.Any] | list[_t.Any] = {"v": []}
            else:
                json_type = "jsonb"
                json_default_values = []

            is_json = bool(column.type.__class__.__name__.lower() == json_type)

            if not all([unmapped, is_json]):
                continue
            column_mapping[column.name] = json_default_values

        query = table.insert().values(column_mapping)
        with self.engine.connect() as conn:
            try:
                conn.execute(query)
            except DatabaseError as exc:  # noqa: B902
                self.adapter.on_insert_into_error(exc)

    def get(self, table_name: str, id_: str, column_names: _t.Union[list[str], None] = None) -> dict[str, _t.Any]:
        """Get a row from a table with matching ID."""
        table = self.metadata.tables.get(table_name)

        attrs = column_names or []
        if attrs:
            cols = [table.c[attr] for attr in attrs]
        else:
            cols = [table]

        query = select(cols).select_from(table).where(
            table.c.doc_id == id_
        )
        with self.engine.connect() as conn:
            result = conn.execute(query)
            entry = result.fetchone()

        if not entry:
            return {}
        return dict(entry)

    def update(self, table_name: str, id_: str, column_mapping: dict[str, _t.Any]) -> bool:
        """Update a table row with matching ID."""
        table = self.metadata.tables.get(table_name)

        query = table.update().where(table.c.doc_id == id_).values(column_mapping)
        with self.engine.connect() as conn:
            result = conn.execute(query)
        return bool(result.rowcount)

    def search(self, table_name: str, column_names: _t.Union[list[str], None] = None) -> _t.Iterator[dict[str, _t.Any]]:
        """Get all rows from a table."""
        table = self.metadata.tables.get(table_name)

        attrs = column_names or []
        if attrs:
            cols = [table.c[attr] for attr in attrs]
        else:
            cols = [table]

        query = select(cols).select_from(table)
        with self.engine.connect() as conn:
            result = conn.execute(query)
            for entry in result:
                yield dict(entry)

    @property
    def server_version(self) -> str:
        """Display server version."""
        version: str = self.engine.scalar(self.adapter.server_version_query)
        return version

    def _transform_value(self, key: str, values: _t.Any) -> _t.Any:
        """Transform value from one to another based on its data type.

        Args:
            key: Attribute name.
            values: Pre-transformed values.
        """
        type_ = self.sql_data_types.get(key, {})

        if not type_:
            type_ = self.sql_json_types.get(key, {})

        if not type_:
            attr_syntax = self.get_attr_syntax(key)
            type_ = self.sql_data_types_mapping[attr_syntax]

        type_ = type_.get(self.dialect) or type_["mysql"]
        data_type = type_.get("type", "")

        if data_type in ("SMALLINT", "BOOL", "BOOLEAN"):
            if values[0].lower() in ("1", "on", "true", "yes", "ok"):
                return 1 if data_type == "SMALLINT" else True
            return 0 if data_type == "SMALLINT" else False

        if data_type == "INT":
            return int(values[0])

        if data_type in ("DATETIME(3)", "TIMESTAMP",):
            dval = values[0].strip("Z")
            sep = " "
            postfix = ""
            return "{}-{}-{}{}{}:{}:{}{}{}".format(
                dval[0:4],
                dval[4:6],
                dval[6:8],
                sep,
                dval[8:10],
                dval[10:12],
                dval[12:14],
                dval[14:17],
                postfix,
            )

        if data_type == "JSON":
            if not self.use_simple_json:
                return {"v": values}
            return values

        if data_type == "JSONB":
            return values

        # fallback
        return values[0]

    def _data_from_ldif(self, filename: str) -> _t.Iterator[tuple[str, dict[str, _t.Any]]]:
        """Get data from parsed LDIF file.

        Args:
            filename: LDIF filename.
        """
        with open(filename, "rb") as fd:
            parser = LDIFParser(fd)

            for dn, entry in parser.parse():
                doc_id = doc_id_from_dn(dn)

                oc = entry.get("objectClass") or entry.get("objectclass")
                if oc:
                    if "top" in oc:
                        oc.remove("top")

                    if len(oc) == 1 and oc[0].lower() in ("organizationalunit", "organization"):
                        continue

                table_name = oc[-1]

                # remove objectClass
                entry.pop("objectClass", None)
                entry.pop("objectclass", None)

                attr_mapping = {
                    "doc_id": doc_id,
                    "objectClass": table_name,
                    "dn": dn,
                }

                for attr in entry:
                    attr_mapping[attr] = self._transform_value(attr, entry[attr])
                yield table_name, attr_mapping

    def create_from_ldif(
        self,
        filepath: str,
        ctx: dict[str, _t.Any],
        transform_column_mapping: None | Callable[[str, dict], dict] = None,
    ) -> None:
        """Create entry with data loaded from an LDIF template file.

        Args:
            filepath: Path to LDIF template file.
            ctx: Key-value pairs of context that rendered into LDIF template file.
        """
        with open(filepath) as src, NamedTemporaryFile("w+") as dst:
            dst.write(safe_render(src.read(), ctx))
            # ensure rendered template is written
            dst.flush()

            for table_name, column_mapping in self._data_from_ldif(dst.name):
                if callable(transform_column_mapping):
                    column_mapping = transform_column_mapping(table_name, column_mapping)
                self.insert_into(table_name, column_mapping)

    def get_server_version(self) -> tuple[int, ...]:
        """Get server version as tuple."""
        # major.minor.patch format
        version = [0, 0, 0]

        pattern = SERVER_VERSION_RE.search(self.server_version)
        if pattern:
            version = [int(comp) for comp in pattern.group().split(".")]
        return tuple(version)

    def delete(self, table_name: str, id_: str) -> bool:
        """Delete a row from a table with matching ID."""
        table = self.metadata.tables.get(table_name)

        query = delete(table).where(table.c.doc_id == id_)
        with self.engine.connect() as conn:
            result = conn.execute(query)
            return bool(result.rowcount)

    @property
    def use_simple_json(self):
        """Determine whether to use simple JSON where values are stored as JSON array."""
        if self.dialect in ("pgsql", "postgresql",):
            return True
<<<<<<< HEAD
        return as_boolean(os.environ.get("MYSQL_SIMPLE_JSON", "true"))


=======

        if "MYSQL_SIMPLE_JSON" in os.environ:
            return as_boolean(os.environ["MYSQL_SIMPLE_JSON"])

        sql_overrides = load_sql_overrides()
        return as_boolean(sql_overrides.get("MYSQL_SIMPLE_JSON", "true"))


>>>>>>> 6e00e723
def render_sql_properties(manager: Manager, src: str, dest: str) -> None:
    """Render file contains properties to connect to SQL database server.

    Args:
        manager: An instance of :class:`~jans.pycloudlib.manager.Manager`.
        src: Absolute path to the template.
        dest: Absolute path where generated file is located.
    """
    with open(src) as f:
        txt = f.read()

    with open(dest, "w") as f:
        db_dialect = os.environ.get("CN_SQL_DB_DIALECT", "mysql")
        db_name = os.environ.get("CN_SQL_DB_NAME", "jans")

        # In MySQL, physically, a schema is synonymous with a database
        if db_dialect == "mysql":
            default_schema = db_name
        else:  # likely postgres
            # by default, PostgreSQL creates schema called `public` upon database creation
            default_schema = "public"
        db_schema = os.environ.get("CN_SQL_DB_SCHEMA", "") or default_schema

        rendered_txt = txt % {
            "rdbm_db": db_name,
            "rdbm_schema": db_schema,
            "rdbm_type": "postgresql" if db_dialect == "pgsql" else "mysql",
            "rdbm_host": os.environ.get("CN_SQL_DB_HOST", "localhost"),
            "rdbm_port": os.environ.get("CN_SQL_DB_PORT", 3306),
            "rdbm_user": os.environ.get("CN_SQL_DB_USER", "jans"),
            "rdbm_password_enc": encode_text(
                get_sql_password(manager),
                manager.secret.get("encoded_salt"),
            ).decode(),
            "server_time_zone": os.environ.get("CN_SQL_DB_TIMEZONE", "UTC"),
        }
        f.write(rendered_txt)


def set_mysql_strict_mode(dbapi_connection, connection_record):
    cursor = dbapi_connection.cursor()
    cursor.execute("SET SESSION sql_mode = 'TRADITIONAL'")
    cursor.close()


def get_sql_password_file():
    return os.environ.get("CN_SQL_PASSWORD_FILE", "/etc/jans/conf/sql_password")


def sync_sql_password(manager: Manager) -> None:
    """Pull secret contains password to access RDBM server.

    Args:
        manager: An instance of manager class.
    """
    password_file = get_sql_password_file()

    # previous version may not have sql_password secret hence we're pre-populating
    # the value from mounted password file (if any)
    if os.path.isfile(password_file):
        manager.secret.set("sql_password", get_password_from_file(password_file))

    # make sure password file always exists
    if not os.path.isfile(password_file):
        manager.secret.to_file("sql_password", password_file)


def get_sql_password(manager: Manager | None = None):
    password_file = get_sql_password_file()
<<<<<<< HEAD
    return get_password_from_file(password_file)
=======
    return get_password_from_file(password_file)


def preconfigure_simple_json(dbapi_connection, connection_record):
    # if env var is available, skip the remaining process
    if "MYSQL_SIMPLE_JSON" in os.environ:
        return

    # preconfigure MYSQL_SIMPLE_JSON overrides (if necessary)
    data = load_sql_overrides()

    if "MYSQL_SIMPLE_JSON" in data:
        return

    logger.info("Preconfiguring MYSQL_SIMPLE_JSON")
    is_simple_json = True
    cursor = dbapi_connection.cursor()

    try:
        # extract the value of `jansAppConf.jansSmtpConf` of jans-auth to check the data format,
        # whether it's using legacy `{"v": []}` or new `[]` format;
        #
        # note that we choose `jansAppConf.jansSmtpConf` column for several reasons:
        #
        # - it's one of few JSON columns available in the table alongside `jansDbAuth` (deprecated) and `jansEmail`
        # - the column is likely will not be removed/changed
        cursor.execute("SELECT jansSmtpConf FROM jansAppConf WHERE doc_id='jans-auth';")

        if result := cursor.fetchone():
            for value in result:
                if isinstance(json.loads(value), dict):
                    is_simple_json = False
                break

    except ProgrammingError as exc:
        # missing table or column will raise ProgrammingError
        logger.warning(f"Unable to detect JSON data format automatically; reason={exc.args[1]}; fallback to default value")

    finally:
        # cleanup resource
        cursor.close()

    env_value = str(is_simple_json).lower()
    data["MYSQL_SIMPLE_JSON"] = env_value
    dump_sql_overrides(data)


def override_simple_json_property(sql_prop_file):
    # skip the override if env var is available
    if "MYSQL_SIMPLE_JSON" in os.environ:
        return

    data = load_sql_overrides()

    if "MYSQL_SIMPLE_JSON" in data and os.path.isfile(sql_prop_file):
        with open(sql_prop_file) as f:
            txt = SIMPLE_JSON_RE.sub(fr"\1\2{data['MYSQL_SIMPLE_JSON']}", f.read())

        with open(sql_prop_file, "w") as f:
            f.write(txt)

def load_sql_overrides():
    if os.path.isfile(SQL_OVERRIDES_FILE):
        with open(SQL_OVERRIDES_FILE) as f:
            return json.loads(f.read())
    return {}


def dump_sql_overrides(data):
    with open(SQL_OVERRIDES_FILE, "w") as f:
        f.write(json.dumps(data))
>>>>>>> 6e00e723
<|MERGE_RESOLUTION|>--- conflicted
+++ resolved
@@ -39,11 +39,8 @@
 logger = logging.getLogger(__name__)
 
 SERVER_VERSION_RE = re.compile(r"[\d.]+")
-<<<<<<< HEAD
-=======
 SIMPLE_JSON_RE = re.compile(r"(mysql.simple-json)(=)(.*)")
 SQL_OVERRIDES_FILE = "/etc/jans/conf/sql-overrides.json"
->>>>>>> 6e00e723
 
 
 class PostgresqlAdapter:
@@ -160,7 +157,6 @@
 
 class SqlSchemaMixin:
     """Mixin class to deal with SQL schema."""
-<<<<<<< HEAD
 
     @property
     def schema_files(self) -> list[str]:
@@ -170,17 +166,6 @@
             "/app/schema/custom_schema.json",
         ]
 
-=======
-
-    @property
-    def schema_files(self) -> list[str]:
-        """Get list of schema files."""
-        return [
-            "/app/schema/jans_schema.json",
-            "/app/schema/custom_schema.json",
-        ]
-
->>>>>>> 6e00e723
     @cached_property
     def sql_data_types(self) -> dict[str, dict[str, _t.Any]]:
         """Get list of data types from pre-defined file."""
@@ -226,10 +211,6 @@
                 json_types[attr] = {
                     "mysql": {"type": "JSON"},
                     "pgsql": {"type": "JSONB"},
-<<<<<<< HEAD
-                    "spanner": {"type": "ARRAY<STRING(MAX)>"},
-=======
->>>>>>> 6e00e723
                 }
         return json_types
 
@@ -286,10 +267,7 @@
 
             if self.dialect == "mysql":
                 event.listen(self._engine, "first_connect", set_mysql_strict_mode)
-<<<<<<< HEAD
-=======
                 event.listen(self._engine, "first_connect", preconfigure_simple_json)
->>>>>>> 6e00e723
 
         # initialized engine
         return self._engine
@@ -606,11 +584,6 @@
         """Determine whether to use simple JSON where values are stored as JSON array."""
         if self.dialect in ("pgsql", "postgresql",):
             return True
-<<<<<<< HEAD
-        return as_boolean(os.environ.get("MYSQL_SIMPLE_JSON", "true"))
-
-
-=======
 
         if "MYSQL_SIMPLE_JSON" in os.environ:
             return as_boolean(os.environ["MYSQL_SIMPLE_JSON"])
@@ -619,7 +592,6 @@
         return as_boolean(sql_overrides.get("MYSQL_SIMPLE_JSON", "true"))
 
 
->>>>>>> 6e00e723
 def render_sql_properties(manager: Manager, src: str, dest: str) -> None:
     """Render file contains properties to connect to SQL database server.
 
@@ -689,9 +661,6 @@
 
 def get_sql_password(manager: Manager | None = None):
     password_file = get_sql_password_file()
-<<<<<<< HEAD
-    return get_password_from_file(password_file)
-=======
     return get_password_from_file(password_file)
 
 
@@ -762,5 +731,4 @@
 
 def dump_sql_overrides(data):
     with open(SQL_OVERRIDES_FILE, "w") as f:
-        f.write(json.dumps(data))
->>>>>>> 6e00e723
+        f.write(json.dumps(data))
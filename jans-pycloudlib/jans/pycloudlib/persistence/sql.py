"""This module contains various helpers related to SQL persistence."""

from __future__ import annotations

import json
import logging
import os
import re
import typing as _t
import warnings
from collections import defaultdict
from collections.abc import Callable
from functools import cached_property
from tempfile import NamedTemporaryFile

from sqlalchemy.exc import DatabaseError
from sqlalchemy.exc import SAWarning
from sqlalchemy import create_engine
from sqlalchemy import MetaData
from sqlalchemy import func
from sqlalchemy import select
from sqlalchemy import delete
from sqlalchemy import event
from ldif import LDIFParser
from ldap3.utils import dn as dnutils
from pymysql.err import ProgrammingError

from jans.pycloudlib.utils import encode_text
from jans.pycloudlib.utils import safe_render
from jans.pycloudlib.utils import get_password_from_file
from jans.pycloudlib.utils import as_boolean

if _t.TYPE_CHECKING:  # pragma: no cover
    # imported objects for function type hint, completion, etc.
    # these won't be executed in runtime
    from sqlalchemy.engine import Engine
    from jans.pycloudlib.manager import Manager

logger = logging.getLogger(__name__)

SERVER_VERSION_RE = re.compile(r"[\d.]+")
SIMPLE_JSON_RE = re.compile(r"(mysql.simple-json)(=)(.*)")
SQL_OVERRIDES_FILE = "/etc/jans/conf/sql-overrides.json"


class PostgresqlAdapter:
    """Class for PostgreSQL adapter."""

    #: Dialect name
    dialect = "pgsql"

    #: Connector name.
    connector = "postgresql+psycopg2"

    #: Character used for quoting identifier.
    quote_char = '"'

    #: Query to display server version
    server_version_query = "SHOW server_version"

    def on_create_table_error(self, exc: DatabaseError) -> None:
        """Handle table creation error.

        Args:
            exc: Exception instance.
        """
        # re-raise exception UNLESS error code is in the following list
        # - 42P07: relation exists
        if exc.orig.pgcode not in ["42P07"]:
            raise exc

    def on_create_index_error(self, exc: DatabaseError) -> None:
        """Handle index creation error.

        Args:
            exc: Exception instance.
        """
        # re-raise exception UNLESS error code is in the following list
        # - 42P07: relation exists
        if exc.orig.pgcode not in ["42P07"]:
            raise exc

    def on_insert_into_error(self, exc: DatabaseError) -> None:
        """Handle row insertion error.

        Args:
            exc: Exception instance.
        """
        # re-raise exception UNLESS error code is in the following list
        # - 23505: unique violation
        if exc.orig.pgcode not in ["23505"]:
            raise exc


class MysqlAdapter:
    """Class for MySQL adapter."""

    #: Dialect name.
    dialect = "mysql"

    #: Connector name.
    connector = "mysql+pymysql"

    #: Character used for quoting identifier.
    quote_char = "`"

    #: Query to display server version
    server_version_query = "SELECT VERSION()"

    def on_create_table_error(self, exc: DatabaseError) -> None:
        """Handle table creation error.

        Args:
            exc: Exception instance.
        """
        # re-raise exception UNLESS error code is in the following list
        # - 1050: table exists
        if exc.orig.args[0] not in [1050]:
            raise exc

    def on_create_index_error(self, exc: DatabaseError) -> None:
        """Handle index creation error.

        Args:
            exc: Exception instance.
        """
        # re-raise exception UNLESS error code is in the following list
        # - 1061: duplicate key name (index)
        if exc.orig.args[0] not in [1061]:
            raise exc

    def on_insert_into_error(self, exc: DatabaseError) -> None:
        """Handle row insertion error.

        Args:
            exc: Exception instance.
        """
        # re-raise exception UNLESS error code is in the following list
        # - 1062: duplicate entry
        if exc.orig.args[0] not in [1062]:
            raise exc


def doc_id_from_dn(dn: str) -> str:
    """Determine document ID based on LDAP's DN.

    Args:
        dn: LDAP's DN string.
    """
    parsed_dn = dnutils.parse_dn(dn)
    doc_id: str = parsed_dn[0][1]

    if doc_id == "jans":
        doc_id = "_"
    return doc_id  # noqa: R504


class SqlSchemaMixin:
    """Mixin class to deal with SQL schema."""

    @property
    def schema_files(self) -> list[str]:
        """Get list of schema files."""
        return [
            "/app/schema/jans_schema.json",
            "/app/schema/custom_schema.json",
        ]

    @cached_property
    def sql_data_types(self) -> dict[str, dict[str, _t.Any]]:
        """Get list of data types from pre-defined file."""
        data_types = {}
        with open("/app/static/rdbm/sql_data_types.json") as f:
            data_types.update(json.loads(f.read()))

        custom_types_fn = os.environ.get("CN_SQL_CUSTOM_TYPES_FILE", "/etc/jans/conf/sql_data_types.custom.json")
        if os.path.isfile(custom_types_fn):
            with open(custom_types_fn) as f:
                data_types.update(json.loads(f.read()))
        return data_types  # type: ignore

    @cached_property
    def sql_data_types_mapping(self) -> dict[str, dict[str, _t.Any]]:
        """Get a mapping of data types from pre-defined file."""
        with open("/app/static/rdbm/ldap_sql_data_type_mapping.json") as f:
            return json.loads(f.read())  # type: ignore

    @cached_property
    def attr_types(self) -> list[dict[str, _t.Any]]:
        """Get list of attribute types from pre-defined file."""
        types = []
        for fn in self.schema_files:
            with open(fn) as f:
                schema = json.loads(f.read())
                types += schema["attributeTypes"]
        return types

    @cached_property
    def opendj_attr_types(self) -> dict[str, str]:
        """Get a mapping of OpenDJ attribute types from pre-defined file."""
        with open("/app/static/rdbm/opendj_attributes_syntax.json") as f:
            return json.loads(f.read())  # type: ignore

    @cached_property
    def sql_json_types(self):
        json_types = {}
        for attr_type in self.attr_types:
            for attr in attr_type["names"]:
                if not attr_type.get("rdbm_json_column"):
                    continue
                json_types[attr] = {
                    "mysql": {"type": "JSON"},
                    "pgsql": {"type": "JSONB"},
                    "spanner": {"type": "ARRAY<STRING(MAX)>"},
                }
        return json_types

    def get_attr_syntax(self, attr: str) -> str:
        """Get attribute syntax.

        Args:
            attr: Attribute name.
        """
        syntax = ""
        for attr_type in self.attr_types:
            if attr not in attr_type["names"]:
                continue

            if attr_type.get("multivalued"):
                syntax = "JSON"
            else:
                syntax = attr_type["syntax"]
            break

        if not syntax:
            # fallback to OpenDJ attribute type
            syntax = self.opendj_attr_types.get(attr, "") or "1.3.6.1.4.1.1466.115.121.1.15"
        return syntax


class SqlClient(SqlSchemaMixin):
    """This class interacts with SQL database.

    Args:
        manager: An instance of manager class.
        *args: Positional arguments.
        **kwargs: Keyword arguments.
    """

    def __init__(self, manager: Manager, *args: _t.Any, **kwargs: _t.Any) -> None:
        self.manager = manager

        dialect = os.environ.get("CN_SQL_DB_DIALECT", "mysql")
        if dialect in ("pgsql", "postgresql"):
            self.adapter = PostgresqlAdapter()  # type: _t.Union[PostgresqlAdapter, MysqlAdapter]
        else:
            self.adapter = MysqlAdapter()

        self.dialect = self.adapter.dialect
        self._metadata: _t.Optional[MetaData] = None
        self._engine = None

    @property
    def engine(self) -> Engine:
        """Lazy init of engine instance object."""
        if not self._engine:
            self._engine = create_engine(self.engine_url, pool_pre_ping=True, hide_parameters=True)

            if self.dialect == "mysql":
                event.listen(self._engine, "first_connect", set_mysql_strict_mode)
                event.listen(self._engine, "first_connect", preconfigure_simple_json)

        # initialized engine
        return self._engine

    @property
    def engine_url(self) -> str:
        """Engine connection URL."""
        host = os.environ.get("CN_SQL_DB_HOST", "localhost")
        port = os.environ.get("CN_SQL_DB_PORT", 3306)
        database = os.environ.get("CN_SQL_DB_NAME", "jans")
        user = os.environ.get("CN_SQL_DB_USER", "jans")
        password = get_sql_password(self.manager)
        return f"{self.adapter.connector}://{user}:{password}@{host}:{port}/{database}"

    @property
    def metadata(self) -> MetaData:
        """Lazy init of metadata."""
        if not self._metadata:
            with warnings.catch_warnings():
                # postgresql driver will show warnings about unsupported reflection
                # on expression-based index, i.e. `lower(uid::text)`; but we don't
                # want to clutter the logs with these warnings, hence we suppress the
                # warnings
                warnings.filterwarnings(
                    "ignore",
                    message="Skipped unsupported reflection of expression-based index",
                    category=SAWarning,
                )

                # do reflection on database table
                self._metadata = MetaData(bind=self.engine)
                self._metadata.reflect()
        return self._metadata

    def connected(self) -> bool:
        """Check whether connection is alive by executing simple query."""
        with self.engine.connect() as conn:
            result = conn.execute("SELECT 1 AS is_alive")
            return bool(result.fetchone()[0] > 0)

    def create_table(self, table_name: str, column_mapping: dict[str, str], pk_column: str) -> None:
        """Create table with its columns."""
        columns = []
        for column_name, column_type in column_mapping.items():
            column_def = f"{self.quoted_id(column_name)} {column_type}"

            if column_name == pk_column:
                column_def += " NOT NULL UNIQUE"
            columns.append(column_def)

        columns_fmt = ", ".join(columns)
        pk_def = f"PRIMARY KEY ({self.quoted_id(pk_column)})"
        query = f"CREATE TABLE {self.quoted_id(table_name)} ({columns_fmt}, {pk_def})"

        with self.engine.connect() as conn:
            try:
                conn.execute(query)
                # refresh metadata as we have newly created table
                self.metadata.reflect()
            except DatabaseError as exc:  # noqa: B902
                self.adapter.on_create_table_error(exc)

    def get_table_mapping(self) -> dict[str, dict[str, str]]:
        """Get mapping of column name and type from all tables."""
        table_mapping: dict[str, dict[str, str]] = defaultdict(dict)
        for table_name, table in self.metadata.tables.items():
            for column in table.c:
                # truncate COLLATION string
                if getattr(column.type, "collation", None):
                    column.type.collation = None
                table_mapping[table_name][column.name] = str(column.type)
        return dict(table_mapping)

    def create_index(self, query: str) -> None:
        """Create index using raw query."""
        with self.engine.connect() as conn:
            try:
                conn.execute(query)
            except DatabaseError as exc:  # noqa: B902
                self.adapter.on_create_index_error(exc)

    def quoted_id(self, identifier: str) -> str:
        """Get quoted identifier name."""
        return f"{self.adapter.quote_char}{identifier}{self.adapter.quote_char}"

    def row_exists(self, table_name: str, id_: str) -> bool:
        """Check whether a row is exist."""
        table = self.metadata.tables.get(table_name)
        if table is None:
            return False

        query = select([func.count()]).select_from(table).where(
            table.c.doc_id == id_
        )
        with self.engine.connect() as conn:
            result = conn.execute(query)
            return bool(result.fetchone()[0] > 0)

    def insert_into(self, table_name: str, column_mapping: dict[str, _t.Any]) -> None:
        """Insert a row into a table."""
        table = self.metadata.tables.get(table_name)

        for column in table.c:
            unmapped = column.name not in column_mapping

            if self.dialect == "mysql":
                json_type = "json"
                if self.use_simple_json:
                    json_default_values = []
                else:
                    json_default_values: dict[str, _t.Any] | list[_t.Any] = {"v": []}
            else:
                json_type = "jsonb"
                json_default_values = []

            is_json = bool(column.type.__class__.__name__.lower() == json_type)

            if not all([unmapped, is_json]):
                continue
            column_mapping[column.name] = json_default_values

        query = table.insert().values(column_mapping)
        with self.engine.connect() as conn:
            try:
                conn.execute(query)
            except DatabaseError as exc:  # noqa: B902
                self.adapter.on_insert_into_error(exc)

    def get(self, table_name: str, id_: str, column_names: _t.Union[list[str], None] = None) -> dict[str, _t.Any]:
        """Get a row from a table with matching ID."""
        table = self.metadata.tables.get(table_name)

        attrs = column_names or []
        if attrs:
            cols = [table.c[attr] for attr in attrs]
        else:
            cols = [table]

        query = select(cols).select_from(table).where(
            table.c.doc_id == id_
        )
        with self.engine.connect() as conn:
            result = conn.execute(query)
            entry = result.fetchone()

        if not entry:
            return {}
        return dict(entry)

    def update(self, table_name: str, id_: str, column_mapping: dict[str, _t.Any]) -> bool:
        """Update a table row with matching ID."""
        table = self.metadata.tables.get(table_name)

        query = table.update().where(table.c.doc_id == id_).values(column_mapping)
        with self.engine.connect() as conn:
            result = conn.execute(query)
        return bool(result.rowcount)

    def search(self, table_name: str, column_names: _t.Union[list[str], None] = None) -> _t.Iterator[dict[str, _t.Any]]:
        """Get all rows from a table."""
        table = self.metadata.tables.get(table_name)

        attrs = column_names or []
        if attrs:
            cols = [table.c[attr] for attr in attrs]
        else:
            cols = [table]

        query = select(cols).select_from(table)
        with self.engine.connect() as conn:
            result = conn.execute(query)
            for entry in result:
                yield dict(entry)

    @property
    def server_version(self) -> str:
        """Display server version."""
        version: str = self.engine.scalar(self.adapter.server_version_query)
        return version

    def _transform_value(self, key: str, values: _t.Any) -> _t.Any:
        """Transform value from one to another based on its data type.

        Args:
            key: Attribute name.
            values: Pre-transformed values.
        """
        type_ = self.sql_data_types.get(key, {})

        if not type_:
            type_ = self.sql_json_types.get(key, {})

        if not type_:
            attr_syntax = self.get_attr_syntax(key)
            type_ = self.sql_data_types_mapping[attr_syntax]

        type_ = type_.get(self.dialect) or type_["mysql"]
        data_type = type_.get("type", "")

        if data_type in ("SMALLINT", "BOOL", "BOOLEAN"):
            if values[0].lower() in ("1", "on", "true", "yes", "ok"):
                return 1 if data_type == "SMALLINT" else True
            return 0 if data_type == "SMALLINT" else False

        if data_type == "INT":
            return int(values[0])

        if data_type in ("DATETIME(3)", "TIMESTAMP",):
            dval = values[0].strip("Z")
            sep = " "
            postfix = ""
            return "{}-{}-{}{}{}:{}:{}{}{}".format(
                dval[0:4],
                dval[4:6],
                dval[6:8],
                sep,
                dval[8:10],
                dval[10:12],
                dval[12:14],
                dval[14:17],
                postfix,
            )

        if data_type == "JSON":
            if not self.use_simple_json:
                return {"v": values}
            return values

        if data_type == "JSONB":
            return values

        # fallback
        return values[0]

    def _data_from_ldif(self, filename: str) -> _t.Iterator[tuple[str, dict[str, _t.Any]]]:
        """Get data from parsed LDIF file.

        Args:
            filename: LDIF filename.
        """
        with open(filename, "rb") as fd:
            parser = LDIFParser(fd)

            for dn, entry in parser.parse():
                doc_id = doc_id_from_dn(dn)

                oc = entry.get("objectClass") or entry.get("objectclass")
                if oc:
                    if "top" in oc:
                        oc.remove("top")

                    if len(oc) == 1 and oc[0].lower() in ("organizationalunit", "organization"):
                        continue

                table_name = oc[-1]

                # remove objectClass
                entry.pop("objectClass", None)
                entry.pop("objectclass", None)

                attr_mapping = {
                    "doc_id": doc_id,
                    "objectClass": table_name,
                    "dn": dn,
                }

                for attr in entry:
                    attr_mapping[attr] = self._transform_value(attr, entry[attr])
                yield table_name, attr_mapping

    def create_from_ldif(
        self,
        filepath: str,
        ctx: dict[str, _t.Any],
        transform_column_mapping: None | Callable[[str, dict], dict] = None,
    ) -> None:
        """Create entry with data loaded from an LDIF template file.

        Args:
            filepath: Path to LDIF template file.
            ctx: Key-value pairs of context that rendered into LDIF template file.
        """
        with open(filepath) as src, NamedTemporaryFile("w+") as dst:
            dst.write(safe_render(src.read(), ctx))
            # ensure rendered template is written
            dst.flush()

            for table_name, column_mapping in self._data_from_ldif(dst.name):
                if callable(transform_column_mapping):
                    column_mapping = transform_column_mapping(table_name, column_mapping)
                self.insert_into(table_name, column_mapping)

    def get_server_version(self) -> tuple[int, ...]:
        """Get server version as tuple."""
        # major.minor.patch format
        version = [0, 0, 0]

        pattern = SERVER_VERSION_RE.search(self.server_version)
        if pattern:
            version = [int(comp) for comp in pattern.group().split(".")]
        return tuple(version)

    def delete(self, table_name: str, id_: str) -> bool:
        """Delete a row from a table with matching ID."""
        table = self.metadata.tables.get(table_name)

        query = delete(table).where(table.c.doc_id == id_)
        with self.engine.connect() as conn:
            result = conn.execute(query)
            return bool(result.rowcount)

    @property
    def use_simple_json(self):
        """Determine whether to use simple JSON where values are stored as JSON array."""
        if self.dialect in ("pgsql", "postgresql",):
            return True

        if "MYSQL_SIMPLE_JSON" in os.environ:
            return as_boolean(os.environ["MYSQL_SIMPLE_JSON"])

        sql_overrides = load_sql_overrides()
        return as_boolean(sql_overrides.get("MYSQL_SIMPLE_JSON", "true"))


def render_sql_properties(manager: Manager, src: str, dest: str) -> None:
    """Render file contains properties to connect to SQL database server.

    Args:
        manager: An instance of :class:`~jans.pycloudlib.manager.Manager`.
        src: Absolute path to the template.
        dest: Absolute path where generated file is located.
    """
    with open(src) as f:
        txt = f.read()

    with open(dest, "w") as f:
        db_dialect = os.environ.get("CN_SQL_DB_DIALECT", "mysql")
        db_name = os.environ.get("CN_SQL_DB_NAME", "jans")

        # In MySQL, physically, a schema is synonymous with a database
        if db_dialect == "mysql":
            default_schema = db_name
        else:  # likely postgres
            # by default, PostgreSQL creates schema called `public` upon database creation
            default_schema = "public"
        db_schema = os.environ.get("CN_SQL_DB_SCHEMA", "") or default_schema

        rendered_txt = txt % {
            "rdbm_db": db_name,
            "rdbm_schema": db_schema,
            "rdbm_type": "postgresql" if db_dialect == "pgsql" else "mysql",
            "rdbm_host": os.environ.get("CN_SQL_DB_HOST", "localhost"),
            "rdbm_port": os.environ.get("CN_SQL_DB_PORT", 3306),
            "rdbm_user": os.environ.get("CN_SQL_DB_USER", "jans"),
            "rdbm_password_enc": encode_text(
                get_sql_password(manager),
                manager.secret.get("encoded_salt"),
            ).decode(),
            "server_time_zone": os.environ.get("CN_SQL_DB_TIMEZONE", "UTC"),
        }
        f.write(rendered_txt)


def set_mysql_strict_mode(dbapi_connection, connection_record):
    cursor = dbapi_connection.cursor()
    cursor.execute("SET SESSION sql_mode = 'TRADITIONAL'")
    cursor.close()


def get_sql_password_file():
    return os.environ.get("CN_SQL_PASSWORD_FILE", "/etc/jans/conf/sql_password")


def get_sql_password(manager: Manager | None = None):
    password_file = get_sql_password_file()

    if os.path.isfile(password_file):
<<<<<<< HEAD
        return get_password_from_file(password_file)
    return manager.secret.get("sql_password")
=======
        manager.secret.set("sql_password", get_password_from_file(password_file))

    # make sure password file always exists
    if not os.path.isfile(password_file):
        manager.secret.to_file("sql_password", password_file)


def get_sql_password(manager: Manager | None = None):
    password_file = get_sql_password_file()
    return get_password_from_file(password_file)


def preconfigure_simple_json(dbapi_connection, connection_record):
    # if env var is available, skip the remaining process
    if "MYSQL_SIMPLE_JSON" in os.environ:
        return

    # preconfigure MYSQL_SIMPLE_JSON overrides (if necessary)
    data = load_sql_overrides()

    if "MYSQL_SIMPLE_JSON" in data:
        return

    logger.info("Preconfiguring MYSQL_SIMPLE_JSON")
    is_simple_json = True
    cursor = dbapi_connection.cursor()

    try:
        # extract the value of `jansAppConf.jansSmtpConf` of jans-auth to check the data format,
        # whether it's using legacy `{"v": []}` or new `[]` format;
        #
        # note that we choose `jansAppConf.jansSmtpConf` column for several reasons:
        #
        # - it's one of few JSON columns available in the table alongside `jansDbAuth` (deprecated) and `jansEmail`
        # - the column is likely will not be removed/changed
        cursor.execute("SELECT jansSmtpConf FROM jansAppConf WHERE doc_id='jans-auth';")

        if result := cursor.fetchone():
            for value in result:
                if isinstance(json.loads(value), dict):
                    is_simple_json = False
                break

    except ProgrammingError as exc:
        # missing table or column will raise ProgrammingError
        logger.warning(f"Unable to detect JSON data format automatically; reason={exc.args[1]}; fallback to default value")

    finally:
        # cleanup resource
        cursor.close()

    env_value = str(is_simple_json).lower()
    data["MYSQL_SIMPLE_JSON"] = env_value
    dump_sql_overrides(data)


def override_simple_json_property(sql_prop_file):
    # skip the override if env var is available
    if "MYSQL_SIMPLE_JSON" in os.environ:
        return

    data = load_sql_overrides()

    if "MYSQL_SIMPLE_JSON" in data and os.path.isfile(sql_prop_file):
        with open(sql_prop_file) as f:
            txt = SIMPLE_JSON_RE.sub(fr"\1\2{data['MYSQL_SIMPLE_JSON']}", f.read())

        with open(sql_prop_file, "w") as f:
            f.write(txt)

def load_sql_overrides():
    if os.path.isfile(SQL_OVERRIDES_FILE):
        with open(SQL_OVERRIDES_FILE) as f:
            return json.loads(f.read())
    return {}


def dump_sql_overrides(data):
    with open(SQL_OVERRIDES_FILE, "w") as f:
        f.write(json.dumps(data))
>>>>>>> 32c21ea0
<|MERGE_RESOLUTION|>--- conflicted
+++ resolved
@@ -646,20 +646,8 @@
     password_file = get_sql_password_file()
 
     if os.path.isfile(password_file):
-<<<<<<< HEAD
         return get_password_from_file(password_file)
     return manager.secret.get("sql_password")
-=======
-        manager.secret.set("sql_password", get_password_from_file(password_file))
-
-    # make sure password file always exists
-    if not os.path.isfile(password_file):
-        manager.secret.to_file("sql_password", password_file)
-
-
-def get_sql_password(manager: Manager | None = None):
-    password_file = get_sql_password_file()
-    return get_password_from_file(password_file)
 
 
 def preconfigure_simple_json(dbapi_connection, connection_record):
@@ -729,5 +717,4 @@
 
 def dump_sql_overrides(data):
     with open(SQL_OVERRIDES_FILE, "w") as f:
-        f.write(json.dumps(data))
->>>>>>> 32c21ea0
+        f.write(json.dumps(data))
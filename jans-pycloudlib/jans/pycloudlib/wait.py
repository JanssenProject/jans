--- conflicted
+++ resolved
@@ -13,10 +13,6 @@
 from jans.pycloudlib.persistence.couchbase import id_from_dn
 from jans.pycloudlib.persistence.sql import SqlClient
 from jans.pycloudlib.persistence.sql import doc_id_from_dn
-<<<<<<< HEAD
-from jans.pycloudlib.persistence.spanner import SpannerClient
-=======
->>>>>>> 6e00e723
 from jans.pycloudlib.utils import as_boolean
 from jans.pycloudlib.persistence.utils import PersistenceMapper
 
@@ -236,7 +232,6 @@
 @retry_on_exception
 def wait_for_sql(manager: Manager, **kwargs: _t.Any) -> None:
     """Wait for readiness/liveness of an SQL database.
-<<<<<<< HEAD
 
     Args:
         manager: An instance of manager class.
@@ -258,73 +253,8 @@
 
     if not init:
         raise WaitError("SQL backend is not fully initialized")
-=======
-
-    Args:
-        manager: An instance of manager class.
-        **kwargs: Arbitrary keyword arguments (see Other Parameters section, if any).
-    """
-    search_mapping = {
-        "default": (doc_id_from_dn("ou=jans-auth,ou=configuration,o=jans"), "jansAppConf"),
-        "user": (doc_id_from_dn(_ADMIN_GROUP_DN), "jansGrp"),
-    }
->>>>>>> 6e00e723
-
-    client = SqlClient(manager)
-    try:
-        # get the first data key
-        key = PersistenceMapper().groups().get("sql", [])[0]
-        doc_id, table_name = search_mapping[key]
-        init = client.row_exists(table_name, doc_id)
-    except (IndexError, KeyError):
-        init = client.connected()
-
-<<<<<<< HEAD
-@retry_on_exception
-def wait_for_spanner_conn(manager: Manager, **kwargs: _t.Any) -> None:
-    """Wait for readiness/liveness of an Spanner database connection.
-
-    Args:
-        manager: An instance of manager class.
-        **kwargs: Arbitrary keyword arguments (see Other Parameters section, if any).
-    """
-    # checking connection
-    init = SpannerClient(manager).connected()
-=======
->>>>>>> 6e00e723
-    if not init:
-        raise WaitError("SQL backend is not fully initialized")
-
-
-<<<<<<< HEAD
-@retry_on_exception
-def wait_for_spanner(manager: Manager, **kwargs: _t.Any) -> None:
-    """Wait for readiness/liveness of an Spanner database.
-
-    Args:
-        manager: An instance of manager class.
-        **kwargs: Arbitrary keyword arguments (see Other Parameters section, if any).
-    """
-    search_mapping = {
-        "default": (doc_id_from_dn("ou=jans-auth,ou=configuration,o=jans"), "jansAppConf"),
-        "user": (doc_id_from_dn(_ADMIN_GROUP_DN), "jansGrp"),
-    }
-
-    client = SpannerClient(manager)
-    try:
-        # get the first data key
-        key = PersistenceMapper().groups().get("spanner", [])[0]
-        doc_id, table_name = search_mapping[key]
-        init = client.row_exists(table_name, doc_id)
-    except (IndexError, KeyError):
-        init = client.connected()
-
-    if not init:
-        raise WaitError("Spanner backend is not fully initialized")
-
-
-=======
->>>>>>> 6e00e723
+
+
 WaitCallback = _t.TypedDict("WaitCallback", {
     "func": _t.Callable[..., None],
     "kwargs": dict[str, _t.Any],

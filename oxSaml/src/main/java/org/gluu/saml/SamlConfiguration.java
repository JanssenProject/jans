--- conflicted
+++ resolved
@@ -12,20 +12,17 @@
 import java.io.FileNotFoundException;
 import java.security.KeyFactory;
 import java.security.PrivateKey;
-
-import org.apache.ws.security.saml.ext.OpenSAMLUtil;
-import org.opensaml.xml.security.credential.BasicCredential;
-import org.opensaml.xml.security.credential.Credential;
-import org.opensaml.xml.security.credential.UsageType;
-import org.opensaml.xml.signature.SignatureConstants;
 import java.security.cert.CertificateException;
-import java.security.cert.CertificateFactory;
 import java.security.cert.X509Certificate;
 import java.security.spec.KeySpec;
 import java.security.spec.PKCS8EncodedKeySpec;
 
 import org.apache.commons.beanutils.BeanUtils;
+import org.apache.ws.security.saml.ext.OpenSAMLUtil;
 import org.gluu.saml.exception.CloneFailedException;
+import org.opensaml.xml.security.credential.BasicCredential;
+import org.opensaml.xml.security.credential.Credential;
+import org.opensaml.xml.security.credential.UsageType;
 import org.xdi.util.security.CertificateHelper;
 
 /**
@@ -35,13 +32,16 @@
  */
 public class SamlConfiguration {
 
-<<<<<<< HEAD
     private String idpSsoTargetUrl;
     private String assertionConsumerServiceUrl;
     private String issuer;
     private String nameIdentifierFormat;
     private X509Certificate certificate;
     private boolean useRequestedAuthnContext;
+
+    protected PrivateKey privateKey;
+    protected String _sigAlg = "SHA256withRSA";
+    protected String _sigAlgUrl = "http://www.w3.org/2001/04/xmldsig-more#rsa-sha256";
 
     public String getIdpSsoTargetUrl() {
         return idpSsoTargetUrl;
@@ -103,132 +103,57 @@
             throw new CloneFailedException(ex);
         }
     }
-=======
-	private String idpSsoTargetUrl;
-	private String assertionConsumerServiceUrl;
-	private String issuer;
-	private String nameIdentifierFormat;
-	private X509Certificate certificate;
-	private boolean useRequestedAuthnContext;
 
-	protected PrivateKey privateKey;
-	protected String _sigAlg = "SHA256withRSA";
-	protected String _sigAlgUrl = "http://www.w3.org/2001/04/xmldsig-more#rsa-sha256";
+    public String getSigAlg() {
+        return _sigAlg;
+    }
+    public void setSigAlg(String val) {
+        this._sigAlg = val;
+    }
 
+    public String getSigAlgUrl() {
+        return _sigAlgUrl;
+    }
+    public void setSigAlgUrl(String val) {
+        this._sigAlgUrl = val;
+    }
 
+    public PrivateKey getPrivateKey() {
+        return privateKey;
+    }
+    public void setPrivateKey(PrivateKey val) {
+        this.privateKey = val;
+    }
 
-	public String getIdpSsoTargetUrl() {
-		return idpSsoTargetUrl;
-	}
+    /**
+     * loads the private key for digital signature
+     * @param prvKeyPath file path to location of private key
+     * @throws Exception
+     */
+    public void loadPrivateKey(String prvKeyPath) throws Exception {
+        OpenSAMLUtil.initSamlEngine();
 
-	public void setIdpSsoTargetUrl(String idpSsoTargetUrl) {
-		this.idpSsoTargetUrl = idpSsoTargetUrl;
-	}
+        File privKeyFile = new File(prvKeyPath);
+        BufferedInputStream bis = null;
+        try {
+            bis = new BufferedInputStream(new FileInputStream(privKeyFile));
+        } catch (FileNotFoundException e) {
+            throw new Exception("Could not locate keyfile at '" + prvKeyPath + "'", e);
+        }
+        byte[] privKeyBytes = new byte[(int) privKeyFile.length()];
+        bis.read(privKeyBytes);
+        bis.close();
+        KeySpec ks = new PKCS8EncodedKeySpec(privKeyBytes);
+        KeyFactory keyFactory = KeyFactory.getInstance("RSA");
+        privateKey = keyFactory.generatePrivate(ks);
+    }
 
-	public String getAssertionConsumerServiceUrl() {
-		return assertionConsumerServiceUrl;
-	}
+    protected Credential getCredential() {
+        BasicCredential credential = new BasicCredential();
+        credential.setPublicKey(certificate.getPublicKey());
+        credential.setPrivateKey(privateKey);
+        credential.setUsageType(UsageType.SIGNING);
+        return credential;
+    }
 
-	public void setAssertionConsumerServiceUrl(String assertionConsumerServiceUrl) {
-		this.assertionConsumerServiceUrl = assertionConsumerServiceUrl;
-	}
-
-	public String getIssuer() {
-		return issuer;
-	}
-
-	public void setIssuer(String issuer) {
-		this.issuer = issuer;
-	}
-
-	public String getNameIdentifierFormat() {
-		return nameIdentifierFormat;
-	}
-
-	public void setNameIdentifierFormat(String nameIdentifierFormat) {
-		this.nameIdentifierFormat = nameIdentifierFormat;
-	}
-
-	public X509Certificate getCertificate() {
-		return certificate;
-	}
-
-	public void setCertificate(X509Certificate certificate) {
-		this.certificate = certificate;
-	}
-
-	public boolean isUseRequestedAuthnContext() {
-		return useRequestedAuthnContext;
-	}
-
-	public void setUseRequestedAuthnContext(boolean useRequestedAuthnContext) {
-		this.useRequestedAuthnContext = useRequestedAuthnContext;
-	}
-
-	public void loadCertificateFromString(String certificateString) throws CertificateException {
-		this.certificate = CertificateHelper.loadCertificate(certificateString);
-	}
-
-	@Override
-	public Object clone() throws CloneNotSupportedException {
-		try {
-			return BeanUtils.cloneBean(this);
-		} catch (Exception ex) {
-			throw new CloneFailedException(ex);
-		}
-	}
->>>>>>> 59ed6c95
-
-
-	public String getSigAlg() {
-		return _sigAlg;
-	}
-	public void setSigAlg(String val) {
-		this._sigAlg = val;
-	}
-
-	public String getSigAlgUrl() {
-		return _sigAlgUrl;
-	}
-	public void setSigAlgUrl(String val) {
-		this._sigAlgUrl = val;
-	}
-
-	public PrivateKey getPrivateKey() {
-		return privateKey;
-	}
-	public void setPrivateKey(PrivateKey val) {
-		this.privateKey = val;
-	}
-
-	/**
-	 * loads the private key for digital signature
-	 * @param prvKeyPath file path to location of private key
-	 * @throws Exception
-	 */
-	public void loadPrivateKey(String prvKeyPath) throws Exception {
-		OpenSAMLUtil.initSamlEngine();
-
-		File privKeyFile = new File(prvKeyPath);
-		BufferedInputStream bis = null;
-		try {
-			bis = new BufferedInputStream(new FileInputStream(privKeyFile));
-		} catch (FileNotFoundException e) {
-			throw new Exception("Could not locate keyfile at '" + prvKeyPath + "'", e);
-		}
-		byte[] privKeyBytes = new byte[(int) privKeyFile.length()];
-		bis.read(privKeyBytes);
-		bis.close();
-		KeySpec ks = new PKCS8EncodedKeySpec(privKeyBytes);
-		KeyFactory keyFactory = KeyFactory.getInstance("RSA");
-		privateKey = keyFactory.generatePrivate(ks);
-	}
-
-	protected Credential getCredential() {
-		BasicCredential credential = new BasicCredential();
-		credential.setPublicKey(certificate.getPublicKey());
-		credential.setPrivateKey(privateKey);
-		credential.setUsageType(UsageType.SIGNING);
-		return credential;
-	}
 }
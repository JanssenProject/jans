import json
import logging.config
import os
import typing as _t
from functools import cached_property
from string import Template
from urllib.parse import urlparse
from uuid import uuid4

from ldif import LDIFWriter

from jans.pycloudlib import get_manager
from jans.pycloudlib import wait_for_persistence
from jans.pycloudlib.persistence import render_base_properties
from jans.pycloudlib.persistence import render_hybrid_properties
from jans.pycloudlib.persistence import render_ldap_properties
from jans.pycloudlib.persistence import render_salt
from jans.pycloudlib.persistence import sync_ldap_truststore
from jans.pycloudlib.persistence import render_sql_properties
from jans.pycloudlib.persistence import render_spanner_properties
from jans.pycloudlib.persistence.couchbase import CouchbaseClient
from jans.pycloudlib.persistence.couchbase import id_from_dn
from jans.pycloudlib.persistence.couchbase import render_couchbase_properties
from jans.pycloudlib.persistence.couchbase import sync_couchbase_cert
from jans.pycloudlib.persistence.couchbase import sync_couchbase_password
from jans.pycloudlib.persistence.couchbase import sync_couchbase_truststore
from jans.pycloudlib.persistence.ldap import LdapClient
from jans.pycloudlib.persistence.ldap import sync_ldap_password
from jans.pycloudlib.persistence.spanner import SpannerClient
from jans.pycloudlib.persistence.sql import SqlClient
from jans.pycloudlib.persistence.sql import doc_id_from_dn
from jans.pycloudlib.persistence.sql import sync_sql_password
from jans.pycloudlib.persistence.utils import PersistenceMapper
from jans.pycloudlib.utils import cert_to_truststore
from jans.pycloudlib.utils import generate_base64_contents
from jans.pycloudlib.utils import get_random_chars
from jans.pycloudlib.utils import encode_text
from jans.pycloudlib.utils import as_boolean
from jans.pycloudlib.utils import get_server_certificate

from settings import LOGGING_CONFIG
from plugins import AdminUiPlugin
from plugins import discover_plugins
from utils import get_config_api_scope_mapping

logging.config.dictConfig(LOGGING_CONFIG)
logger = logging.getLogger("jans-config-api")


def main():
    manager = get_manager()
    persistence_type = os.environ.get("CN_PERSISTENCE_TYPE", "ldap")

    render_salt(manager, "/app/templates/salt", "/etc/jans/conf/salt")
    render_base_properties("/app/templates/jans.properties", "/etc/jans/conf/jans.properties")

    mapper = PersistenceMapper()
    persistence_groups = mapper.groups().keys()

    if persistence_type == "hybrid":
        hybrid_prop = "etc/jans/conf/jans-hybrid.properties"
        if not os.path.exists(hybrid_prop):
            render_hybrid_properties(hybrid_prop)

    if "ldap" in persistence_groups:
        render_ldap_properties(
            manager,
            "/app/templates/jans-ldap.properties",
            "/etc/jans/conf/jans-ldap.properties",
        )
        sync_ldap_truststore(manager)
        sync_ldap_password(manager)

    if "couchbase" in persistence_groups:
        sync_couchbase_password(manager)
        render_couchbase_properties(
            manager,
            "/app/templates/jans-couchbase.properties",
            "/etc/jans/conf/jans-couchbase.properties",
        )
        sync_couchbase_cert(manager)
        sync_couchbase_truststore(manager)

    if "sql" in persistence_groups:
        sync_sql_password(manager)
        db_dialect = os.environ.get("CN_SQL_DB_DIALECT", "mysql")
        render_sql_properties(
            manager,
            f"/app/templates/jans-{db_dialect}.properties",
            "/etc/jans/conf/jans-sql.properties",
        )

    if "spanner" in persistence_groups:
        render_spanner_properties(
            manager,
            "/app/templates/jans-spanner.properties",
            "/etc/jans/conf/jans-spanner.properties",
        )

<<<<<<< HEAD
    wait_for_persistence(manager)

    if not all([
        os.path.isfile("/etc/certs/web_https.crt"),
        os.path.isfile("/etc/certs/web_https.key"),
    ]):
        manager.secret.to_file("ssl_cert", "/etc/certs/web_https.crt")
        manager.secret.to_file("ssl_key", "/etc/certs/web_https.key")
=======
    if not os.path.isfile("/etc/certs/web_https.crt"):
        if as_boolean(os.environ.get("CN_SSL_CERT_FROM_SECRETS", "true")):
            manager.secret.to_file("ssl_cert", "/etc/certs/web_https.crt")
        else:
            hostname = manager.config.get("hostname")
            logger.info(f"Pulling SSL certificate from {hostname}")
            get_server_certificate(hostname, 443, "/etc/certs/web_https.crt")
>>>>>>> 511b9787

    cert_to_truststore(
        "web_https",
        "/etc/certs/web_https.crt",
        "/opt/java/lib/security/cacerts",
        "changeit",
    )

    configure_logging()

    with manager.lock.create_lock("config-api-setup"):
        persistence_setup = PersistenceSetup(manager)
        persistence_setup.import_ldif_files()

    plugins = discover_plugins()
    logger.info(f"Loaded config-api plugins: {plugins}")

    if "admin-ui" in plugins:
        admin_ui_plugin = AdminUiPlugin(manager)
        admin_ui_plugin.setup()
        configure_admin_ui_logging()

    try:
        manager.secret.to_file(
            "smtp_jks_base64",
            "/etc/certs/smtp-keys.pkcs12",
            decode=True,
            binary_mode=True,
        )
    except ValueError:
        # likely secret is not created yet
        logger.warning("Unable to pull file smtp-keys.pkcs12 from secrets")


def configure_logging():
    # default config
    config = {
        "config_api_log_target": "STDOUT",
        "config_api_log_level": "INFO",
        "persistence_log_target": "FILE",
        "persistence_log_level": "INFO",
        "persistence_duration_log_target": "FILE",
        "persistence_duration_log_level": "INFO",
        "ldap_stats_log_target": "FILE",
        "ldap_stats_log_level": "INFO",
        "script_log_target": "FILE",
        "script_log_level": "INFO",
        "audit_log_target": "FILE",
        "audit_log_level": "INFO",
        "log_prefix": "",
    }

    # pre-populate custom config; format is JSON string of ``dict``
    try:
        custom_config = json.loads(os.environ.get("CN_CONFIG_API_APP_LOGGERS", "{}"))
    except json.decoder.JSONDecodeError as exc:
        logger.warning(f"Unable to load logging configuration from environment variable; reason={exc}; fallback to defaults")
        custom_config = {}

    # ensure custom config is ``dict`` type
    if not isinstance(custom_config, dict):
        logger.warning("Invalid data type for CN_CONFIG_API_APP_LOGGERS; fallback to defaults")
        custom_config = {}

    # list of supported levels; OFF is not supported
    log_levels = ("FATAL", "ERROR", "WARN", "INFO", "DEBUG", "TRACE",)

    # list of supported outputs
    log_targets = ("STDOUT", "FILE",)

    for k, v in custom_config.items():
        if k not in config:
            continue

        if k.endswith("_log_level") and v not in log_levels:
            logger.warning(f"Invalid {v} log level for {k}; fallback to defaults")
            v = config[k]

        if k.endswith("_log_target") and v not in log_targets:
            logger.warning(f"Invalid {v} log output for {k}; fallback to defaults")
            v = config[k]

        # update the config
        config[k] = v

    # mapping between the ``log_target`` value and their appenders
    file_aliases = {
        "config_api_log_target": "FILE",
        "persistence_log_target": "JANS_CONFIGAPI_PERSISTENCE_FILE",
        "persistence_duration_log_target": "JANS_CONFIGAPI_PERSISTENCE_DURATION_FILE",
        "ldap_stats_log_target": "JANS_CONFIGAPI_PERSISTENCE_LDAP_STATISTICS_FILE",
        "script_log_target": "JANS_CONFIGAPI_SCRIPT_LOG_FILE",
        "audit_log_target": "AUDIT_FILE",
    }

    for key, value in config.items():
        if not key.endswith("_target"):
            continue

        if value == "STDOUT":
            config[key] = "Console"
        else:
            config[key] = file_aliases[key]

    if any([
        as_boolean(custom_config.get("enable_stdout_log_prefix")),
        as_boolean(os.environ.get("CN_ENABLE_STDOUT_LOG_PREFIX")),
    ]):
        config["log_prefix"] = "${sys:config_api.log.console.prefix}%X{config_api.log.console.group} - "

    with open("/app/templates/jans-config-api/log4j2.xml") as f:
        txt = f.read()

    logfile = "/opt/jans/jetty/jans-config-api/resources/log4j2.xml"
    tmpl = Template(txt)
    with open(logfile, "w") as f:
        f.write(tmpl.safe_substitute(config))


def configure_admin_ui_logging():
    # default config
    config = {
        "admin_ui_log_target": "FILE",
        "admin_ui_log_level": "INFO",
        "admin_ui_audit_log_target": "FILE",
        "admin_ui_audit_log_level": "INFO",
        "log_prefix": "",
    }

    # pre-populate custom config; format is JSON string of ``dict``
    try:
        custom_config = json.loads(os.environ.get("CN_ADMIN_UI_PLUGIN_LOGGERS", "{}"))
    except json.decoder.JSONDecodeError as exc:
        logger.warning(f"Unable to load logging configuration from environment variable; reason={exc}; fallback to defaults")
        custom_config = {}

    # ensure custom config is ``dict`` type
    if not isinstance(custom_config, dict):
        logger.warning("Invalid data type for CN_ADMIN_UI_PLUGIN_LOGGERS; fallback to defaults")
        custom_config = {}

    # list of supported levels; OFF is not supported
    log_levels = ("FATAL", "ERROR", "WARN", "INFO", "DEBUG", "TRACE",)

    # list of supported outputs
    log_targets = ("STDOUT", "FILE",)

    for k, v in custom_config.items():
        if k not in config:
            continue

        if k.endswith("_log_level") and v not in log_levels:
            logger.warning(f"Invalid {v} log level for {k}; fallback to defaults")
            v = config[k]

        if k.endswith("_log_target") and v not in log_targets:
            logger.warning(f"Invalid {v} log output for {k}; fallback to defaults")
            v = config[k]

        # update the config
        config[k] = v

    # mapping between the ``log_target`` value and their appenders
    file_aliases = {
        "admin_ui_log_target": "ADMINUI-LOG",
        "admin_ui_audit_log_target": "ADMINUI-AUDIT",
    }

    for key, value in config.items():
        if not key.endswith("_target"):
            continue

        if value == "STDOUT":
            config[key] = "AdminUI_Console"
        else:
            config[key] = file_aliases[key]

    if any([
        as_boolean(custom_config.get("enable_stdout_log_prefix")),
        as_boolean(os.environ.get("CN_ENABLE_STDOUT_LOG_PREFIX")),
    ]):
        config["log_prefix"] = "${sys:admin_ui.log.console.prefix}%X{admin_ui.log.console.group} - "

    with open("/app/templates/jans-config-api/log4j2-adminui.xml") as f:
        txt = f.read()

    tmpl = Template(txt)
    with open("/opt/jans/jetty/jans-config-api/custom/config/log4j2-adminui.xml", "w") as f:
        f.write(tmpl.safe_substitute(config))


class PersistenceSetup:
    def __init__(self, manager) -> None:
        self.manager = manager

        client_classes = {
            "ldap": LdapClient,
            "couchbase": CouchbaseClient,
            "spanner": SpannerClient,
            "sql": SqlClient,
        }

        # determine persistence type
        mapper = PersistenceMapper()
        self.persistence_type = mapper.mapping["default"]

        # determine persistence client
        client_cls = client_classes.get(self.persistence_type)
        self.client = client_cls(manager)

    def get_auth_config(self):
        dn = "ou=jans-auth,ou=configuration,o=jans"

        # sql and spanner
        if self.persistence_type in ("sql", "spanner"):
            entry = self.client.get("jansAppConf", doc_id_from_dn(dn))
            return json.loads(entry["jansConfDyn"])

        # couchbase
        if self.persistence_type == "couchbase":
            key = id_from_dn(dn)
            bucket = os.environ.get("CN_COUCHBASE_BUCKET_PREFIX", "jans")
            req = self.client.exec_query(
                f"SELECT META().id, {bucket}.* FROM {bucket} USE KEYS '{key}'"  # nosec:  608
            )
            attrs = req.json()["results"][0]
            return attrs["jansConfDyn"]

        # ldap
        entry = self.client.get(dn, attributes=["jansConfDyn"])
        return json.loads(entry.entry_attributes_as_dict["jansConfDyn"][0])

    def transform_url(self, url):
        auth_server_url = os.environ.get("CN_AUTH_SERVER_URL", "")

        if not auth_server_url:
            return url

        parse_result = urlparse(url)
        if parse_result.path.startswith("/.well-known"):
            path = f"/jans-auth{parse_result.path}"
        else:
            path = parse_result.path
        return f"http://{auth_server_url}{path}"

    def get_injected_urls(self):
        auth_config = self.get_auth_config()

        urls = (
            "issuer",
            "openIdConfigurationEndpoint",
            "introspectionEndpoint",
            "tokenEndpoint",
            "tokenRevocationEndpoint",
        )

        return {
            url: self.transform_url(auth_config[url])
            for url in urls
        }

    @cached_property
    def ctx(self) -> dict[str, _t.Any]:
        hostname = self.manager.config.get("hostname")
        approved_issuer = [hostname]

        token_server_hostname = os.environ.get("CN_TOKEN_SERVER_BASE_HOSTNAME")
        if token_server_hostname and token_server_hostname not in approved_issuer:
            approved_issuer.append(token_server_hostname)

        ctx = {
            "hostname": hostname,
            "apiApprovedIssuer": ",".join([f'"https://{issuer}"' for issuer in approved_issuer]),
            "apiProtectionType": "oauth2",
            "endpointInjectionEnabled": "true",
            "configOauthEnabled": str(os.environ.get("CN_CONFIG_API_OAUTH_ENABLED") or True).lower(),
        }
        ctx.update(self.get_injected_urls())

        # Client
        ctx["jca_client_id"] = self.manager.config.get("jca_client_id")
        if not ctx["jca_client_id"]:
            ctx["jca_client_id"] = f"1800.{uuid4()}"
            self.manager.config.set("jca_client_id", ctx["jca_client_id"])

        ctx["jca_client_pw"] = self.manager.secret.get("jca_client_pw")
        if not ctx["jca_client_pw"]:
            ctx["jca_client_pw"] = get_random_chars()
            self.manager.secret.set("jca_client_pw", ctx["jca_client_pw"])

        ctx["jca_client_encoded_pw"] = self.manager.secret.get("jca_client_encoded_pw")
        if not ctx["jca_client_encoded_pw"]:
            ctx["jca_client_encoded_pw"] = encode_text(
                ctx["jca_client_pw"], self.manager.secret.get("encoded_salt"),
            ).decode()
            self.manager.secret.set("jca_client_encoded_pw", ctx["jca_client_encoded_pw"])

        # test client
        ctx["test_client_id"] = self.manager.config.get("test_client_id")
        if not ctx["test_client_id"]:
            ctx["test_client_id"] = f"{uuid4()}"
            self.manager.config.set("test_client_id", ctx["test_client_id"])

        ctx["test_client_pw"] = self.manager.secret.get("test_client_pw")
        if not ctx["test_client_pw"]:
            ctx["test_client_pw"] = get_random_chars()
            self.manager.secret.set("test_client_pw", ctx["test_client_pw"])

        ctx["test_client_encoded_pw"] = self.manager.secret.get("test_client_encoded_pw")
        if not ctx["test_client_encoded_pw"]:
            ctx["test_client_encoded_pw"] = encode_text(
                ctx["test_client_pw"], self.manager.secret.get("encoded_salt"),
            ).decode()
            self.manager.secret.set("test_client_encoded_pw", ctx["test_client_encoded_pw"])

        # pre-populate config_api_dynamic_conf_base64
        with open("/app/templates/jans-config-api/dynamic-conf.json") as f:
            tmpl = Template(f.read())
            ctx["config_api_dynamic_conf_base64"] = generate_base64_contents(tmpl.substitute(**ctx))

        # finalize ctx
        return ctx

    def generate_scopes_ldif(self):
        # prepare required scopes (if any)
        scopes = []

        scope_mapping = get_config_api_scope_mapping()
        for inum, meta in scope_mapping.items():
            attrs = {
                "description": [f"Config API {meta['level']} {meta['name']}"],
                "displayName": [f"Config API {meta['name']}"],
                "inum": [inum],
                "jansAttrs": [json.dumps({"spontaneousClientScopes": None, "showInConfigurationEndpoint": True})],
                "jansId": [meta["name"]],
                "jansScopeTyp": ["oauth"],
                "objectClass": ["top", "jansScope"],
                "jansDefScope": ["false"],
            }
            scopes.append(attrs)

        with open("/app/templates/jans-config-api/scopes.ldif", "wb") as fd:
            writer = LDIFWriter(fd, cols=1000)
            for scope in scopes:
                writer.unparse(f"inum={scope['inum'][0]},ou=scopes,o=jans", scope)

    def import_ldif_files(self) -> None:
        # create missing scopes, saved as scopes.ldif (if enabled)
        logger.info("Missing scopes creation is enabled!")
        self.generate_scopes_ldif()

        files = ["config.ldif", "scopes.ldif", "clients.ldif", "scim-scopes.ldif", "testing-clients.ldif"]
        ldif_files = [f"/app/templates/jans-config-api/{file_}" for file_ in files]

        for file_ in ldif_files:
            logger.info(f"Importing {file_}")
            self.client.create_from_ldif(file_, self.ctx)


if __name__ == "__main__":
    main()<|MERGE_RESOLUTION|>--- conflicted
+++ resolved
@@ -97,16 +97,8 @@
             "/etc/jans/conf/jans-spanner.properties",
         )
 
-<<<<<<< HEAD
     wait_for_persistence(manager)
 
-    if not all([
-        os.path.isfile("/etc/certs/web_https.crt"),
-        os.path.isfile("/etc/certs/web_https.key"),
-    ]):
-        manager.secret.to_file("ssl_cert", "/etc/certs/web_https.crt")
-        manager.secret.to_file("ssl_key", "/etc/certs/web_https.key")
-=======
     if not os.path.isfile("/etc/certs/web_https.crt"):
         if as_boolean(os.environ.get("CN_SSL_CERT_FROM_SECRETS", "true")):
             manager.secret.to_file("ssl_cert", "/etc/certs/web_https.crt")
@@ -114,7 +106,6 @@
             hostname = manager.config.get("hostname")
             logger.info(f"Pulling SSL certificate from {hostname}")
             get_server_certificate(hostname, 443, "/etc/certs/web_https.crt")
->>>>>>> 511b9787
 
     cert_to_truststore(
         "web_https",
